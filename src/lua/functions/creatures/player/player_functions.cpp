/**
 * Canary - A free and open-source MMORPG server emulator
 * Copyright (©) 2019-2022 OpenTibiaBR <opentibiabr@outlook.com>
 * Repository: https://github.com/opentibiabr/canary
 * License: https://github.com/opentibiabr/canary/blob/main/LICENSE
 * Contributors: https://github.com/opentibiabr/canary/graphs/contributors
 * Website: https://docs.opentibiabr.org/
 */

#include "pch.hpp"

#include "creatures/combat/spells.h"
#include "creatures/creature.h"
#include "creatures/interactions/chat.h"
#include "creatures/players/player.h"
#include "game/game.h"
#include "io/iologindata.h"
#include "io/ioprey.h"
#include "items/item.h"
#include "lua/functions/creatures/player/player_functions.hpp"

int PlayerFunctions::luaPlayerSendInventory(lua_State* L) {
	// player:sendInventory()
	Player* player = getUserdata<Player>(L, 1);
	if (!player) {
		lua_pushnil(L);
		return 1;
	}

	player->sendInventoryIds();
	pushBoolean(L, true);

	return 1;
}

int PlayerFunctions::luaPlayerSendLootStats(lua_State* L) {
	// player:sendLootStats(item, count)
	const Player* player = getUserdata<Player>(L, 1);
	if (!player) {
		lua_pushnil(L);
		return 1;
	}

	Item* item = getUserdata<Item>(L, 2);
	if (!item) {
		lua_pushnil(L);
		return 1;
	}

	uint8_t count = getNumber<uint8_t>(L, 3, 0);
	if (count == 0) {
		lua_pushnil(L);
		return 1;
	}

	player->sendLootStats(item, count);
	pushBoolean(L, true);

	return 1;
}

int PlayerFunctions::luaPlayerUpdateSupplyTracker(lua_State* L) {
	// player:updateSupplyTracker(item)
	const Player* player = getUserdata<Player>(L, 1);
	if (!player) {
		lua_pushnil(L);
		return 1;
	}

	Item* item = getUserdata<Item>(L, 2);
	if (!item) {
		lua_pushnil(L);
		return 1;
	}

	player->updateSupplyTracker(item);
	pushBoolean(L, true);

	return 1;
}

int PlayerFunctions::luaPlayerUpdateKillTracker(lua_State* L) {
	// player:updateKillTracker(creature, corpse)
	Player* player = getUserdata<Player>(L, 1);
	if (!player) {
		lua_pushnil(L);
		return 1;
	}

	Creature* monster = getUserdata<Creature>(L, 2);
	if (!monster) {
		lua_pushnil(L);
		return 1;
	}

	Container* corpse = getUserdata<Container>(L, 3);
	if (!corpse) {
		lua_pushnil(L);
		return 1;
	}

	player->updateKillTracker(corpse, monster->getName(), monster->getCurrentOutfit());
	pushBoolean(L, true);

	return 1;
}

// Player
int PlayerFunctions::luaPlayerCreate(lua_State* L) {
	// Player(id or guid or name or userdata)
	Player* player;
	if (isNumber(L, 2)) {
		uint32_t id = getNumber<uint32_t>(L, 2);
		if (id >= 0x10000000 && id <= Player::playerAutoID) {
			player = g_game().getPlayerByID(id);
		} else {
			player = g_game().getPlayerByGUID(id);
		}
	} else if (isString(L, 2)) {
		ReturnValue ret = g_game().getPlayerByNameWildcard(getString(L, 2), player);
		if (ret != RETURNVALUE_NOERROR) {
			lua_pushnil(L);
			lua_pushnumber(L, ret);
			return 2;
		}
	} else if (isUserdata(L, 2)) {
		if (getUserdataType(L, 2) != LuaData_Player) {
			lua_pushnil(L);
			return 1;
		}
		player = getUserdata<Player>(L, 2);
	} else {
		player = nullptr;
	}

	if (player) {
		pushUserdata<Player>(L, player);
		setMetatable(L, -1, "Player");
	} else {
		lua_pushnil(L);
	}
	return 1;
}

int PlayerFunctions::luaPlayerResetCharmsMonsters(lua_State* L) {
	// player:resetCharmsBestiary()
	Player* player = getUserdata<Player>(L, 1);
	if (player) {
		player->setCharmPoints(0);
		player->setCharmExpansion(false);
		player->setUsedRunesBit(0);
		player->setUnlockedRunesBit(0);
		for (int8_t i = CHARM_WOUND; i <= CHARM_LAST; i++) {
			player->parseRacebyCharm(static_cast<charmRune_t>(i), true, 0);
		}
		pushBoolean(L, true);
	} else {
		lua_pushnil(L);
	}
	return 1;
}

int PlayerFunctions::luaPlayerUnlockAllCharmRunes(lua_State* L) {
	// player:unlockAllCharmRunes()
	Player* player = getUserdata<Player>(L, 1);
	if (player) {
		for (int8_t i = CHARM_WOUND; i <= CHARM_LAST; i++) {
			Charm* charm = g_iobestiary().getBestiaryCharm(static_cast<charmRune_t>(i));
			if (charm) {
				int32_t value = g_iobestiary().bitToggle(player->getUnlockedRunesBit(), charm, true);
				player->setUnlockedRunesBit(value);
			}
		}
		pushBoolean(L, true);
	} else {
		lua_pushnil(L);
	}
	return 1;
}

int PlayerFunctions::luaPlayeraddCharmPoints(lua_State* L) {
	// player:addCharmPoints()
	Player* player = getUserdata<Player>(L, 1);
	if (player) {
		int16_t charms = getNumber<int16_t>(L, 2);
		if (charms >= 0) {
			g_iobestiary().addCharmPoints(player, static_cast<uint16_t>(charms));
		} else {
			charms = -charms;
			g_iobestiary().addCharmPoints(player, static_cast<uint16_t>(charms), true);
		}
		pushBoolean(L, true);
	} else {
		lua_pushnil(L);
	}
	return 1;
}

int PlayerFunctions::luaPlayerIsPlayer(lua_State* L) {
	// player:isPlayer()
	pushBoolean(L, getUserdata<const Player>(L, 1) != nullptr);
	return 1;
}

int PlayerFunctions::luaPlayerGetGuid(lua_State* L) {
	// player:getGuid()
	Player* player = getUserdata<Player>(L, 1);
	if (player) {
		lua_pushnumber(L, player->getGUID());
	} else {
		lua_pushnil(L);
	}
	return 1;
}

int PlayerFunctions::luaPlayerGetIp(lua_State* L) {
	// player:getIp()
	Player* player = getUserdata<Player>(L, 1);
	if (player) {
		lua_pushnumber(L, player->getIP());
	} else {
		lua_pushnil(L);
	}
	return 1;
}

int PlayerFunctions::luaPlayerGetAccountId(lua_State* L) {
	// player:getAccountId()
	Player* player = getUserdata<Player>(L, 1);
	if (player) {
		lua_pushnumber(L, player->getAccount());
	} else {
		lua_pushnil(L);
	}
	return 1;
}

int PlayerFunctions::luaPlayerGetLastLoginSaved(lua_State* L) {
	// player:getLastLoginSaved()
	Player* player = getUserdata<Player>(L, 1);
	if (player) {
		lua_pushnumber(L, player->getLastLoginSaved());
	} else {
		lua_pushnil(L);
	}
	return 1;
}

int PlayerFunctions::luaPlayerGetLastLogout(lua_State* L) {
	// player:getLastLogout()
	Player* player = getUserdata<Player>(L, 1);
	if (player) {
		lua_pushnumber(L, player->getLastLogout());
	} else {
		lua_pushnil(L);
	}
	return 1;
}

int PlayerFunctions::luaPlayerGetAccountType(lua_State* L) {
	// player:getAccountType()
	Player* player = getUserdata<Player>(L, 1);
	if (player) {
		lua_pushnumber(L, player->getAccountType());
	} else {
		lua_pushnil(L);
	}
	return 1;
}

int PlayerFunctions::luaPlayerSetAccountType(lua_State* L) {
	// player:setAccountType(accountType)
	Player* player = getUserdata<Player>(L, 1);
	if (player) {
		player->accountType = getNumber<account::AccountType>(L, 2);
		IOLoginData::setAccountType(player->getAccount(), player->accountType);
		pushBoolean(L, true);
	} else {
		lua_pushnil(L);
	}
	return 1;
}

int PlayerFunctions::luaPlayeraddBestiaryKill(lua_State* L) {
	// player:addBestiaryKill(name[, amount = 1])
	Player* player = getUserdata<Player>(L, 1);
	if (player) {
		MonsterType* mtype = g_monsters().getMonsterType(getString(L, 2));
		if (mtype) {
			g_iobestiary().addBestiaryKill(player, mtype, getNumber<uint32_t>(L, 3, 1));
			pushBoolean(L, true);
		} else {
			lua_pushnil(L);
		}
	} else {
		lua_pushnil(L);
	}
	return 1;
}

int PlayerFunctions::luaPlayerIsMonsterBestiaryUnlocked(lua_State* L) {
	// player:isMonsterBestiaryUnlocked(raceId)
	Player* player = getUserdata<Player>(L, 1);
	if (player == nullptr) {
		reportErrorFunc(getErrorDesc(LUA_ERROR_PLAYER_NOT_FOUND));
		pushBoolean(L, false);
		return 0;
	}

	auto raceId = getNumber<uint16_t>(L, 2, 0);
	if (!g_monsters().getMonsterTypeByRaceId(raceId)) {
		reportErrorFunc("Monster race id not exists");
		pushBoolean(L, false);
		return 0;
	}

	for (auto finishedMonsters = g_iobestiary().getBestiaryFinished(player);
		 uint16_t finishedRaceId : finishedMonsters) {
		if (raceId == finishedRaceId) {
			pushBoolean(L, true);
			return 1;
		}
	}

	pushBoolean(L, false);
	return 0;
}

int PlayerFunctions::luaPlayergetCharmMonsterType(lua_State* L) {
	// player:getCharmMonsterType(charmRune_t)
	Player* player = getUserdata<Player>(L, 1);
	if (player) {
		charmRune_t charmid = getNumber<charmRune_t>(L, 2);
		uint16_t raceid = player->parseRacebyCharm(charmid, false, 0);
		if (raceid > 0) {
			MonsterType* mtype = g_monsters().getMonsterTypeByRaceId(raceid);
			if (mtype) {
				pushUserdata<MonsterType>(L, mtype);
				setMetatable(L, -1, "MonsterType");
			} else {
				lua_pushnil(L);
			}
		} else {
			lua_pushnil(L);
		}
	} else {
		lua_pushnil(L);
	}
	return 1;
}

int PlayerFunctions::luaPlayerRemovePreyStamina(lua_State* L) {
	// player:removePreyStamina(amount)
	Player* player = getUserdata<Player>(L, 1);
	if (player) {
		g_ioprey().CheckPlayerPreys(player, getNumber<uint8_t>(L, 2, 1));
		pushBoolean(L, true);
	} else {
		lua_pushnil(L);
	}
	return 1;
}

int PlayerFunctions::luaPlayerAddPreyCards(lua_State* L) {
	// player:addPreyCards(amount)
	if (Player* player = getUserdata<Player>(L, 1)) {
		player->addPreyCards(getNumber<uint64_t>(L, 2, 0));
		pushBoolean(L, true);
	} else {
		lua_pushnil(L);
	}
	return 1;
}

int PlayerFunctions::luaPlayerGetPreyCards(lua_State* L) {
	// player:getPreyCards()
	if (const Player* player = getUserdata<Player>(L, 1)) {
		lua_pushnumber(L, static_cast<lua_Number>(player->getPreyCards()));
	} else {
		lua_pushnil(L);
	}
	return 1;
}

int PlayerFunctions::luaPlayerGetPreyExperiencePercentage(lua_State* L) {
	// player:getPreyExperiencePercentage(raceId)
	if (const Player* player = getUserdata<Player>(L, 1)) {
		if (const PreySlot* slot = player->getPreyWithMonster(getNumber<uint16_t>(L, 2, 0));
			slot && slot->isOccupied() && slot->bonus == PreyBonus_Experience && slot->bonusTimeLeft > 0) {
			lua_pushnumber(L, static_cast<lua_Number>(100 + slot->bonusPercentage));
		} else {
			lua_pushnumber(L, 100);
		}
	} else {
		lua_pushnil(L);
	}
	return 1;
}

int PlayerFunctions::luaPlayerRemoveTaskHuntingPoints(lua_State* L) {
	// player:removeTaskHuntingPoints(amount)
	if (Player* player = getUserdata<Player>(L, 1)) {
		pushBoolean(L, player->useTaskHuntingPoints(getNumber<uint64_t>(L, 2, 0)));
	} else {
		lua_pushnil(L);
	}
	return 1;
}

int PlayerFunctions::luaPlayerGetTaskHuntingPoints(lua_State* L) {
	// player:getTaskHuntingPoints()
	const Player* player = getUserdata<Player>(L, 1);
	if (player == nullptr) {
		reportErrorFunc(getErrorDesc(LUA_ERROR_PLAYER_NOT_FOUND));
		pushBoolean(L, false);
		return 1;
	}

	lua_pushnumber(L, static_cast<double>(player->getTaskHuntingPoints()));
	return 1;
}

int PlayerFunctions::luaPlayerAddTaskHuntingPoints(lua_State* L) {
	// player:addTaskHuntingPoints(amount)
	if (Player* player = getUserdata<Player>(L, 1)) {
		auto points = getNumber<uint64_t>(L, 2);
		player->addTaskHuntingPoints(getNumber<uint64_t>(L, 2));
		lua_pushnumber(L, static_cast<lua_Number>(points));
	} else {
		lua_pushnil(L);
	}
	return 1;
}

int PlayerFunctions::luaPlayerGetPreyLootPercentage(lua_State* L) {
	// player:getPreyLootPercentage(raceid)
	if (const Player* player = getUserdata<Player>(L, 1)) {
		if (const PreySlot* slot = player->getPreyWithMonster(getNumber<uint16_t>(L, 2, 0));
			slot && slot->isOccupied() && slot->bonus == PreyBonus_Loot) {
			lua_pushnumber(L, slot->bonusPercentage);
		} else {
			lua_pushnumber(L, 0);
		}
	} else {
		lua_pushnil(L);
	}
	return 1;
}

int PlayerFunctions::luaPlayerPreyThirdSlot(lua_State* L) {
	// get: player:preyThirdSlot() set: player:preyThirdSlot(bool)
	if (Player* player = getUserdata<Player>(L, 1);
		PreySlot* slot = player->getPreySlotById(PreySlot_Three)) {
		if (lua_gettop(L) == 1) {
			pushBoolean(L, slot->state != PreyDataState_Locked);
		} else {
			if (getBoolean(L, 2, false)) {
				slot->eraseBonus();
				slot->state = PreyDataState_Selection;
				slot->reloadMonsterGrid(player->getPreyBlackList(), player->getLevel());
				player->reloadPreySlot(PreySlot_Three);
			} else {
				slot->state = PreyDataState_Locked;
			}

			pushBoolean(L, true);
		}
	} else {
		lua_pushnil(L);
	}
	return 1;
}

int PlayerFunctions::luaPlayerTaskThirdSlot(lua_State* L) {
	// get: player:taskHuntingThirdSlot() set: player:taskHuntingThirdSlot(bool)
	if (Player* player = getUserdata<Player>(L, 1);
		TaskHuntingSlot* slot = player->getTaskHuntingSlotById(PreySlot_Three)) {
		if (lua_gettop(L) == 1) {
			pushBoolean(L, slot->state != PreyTaskDataState_Locked);
		} else {
			if (getBoolean(L, 2, false)) {
				slot->eraseTask();
				slot->reloadReward();
				slot->state = PreyTaskDataState_Selection;
				slot->reloadMonsterGrid(player->getTaskHuntingBlackList(), player->getLevel());
				player->reloadTaskSlot(PreySlot_Three);
			} else {
				slot->state = PreyTaskDataState_Locked;
			}

			pushBoolean(L, true);
		}
	} else {
		lua_pushnil(L);
	}
	return 1;
}

int PlayerFunctions::luaPlayercharmExpansion(lua_State* L) {
	// get: player:charmExpansion() set: player:charmExpansion(bool)
	Player* player = getUserdata<Player>(L, 1);
	if (player) {
		if (lua_gettop(L) == 1) {
			pushBoolean(L, player->hasCharmExpansion());
		} else {
			player->setCharmExpansion(getBoolean(L, 2, false));
			pushBoolean(L, true);
		}
	} else {
		lua_pushnil(L);
	}
	return 1;
}

int PlayerFunctions::luaPlayerGetCapacity(lua_State* L) {
	// player:getCapacity()
	Player* player = getUserdata<Player>(L, 1);
	if (player) {
		lua_pushnumber(L, player->getCapacity());
	} else {
		lua_pushnil(L);
	}
	return 1;
}

int PlayerFunctions::luaPlayerSetCapacity(lua_State* L) {
	// player:setCapacity(capacity)
	Player* player = getUserdata<Player>(L, 1);
	if (player) {
		player->capacity = getNumber<uint32_t>(L, 2);
		player->sendStats();
		pushBoolean(L, true);
	} else {
		lua_pushnil(L);
	}
	return 1;
}

int PlayerFunctions::luaPlayerSetTraining(lua_State* L) {
	// player:setTraining(value)
	Player* player = getUserdata<Player>(L, 1);
	if (player) {
		bool value = getBoolean(L, 2, false);
		player->setTraining(value);
		pushBoolean(L, true);
	} else {
		lua_pushnil(L);
	}
	return 1;
}

int PlayerFunctions::luaPlayerGetIsTraining(lua_State* L) {
	// player:isTraining()
	Player* player = getUserdata<Player>(L, 1);
	if (!player) {
		reportErrorFunc(getErrorDesc(LUA_ERROR_PLAYER_NOT_FOUND));
		lua_pushnil(L);
		return 1;
	}

	lua_pushnumber(L, player->isExerciseTraining());
	return 1;
}

int PlayerFunctions::luaPlayerGetFreeCapacity(lua_State* L) {
	// player:getFreeCapacity()
	Player* player = getUserdata<Player>(L, 1);
	if (player) {
		lua_pushnumber(L, player->getFreeCapacity());
	} else {
		lua_pushnil(L);
	}
	return 1;
}

int PlayerFunctions::luaPlayerGetKills(lua_State* L) {
	// player:getKills()
	Player* player = getUserdata<Player>(L, 1);
	if (!player) {
		lua_pushnil(L);
		return 1;
	}

	lua_createtable(L, player->unjustifiedKills.size(), 0);
	int idx = 0;
	for (const auto &kill : player->unjustifiedKills) {
		lua_createtable(L, 3, 0);
		lua_pushnumber(L, kill.target);
		lua_rawseti(L, -2, 1);
		lua_pushnumber(L, kill.time);
		lua_rawseti(L, -2, 2);
		pushBoolean(L, kill.unavenged);
		lua_rawseti(L, -2, 3);
		lua_rawseti(L, -2, ++idx);
	}

	return 1;
}

int PlayerFunctions::luaPlayerSetKills(lua_State* L) {
	// player:setKills(kills)
	Player* player = getUserdata<Player>(L, 1);
	if (!player) {
		lua_pushnil(L);
		return 1;
	}

	luaL_checktype(L, 2, LUA_TTABLE);
	std::vector<Kill> newKills;

	lua_pushnil(L);
	while (lua_next(L, 2) != 0) {
		// -2 is index, -1 is value
		luaL_checktype(L, -1, LUA_TTABLE);
		lua_rawgeti(L, -1, 1); // push target
		lua_rawgeti(L, -2, 2); // push time
		lua_rawgeti(L, -3, 3); // push unavenged
		newKills.emplace_back(luaL_checknumber(L, -3), luaL_checknumber(L, -2), getBoolean(L, -1));
		lua_pop(L, 4);
	}

	player->unjustifiedKills = std::move(newKills);
	player->sendUnjustifiedPoints();
	pushBoolean(L, true);
	return 1;
}

int PlayerFunctions::luaPlayerGetReward(lua_State* L) {
	// player:getReward(rewardId[, autoCreate = false])
	Player* player = getUserdata<Player>(L, 1);
	if (!player) {
		lua_pushnil(L);
		return 1;
	}

	uint32_t rewardId = getNumber<uint32_t>(L, 2);
	bool autoCreate = getBoolean(L, 3, false);
	if (Reward* reward = player->getReward(rewardId, autoCreate)) {
		pushUserdata<Item>(L, reward);
		setItemMetatable(L, -1, reward);
	} else {
		pushBoolean(L, false);
	}
	return 1;
}

int PlayerFunctions::luaPlayerRemoveReward(lua_State* L) {
	// player:removeReward(rewardId)
	Player* player = getUserdata<Player>(L, 1);
	if (!player) {
		lua_pushnil(L);
		return 1;
	}

	uint32_t rewardId = getNumber<uint32_t>(L, 2);
	player->removeReward(rewardId);
	pushBoolean(L, true);
	return 1;
}

int PlayerFunctions::luaPlayerGetRewardList(lua_State* L) {
	// player:getRewardList()
	Player* player = getUserdata<Player>(L, 1);
	if (!player) {
		lua_pushnil(L);
		return 1;
	}

	std::vector<uint32_t> rewardVec;
	player->getRewardList(rewardVec);
	lua_createtable(L, rewardVec.size(), 0);

	int index = 0;
	for (const auto &rewardId : rewardVec) {
		lua_pushnumber(L, rewardId);
		lua_rawseti(L, -2, ++index);
	}
	return 1;
}

int PlayerFunctions::luaPlayerSetDailyReward(lua_State* L) {
	// player:setDailyReward(value)
	Player* player = getUserdata<Player>(L, 1);
	if (player) {
		player->setDailyReward(getNumber<uint8_t>(L, 2));
		pushBoolean(L, true);
	} else {
		lua_pushnil(L);
	}
	return 1;
}

int PlayerFunctions::luaPlayerGetDepotLocker(lua_State* L) {
	// player:getDepotLocker(depotId)
	Player* player = getUserdata<Player>(L, 1);
	if (!player) {
		lua_pushnil(L);
		return 1;
	}

	uint32_t depotId = getNumber<uint32_t>(L, 2);
	DepotLocker* depotLocker = player->getDepotLocker(depotId);
	if (depotLocker) {
		depotLocker->setParent(player);
		pushUserdata<Item>(L, depotLocker);
		setItemMetatable(L, -1, depotLocker);
	} else {
		pushBoolean(L, false);
	}
	return 1;
}

int PlayerFunctions::luaPlayerGetStashCounter(lua_State* L) {
	// player:getStashCount()
	const Player* player = getUserdata<Player>(L, 1);
	if (player) {
		uint16_t sizeStash = getStashSize(player->getStashItems());
		lua_pushnumber(L, sizeStash);
	} else {
		lua_pushnil(L);
	}
	return 1;
}

int PlayerFunctions::luaPlayerGetDepotChest(lua_State* L) {
	// player:getDepotChest(depotId[, autoCreate = false])
	Player* player = getUserdata<Player>(L, 1);
	if (!player) {
		lua_pushnil(L);
		return 1;
	}

	uint32_t depotId = getNumber<uint32_t>(L, 2);
	bool autoCreate = getBoolean(L, 3, false);
	DepotChest* depotChest = player->getDepotChest(depotId, autoCreate);
	if (depotChest) {
		player->setLastDepotId(depotId);
		pushUserdata<Item>(L, depotChest);
		setItemMetatable(L, -1, depotChest);
	} else {
		pushBoolean(L, false);
	}
	return 1;
}

int PlayerFunctions::luaPlayerGetInbox(lua_State* L) {
	// player:getInbox()
	Player* player = getUserdata<Player>(L, 1);
	if (!player) {
		lua_pushnil(L);
		return 1;
	}

	Inbox* inbox = player->getInbox();
	if (inbox) {
		pushUserdata<Item>(L, inbox);
		setItemMetatable(L, -1, inbox);
	} else {
		pushBoolean(L, false);
	}
	return 1;
}

int PlayerFunctions::luaPlayerGetSkullTime(lua_State* L) {
	// player:getSkullTime()
	Player* player = getUserdata<Player>(L, 1);
	if (player) {
		lua_pushnumber(L, player->getSkullTicks());
	} else {
		lua_pushnil(L);
	}
	return 1;
}

int PlayerFunctions::luaPlayerSetSkullTime(lua_State* L) {
	// player:setSkullTime(skullTime)
	Player* player = getUserdata<Player>(L, 1);
	if (player) {
		player->setSkullTicks(getNumber<int64_t>(L, 2));
		pushBoolean(L, true);
	} else {
		lua_pushnil(L);
	}
	return 1;
}

int PlayerFunctions::luaPlayerGetDeathPenalty(lua_State* L) {
	// player:getDeathPenalty()
	Player* player = getUserdata<Player>(L, 1);
	if (player) {
		lua_pushnumber(L, static_cast<uint32_t>(player->getLostPercent() * 100));
	} else {
		lua_pushnil(L);
	}
	return 1;
}

int PlayerFunctions::luaPlayerGetExperience(lua_State* L) {
	// player:getExperience()
	Player* player = getUserdata<Player>(L, 1);
	if (player) {
		lua_pushnumber(L, player->getExperience());
	} else {
		lua_pushnil(L);
	}
	return 1;
}

int PlayerFunctions::luaPlayerAddExperience(lua_State* L) {
	// player:addExperience(experience[, sendText = false])
	Player* player = getUserdata<Player>(L, 1);
	if (player) {
		int64_t experience = getNumber<int64_t>(L, 2);
		bool sendText = getBoolean(L, 3, false);
		player->addExperience(nullptr, experience, sendText);
		pushBoolean(L, true);
	} else {
		lua_pushnil(L);
	}
	return 1;
}

int PlayerFunctions::luaPlayerRemoveExperience(lua_State* L) {
	// player:removeExperience(experience[, sendText = false])
	Player* player = getUserdata<Player>(L, 1);
	if (player) {
		int64_t experience = getNumber<int64_t>(L, 2);
		bool sendText = getBoolean(L, 3, false);
		player->removeExperience(experience, sendText);
		pushBoolean(L, true);
	} else {
		lua_pushnil(L);
	}
	return 1;
}

int PlayerFunctions::luaPlayerGetLevel(lua_State* L) {
	// player:getLevel()
	Player* player = getUserdata<Player>(L, 1);
	if (player) {
		lua_pushnumber(L, player->getLevel());
	} else {
		lua_pushnil(L);
	}
	return 1;
}

int PlayerFunctions::luaPlayerGetMagicLevel(lua_State* L) {
	// player:getMagicLevel()
	Player* player = getUserdata<Player>(L, 1);
	if (player) {
		lua_pushnumber(L, player->getMagicLevel());
	} else {
		lua_pushnil(L);
	}
	return 1;
}

int PlayerFunctions::luaPlayerGetBaseMagicLevel(lua_State* L) {
	// player:getBaseMagicLevel()
	Player* player = getUserdata<Player>(L, 1);
	if (player) {
		lua_pushnumber(L, player->getBaseMagicLevel());
	} else {
		lua_pushnil(L);
	}
	return 1;
}

int PlayerFunctions::luaPlayerGetMana(lua_State* L) {
	// player:getMana()
	const Player* player = getUserdata<const Player>(L, 1);
	if (player) {
		lua_pushnumber(L, player->getMana());
	} else {
		lua_pushnil(L);
	}
	return 1;
}

int PlayerFunctions::luaPlayerAddMana(lua_State* L) {
	// player:addMana(manaChange[, animationOnLoss = false])
	Player* player = getUserdata<Player>(L, 1);
	if (!player) {
		lua_pushnil(L);
		return 1;
	}

	int32_t manaChange = getNumber<int32_t>(L, 2);
	bool animationOnLoss = getBoolean(L, 3, false);
	if (!animationOnLoss && manaChange < 0) {
		player->changeMana(manaChange);
	} else {
		CombatDamage damage;
		damage.primary.value = manaChange;
		damage.origin = ORIGIN_NONE;
		g_game().combatChangeMana(nullptr, player, damage);
	}
	pushBoolean(L, true);
	return 1;
}

int PlayerFunctions::luaPlayerGetMaxMana(lua_State* L) {
	// player:getMaxMana()
	const Player* player = getUserdata<const Player>(L, 1);
	if (player) {
		lua_pushnumber(L, player->getMaxMana());
	} else {
		lua_pushnil(L);
	}
	return 1;
}

int PlayerFunctions::luaPlayerSetMaxMana(lua_State* L) {
	// player:setMaxMana(maxMana)
	Player* player = getPlayer(L, 1);
	if (player) {
		player->manaMax = getNumber<int32_t>(L, 2);
		player->mana = std::min<int32_t>(player->mana, player->manaMax);
		g_game().addPlayerMana(player);
		player->sendStats();
		pushBoolean(L, true);
	} else {
		lua_pushnil(L);
	}
	return 1;
}

int PlayerFunctions::luaPlayerGetManaSpent(lua_State* L) {
	// player:getManaSpent()
	Player* player = getUserdata<Player>(L, 1);
	if (player) {
		lua_pushnumber(L, player->getSpentMana());
	} else {
		lua_pushnil(L);
	}
	return 1;
}

int PlayerFunctions::luaPlayerAddManaSpent(lua_State* L) {
	// player:addManaSpent(amount)
	Player* player = getUserdata<Player>(L, 1);
	if (player) {
		player->addManaSpent(getNumber<uint64_t>(L, 2));
		pushBoolean(L, true);
	} else {
		lua_pushnil(L);
	}
	return 1;
}

int PlayerFunctions::luaPlayerGetBaseMaxHealth(lua_State* L) {
	// player:getBaseMaxHealth()
	Player* player = getUserdata<Player>(L, 1);
	if (player) {
		lua_pushnumber(L, player->healthMax);
	} else {
		lua_pushnil(L);
	}
	return 1;
}

int PlayerFunctions::luaPlayerGetBaseMaxMana(lua_State* L) {
	// player:getBaseMaxMana()
	Player* player = getUserdata<Player>(L, 1);
	if (player) {
		lua_pushnumber(L, player->manaMax);
	} else {
		lua_pushnil(L);
	}
	return 1;
}

int PlayerFunctions::luaPlayerGetSkillLevel(lua_State* L) {
	// player:getSkillLevel(skillType)
	skills_t skillType = getNumber<skills_t>(L, 2);
	Player* player = getUserdata<Player>(L, 1);
	if (player && skillType <= SKILL_LAST) {
		lua_pushnumber(L, player->skills[skillType].level);
	} else {
		lua_pushnil(L);
	}
	return 1;
}

int PlayerFunctions::luaPlayerGetEffectiveSkillLevel(lua_State* L) {
	// player:getEffectiveSkillLevel(skillType)
	skills_t skillType = getNumber<skills_t>(L, 2);
	Player* player = getUserdata<Player>(L, 1);
	if (player && skillType <= SKILL_LAST) {
		lua_pushnumber(L, player->getSkillLevel(skillType));
	} else {
		lua_pushnil(L);
	}
	return 1;
}

int PlayerFunctions::luaPlayerGetSkillPercent(lua_State* L) {
	// player:getSkillPercent(skillType)
	skills_t skillType = getNumber<skills_t>(L, 2);
	Player* player = getUserdata<Player>(L, 1);
	if (player && skillType <= SKILL_LAST) {
		lua_pushnumber(L, player->skills[skillType].percent);
	} else {
		lua_pushnil(L);
	}
	return 1;
}

int PlayerFunctions::luaPlayerGetSkillTries(lua_State* L) {
	// player:getSkillTries(skillType)
	skills_t skillType = getNumber<skills_t>(L, 2);
	Player* player = getUserdata<Player>(L, 1);
	if (player && skillType <= SKILL_LAST) {
		lua_pushnumber(L, player->skills[skillType].tries);
	} else {
		lua_pushnil(L);
	}
	return 1;
}

int PlayerFunctions::luaPlayerAddSkillTries(lua_State* L) {
	// player:addSkillTries(skillType, tries)
	Player* player = getUserdata<Player>(L, 1);
	if (player) {
		skills_t skillType = getNumber<skills_t>(L, 2);
		uint64_t tries = getNumber<uint64_t>(L, 3);
		player->addSkillAdvance(skillType, tries);
		pushBoolean(L, true);
	} else {
		lua_pushnil(L);
	}
	return 1;
}

int PlayerFunctions::luaPlayerSetMagicLevel(lua_State* L) {
	// player:setMagicLevel(level[, manaSpent])
	Player* player = getUserdata<Player>(L, 1);
	if (player) {
		uint16_t level = getNumber<uint16_t>(L, 2);
		player->magLevel = level;
		if (getNumber<uint64_t>(L, 3, 0) > 0) {
			uint64_t manaSpent = getNumber<uint64_t>(L, 3);
			uint64_t nextReqMana = player->vocation->getReqMana(level + 1);
			player->manaSpent = manaSpent;
			player->magLevelPercent = Player::getPercentLevel(manaSpent, nextReqMana);
		} else {
			player->manaSpent = 0;
			player->magLevelPercent = 0;
		}
		player->sendStats();
		player->sendSkills();
		pushBoolean(L, true);
	} else {
		lua_pushnil(L);
	}
	return 1;
}

int PlayerFunctions::luaPlayerSetSkillLevel(lua_State* L) {
	// player:setSkillLevel(skillType, level[, tries])
	Player* player = getUserdata<Player>(L, 1);
	if (player) {
		skills_t skillType = getNumber<skills_t>(L, 2);
		uint16_t level = getNumber<uint16_t>(L, 3);
		player->skills[skillType].level = level;
		if (getNumber<uint64_t>(L, 4, 0) > 0) {
			uint64_t tries = getNumber<uint64_t>(L, 4);
			uint64_t nextReqTries = player->vocation->getReqSkillTries(skillType, level + 1);
			player->skills[skillType].tries = tries;
			player->skills[skillType].percent = Player::getPercentLevel(tries, nextReqTries);
		} else {
			player->skills[skillType].tries = 0;
			player->skills[skillType].percent = 0;
		}
		player->sendStats();
		player->sendSkills();
		pushBoolean(L, true);
	} else {
		lua_pushnil(L);
	}
	return 1;
}

int PlayerFunctions::luaPlayerAddOfflineTrainingTime(lua_State* L) {
	// player:addOfflineTrainingTime(time)
	Player* player = getUserdata<Player>(L, 1);
	if (player) {
		int32_t time = getNumber<int32_t>(L, 2);
		player->addOfflineTrainingTime(time);
		player->sendStats();
		pushBoolean(L, true);
	} else {
		lua_pushnil(L);
	}
	return 1;
}

int PlayerFunctions::luaPlayerGetOfflineTrainingTime(lua_State* L) {
	// player:getOfflineTrainingTime()
	Player* player = getUserdata<Player>(L, 1);
	if (player) {
		lua_pushnumber(L, player->getOfflineTrainingTime());
	} else {
		lua_pushnil(L);
	}
	return 1;
}

int PlayerFunctions::luaPlayerRemoveOfflineTrainingTime(lua_State* L) {
	// player:removeOfflineTrainingTime(time)
	Player* player = getUserdata<Player>(L, 1);
	if (player) {
		int32_t time = getNumber<int32_t>(L, 2);
		player->removeOfflineTrainingTime(time);
		player->sendStats();
		pushBoolean(L, true);
	} else {
		lua_pushnil(L);
	}
	return 1;
}

int PlayerFunctions::luaPlayerAddOfflineTrainingTries(lua_State* L) {
	// player:addOfflineTrainingTries(skillType, tries)
	Player* player = getUserdata<Player>(L, 1);
	if (player) {
		skills_t skillType = getNumber<skills_t>(L, 2);
		uint64_t tries = getNumber<uint64_t>(L, 3);
		pushBoolean(L, player->addOfflineTrainingTries(skillType, tries));
	} else {
		lua_pushnil(L);
	}
	return 1;
}

int PlayerFunctions::luaPlayerGetOfflineTrainingSkill(lua_State* L) {
	// player:getOfflineTrainingSkill()
	Player* player = getUserdata<Player>(L, 1);
	if (player) {
		lua_pushnumber(L, player->getOfflineTrainingSkill());
	} else {
		lua_pushnil(L);
	}
	return 1;
}

int PlayerFunctions::luaPlayerSetOfflineTrainingSkill(lua_State* L) {
	// player:setOfflineTrainingSkill(skillId)
	Player* player = getUserdata<Player>(L, 1);
	if (player) {
		int8_t skillId = getNumber<int8_t>(L, 2);
		player->setOfflineTrainingSkill(skillId);
		pushBoolean(L, true);
	} else {
		lua_pushnil(L);
	}
	return 1;
}

int PlayerFunctions::luaPlayerOpenStash(lua_State* L) {
	// player:openStash(isNpc)
	Player* player = getUserdata<Player>(L, 1);
	bool isNpc = getBoolean(L, 2, false);
	if (player) {
		player->sendOpenStash(isNpc);
		pushBoolean(L, true);
	} else {
		lua_pushnil(L);
	}

	return 1;
}

int PlayerFunctions::luaPlayerGetItemCount(lua_State* L) {
	// player:getItemCount(itemId[, subType = -1])
	Player* player = getUserdata<Player>(L, 1);
	if (!player) {
		lua_pushnil(L);
		return 1;
	}

	uint16_t itemId;
	if (isNumber(L, 2)) {
		itemId = getNumber<uint16_t>(L, 2);
	} else {
		itemId = Item::items.getItemIdByName(getString(L, 2));
		if (itemId == 0) {
			lua_pushnil(L);
			return 1;
		}
	}

	int32_t subType = getNumber<int32_t>(L, 3, -1);
	lua_pushnumber(L, player->getItemTypeCount(itemId, subType));
	return 1;
}

int PlayerFunctions::luaPlayerGetStashItemCount(lua_State* L) {
	// player:getStashItemCount(itemId)
	Player* player = getUserdata<Player>(L, 1);
	if (!player) {
		lua_pushnil(L);
		return 1;
	}

	uint16_t itemId;
	if (isNumber(L, 2)) {
		itemId = getNumber<uint16_t>(L, 2);
	} else {
		itemId = Item::items.getItemIdByName(getString(L, 2));
		if (itemId == 0) {
			lua_pushnil(L);
			return 1;
		}
	}

	const ItemType &itemType = Item::items[itemId];
	if (itemType.id == 0) {
		lua_pushnil(L);
		return 1;
	}

	lua_pushnumber(L, player->getStashItemCount(itemType.id));
	return 1;
}

int PlayerFunctions::luaPlayerGetItemById(lua_State* L) {
	// player:getItemById(itemId, deepSearch[, subType = -1])
	Player* player = getUserdata<Player>(L, 1);
	if (!player) {
		lua_pushnil(L);
		return 1;
	}

	uint16_t itemId;
	if (isNumber(L, 2)) {
		itemId = getNumber<uint16_t>(L, 2);
	} else {
		itemId = Item::items.getItemIdByName(getString(L, 2));
		if (itemId == 0) {
			lua_pushnil(L);
			return 1;
		}
	}
	bool deepSearch = getBoolean(L, 3);
	int32_t subType = getNumber<int32_t>(L, 4, -1);

	Item* item = g_game().findItemOfType(player, itemId, deepSearch, subType);
	if (item) {
		pushUserdata<Item>(L, item);
		setItemMetatable(L, -1, item);
	} else {
		lua_pushnil(L);
	}
	return 1;
}

int PlayerFunctions::luaPlayerGetVocation(lua_State* L) {
	// player:getVocation()
	Player* player = getUserdata<Player>(L, 1);
	if (player) {
		pushUserdata<Vocation>(L, player->getVocation());
		setMetatable(L, -1, "Vocation");
	} else {
		lua_pushnil(L);
	}
	return 1;
}

int PlayerFunctions::luaPlayerSetVocation(lua_State* L) {
	// player:setVocation(id or name or userdata)
	Player* player = getUserdata<Player>(L, 1);
	if (!player) {
		lua_pushnil(L);
		return 1;
	}

	Vocation* vocation;
	if (isNumber(L, 2)) {
		vocation = g_vocations().getVocation(getNumber<uint16_t>(L, 2));
	} else if (isString(L, 2)) {
		vocation = g_vocations().getVocation(g_vocations().getVocationId(getString(L, 2)));
	} else if (isUserdata(L, 2)) {
		vocation = getUserdata<Vocation>(L, 2);
	} else {
		vocation = nullptr;
	}

	if (!vocation) {
		pushBoolean(L, false);
		return 1;
	}

	player->setVocation(vocation->getId());
	pushBoolean(L, true);
	return 1;
}

int PlayerFunctions::luaPlayerGetSex(lua_State* L) {
	// player:getSex()
	Player* player = getUserdata<Player>(L, 1);
	if (player) {
		lua_pushnumber(L, player->getSex());
	} else {
		lua_pushnil(L);
	}
	return 1;
}

int PlayerFunctions::luaPlayerSetSex(lua_State* L) {
	// player:setSex(newSex)
	Player* player = getUserdata<Player>(L, 1);
	if (player) {
		PlayerSex_t newSex = getNumber<PlayerSex_t>(L, 2);
		player->setSex(newSex);
		pushBoolean(L, true);
	} else {
		lua_pushnil(L);
	}
	return 1;
}

int PlayerFunctions::luaPlayerGetTown(lua_State* L) {
	// player:getTown()
	Player* player = getUserdata<Player>(L, 1);
	if (player) {
		pushUserdata<Town>(L, player->getTown());
		setMetatable(L, -1, "Town");
	} else {
		lua_pushnil(L);
	}
	return 1;
}

int PlayerFunctions::luaPlayerSetTown(lua_State* L) {
	// player:setTown(town)
	Town* town = getUserdata<Town>(L, 2);
	if (!town) {
		pushBoolean(L, false);
		return 1;
	}

	Player* player = getUserdata<Player>(L, 1);
	if (player) {
		player->setTown(town);
		pushBoolean(L, true);
	} else {
		lua_pushnil(L);
	}
	return 1;
}

int PlayerFunctions::luaPlayerGetGuild(lua_State* L) {
	// player:getGuild()
	Player* player = getUserdata<Player>(L, 1);
	if (!player) {
		lua_pushnil(L);
		return 1;
	}

	Guild* guild = player->getGuild();
	if (!guild) {
		lua_pushnil(L);
		return 1;
	}

	pushUserdata<Guild>(L, guild);
	setMetatable(L, -1, "Guild");
	return 1;
}

int PlayerFunctions::luaPlayerSetGuild(lua_State* L) {
	// player:setGuild(guild)
	Player* player = getUserdata<Player>(L, 1);
	if (!player) {
		lua_pushnil(L);
		return 1;
	}

	player->setGuild(getUserdata<Guild>(L, 2));
	pushBoolean(L, true);
	return 1;
}

int PlayerFunctions::luaPlayerGetGuildLevel(lua_State* L) {
	// player:getGuildLevel()
	Player* player = getUserdata<Player>(L, 1);
	if (player && player->getGuild()) {
		lua_pushnumber(L, player->getGuildRank()->level);
	} else {
		lua_pushnil(L);
	}
	return 1;
}

int PlayerFunctions::luaPlayerSetGuildLevel(lua_State* L) {
	// player:setGuildLevel(level)
	uint8_t level = getNumber<uint8_t>(L, 2);
	Player* player = getUserdata<Player>(L, 1);
	if (!player || !player->getGuild()) {
		lua_pushnil(L);
		return 1;
	}

	GuildRank_ptr rank = player->getGuild()->getRankByLevel(level);
	if (!rank) {
		pushBoolean(L, false);
	} else {
		player->setGuildRank(rank);
		pushBoolean(L, true);
	}

	return 1;
}

int PlayerFunctions::luaPlayerGetGuildNick(lua_State* L) {
	// player:getGuildNick()
	Player* player = getUserdata<Player>(L, 1);
	if (player) {
		pushString(L, player->getGuildNick());
	} else {
		lua_pushnil(L);
	}
	return 1;
}

int PlayerFunctions::luaPlayerSetGuildNick(lua_State* L) {
	// player:setGuildNick(nick)
	const std::string &nick = getString(L, 2);
	Player* player = getUserdata<Player>(L, 1);
	if (player) {
		player->setGuildNick(nick);
		pushBoolean(L, true);
	} else {
		lua_pushnil(L);
	}
	return 1;
}

int PlayerFunctions::luaPlayerGetGroup(lua_State* L) {
	// player:getGroup()
	Player* player = getUserdata<Player>(L, 1);
	if (player) {
		pushUserdata<Group>(L, player->getGroup());
		setMetatable(L, -1, "Group");
	} else {
		lua_pushnil(L);
	}
	return 1;
}

int PlayerFunctions::luaPlayerSetGroup(lua_State* L) {
	// player:setGroup(group)
	Group* group = getUserdata<Group>(L, 2);
	if (!group) {
		pushBoolean(L, false);
		return 1;
	}

	Player* player = getUserdata<Player>(L, 1);
	if (player) {
		player->setGroup(group);
		pushBoolean(L, true);
	} else {
		lua_pushnil(L);
	}
	return 1;
}

int PlayerFunctions::luaPlayerSetSpecialContainersAvailable(lua_State* L) {
	// player:setSpecialContainersAvailable(stashMenu, marketMenu, depotSearchMenu)
	bool supplyStashMenu = getBoolean(L, 2, false);
	bool marketMenu = getBoolean(L, 3, false);
	bool depotSearchMenu = getBoolean(L, 4, false);
	Player* player = getUserdata<Player>(L, 1);
	if (player) {
		player->setSpecialMenuAvailable(supplyStashMenu, marketMenu, depotSearchMenu);
		pushBoolean(L, true);
	} else {
		lua_pushnil(L);
	}
	return 1;
}

int PlayerFunctions::luaPlayerGetStamina(lua_State* L) {
	// player:getStamina()
	Player* player = getUserdata<Player>(L, 1);
	if (player) {
		lua_pushnumber(L, player->getStaminaMinutes());
	} else {
		lua_pushnil(L);
	}
	return 1;
}

int PlayerFunctions::luaPlayerSetStamina(lua_State* L) {
	// player:setStamina(stamina)
	uint16_t stamina = getNumber<uint16_t>(L, 2);
	Player* player = getUserdata<Player>(L, 1);
	if (player) {
		player->staminaMinutes = std::min<uint16_t>(2520, stamina);
		player->sendStats();
	} else {
		lua_pushnil(L);
	}
	return 1;
}

int PlayerFunctions::luaPlayerGetSoul(lua_State* L) {
	// player:getSoul()
	Player* player = getUserdata<Player>(L, 1);
	if (player) {
		lua_pushnumber(L, player->getSoul());
	} else {
		lua_pushnil(L);
	}
	return 1;
}

int PlayerFunctions::luaPlayerAddSoul(lua_State* L) {
	// player:addSoul(soulChange)
	int32_t soulChange = getNumber<int32_t>(L, 2);
	Player* player = getUserdata<Player>(L, 1);
	if (player) {
		player->changeSoul(soulChange);
		pushBoolean(L, true);
	} else {
		lua_pushnil(L);
	}
	return 1;
}

int PlayerFunctions::luaPlayerGetMaxSoul(lua_State* L) {
	// player:getMaxSoul()
	Player* player = getUserdata<Player>(L, 1);
	if (player && player->vocation) {
		lua_pushnumber(L, player->vocation->getSoulMax());
	} else {
		lua_pushnil(L);
	}
	return 1;
}

int PlayerFunctions::luaPlayerGetBankBalance(lua_State* L) {
	// player:getBankBalance()
	Player* player = getUserdata<Player>(L, 1);
	if (player) {
		lua_pushnumber(L, player->getBankBalance());
	} else {
		lua_pushnil(L);
	}
	return 1;
}

int PlayerFunctions::luaPlayerSetBankBalance(lua_State* L) {
	// player:setBankBalance(bankBalance)
	Player* player = getUserdata<Player>(L, 1);
	if (!player) {
		lua_pushnil(L);
		return 1;
	}

	player->setBankBalance(getNumber<uint64_t>(L, 2));
	pushBoolean(L, true);
	return 1;
}

int PlayerFunctions::luaPlayerGetStorageValue(lua_State* L) {
	// player:getStorageValue(key)
	Player* player = getUserdata<Player>(L, 1);
	if (!player) {
		lua_pushnil(L);
		return 1;
	}

	uint32_t key = getNumber<uint32_t>(L, 2);
	lua_pushnumber(L, player->getStorageValue(key));
	return 1;
}

int PlayerFunctions::luaPlayerSetStorageValue(lua_State* L) {
	// player:setStorageValue(key, value)
	int32_t value = getNumber<int32_t>(L, 3);
	uint32_t key = getNumber<uint32_t>(L, 2);
	Player* player = getUserdata<Player>(L, 1);
	if (IS_IN_KEYRANGE(key, RESERVED_RANGE)) {
		std::ostringstream ss;
		ss << "Accessing reserved range: " << key;
		reportErrorFunc(ss.str());
		pushBoolean(L, false);
		return 1;
	}

	if (player) {
		player->addStorageValue(key, value);
		pushBoolean(L, true);
	} else {
		lua_pushnil(L);
	}
	return 1;
}

int PlayerFunctions::luaPlayerAddItem(lua_State* L) {
	// player:addItem(itemId, count = 1, canDropOnMap = true, subType = 1, slot = CONST_SLOT_WHEREEVER, tier = 0)
	Player* player = getUserdata<Player>(L, 1);
	if (!player) {
		pushBoolean(L, false);
		return 1;
	}

	uint16_t itemId;
	if (isNumber(L, 2)) {
		itemId = getNumber<uint16_t>(L, 2);
	} else {
		itemId = Item::items.getItemIdByName(getString(L, 2));
		if (itemId == 0) {
			lua_pushnil(L);
			return 1;
		}
	}

	int32_t count = getNumber<int32_t>(L, 3, 1);
	int32_t subType = getNumber<int32_t>(L, 5, 1);

	const ItemType &it = Item::items[itemId];

	int32_t itemCount = 1;
	int parameters = lua_gettop(L);
	if (parameters >= 4) {
		itemCount = std::max<int32_t>(1, count);
	} else if (it.hasSubType()) {
		if (it.stackable) {
			itemCount = std::ceil(count / 100.f);
		}

		subType = count;
	} else {
		itemCount = std::max<int32_t>(1, count);
	}

	bool hasTable = itemCount > 1;
	if (hasTable) {
		lua_newtable(L);
	} else if (itemCount == 0) {
		lua_pushnil(L);
		return 1;
	}

	bool canDropOnMap = getBoolean(L, 4, true);
	Slots_t slot = getNumber<Slots_t>(L, 6, CONST_SLOT_WHEREEVER);
	auto tier = getNumber<uint8_t>(L, 7, 0);
	for (int32_t i = 1; i <= itemCount; ++i) {
		int32_t stackCount = subType;
		if (it.stackable) {
			stackCount = std::min<int32_t>(stackCount, 100);
			subType -= stackCount;
		}

		Item* item = Item::CreateItem(itemId, stackCount);
		if (!item) {
			if (!hasTable) {
				lua_pushnil(L);
			}
			return 1;
		}

		if (tier > 0) {
			item->setTier(tier);
		}

		ReturnValue ret = g_game().internalPlayerAddItem(player, item, canDropOnMap, slot);
		if (ret != RETURNVALUE_NOERROR) {
			delete item;
			if (!hasTable) {
				lua_pushnil(L);
			}
			return 1;
		}

		if (hasTable) {
			lua_pushnumber(L, i);
			pushUserdata<Item>(L, item);
			setItemMetatable(L, -1, item);
			lua_settable(L, -3);
		} else {
			pushUserdata<Item>(L, item);
			setItemMetatable(L, -1, item);
		}
	}
	return 1;
}

int PlayerFunctions::luaPlayerAddItemEx(lua_State* L) {
	// player:addItemEx(item[, canDropOnMap = false[, index = INDEX_WHEREEVER[, flags = 0]]])
	// player:addItemEx(item[, canDropOnMap = true[, slot = CONST_SLOT_WHEREEVER]])
	Item* item = getUserdata<Item>(L, 2);
	if (!item) {
		reportErrorFunc(getErrorDesc(LUA_ERROR_ITEM_NOT_FOUND));
		pushBoolean(L, false);
		return 1;
	}

	Player* player = getUserdata<Player>(L, 1);
	if (!player) {
		lua_pushnil(L);
		return 1;
	}

	if (item->getParent() != VirtualCylinder::virtualCylinder) {
		reportErrorFunc("Item already has a parent");
		pushBoolean(L, false);
		return 1;
	}

	bool canDropOnMap = getBoolean(L, 3, false);
	ReturnValue returnValue;
	if (canDropOnMap) {
		Slots_t slot = getNumber<Slots_t>(L, 4, CONST_SLOT_WHEREEVER);
		returnValue = g_game().internalPlayerAddItem(player, item, true, slot);
	} else {
		int32_t index = getNumber<int32_t>(L, 4, INDEX_WHEREEVER);
		uint32_t flags = getNumber<uint32_t>(L, 5, 0);
		returnValue = g_game().internalAddItem(player, item, index, flags);
	}

	if (returnValue == RETURNVALUE_NOERROR) {
		ScriptEnvironment::removeTempItem(item);
	}
	lua_pushnumber(L, returnValue);
	return 1;
}

int PlayerFunctions::luaPlayerRemoveStashItem(lua_State* L) {
	// player:removeStashItem(itemId, count)
	Player* player = getUserdata<Player>(L, 1);
	if (!player) {
		lua_pushnil(L);
		return 1;
	}

	uint16_t itemId;
	if (isNumber(L, 2)) {
		itemId = getNumber<uint16_t>(L, 2);
	} else {
		itemId = Item::items.getItemIdByName(getString(L, 2));
		if (itemId == 0) {
			lua_pushnil(L);
			return 1;
		}
	}

	const ItemType &itemType = Item::items[itemId];
	if (itemType.id == 0) {
		lua_pushnil(L);
		return 1;
	}

	uint32_t count = getNumber<uint32_t>(L, 3);
	pushBoolean(L, player->withdrawItem(itemType.id, count));
	return 1;
}

int PlayerFunctions::luaPlayerRemoveItem(lua_State* L) {
	// player:removeItem(itemId, count[, subType = -1[, ignoreEquipped = false]])
	Player* player = getUserdata<Player>(L, 1);
	if (!player) {
		lua_pushnil(L);
		return 1;
	}

	uint16_t itemId;
	if (isNumber(L, 2)) {
		itemId = getNumber<uint16_t>(L, 2);
	} else {
		itemId = Item::items.getItemIdByName(getString(L, 2));
		if (itemId == 0) {
			lua_pushnil(L);
			return 1;
		}
	}

	uint32_t count = getNumber<uint32_t>(L, 3);
	int32_t subType = getNumber<int32_t>(L, 4, -1);
	bool ignoreEquipped = getBoolean(L, 5, false);
	pushBoolean(L, player->removeItemOfType(itemId, count, subType, ignoreEquipped));
	return 1;
}

int PlayerFunctions::luaPlayerSendContainer(lua_State* L) {
	// player:sendContainer(container)
	Player* player = getUserdata<Player>(L, 1);
	if (!player) {
		lua_pushnil(L);
		return 1;
	}

	Container* container = getUserdata<Container>(L, 2);
	if (!container) {
		lua_pushnil(L);
		return 1;
	}

	player->sendContainer(static_cast<uint8_t>(container->getID()), container, container->hasParent(), static_cast<uint8_t>(container->getFirstIndex()));
	pushBoolean(L, true);
	return 1;
}

int PlayerFunctions::luaPlayerGetMoney(lua_State* L) {
	// player:getMoney()
	Player* player = getUserdata<Player>(L, 1);
	if (player) {
		lua_pushnumber(L, player->getMoney());
	} else {
		lua_pushnil(L);
	}
	return 1;
}

int PlayerFunctions::luaPlayerAddMoney(lua_State* L) {
	// player:addMoney(money)
	uint64_t money = getNumber<uint64_t>(L, 2);
	Player* player = getUserdata<Player>(L, 1);
	if (player) {
		g_game().addMoney(player, money);
		pushBoolean(L, true);
	} else {
		lua_pushnil(L);
	}
	return 1;
}

int PlayerFunctions::luaPlayerRemoveMoney(lua_State* L) {
	// player:removeMoney(money[, flags = 0[, useBank = true]])
	Player* player = getUserdata<Player>(L, 1);
	if (player) {
		uint64_t money = getNumber<uint64_t>(L, 2);
		int32_t flags = getNumber<int32_t>(L, 3, 0);
		bool useBank = getBoolean(L, 4, true);
		pushBoolean(L, g_game().removeMoney(player, money, flags, useBank));
	} else {
		lua_pushnil(L);
	}
	return 1;
}

int PlayerFunctions::luaPlayerShowTextDialog(lua_State* L) {
	// player:showTextDialog(id or name or userdata[, text[, canWrite[, length]]])
	Player* player = getUserdata<Player>(L, 1);
	if (!player) {
		lua_pushnil(L);
		return 1;
	}

	int32_t length = getNumber<int32_t>(L, 5, -1);
	bool canWrite = getBoolean(L, 4, false);
	std::string text;

	int parameters = lua_gettop(L);
	if (parameters >= 3) {
		text = getString(L, 3);
	}

	Item* item;
	if (isNumber(L, 2)) {
		item = Item::CreateItem(getNumber<uint16_t>(L, 2));
	} else if (isString(L, 2)) {
		item = Item::CreateItem(Item::items.getItemIdByName(getString(L, 2)));
	} else if (isUserdata(L, 2)) {
		if (getUserdataType(L, 2) != LuaData_Item) {
			pushBoolean(L, false);
			return 1;
		}

		item = getUserdata<Item>(L, 2);
	} else {
		item = nullptr;
	}

	if (!item) {
		reportErrorFunc(getErrorDesc(LUA_ERROR_ITEM_NOT_FOUND));
		pushBoolean(L, false);
		return 1;
	}

	if (length < 0) {
		length = Item::items[item->getID()].maxTextLen;
	}

	if (!text.empty()) {
		item->setAttribute(ItemAttribute_t::TEXT, text);
		length = std::max<int32_t>(text.size(), length);
	}

	item->setParent(player);
	player->setWriteItem(item, length);
	player->sendTextWindow(item, length, canWrite);
	pushBoolean(L, true);
	return 1;
}

int PlayerFunctions::luaPlayerSendTextMessage(lua_State* L) {
	// player:sendTextMessage(type, text[, position, primaryValue = 0, primaryColor = TEXTCOLOR_NONE[, secondaryValue = 0, secondaryColor = TEXTCOLOR_NONE]])
	// player:sendTextMessage(type, text, channelId)

	Player* player = getUserdata<Player>(L, 1);
	if (!player) {
		lua_pushnil(L);
		return 1;
	}

	int parameters = lua_gettop(L);

	TextMessage message(getNumber<MessageClasses>(L, 2), getString(L, 3));
	if (parameters == 4) {
		uint16_t channelId = getNumber<uint16_t>(L, 4);
		ChatChannel* channel = g_chat().getChannel(*player, channelId);
		if (!channel || !channel->hasUser(*player)) {
			pushBoolean(L, false);
			return 1;
		}
		message.channelId = channelId;
	} else {
		if (parameters >= 6) {
			message.position = getPosition(L, 4);
			message.primary.value = getNumber<int32_t>(L, 5);
			message.primary.color = getNumber<TextColor_t>(L, 6);
		}

		if (parameters >= 8) {
			message.secondary.value = getNumber<int32_t>(L, 7);
			message.secondary.color = getNumber<TextColor_t>(L, 8);
		}
	}

	player->sendTextMessage(message);
	pushBoolean(L, true);

	return 1;
}

int PlayerFunctions::luaPlayerSendChannelMessage(lua_State* L) {
	// player:sendChannelMessage(author, text, type, channelId)
	Player* player = getUserdata<Player>(L, 1);
	if (!player) {
		lua_pushnil(L);
		return 1;
	}

	uint16_t channelId = getNumber<uint16_t>(L, 5);
	SpeakClasses type = getNumber<SpeakClasses>(L, 4);
	const std::string &text = getString(L, 3);
	const std::string &author = getString(L, 2);
	player->sendChannelMessage(author, text, type, channelId);
	pushBoolean(L, true);
	return 1;
}

int PlayerFunctions::luaPlayerSendPrivateMessage(lua_State* L) {
	// player:sendPrivateMessage(speaker, text[, type])
	Player* player = getUserdata<Player>(L, 1);
	if (!player) {
		lua_pushnil(L);
		return 1;
	}

	const Player* speaker = getUserdata<const Player>(L, 2);
	const std::string &text = getString(L, 3);
	SpeakClasses type = getNumber<SpeakClasses>(L, 4, TALKTYPE_PRIVATE_FROM);
	player->sendPrivateMessage(speaker, type, text);
	pushBoolean(L, true);
	return 1;
}

int PlayerFunctions::luaPlayerChannelSay(lua_State* L) {
	// player:channelSay(speaker, type, text, channelId)
	Player* player = getUserdata<Player>(L, 1);
	if (!player) {
		lua_pushnil(L);
		return 1;
	}

	Creature* speaker = getCreature(L, 2);
	SpeakClasses type = getNumber<SpeakClasses>(L, 3);
	const std::string &text = getString(L, 4);
	uint16_t channelId = getNumber<uint16_t>(L, 5);
	player->sendToChannel(speaker, type, text, channelId);
	pushBoolean(L, true);
	return 1;
}

int PlayerFunctions::luaPlayerOpenChannel(lua_State* L) {
	// player:openChannel(channelId)
	uint16_t channelId = getNumber<uint16_t>(L, 2);
	Player* player = getUserdata<Player>(L, 1);
	if (player) {
		g_game().playerOpenChannel(player->getID(), channelId);
		pushBoolean(L, true);
	} else {
		lua_pushnil(L);
	}
	return 1;
}

int PlayerFunctions::luaPlayerGetSlotItem(lua_State* L) {
	// player:getSlotItem(slot)
	const Player* player = getUserdata<const Player>(L, 1);
	if (!player) {
		lua_pushnil(L);
		return 1;
	}

	uint32_t slot = getNumber<uint32_t>(L, 2);
	Thing* thing = player->getThing(slot);
	if (!thing) {
		lua_pushnil(L);
		return 1;
	}

	Item* item = thing->getItem();
	if (item) {
		pushUserdata<Item>(L, item);
		setItemMetatable(L, -1, item);
	} else {
		lua_pushnil(L);
	}
	return 1;
}

int PlayerFunctions::luaPlayerGetParty(lua_State* L) {
	// player:getParty()
	const Player* player = getUserdata<const Player>(L, 1);
	if (!player) {
		lua_pushnil(L);
		return 1;
	}

	Party* party = player->getParty();
	if (party) {
		pushUserdata<Party>(L, party);
		setMetatable(L, -1, "Party");
	} else {
		lua_pushnil(L);
	}
	return 1;
}

int PlayerFunctions::luaPlayerAddOutfit(lua_State* L) {
	// player:addOutfit(lookType)
	Player* player = getUserdata<Player>(L, 1);
	if (player) {
		player->addOutfit(getNumber<uint16_t>(L, 2), 0);
		pushBoolean(L, true);
	} else {
		lua_pushnil(L);
	}
	return 1;
}

int PlayerFunctions::luaPlayerAddOutfitAddon(lua_State* L) {
	// player:addOutfitAddon(lookType, addon)
	Player* player = getUserdata<Player>(L, 1);
	if (player) {
		uint16_t lookType = getNumber<uint16_t>(L, 2);
		uint8_t addon = getNumber<uint8_t>(L, 3);
		player->addOutfit(lookType, addon);
		pushBoolean(L, true);
	} else {
		lua_pushnil(L);
	}
	return 1;
}

int PlayerFunctions::luaPlayerRemoveOutfit(lua_State* L) {
	// player:removeOutfit(lookType)
	Player* player = getUserdata<Player>(L, 1);
	if (player) {
		uint16_t lookType = getNumber<uint16_t>(L, 2);
		pushBoolean(L, player->removeOutfit(lookType));
	} else {
		lua_pushnil(L);
	}
	return 1;
}

int PlayerFunctions::luaPlayerRemoveOutfitAddon(lua_State* L) {
	// player:removeOutfitAddon(lookType, addon)
	Player* player = getUserdata<Player>(L, 1);
	if (player) {
		uint16_t lookType = getNumber<uint16_t>(L, 2);
		uint8_t addon = getNumber<uint8_t>(L, 3);
		pushBoolean(L, player->removeOutfitAddon(lookType, addon));
	} else {
		lua_pushnil(L);
	}
	return 1;
}

int PlayerFunctions::luaPlayerHasOutfit(lua_State* L) {
	// player:hasOutfit(lookType[, addon = 0])
	Player* player = getUserdata<Player>(L, 1);
	if (player) {
		uint16_t lookType = getNumber<uint16_t>(L, 2);
		uint8_t addon = getNumber<uint8_t>(L, 3, 0);
		pushBoolean(L, player->canWear(lookType, addon));
	} else {
		lua_pushnil(L);
	}
	return 1;
}

int PlayerFunctions::luaPlayerSendOutfitWindow(lua_State* L) {
	// player:sendOutfitWindow()
	Player* player = getUserdata<Player>(L, 1);
	if (player) {
		player->sendOutfitWindow();
		pushBoolean(L, true);
	} else {
		lua_pushnil(L);
	}
	return 1;
}

int PlayerFunctions::luaPlayerAddMount(lua_State* L) {
	// player:addMount(mountId or mountName)
	Player* player = getUserdata<Player>(L, 1);
	if (!player) {
		lua_pushnil(L);
		return 1;
	}

	uint8_t mountId;
	if (isNumber(L, 2)) {
		mountId = getNumber<uint8_t>(L, 2);
	} else {
		Mount* mount = g_game().mounts.getMountByName(getString(L, 2));
		if (!mount) {
			lua_pushnil(L);
			return 1;
		}
		mountId = mount->id;
	}
	pushBoolean(L, player->tameMount(mountId));
	return 1;
}

int PlayerFunctions::luaPlayerRemoveMount(lua_State* L) {
	// player:removeMount(mountId or mountName)
	Player* player = getUserdata<Player>(L, 1);
	if (!player) {
		lua_pushnil(L);
		return 1;
	}

	uint8_t mountId;
	if (isNumber(L, 2)) {
		mountId = getNumber<uint8_t>(L, 2);
	} else {
		Mount* mount = g_game().mounts.getMountByName(getString(L, 2));
		if (!mount) {
			lua_pushnil(L);
			return 1;
		}
		mountId = mount->id;
	}
	pushBoolean(L, player->untameMount(mountId));
	return 1;
}

int PlayerFunctions::luaPlayerHasMount(lua_State* L) {
	// player:hasMount(mountId or mountName)
	const Player* player = getUserdata<const Player>(L, 1);
	if (!player) {
		lua_pushnil(L);
		return 1;
	}

	Mount* mount = nullptr;
	if (isNumber(L, 2)) {
		mount = g_game().mounts.getMountByID(getNumber<uint8_t>(L, 2));
	} else {
		mount = g_game().mounts.getMountByName(getString(L, 2));
	}

	if (mount) {
		pushBoolean(L, player->hasMount(mount));
	} else {
		lua_pushnil(L);
	}
	return 1;
}

int PlayerFunctions::luaPlayerAddFamiliar(lua_State* L) {
	// player:addFamiliar(lookType)
	Player* player = getUserdata<Player>(L, 1);
	if (player) {
		player->addFamiliar(getNumber<uint16_t>(L, 2));
		pushBoolean(L, true);
	} else {
		lua_pushnil(L);
	}
	return 1;
}

int PlayerFunctions::luaPlayerRemoveFamiliar(lua_State* L) {
	// player:removeFamiliar(lookType)
	Player* player = getUserdata<Player>(L, 1);
	if (player) {
		uint16_t lookType = getNumber<uint16_t>(L, 2);
		pushBoolean(L, player->removeFamiliar(lookType));
	} else {
		lua_pushnil(L);
	}
	return 1;
}

int PlayerFunctions::luaPlayerHasFamiliar(lua_State* L) {
	// player:hasFamiliar(lookType)
	Player* player = getUserdata<Player>(L, 1);
	if (player) {
		uint16_t lookType = getNumber<uint16_t>(L, 2);
		pushBoolean(L, player->canFamiliar(lookType));
	} else {
		lua_pushnil(L);
	}
	return 1;
}

int PlayerFunctions::luaPlayerSetFamiliarLooktype(lua_State* L) {
	// player:setFamiliarLooktype(lookType)
	Player* player = getUserdata<Player>(L, 1);
	if (player) {
		player->setFamiliarLooktype(getNumber<uint16_t>(L, 2));
		pushBoolean(L, true);
	} else {
		lua_pushnil(L);
	}
	return 1;
}

int PlayerFunctions::luaPlayerGetFamiliarLooktype(lua_State* L) {
	// player:getFamiliarLooktype()
	Player* player = getUserdata<Player>(L, 1);
	if (player) {
		lua_pushnumber(L, player->defaultOutfit.lookFamiliarsType);
	} else {
		lua_pushnil(L);
	}
	return 1;
}

int PlayerFunctions::luaPlayerGetPremiumDays(lua_State* L) {
	// player:getPremiumDays()
	Player* player = getUserdata<Player>(L, 1);
	if (player) {
		lua_pushnumber(L, player->premiumDays);
	} else {
		lua_pushnil(L);
	}
	return 1;
}

int PlayerFunctions::luaPlayerAddPremiumDays(lua_State* L) {
	// player:addPremiumDays(days)
	Player* player = getUserdata<Player>(L, 1);
	if (!player) {
		lua_pushnil(L);
		return 1;
	}

	if (player->premiumDays != std::numeric_limits<uint16_t>::max()) {
		uint16_t days = getNumber<uint16_t>(L, 2);
		int32_t addDays = std::min<int32_t>(0xFFFE - player->premiumDays, days);
		if (addDays > 0) {
			player->setPremiumDays(player->premiumDays + addDays);
			IOLoginData::addPremiumDays(player->getAccount(), addDays);
		}
	}
	pushBoolean(L, true);
	return 1;
}

int PlayerFunctions::luaPlayerRemovePremiumDays(lua_State* L) {
	// player:removePremiumDays(days)
	Player* player = getUserdata<Player>(L, 1);
	if (!player) {
		lua_pushnil(L);
		return 1;
	}

	if (player->premiumDays != std::numeric_limits<uint16_t>::max()) {
		uint16_t days = getNumber<uint16_t>(L, 2);
		int32_t removeDays = std::min<int32_t>(player->premiumDays, days);
		if (removeDays > 0) {
			player->setPremiumDays(player->premiumDays - removeDays);
			IOLoginData::removePremiumDays(player->getAccount(), removeDays);
		}
	}
	pushBoolean(L, true);
	return 1;
}

int PlayerFunctions::luaPlayerGetTibiaCoins(lua_State* L) {
	// player:getTibiaCoins()
	Player* player = getUserdata<Player>(L, 1);
	if (player) {
		account::Account account(player->getAccount());
		account.LoadAccountDB();
		uint32_t coins;
		account.GetCoins(&coins);
		lua_pushnumber(L, coins);
	} else {
		lua_pushnil(L);
	}
	return 1;
}

int PlayerFunctions::luaPlayerAddTibiaCoins(lua_State* L) {
	// player:addTibiaCoins(coins)
	Player* player = getUserdata<Player>(L, 1);
	if (!player) {
		lua_pushnil(L);
		return 1;
	}

	uint32_t coins = getNumber<uint32_t>(L, 2);

	account::Account account(player->getAccount());
	account.LoadAccountDB();
	if (account.AddCoins(coins)) {
		account.GetCoins(&(player->coinBalance));
		pushBoolean(L, true);
	} else {
		lua_pushnil(L);
	}

	return 1;
}

int PlayerFunctions::luaPlayerRemoveTibiaCoins(lua_State* L) {
	// player:removeTibiaCoins(coins)
	Player* player = getUserdata<Player>(L, 1);
	if (!player) {
		lua_pushnil(L);
		return 1;
	}

	uint32_t coins = getNumber<uint32_t>(L, 2);

	account::Account account(player->getAccount());
	account.LoadAccountDB();
	if (account.RemoveCoins(coins)) {
		account.GetCoins(&(player->coinBalance));
		pushBoolean(L, true);
	} else {
		lua_pushnil(L);
	}

	return 1;
}

int PlayerFunctions::luaPlayerHasBlessing(lua_State* L) {
	// player:hasBlessing(blessing)
	uint8_t blessing = getNumber<uint8_t>(L, 2);
	Player* player = getUserdata<Player>(L, 1);
	if (player) {
		pushBoolean(L, player->hasBlessing(blessing));
	} else {
		lua_pushnil(L);
	}
	return 1;
}

int PlayerFunctions::luaPlayerAddBlessing(lua_State* L) {
	// player:addBlessing(blessing)
	Player* player = getUserdata<Player>(L, 1);
	if (!player) {
		lua_pushnil(L);
		return 1;
	}

	uint8_t blessing = getNumber<uint8_t>(L, 2);
	uint8_t count = getNumber<uint8_t>(L, 3);

	player->addBlessing(blessing, count);
	player->sendBlessStatus();
	pushBoolean(L, true);
	return 1;
}

int PlayerFunctions::luaPlayerRemoveBlessing(lua_State* L) {
	// player:removeBlessing(blessing)
	Player* player = getUserdata<Player>(L, 1);
	if (!player) {
		lua_pushnil(L);
		return 1;
	}

	uint8_t blessing = getNumber<uint8_t>(L, 2);
	uint8_t count = getNumber<uint8_t>(L, 3);

	if (!player->hasBlessing(blessing)) {
		pushBoolean(L, false);
		return 1;
	}

	player->removeBlessing(blessing, count);
	pushBoolean(L, true);
	return 1;
}

int PlayerFunctions::luaPlayerGetBlessingCount(lua_State* L) {
	// player:getBlessingCount(index)
	Player* player = getUserdata<Player>(L, 1);
	uint8_t index = getNumber<uint8_t>(L, 2);
	if (index == 0) {
		index = 1;
	}

	if (player) {
		lua_pushnumber(L, player->getBlessingCount(index));
	} else {
		lua_pushnil(L);
	}
	return 1;
}

int PlayerFunctions::luaPlayerCanLearnSpell(lua_State* L) {
	// player:canLearnSpell(spellName)
	const Player* player = getUserdata<const Player>(L, 1);
	if (!player) {
		lua_pushnil(L);
		return 1;
	}

	const std::string &spellName = getString(L, 2);
	const InstantSpell* spell = g_spells().getInstantSpellByName(spellName);
	if (!spell) {
		reportErrorFunc("Spell \"" + spellName + "\" not found");
		pushBoolean(L, false);
		return 1;
	}

	if (player->hasFlag(PlayerFlags_t::IgnoreSpellCheck)) {
		pushBoolean(L, true);
		return 1;
	}

	const auto &vocMap = spell->getVocMap();
	if (vocMap.count(player->getVocationId()) == 0) {
		pushBoolean(L, false);
	} else if (player->getLevel() < spell->getLevel()) {
		pushBoolean(L, false);
	} else if (player->getMagicLevel() < spell->getMagicLevel()) {
		pushBoolean(L, false);
	} else {
		pushBoolean(L, true);
	}
	return 1;
}

int PlayerFunctions::luaPlayerLearnSpell(lua_State* L) {
	// player:learnSpell(spellName)
	Player* player = getUserdata<Player>(L, 1);
	if (player) {
		const std::string &spellName = getString(L, 2);
		player->learnInstantSpell(spellName);
		pushBoolean(L, true);
	} else {
		lua_pushnil(L);
	}
	return 1;
}

int PlayerFunctions::luaPlayerForgetSpell(lua_State* L) {
	// player:forgetSpell(spellName)
	Player* player = getUserdata<Player>(L, 1);
	if (player) {
		const std::string &spellName = getString(L, 2);
		player->forgetInstantSpell(spellName);
		pushBoolean(L, true);
	} else {
		lua_pushnil(L);
	}
	return 1;
}

int PlayerFunctions::luaPlayerHasLearnedSpell(lua_State* L) {
	// player:hasLearnedSpell(spellName)
	Player* player = getUserdata<Player>(L, 1);
	if (player) {
		const std::string &spellName = getString(L, 2);
		pushBoolean(L, player->hasLearnedInstantSpell(spellName));
	} else {
		lua_pushnil(L);
	}
	return 1;
}

int PlayerFunctions::luaPlayerSendTutorial(lua_State* L) {
	// player:sendTutorial(tutorialId)
	Player* player = getUserdata<Player>(L, 1);
	if (player) {
		uint8_t tutorialId = getNumber<uint8_t>(L, 2);
		player->sendTutorial(tutorialId);
		pushBoolean(L, true);
	} else {
		lua_pushnil(L);
	}
	return 1;
}

int PlayerFunctions::luaPlayerOpenImbuementWindow(lua_State* L) {
	// player:openImbuementWindow(item)
	Player* player = getUserdata<Player>(L, 1);
	if (!player) {
		reportErrorFunc(getErrorDesc(LUA_ERROR_PLAYER_NOT_FOUND));
		pushBoolean(L, false);
		return 1;
	}

	Item* item = getUserdata<Item>(L, 2);
	if (!item) {
		reportErrorFunc(getErrorDesc(LUA_ERROR_ITEM_NOT_FOUND));
		pushBoolean(L, false);
		return 1;
	}

	player->openImbuementWindow(item);
	return 1;
}

int PlayerFunctions::luaPlayerCloseImbuementWindow(lua_State* L) {
	// player:closeImbuementWindow()
	Player* player = getUserdata<Player>(L, 1);
	if (!player) {
		reportErrorFunc(getErrorDesc(LUA_ERROR_PLAYER_NOT_FOUND));
		pushBoolean(L, false);
		return 1;
	}

	player->closeImbuementWindow();
	return 1;
}

int PlayerFunctions::luaPlayerAddMapMark(lua_State* L) {
	// player:addMapMark(position, type, description)
	Player* player = getUserdata<Player>(L, 1);
	if (player) {
		const Position &position = getPosition(L, 2);
		uint8_t type = getNumber<uint8_t>(L, 3);
		const std::string &description = getString(L, 4);
		player->sendAddMarker(position, type, description);
		pushBoolean(L, true);
	} else {
		lua_pushnil(L);
	}
	return 1;
}

int PlayerFunctions::luaPlayerSave(lua_State* L) {
	// player:save()
	Player* player = getUserdata<Player>(L, 1);
	if (player) {
		player->loginPosition = player->getPosition();
		pushBoolean(L, IOLoginData::savePlayer(player));
		if (player->isOffline()) {
			delete player; // avoiding memory leak
		}
	} else {
		lua_pushnil(L);
	}
	return 1;
}

int PlayerFunctions::luaPlayerPopupFYI(lua_State* L) {
	// player:popupFYI(message)
	Player* player = getUserdata<Player>(L, 1);
	if (player) {
		const std::string &message = getString(L, 2);
		player->sendFYIBox(message);
		pushBoolean(L, true);
	} else {
		lua_pushnil(L);
	}
	return 1;
}

int PlayerFunctions::luaPlayerIsPzLocked(lua_State* L) {
	// player:isPzLocked()
	Player* player = getUserdata<Player>(L, 1);
	if (player) {
		pushBoolean(L, player->isPzLocked());
	} else {
		lua_pushnil(L);
	}
	return 1;
}

int PlayerFunctions::luaPlayerGetClient(lua_State* L) {
	// player:getClient()
	Player* player = getUserdata<Player>(L, 1);
	if (player) {
		lua_createtable(L, 0, 2);
		setField(L, "version", player->getProtocolVersion());
		setField(L, "os", player->getOperatingSystem());
	} else {
		lua_pushnil(L);
	}
	return 1;
}

int PlayerFunctions::luaPlayerGetHouse(lua_State* L) {
	// player:getHouse()
	Player* player = getUserdata<Player>(L, 1);
	if (!player) {
		lua_pushnil(L);
		return 1;
	}

	House* house = g_game().map.houses.getHouseByPlayerId(player->getGUID());
	if (house) {
		pushUserdata<House>(L, house);
		setMetatable(L, -1, "House");
	} else {
		lua_pushnil(L);
	}
	return 1;
}

int PlayerFunctions::luaPlayerSendHouseWindow(lua_State* L) {
	// player:sendHouseWindow(house, listId)
	Player* player = getUserdata<Player>(L, 1);
	if (!player) {
		lua_pushnil(L);
		return 1;
	}

	House* house = getUserdata<House>(L, 2);
	if (!house) {
		lua_pushnil(L);
		return 1;
	}

	uint32_t listId = getNumber<uint32_t>(L, 3);
	player->sendHouseWindow(house, listId);
	pushBoolean(L, true);
	return 1;
}

int PlayerFunctions::luaPlayerSetEditHouse(lua_State* L) {
	// player:setEditHouse(house, listId)
	Player* player = getUserdata<Player>(L, 1);
	if (!player) {
		lua_pushnil(L);
		return 1;
	}

	House* house = getUserdata<House>(L, 2);
	if (!house) {
		lua_pushnil(L);
		return 1;
	}

	uint32_t listId = getNumber<uint32_t>(L, 3);
	player->setEditHouse(house, listId);
	pushBoolean(L, true);
	return 1;
}

int PlayerFunctions::luaPlayerSetGhostMode(lua_State* L) {
	// player:setGhostMode(enabled)
	Player* player = getUserdata<Player>(L, 1);
	if (!player) {
		lua_pushnil(L);
		return 1;
	}

	bool enabled = getBoolean(L, 2);
	if (player->isInGhostMode() == enabled) {
		pushBoolean(L, true);
		return 1;
	}

	player->switchGhostMode();

	Tile* tile = player->getTile();
	const Position &position = player->getPosition();

	SpectatorHashSet spectators;
	g_game().map.getSpectators(spectators, position, true, true);
	for (Creature* spectator : spectators) {
		Player* tmpPlayer = spectator->getPlayer();
		if (tmpPlayer != player && !tmpPlayer->isAccessPlayer()) {
			if (enabled) {
				tmpPlayer->sendRemoveTileThing(position, tile->getStackposOfCreature(tmpPlayer, player));
			} else {
				tmpPlayer->sendCreatureAppear(player, position, true);
			}
		} else {
			tmpPlayer->sendCreatureChangeVisible(player, !enabled);
		}
	}

	if (player->isInGhostMode()) {
		for (const auto &it : g_game().getPlayers()) {
			if (!it.second->isAccessPlayer()) {
				it.second->notifyStatusChange(player, VIPSTATUS_OFFLINE);
			}
		}
		IOLoginData::updateOnlineStatus(player->getGUID(), false);
	} else {
		for (const auto &it : g_game().getPlayers()) {
			if (!it.second->isAccessPlayer()) {
				it.second->notifyStatusChange(player, player->statusVipList);
			}
		}
		IOLoginData::updateOnlineStatus(player->getGUID(), true);
	}
	pushBoolean(L, true);
	return 1;
}

int PlayerFunctions::luaPlayerGetContainerId(lua_State* L) {
	// player:getContainerId(container)
	Player* player = getUserdata<Player>(L, 1);
	if (!player) {
		lua_pushnil(L);
		return 1;
	}

	Container* container = getUserdata<Container>(L, 2);
	if (container) {
		lua_pushnumber(L, player->getContainerID(container));
	} else {
		lua_pushnil(L);
	}
	return 1;
}

int PlayerFunctions::luaPlayerGetContainerById(lua_State* L) {
	// player:getContainerById(id)
	Player* player = getUserdata<Player>(L, 1);
	if (!player) {
		lua_pushnil(L);
		return 1;
	}

	Container* container = player->getContainerByID(getNumber<uint8_t>(L, 2));
	if (container) {
		pushUserdata<Container>(L, container);
		setMetatable(L, -1, "Container");
	} else {
		lua_pushnil(L);
	}
	return 1;
}

int PlayerFunctions::luaPlayerGetContainerIndex(lua_State* L) {
	// player:getContainerIndex(id)
	Player* player = getUserdata<Player>(L, 1);
	if (player) {
		lua_pushnumber(L, player->getContainerIndex(getNumber<uint8_t>(L, 2)));
	} else {
		lua_pushnil(L);
	}
	return 1;
}

int PlayerFunctions::luaPlayerGetInstantSpells(lua_State* L) {
	// player:getInstantSpells()
	Player* player = getUserdata<Player>(L, 1);
	if (!player) {
		lua_pushnil(L);
		return 1;
	}

	std::vector<const InstantSpell*> spells;
	for (auto &[key, spell] : g_spells().getInstantSpells()) {
		if (spell.canCast(player)) {
			spells.push_back(&spell);
		}
	}

	lua_createtable(L, spells.size(), 0);

	int index = 0;
	for (auto spell : spells) {
		pushInstantSpell(L, *spell);
		lua_rawseti(L, -2, ++index);
	}
	return 1;
}

int PlayerFunctions::luaPlayerCanCast(lua_State* L) {
	// player:canCast(spell)
	Player* player = getUserdata<Player>(L, 1);
	InstantSpell* spell = getUserdata<InstantSpell>(L, 2);
	if (player && spell) {
		pushBoolean(L, spell->canCast(player));
	} else {
		lua_pushnil(L);
	}
	return 1;
}

int PlayerFunctions::luaPlayerHasChaseMode(lua_State* L) {
	// player:hasChaseMode()
	Player* player = getUserdata<Player>(L, 1);
	if (player) {
		pushBoolean(L, player->chaseMode);
	} else {
		lua_pushnil(L);
	}
	return 1;
}

int PlayerFunctions::luaPlayerHasSecureMode(lua_State* L) {
	// player:hasSecureMode()
	Player* player = getUserdata<Player>(L, 1);
	if (player) {
		pushBoolean(L, player->secureMode);
	} else {
		lua_pushnil(L);
	}
	return 1;
}

int PlayerFunctions::luaPlayerGetFightMode(lua_State* L) {
	// player:getFightMode()
	Player* player = getUserdata<Player>(L, 1);
	if (player) {
		lua_pushnumber(L, player->fightMode);
	} else {
		lua_pushnil(L);
	}
	return 1;
}

int PlayerFunctions::luaPlayerGetBaseXpGain(lua_State* L) {
	// player:getBaseXpGain()
	Player* player = getUserdata<Player>(L, 1);
	if (player) {
		lua_pushnumber(L, player->getBaseXpGain());
	} else {
		lua_pushnil(L);
	}
	return 1;
}

int PlayerFunctions::luaPlayerSetBaseXpGain(lua_State* L) {
	// player:setBaseXpGain(value)
	Player* player = getUserdata<Player>(L, 1);
	if (player) {
		player->setBaseXpGain(getNumber<uint16_t>(L, 2));
		player->sendStats();
		pushBoolean(L, true);
	} else {
		lua_pushnil(L);
	}
	return 1;
}

int PlayerFunctions::luaPlayerGetVoucherXpBoost(lua_State* L) {
	// player:getVoucherXpBoost()
	Player* player = getUserdata<Player>(L, 1);
	if (player) {
		lua_pushnumber(L, player->getVoucherXpBoost());
	} else {
		lua_pushnil(L);
	}
	return 1;
}

int PlayerFunctions::luaPlayerSetVoucherXpBoost(lua_State* L) {
	// player:setVoucherXpBoost(value)
	Player* player = getUserdata<Player>(L, 1);
	if (player) {
		player->setVoucherXpBoost(getNumber<uint16_t>(L, 2));
		player->sendStats();
		pushBoolean(L, true);
	} else {
		lua_pushnil(L);
	}
	return 1;
}

int PlayerFunctions::luaPlayerGetGrindingXpBoost(lua_State* L) {
	// player:getGrindingXpBoost()
	Player* player = getUserdata<Player>(L, 1);
	if (player) {
		lua_pushnumber(L, player->getGrindingXpBoost());
	} else {
		lua_pushnil(L);
	}
	return 1;
}

int PlayerFunctions::luaPlayerSetGrindingXpBoost(lua_State* L) {
	// player:setGrindingXpBoost(value)
	Player* player = getUserdata<Player>(L, 1);
	if (player) {
		player->setGrindingXpBoost(getNumber<uint16_t>(L, 2));
		player->sendStats();
		pushBoolean(L, true);
	} else {
		lua_pushnil(L);
	}
	return 1;
}

int PlayerFunctions::luaPlayerGetStoreXpBoost(lua_State* L) {
	// player:getStoreXpBoost()
	Player* player = getUserdata<Player>(L, 1);
	if (player) {
		lua_pushnumber(L, player->getStoreXpBoost());
	} else {
		lua_pushnil(L);
	}
	return 1;
}

int PlayerFunctions::luaPlayerSetStoreXpBoost(lua_State* L) {
	// player:setStoreXpBoost(value)
	Player* player = getUserdata<Player>(L, 1);
	if (player) {
		uint16_t experience = getNumber<uint16_t>(L, 2);
		player->setStoreXpBoost(experience);
		pushBoolean(L, true);
	} else {
		lua_pushnil(L);
	}
	return 1;
}

int PlayerFunctions::luaPlayerGetStaminaXpBoost(lua_State* L) {
	// player:getStaminaXpBoost()
	Player* player = getUserdata<Player>(L, 1);
	if (player) {
		lua_pushnumber(L, player->getStaminaXpBoost());
	} else {
		lua_pushnil(L);
	}
	return 1;
}

int PlayerFunctions::luaPlayerSetStaminaXpBoost(lua_State* L) {
	// player:setStaminaXpBoost(value)
	Player* player = getUserdata<Player>(L, 1);
	if (player) {
		player->setStaminaXpBoost(getNumber<uint16_t>(L, 2));
		player->sendStats();
		pushBoolean(L, true);
	} else {
		lua_pushnil(L);
	}
	return 1;
}

int PlayerFunctions::luaPlayerSetExpBoostStamina(lua_State* L) {
	// player:setExpBoostStamina(percent)
	Player* player = getUserdata<Player>(L, 1);
	if (player) {
		uint16_t stamina = getNumber<uint16_t>(L, 2);
		player->setExpBoostStamina(stamina);
		player->sendStats();
		pushBoolean(L, true);
	} else {
		lua_pushnil(L);
	}
	return 1;
}

int PlayerFunctions::luaPlayerGetExpBoostStamina(lua_State* L) {
	// player:getExpBoostStamina()
	Player* player = getUserdata<Player>(L, 1);
	if (player) {
		lua_pushnumber(L, player->getExpBoostStamina());
	} else {
		lua_pushnil(L);
	}
	return 1;
}

int PlayerFunctions::luaPlayerGetIdleTime(lua_State* L) {
	// player:getIdleTime()
	Player* player = getUserdata<Player>(L, 1);
	if (player) {
		lua_pushnumber(L, player->getIdleTime());
	} else {
		lua_pushnil(L);
	}
	return 1;
}

int PlayerFunctions::luaPlayerGetFreeBackpackSlots(lua_State* L) {
	// player:getFreeBackpackSlots()
	Player* player = getUserdata<Player>(L, 1);
	if (!player) {
		lua_pushnil(L);
	}

	lua_pushnumber(L, std::max<uint16_t>(0, player->getFreeBackpackSlots()));
	return 1;
}

int PlayerFunctions::luaPlayerIsOffline(lua_State* L) {
	Player* player = getUserdata<Player>(L, 1);
	if (player) {
		pushBoolean(L, player->isOffline());
	} else {
		pushBoolean(L, true);
	}

	return 1;
}

int PlayerFunctions::luaPlayerOpenMarket(lua_State* L) {
	// player:openMarket()
	Player* player = getUserdata<Player>(L, 1);
	if (!player) {
		lua_pushnil(L);
		return 1;
	}

	player->sendMarketEnter(player->getLastDepotId());
	pushBoolean(L, true);
	return 1;
}

// Forge
int PlayerFunctions::luaPlayerOpenForge(lua_State* L) {
	// player:openForge()
	const Player* player = getUserdata<Player>(L, 1);
	if (!player) {
		reportErrorFunc(getErrorDesc(LUA_ERROR_PLAYER_NOT_FOUND));
		pushBoolean(L, false);
		return 0;
	}

	player->sendOpenForge();
	pushBoolean(L, true);
	return 1;
}

int PlayerFunctions::luaPlayerCloseForge(lua_State* L) {
	// player:closeForge()
	const Player* player = getUserdata<Player>(L, 1);
	if (!player) {
		reportErrorFunc(getErrorDesc(LUA_ERROR_PLAYER_NOT_FOUND));
		pushBoolean(L, false);
		return 0;
	}

	player->closeForgeWindow();
	pushBoolean(L, true);
	return 1;
}

int PlayerFunctions::luaPlayerAddForgeDusts(lua_State* L) {
	// player:addForgeDusts(amount)
	Player* player = getUserdata<Player>(L, 1);
	if (!player) {
		reportErrorFunc(getErrorDesc(LUA_ERROR_PLAYER_NOT_FOUND));
		pushBoolean(L, false);
		return 0;
	}

	player->addForgeDusts(getNumber<uint64_t>(L, 2, 0));
	pushBoolean(L, true);
	return 1;
}

int PlayerFunctions::luaPlayerRemoveForgeDusts(lua_State* L) {
	// player:removeForgeDusts(amount)
	Player* player = getUserdata<Player>(L, 1);
	if (!player) {
		reportErrorFunc(getErrorDesc(LUA_ERROR_PLAYER_NOT_FOUND));
		pushBoolean(L, false);
		return 0;
	}

	player->removeForgeDusts(getNumber<uint64_t>(L, 2, 0));
	pushBoolean(L, true);
	return 1;
}

int PlayerFunctions::luaPlayerGetForgeDusts(lua_State* L) {
	// player:getForgeDusts()
	Player* player = getUserdata<Player>(L, 1);
	if (!player) {
		reportErrorFunc(getErrorDesc(LUA_ERROR_PLAYER_NOT_FOUND));
		pushBoolean(L, false);
		return 0;
	}

	lua_pushnumber(L, static_cast<lua_Number>(player->getForgeDusts()));
	return 1;
}

int PlayerFunctions::luaPlayerSetForgeDusts(lua_State* L) {
	// player:setForgeDusts()
	Player* player = getUserdata<Player>(L, 1);
	if (!player) {
		reportErrorFunc(getErrorDesc(LUA_ERROR_PLAYER_NOT_FOUND));
		pushBoolean(L, false);
		return 0;
	}

	player->setForgeDusts(getNumber<uint64_t>(L, 2, 0));
	pushBoolean(L, true);
	return 1;
}

int PlayerFunctions::luaPlayerAddForgeDustLevel(lua_State* L) {
	// player:addForgeDustLevel(amount)
	Player* player = getUserdata<Player>(L, 1);
	if (!player) {
		reportErrorFunc(getErrorDesc(LUA_ERROR_PLAYER_NOT_FOUND));
		pushBoolean(L, false);
		return 0;
	}

	player->addForgeDustLevel(getNumber<uint64_t>(L, 2, 1));
	pushBoolean(L, true);
	return 1;
}

int PlayerFunctions::luaPlayerRemoveForgeDustLevel(lua_State* L) {
	// player:removeForgeDustLevel(amount)
	Player* player = getUserdata<Player>(L, 1);
	if (!player) {
		reportErrorFunc(getErrorDesc(LUA_ERROR_PLAYER_NOT_FOUND));
		pushBoolean(L, false);
		return 0;
	}

	player->removeForgeDustLevel(getNumber<uint64_t>(L, 2, 1));
	pushBoolean(L, true);
	return 1;
}

int PlayerFunctions::luaPlayerGetForgeDustLevel(lua_State* L) {
	// player:getForgeDustLevel()
	const Player* player = getUserdata<Player>(L, 1);
	if (!player) {
		reportErrorFunc(getErrorDesc(LUA_ERROR_PLAYER_NOT_FOUND));
		pushBoolean(L, false);
		return 0;
	}

	lua_pushnumber(L, static_cast<lua_Number>(player->getForgeDustLevel()));
	return 1;
}

int PlayerFunctions::luaPlayerGetForgeSlivers(lua_State* L) {
	// player:getForgeSlivers()
	const Player* player = getUserdata<Player>(L, 1);
	if (!player) {
		reportErrorFunc(getErrorDesc(LUA_ERROR_PLAYER_NOT_FOUND));
		pushBoolean(L, false);
		return 0;
	}

	auto [sliver, core] = player->getForgeSliversAndCores();
	lua_pushnumber(L, static_cast<lua_Number>(sliver));
	return 1;
}

int PlayerFunctions::luaPlayerGetForgeCores(lua_State* L) {
	// player:getForgeCores()
	const Player* player = getUserdata<Player>(L, 1);
	if (!player) {
		reportErrorFunc(getErrorDesc(LUA_ERROR_PLAYER_NOT_FOUND));
		pushBoolean(L, false);
		return 0;
	}

	auto [sliver, core] = player->getForgeSliversAndCores();
	lua_pushnumber(L, static_cast<lua_Number>(core));
	return 1;
}

int PlayerFunctions::luaPlayerSetFaction(lua_State* L) {
	// player:setFaction(factionId)
	Player* player = getUserdata<Player>(L, 1);
	if (player == nullptr) {
		reportErrorFunc(getErrorDesc(LUA_ERROR_PLAYER_NOT_FOUND));
		pushBoolean(L, false);
		return 0;
	}
	Faction_t factionId = getNumber<Faction_t>(L, 2);
	player->setFaction(factionId);
	pushBoolean(L, true);
	return 1;
}

int PlayerFunctions::luaPlayerGetFaction(lua_State* L) {
	// player:getFaction()
	const Player* player = getUserdata<Player>(L, 1);
	if (player == nullptr) {
		reportErrorFunc(getErrorDesc(LUA_ERROR_PLAYER_NOT_FOUND));
		pushBoolean(L, false);
		return 0;
	}

	lua_pushnumber(L, player->getFaction());
	return 1;
}

<<<<<<< HEAD
int PlayerFunctions::luaPlayerAddBosstiaryKill(lua_State* L) {
	// player:addBosstiaryKill(name[, amount = 1])
	if (Player* player = getUserdata<Player>(L, 1);
		player) {
			const MonsterType* mtype = g_monsters().getMonsterType(getString(L, 2));
			if (mtype) {
				g_ioBosstiary().addBosstiaryKill(player, mtype, getNumber<uint32_t>(L, 3, 1));
				pushBoolean(L, true);
			} else {
				lua_pushnil(L);
			}
	} else {
		lua_pushnil(L);
	}
	return 1;
}

int PlayerFunctions::luaPlayerSetBossPoints(lua_State* L) {
	// player:setBossPoints()
=======
int PlayerFunctions::luaPlayerIsUIExhausted(lua_State *L) {
	// player:isUIExhausted()
>>>>>>> 6b69b238
	Player* player = getUserdata<Player>(L, 1);
	if (!player) {
		reportErrorFunc(getErrorDesc(LUA_ERROR_PLAYER_NOT_FOUND));
		pushBoolean(L, false);
		return 0;
	}

<<<<<<< HEAD
	player->setBossPoints(getNumber<uint32_t>(L, 2, 0));
	pushBoolean(L, true);
	return 1;
}

int PlayerFunctions::luaPlayerSetRemoveBossTime(lua_State* L) {
	// player:setRemoveBossTime()
=======
	uint16_t time = getNumber<uint16_t>(L, 2);
	pushBoolean(L, player->isUIExhausted(time));
	return 1;
}

int PlayerFunctions::luaPlayerUpdateUIExhausted(lua_State *L) {
	// player:updateUIExhausted(exhaustionTime = 250)
>>>>>>> 6b69b238
	Player* player = getUserdata<Player>(L, 1);
	if (!player) {
		reportErrorFunc(getErrorDesc(LUA_ERROR_PLAYER_NOT_FOUND));
		pushBoolean(L, false);
		return 0;
	}

<<<<<<< HEAD
	player->setRemoveBossTime(getNumber<uint8_t>(L, 2, 0));
	pushBoolean(L, true);
	return 1;
}

int PlayerFunctions::luaPlayerGetSlotBossId(lua_State* L) {
	// player:getSlotBossId(slotId)
	const Player* player = getUserdata<Player>(L, 1);
	if (!player) {
		reportErrorFunc(getErrorDesc(LUA_ERROR_PLAYER_NOT_FOUND));
		pushBoolean(L, false);
		return 0;
	}

	uint8_t slotId = getNumber<uint8_t>(L, 2);
	auto bossId = player->getSlotBossId(slotId);
	lua_pushnumber(L, static_cast<lua_Number>(bossId));
	return 1;
}

int PlayerFunctions::luaPlayerGetBossBonus(lua_State* L) {
	// player:getBossBonus(slotId)
	const Player* player = getUserdata<Player>(L, 1);
	if (!player) {
		reportErrorFunc(getErrorDesc(LUA_ERROR_PLAYER_NOT_FOUND));
		pushBoolean(L, false);
		return 0;
	}

	uint8_t slotId = getNumber<uint8_t>(L, 2);
	auto bossId = player->getSlotBossId(slotId);

	uint32_t playerBossPoints = player->getBossPoints();
	uint16_t currentBonus = g_ioBosstiary().calculateLootBonus(playerBossPoints);

	auto bossLevel = g_ioBosstiary().getBossCurrentLevel(player, bossId);
	uint16_t bonusBoss = currentBonus + (bossLevel == 3 ? 25 : 0);

	lua_pushnumber(L, static_cast<lua_Number>(bonusBoss));
	return 1;
=======
	player->updateUIExhausted();
	pushBoolean(L, true);
	return 1;
>>>>>>> 6b69b238
}<|MERGE_RESOLUTION|>--- conflicted
+++ resolved
@@ -3208,7 +3208,6 @@
 	return 1;
 }
 
-<<<<<<< HEAD
 int PlayerFunctions::luaPlayerAddBosstiaryKill(lua_State* L) {
 	// player:addBosstiaryKill(name[, amount = 1])
 	if (Player* player = getUserdata<Player>(L, 1);
@@ -3226,12 +3225,36 @@
 	return 1;
 }
 
+int PlayerFunctions::luaPlayerIsUIExhausted(lua_State *L) {
+	// player:isUIExhausted()
+	Player* player = getUserdata<Player>(L, 1);
+	if (!player) {
+		reportErrorFunc(getErrorDesc(LUA_ERROR_PLAYER_NOT_FOUND));
+		pushBoolean(L, false);
+		return 0;
+	}
+
+	uint16_t time = getNumber<uint16_t>(L, 2);
+	pushBoolean(L, player->isUIExhausted(time));
+	return 1;
+}
+
+int PlayerFunctions::luaPlayerUpdateUIExhausted(lua_State *L) {
+	// player:updateUIExhausted(exhaustionTime = 250)
+	Player* player = getUserdata<Player>(L, 1);
+	if (!player) {
+		reportErrorFunc(getErrorDesc(LUA_ERROR_PLAYER_NOT_FOUND));
+		pushBoolean(L, false);
+		return 0;
+	}
+
+	player->updateUIExhausted();
+	pushBoolean(L, true);
+	return 1;
+}
+
 int PlayerFunctions::luaPlayerSetBossPoints(lua_State* L) {
 	// player:setBossPoints()
-=======
-int PlayerFunctions::luaPlayerIsUIExhausted(lua_State *L) {
-	// player:isUIExhausted()
->>>>>>> 6b69b238
 	Player* player = getUserdata<Player>(L, 1);
 	if (!player) {
 		reportErrorFunc(getErrorDesc(LUA_ERROR_PLAYER_NOT_FOUND));
@@ -3239,7 +3262,6 @@
 		return 0;
 	}
 
-<<<<<<< HEAD
 	player->setBossPoints(getNumber<uint32_t>(L, 2, 0));
 	pushBoolean(L, true);
 	return 1;
@@ -3247,15 +3269,6 @@
 
 int PlayerFunctions::luaPlayerSetRemoveBossTime(lua_State* L) {
 	// player:setRemoveBossTime()
-=======
-	uint16_t time = getNumber<uint16_t>(L, 2);
-	pushBoolean(L, player->isUIExhausted(time));
-	return 1;
-}
-
-int PlayerFunctions::luaPlayerUpdateUIExhausted(lua_State *L) {
-	// player:updateUIExhausted(exhaustionTime = 250)
->>>>>>> 6b69b238
 	Player* player = getUserdata<Player>(L, 1);
 	if (!player) {
 		reportErrorFunc(getErrorDesc(LUA_ERROR_PLAYER_NOT_FOUND));
@@ -3263,7 +3276,6 @@
 		return 0;
 	}
 
-<<<<<<< HEAD
 	player->setRemoveBossTime(getNumber<uint8_t>(L, 2, 0));
 	pushBoolean(L, true);
 	return 1;
@@ -3304,9 +3316,4 @@
 
 	lua_pushnumber(L, static_cast<lua_Number>(bonusBoss));
 	return 1;
-=======
-	player->updateUIExhausted();
-	pushBoolean(L, true);
-	return 1;
->>>>>>> 6b69b238
 }