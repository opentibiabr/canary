--- conflicted
+++ resolved
@@ -4282,7 +4282,19 @@
 	return 1;
 }
 
-<<<<<<< HEAD
+int PlayerFunctions::luaPlayerAddBadge(lua_State* L) {
+	// player:addBadge(id)
+	const auto &player = getUserdataShared<Player>(L, 1);
+	if (!player) {
+		reportErrorFunc(getErrorDesc(LUA_ERROR_PLAYER_NOT_FOUND));
+		return 1;
+	}
+
+	player->badge()->add(getNumber<uint8_t>(L, 2, 0));
+	pushBoolean(L, true);
+	return 1;
+}
+
 int PlayerFunctions::luaPlayerTakeScreenshot(lua_State* L) {
 	// player:takeScreenshot(screenshotType)
 	const auto &player = getUserdataShared<Player>(L, 1);
@@ -4293,17 +4305,6 @@
 
 	auto screenshotType = getNumber<Screenshot_t>(L, 2);
 	player->sendTakeScreenshot(screenshotType);
-=======
-int PlayerFunctions::luaPlayerAddBadge(lua_State* L) {
-	// player:addBadge(id)
-	const auto &player = getUserdataShared<Player>(L, 1);
-	if (!player) {
-		reportErrorFunc(getErrorDesc(LUA_ERROR_PLAYER_NOT_FOUND));
-		return 1;
-	}
-
-	player->badge()->add(getNumber<uint8_t>(L, 2, 0));
->>>>>>> 10bc46b8
-	pushBoolean(L, true);
+  pushBoolean(L, true);
 	return 1;
 }