/**
 * Canary - A free and open-source MMORPG server emulator
 * Copyright (©) 2019-2022 OpenTibiaBR <opentibiabr@outlook.com>
 * Repository: https://github.com/opentibiabr/canary
 * License: https://github.com/opentibiabr/canary/blob/main/LICENSE
 * Contributors: https://github.com/opentibiabr/canary/graphs/contributors
 * Website: https://docs.opentibiabr.com/
 */

#include "pch.hpp"

#include "creatures/combat/spells.hpp"
#include "creatures/creature.hpp"
#include "creatures/interactions/chat.hpp"
#include "creatures/players/player.hpp"
#include "creatures/players/wheel/player_wheel.hpp"
#include "game/game.hpp"
#include "io/iologindata.hpp"
#include "io/ioprey.hpp"
#include "items/item.hpp"
#include "lua/functions/creatures/player/player_functions.hpp"
#include "game/scheduling/save_manager.hpp"
#include "game/scheduling/dispatcher.hpp"
#include "map/spectators.hpp"

int PlayerFunctions::luaPlayerSendInventory(lua_State* L) {
	// player:sendInventory()
	std::shared_ptr<Player> player = getUserdataShared<Player>(L, 1);
	if (!player) {
		lua_pushnil(L);
		return 1;
	}

	player->sendInventoryIds();
	pushBoolean(L, true);

	return 1;
}

int PlayerFunctions::luaPlayerSendLootStats(lua_State* L) {
	// player:sendLootStats(item, count)
	std::shared_ptr<Player> player = getUserdataShared<Player>(L, 1);
	if (!player) {
		lua_pushnil(L);
		return 1;
	}

	std::shared_ptr<Item> item = getUserdataShared<Item>(L, 2);
	if (!item) {
		lua_pushnil(L);
		return 1;
	}

	uint8_t count = getNumber<uint8_t>(L, 3, 0);
	if (count == 0) {
		lua_pushnil(L);
		return 1;
	}

	player->sendLootStats(item, count);
	pushBoolean(L, true);

	return 1;
}

int PlayerFunctions::luaPlayerUpdateSupplyTracker(lua_State* L) {
	// player:updateSupplyTracker(item)
	std::shared_ptr<Player> player = getUserdataShared<Player>(L, 1);
	if (!player) {
		lua_pushnil(L);
		return 1;
	}

	std::shared_ptr<Item> item = getUserdataShared<Item>(L, 2);
	if (!item) {
		lua_pushnil(L);
		return 1;
	}

	player->updateSupplyTracker(item);
	pushBoolean(L, true);

	return 1;
}

int PlayerFunctions::luaPlayerUpdateKillTracker(lua_State* L) {
	// player:updateKillTracker(creature, corpse)
	std::shared_ptr<Player> player = getUserdataShared<Player>(L, 1);
	if (!player) {
		lua_pushnil(L);
		return 1;
	}

	std::shared_ptr<Creature> monster = getUserdataShared<Creature>(L, 2);
	if (!monster) {
		lua_pushnil(L);
		return 1;
	}

	std::shared_ptr<Container> corpse = getUserdataShared<Container>(L, 3);
	if (!corpse) {
		lua_pushnil(L);
		return 1;
	}

	player->updateKillTracker(corpse, monster->getName(), monster->getCurrentOutfit());
	pushBoolean(L, true);

	return 1;
}

// Player
int PlayerFunctions::luaPlayerCreate(lua_State* L) {
	// Player(id or guid or name or userdata)
	std::shared_ptr<Player> player;
	if (isNumber(L, 2)) {
		uint32_t id = getNumber<uint32_t>(L, 2);
		if (id >= Player::getFirstID() && id <= Player::getLastID()) {
			player = g_game().getPlayerByID(id);
		} else {
			player = g_game().getPlayerByGUID(id);
		}
	} else if (isString(L, 2)) {
		ReturnValue ret = g_game().getPlayerByNameWildcard(getString(L, 2), player);
		if (ret != RETURNVALUE_NOERROR) {
			lua_pushnil(L);
			lua_pushnumber(L, ret);
			return 2;
		}
	} else if (isUserdata(L, 2)) {
		if (getUserdataType(L, 2) != LuaData_t::Player) {
			lua_pushnil(L);
			return 1;
		}
		player = getUserdataShared<Player>(L, 2);
	} else {
		player = nullptr;
	}

	if (player) {
		pushUserdata<Player>(L, player);
		setMetatable(L, -1, "Player");
	} else {
		lua_pushnil(L);
	}
	return 1;
}

int PlayerFunctions::luaPlayerResetCharmsMonsters(lua_State* L) {
	// player:resetCharmsBestiary()
	std::shared_ptr<Player> player = getUserdataShared<Player>(L, 1);
	if (player) {
		player->setCharmPoints(0);
		player->setCharmExpansion(false);
		player->setUsedRunesBit(0);
		player->setUnlockedRunesBit(0);
		for (int8_t i = CHARM_WOUND; i <= CHARM_LAST; i++) {
			player->parseRacebyCharm(static_cast<charmRune_t>(i), true, 0);
		}
		pushBoolean(L, true);
	} else {
		lua_pushnil(L);
	}
	return 1;
}

int PlayerFunctions::luaPlayerUnlockAllCharmRunes(lua_State* L) {
	// player:unlockAllCharmRunes()
	std::shared_ptr<Player> player = getUserdataShared<Player>(L, 1);
	if (player) {
		for (int8_t i = CHARM_WOUND; i <= CHARM_LAST; i++) {
			const auto charm = g_iobestiary().getBestiaryCharm(static_cast<charmRune_t>(i));
			if (charm) {
				int32_t value = g_iobestiary().bitToggle(player->getUnlockedRunesBit(), charm, true);
				player->setUnlockedRunesBit(value);
			}
		}
		pushBoolean(L, true);
	} else {
		lua_pushnil(L);
	}
	return 1;
}

int PlayerFunctions::luaPlayeraddCharmPoints(lua_State* L) {
	// player:addCharmPoints()
	std::shared_ptr<Player> player = getUserdataShared<Player>(L, 1);
	if (player) {
		int16_t charms = getNumber<int16_t>(L, 2);
		if (charms >= 0) {
			g_iobestiary().addCharmPoints(player, static_cast<uint16_t>(charms));
		} else {
			charms = -charms;
			g_iobestiary().addCharmPoints(player, static_cast<uint16_t>(charms), true);
		}
		pushBoolean(L, true);
	} else {
		lua_pushnil(L);
	}
	return 1;
}

int PlayerFunctions::luaPlayerIsPlayer(lua_State* L) {
	// player:isPlayer()
	pushBoolean(L, getUserdataShared<Player>(L, 1) != nullptr);
	return 1;
}

int PlayerFunctions::luaPlayerGetGuid(lua_State* L) {
	// player:getGuid()
	std::shared_ptr<Player> player = getUserdataShared<Player>(L, 1);
	if (player) {
		lua_pushnumber(L, player->getGUID());
	} else {
		lua_pushnil(L);
	}
	return 1;
}

int PlayerFunctions::luaPlayerGetIp(lua_State* L) {
	// player:getIp()
	std::shared_ptr<Player> player = getUserdataShared<Player>(L, 1);
	if (player) {
		lua_pushnumber(L, player->getIP());
	} else {
		lua_pushnil(L);
	}
	return 1;
}

int PlayerFunctions::luaPlayerGetAccountId(lua_State* L) {
	// player:getAccountId()
	std::shared_ptr<Player> player = getUserdataShared<Player>(L, 1);
	if (!player || player->getAccountId() == 0) {
		lua_pushnil(L);
		return 1;
	}

	lua_pushnumber(L, player->getAccountId());

	return 1;
}

int PlayerFunctions::luaPlayerGetLastLoginSaved(lua_State* L) {
	// player:getLastLoginSaved()
	std::shared_ptr<Player> player = getUserdataShared<Player>(L, 1);
	if (player) {
		lua_pushnumber(L, player->getLastLoginSaved());
	} else {
		lua_pushnil(L);
	}
	return 1;
}

int PlayerFunctions::luaPlayerGetLastLogout(lua_State* L) {
	// player:getLastLogout()
	std::shared_ptr<Player> player = getUserdataShared<Player>(L, 1);
	if (player) {
		lua_pushnumber(L, player->getLastLogout());
	} else {
		lua_pushnil(L);
	}
	return 1;
}

int PlayerFunctions::luaPlayerGetAccountType(lua_State* L) {
	// player:getAccountType()
	std::shared_ptr<Player> player = getUserdataShared<Player>(L, 1);
	if (player) {
		lua_pushnumber(L, player->getAccountType());
	} else {
		lua_pushnil(L);
	}
	return 1;
}

int PlayerFunctions::luaPlayerSetAccountType(lua_State* L) {
	// player:setAccountType(accountType)
	std::shared_ptr<Player> player = getUserdataShared<Player>(L, 1);
	if (!player || !player->getAccount()) {
		lua_pushnil(L);
		return 1;
	}

	if (player->getAccount()->setAccountType(getNumber<account::AccountType>(L, 2)) != account::ERROR_NO) {
		lua_pushnil(L);
		return 1;
	}

	if (player->getAccount()->save() != account::ERROR_NO) {
		lua_pushnil(L);
		return 1;
	}

	pushBoolean(L, true);
	return 1;
}

int PlayerFunctions::luaPlayerAddBestiaryKill(lua_State* L) {
	// player:addBestiaryKill(name[, amount = 1])
	std::shared_ptr<Player> player = getUserdataShared<Player>(L, 1);
	if (player) {
		const auto mtype = g_monsters().getMonsterType(getString(L, 2));
		if (mtype) {
			g_iobestiary().addBestiaryKill(player, mtype, getNumber<uint32_t>(L, 3, 1));
			pushBoolean(L, true);
		} else {
			lua_pushnil(L);
		}
	} else {
		lua_pushnil(L);
	}
	return 1;
}

int PlayerFunctions::luaPlayerIsMonsterBestiaryUnlocked(lua_State* L) {
	// player:isMonsterBestiaryUnlocked(raceId)
	std::shared_ptr<Player> player = getUserdataShared<Player>(L, 1);
	if (player == nullptr) {
		reportErrorFunc(getErrorDesc(LUA_ERROR_PLAYER_NOT_FOUND));
		pushBoolean(L, false);
		return 0;
	}

	auto raceId = getNumber<uint16_t>(L, 2, 0);
	if (!g_monsters().getMonsterTypeByRaceId(raceId)) {
		reportErrorFunc("Monster race id not exists");
		pushBoolean(L, false);
		return 0;
	}

	for (uint16_t finishedRaceId : g_iobestiary().getBestiaryFinished(player)) {
		if (raceId == finishedRaceId) {
			pushBoolean(L, true);
			return 1;
		}
	}

	pushBoolean(L, false);
	return 0;
}

int PlayerFunctions::luaPlayergetCharmMonsterType(lua_State* L) {
	// player:getCharmMonsterType(charmRune_t)
	std::shared_ptr<Player> player = getUserdataShared<Player>(L, 1);
	if (player) {
		charmRune_t charmid = getNumber<charmRune_t>(L, 2);
		uint16_t raceid = player->parseRacebyCharm(charmid, false, 0);
		if (raceid > 0) {
			const auto mtype = g_monsters().getMonsterTypeByRaceId(raceid);
			if (mtype) {
				pushUserdata<MonsterType>(L, mtype);
				setMetatable(L, -1, "MonsterType");
			} else {
				lua_pushnil(L);
			}
		} else {
			lua_pushnil(L);
		}
	} else {
		lua_pushnil(L);
	}
	return 1;
}

int PlayerFunctions::luaPlayerRemovePreyStamina(lua_State* L) {
	// player:removePreyStamina(amount)
	std::shared_ptr<Player> player = getUserdataShared<Player>(L, 1);
	if (player) {
		g_ioprey().checkPlayerPreys(player, getNumber<uint8_t>(L, 2, 1));
		pushBoolean(L, true);
	} else {
		lua_pushnil(L);
	}
	return 1;
}

int PlayerFunctions::luaPlayerAddPreyCards(lua_State* L) {
	// player:addPreyCards(amount)
	if (std::shared_ptr<Player> player = getUserdataShared<Player>(L, 1)) {
		player->addPreyCards(getNumber<uint64_t>(L, 2, 0));
		pushBoolean(L, true);
	} else {
		lua_pushnil(L);
	}
	return 1;
}

int PlayerFunctions::luaPlayerGetPreyCards(lua_State* L) {
	// player:getPreyCards()
	if (std::shared_ptr<Player> player = getUserdataShared<Player>(L, 1)) {
		lua_pushnumber(L, static_cast<lua_Number>(player->getPreyCards()));
	} else {
		lua_pushnil(L);
	}
	return 1;
}

int PlayerFunctions::luaPlayerGetPreyExperiencePercentage(lua_State* L) {
	// player:getPreyExperiencePercentage(raceId)
	if (std::shared_ptr<Player> player = getUserdataShared<Player>(L, 1)) {
		if (const std::unique_ptr<PreySlot> &slot = player->getPreyWithMonster(getNumber<uint16_t>(L, 2, 0));
			slot && slot->isOccupied() && slot->bonus == PreyBonus_Experience && slot->bonusTimeLeft > 0) {
			lua_pushnumber(L, static_cast<lua_Number>(100 + slot->bonusPercentage));
		} else {
			lua_pushnumber(L, 100);
		}
	} else {
		lua_pushnil(L);
	}
	return 1;
}

int PlayerFunctions::luaPlayerRemoveTaskHuntingPoints(lua_State* L) {
	// player:removeTaskHuntingPoints(amount)
	if (std::shared_ptr<Player> player = getUserdataShared<Player>(L, 1)) {
		pushBoolean(L, player->useTaskHuntingPoints(getNumber<uint64_t>(L, 2, 0)));
	} else {
		lua_pushnil(L);
	}
	return 1;
}

int PlayerFunctions::luaPlayerGetTaskHuntingPoints(lua_State* L) {
	// player:getTaskHuntingPoints()
	std::shared_ptr<Player> player = getUserdataShared<Player>(L, 1);
	if (player == nullptr) {
		reportErrorFunc(getErrorDesc(LUA_ERROR_PLAYER_NOT_FOUND));
		pushBoolean(L, false);
		return 1;
	}

	lua_pushnumber(L, static_cast<double>(player->getTaskHuntingPoints()));
	return 1;
}

int PlayerFunctions::luaPlayerAddTaskHuntingPoints(lua_State* L) {
	// player:addTaskHuntingPoints(amount)
	if (std::shared_ptr<Player> player = getUserdataShared<Player>(L, 1)) {
		auto points = getNumber<uint64_t>(L, 2);
		player->addTaskHuntingPoints(getNumber<uint64_t>(L, 2));
		lua_pushnumber(L, static_cast<lua_Number>(points));
	} else {
		lua_pushnil(L);
	}
	return 1;
}

int PlayerFunctions::luaPlayerGetPreyLootPercentage(lua_State* L) {
	// player:getPreyLootPercentage(raceid)
	if (std::shared_ptr<Player> player = getUserdataShared<Player>(L, 1)) {
		if (const std::unique_ptr<PreySlot> &slot = player->getPreyWithMonster(getNumber<uint16_t>(L, 2, 0));
			slot && slot->isOccupied() && slot->bonus == PreyBonus_Loot) {
			lua_pushnumber(L, slot->bonusPercentage);
		} else {
			lua_pushnumber(L, 0);
		}
	} else {
		lua_pushnil(L);
	}
	return 1;
}

int PlayerFunctions::luaPlayerisMonsterPrey(lua_State* L) {
	// player:isMonsterPrey(raceid)
	if (std::shared_ptr<Player> player = getUserdataShared<Player>(L, 1)) {
		if (const std::unique_ptr<PreySlot> &slot = player->getPreyWithMonster(getNumber<uint16_t>(L, 2, 0));
			slot && slot->isOccupied()) {
			pushBoolean(L, true);
		} else {
			pushBoolean(L, false);
		}
	} else {
		lua_pushnil(L);
	}
	return 1;
}

int PlayerFunctions::luaPlayerPreyThirdSlot(lua_State* L) {
	// get: player:preyThirdSlot() set: player:preyThirdSlot(bool)
	if (std::shared_ptr<Player> player = getUserdataShared<Player>(L, 1);
		const auto &slot = player->getPreySlotById(PreySlot_Three)) {
		if (!slot) {
			lua_pushnil(L);
		} else if (lua_gettop(L) == 1) {
			pushBoolean(L, slot->state != PreyDataState_Locked);
		} else {
			if (getBoolean(L, 2, false)) {
				slot->eraseBonus();
				slot->state = PreyDataState_Selection;
				slot->reloadMonsterGrid(player->getPreyBlackList(), player->getLevel());
				player->reloadPreySlot(PreySlot_Three);
			} else {
				slot->state = PreyDataState_Locked;
			}

			pushBoolean(L, true);
		}
	} else {
		lua_pushnil(L);
	}

	return 1;
}

int PlayerFunctions::luaPlayerTaskThirdSlot(lua_State* L) {
	// get: player:taskHuntingThirdSlot() set: player:taskHuntingThirdSlot(bool)
	if (std::shared_ptr<Player> player = getUserdataShared<Player>(L, 1);
		const auto &slot = player->getTaskHuntingSlotById(PreySlot_Three)) {
		if (lua_gettop(L) == 1) {
			pushBoolean(L, slot->state != PreyTaskDataState_Locked);
		} else {
			if (getBoolean(L, 2, false)) {
				slot->eraseTask();
				slot->reloadReward();
				slot->state = PreyTaskDataState_Selection;
				slot->reloadMonsterGrid(player->getTaskHuntingBlackList(), player->getLevel());
				player->reloadTaskSlot(PreySlot_Three);
			} else {
				slot->state = PreyTaskDataState_Locked;
			}

			pushBoolean(L, true);
		}
	} else {
		lua_pushnil(L);
	}
	return 1;
}

int PlayerFunctions::luaPlayercharmExpansion(lua_State* L) {
	// get: player:charmExpansion() set: player:charmExpansion(bool)
	std::shared_ptr<Player> player = getUserdataShared<Player>(L, 1);
	if (player) {
		if (lua_gettop(L) == 1) {
			pushBoolean(L, player->hasCharmExpansion());
		} else {
			player->setCharmExpansion(getBoolean(L, 2, false));
			pushBoolean(L, true);
		}
	} else {
		lua_pushnil(L);
	}
	return 1;
}

int PlayerFunctions::luaPlayerGetCapacity(lua_State* L) {
	// player:getCapacity()
	std::shared_ptr<Player> player = getUserdataShared<Player>(L, 1);
	if (player) {
		lua_pushnumber(L, player->getCapacity());
	} else {
		lua_pushnil(L);
	}
	return 1;
}

int PlayerFunctions::luaPlayerSetCapacity(lua_State* L) {
	// player:setCapacity(capacity)
	std::shared_ptr<Player> player = getUserdataShared<Player>(L, 1);
	if (player) {
		player->capacity = getNumber<uint32_t>(L, 2);
		player->sendStats();
		pushBoolean(L, true);
	} else {
		lua_pushnil(L);
	}
	return 1;
}

int PlayerFunctions::luaPlayerSetTraining(lua_State* L) {
	// player:setTraining(value)
	std::shared_ptr<Player> player = getUserdataShared<Player>(L, 1);
	if (player) {
		bool value = getBoolean(L, 2, false);
		player->setTraining(value);
		pushBoolean(L, true);
	} else {
		lua_pushnil(L);
	}
	return 1;
}

int PlayerFunctions::luaPlayerGetIsTraining(lua_State* L) {
	// player:isTraining()
	std::shared_ptr<Player> player = getUserdataShared<Player>(L, 1);
	if (!player) {
		pushBoolean(L, false);
		reportErrorFunc(getErrorDesc(LUA_ERROR_PLAYER_NOT_FOUND));
		return 1;
	}

	lua_pushnumber(L, player->isExerciseTraining());
	return 1;
}

int PlayerFunctions::luaPlayerGetFreeCapacity(lua_State* L) {
	// player:getFreeCapacity()
	std::shared_ptr<Player> player = getUserdataShared<Player>(L, 1);
	if (player) {
		lua_pushnumber(L, player->getFreeCapacity());
	} else {
		lua_pushnil(L);
	}
	return 1;
}

int PlayerFunctions::luaPlayerGetKills(lua_State* L) {
	// player:getKills()
	std::shared_ptr<Player> player = getUserdataShared<Player>(L, 1);
	if (!player) {
		lua_pushnil(L);
		return 1;
	}

	lua_createtable(L, player->unjustifiedKills.size(), 0);
	int idx = 0;
	for (const auto &kill : player->unjustifiedKills) {
		lua_createtable(L, 3, 0);
		lua_pushnumber(L, kill.target);
		lua_rawseti(L, -2, 1);
		lua_pushnumber(L, kill.time);
		lua_rawseti(L, -2, 2);
		pushBoolean(L, kill.unavenged);
		lua_rawseti(L, -2, 3);
		lua_rawseti(L, -2, ++idx);
	}

	return 1;
}

int PlayerFunctions::luaPlayerSetKills(lua_State* L) {
	// player:setKills(kills)
	std::shared_ptr<Player> player = getUserdataShared<Player>(L, 1);
	if (!player) {
		lua_pushnil(L);
		return 1;
	}

	luaL_checktype(L, 2, LUA_TTABLE);
	std::vector<Kill> newKills;

	lua_pushnil(L);
	while (lua_next(L, 2) != 0) {
		// -2 is index, -1 is value
		luaL_checktype(L, -1, LUA_TTABLE);
		lua_rawgeti(L, -1, 1); // push target
		lua_rawgeti(L, -2, 2); // push time
		lua_rawgeti(L, -3, 3); // push unavenged
		newKills.emplace_back(luaL_checknumber(L, -3), luaL_checknumber(L, -2), getBoolean(L, -1));
		lua_pop(L, 4);
	}

	player->unjustifiedKills = std::move(newKills);
	player->sendUnjustifiedPoints();
	pushBoolean(L, true);
	return 1;
}

int PlayerFunctions::luaPlayerGetReward(lua_State* L) {
	// player:getReward(rewardId[, autoCreate = false])
	std::shared_ptr<Player> player = getUserdataShared<Player>(L, 1);
	if (!player) {
		lua_pushnil(L);
		return 1;
	}

	uint64_t rewardId = getNumber<uint64_t>(L, 2);
	bool autoCreate = getBoolean(L, 3, false);
	if (auto reward = player->getReward(rewardId, autoCreate)) {
		pushUserdata<Item>(L, reward);
		setItemMetatable(L, -1, reward);
	} else {
		pushBoolean(L, false);
	}
	return 1;
}

int PlayerFunctions::luaPlayerRemoveReward(lua_State* L) {
	// player:removeReward(rewardId)
	std::shared_ptr<Player> player = getUserdataShared<Player>(L, 1);
	if (!player) {
		lua_pushnil(L);
		return 1;
	}

	uint32_t rewardId = getNumber<uint32_t>(L, 2);
	player->removeReward(rewardId);
	pushBoolean(L, true);
	return 1;
}

int PlayerFunctions::luaPlayerGetRewardList(lua_State* L) {
	// player:getRewardList()
	std::shared_ptr<Player> player = getUserdataShared<Player>(L, 1);
	if (!player) {
		lua_pushnil(L);
		return 1;
	}

	std::vector<uint64_t> rewardVec;
	player->getRewardList(rewardVec);
	lua_createtable(L, rewardVec.size(), 0);

	int index = 0;
	for (const auto &rewardId : rewardVec) {
		lua_pushnumber(L, static_cast<lua_Number>(rewardId));
		lua_rawseti(L, -2, ++index);
	}
	return 1;
}

int PlayerFunctions::luaPlayerSetDailyReward(lua_State* L) {
	// player:setDailyReward(value)
	std::shared_ptr<Player> player = getUserdataShared<Player>(L, 1);
	if (player) {
		player->setDailyReward(getNumber<uint8_t>(L, 2));
		pushBoolean(L, true);
	} else {
		lua_pushnil(L);
	}
	return 1;
}

int PlayerFunctions::luaPlayerGetDepotLocker(lua_State* L) {
	// player:getDepotLocker(depotId)
	std::shared_ptr<Player> player = getUserdataShared<Player>(L, 1);
	if (!player) {
		lua_pushnil(L);
		return 1;
	}

	uint32_t depotId = getNumber<uint32_t>(L, 2);
	std::shared_ptr<DepotLocker> depotLocker = player->getDepotLocker(depotId);
	if (depotLocker) {
		depotLocker->setParent(player);
		pushUserdata<Item>(L, depotLocker);
		setItemMetatable(L, -1, depotLocker);
	} else {
		pushBoolean(L, false);
	}
	return 1;
}

int PlayerFunctions::luaPlayerGetStashCounter(lua_State* L) {
	// player:getStashCount()
	std::shared_ptr<Player> player = getUserdataShared<Player>(L, 1);
	if (player) {
		uint16_t sizeStash = getStashSize(player->getStashItems());
		lua_pushnumber(L, sizeStash);
	} else {
		lua_pushnil(L);
	}
	return 1;
}

int PlayerFunctions::luaPlayerGetDepotChest(lua_State* L) {
	// player:getDepotChest(depotId[, autoCreate = false])
	std::shared_ptr<Player> player = getUserdataShared<Player>(L, 1);
	if (!player) {
		lua_pushnil(L);
		return 1;
	}

	uint32_t depotId = getNumber<uint32_t>(L, 2);
	bool autoCreate = getBoolean(L, 3, false);
	std::shared_ptr<DepotChest> depotChest = player->getDepotChest(depotId, autoCreate);
	if (depotChest) {
		player->setLastDepotId(depotId);
		pushUserdata<Item>(L, depotChest);
		setItemMetatable(L, -1, depotChest);
	} else {
		pushBoolean(L, false);
	}
	return 1;
}

int PlayerFunctions::luaPlayerGetInbox(lua_State* L) {
	// player:getInbox()
	std::shared_ptr<Player> player = getUserdataShared<Player>(L, 1);
	if (!player) {
		lua_pushnil(L);
		return 1;
	}

	std::shared_ptr<Inbox> inbox = player->getInbox();
	if (inbox) {
		pushUserdata<Item>(L, inbox);
		setItemMetatable(L, -1, inbox);
	} else {
		pushBoolean(L, false);
	}
	return 1;
}

int PlayerFunctions::luaPlayerGetSkullTime(lua_State* L) {
	// player:getSkullTime()
	std::shared_ptr<Player> player = getUserdataShared<Player>(L, 1);
	if (player) {
		lua_pushnumber(L, player->getSkullTicks());
	} else {
		lua_pushnil(L);
	}
	return 1;
}

int PlayerFunctions::luaPlayerSetSkullTime(lua_State* L) {
	// player:setSkullTime(skullTime)
	std::shared_ptr<Player> player = getUserdataShared<Player>(L, 1);
	if (player) {
		player->setSkullTicks(getNumber<int64_t>(L, 2));
		pushBoolean(L, true);
	} else {
		lua_pushnil(L);
	}
	return 1;
}

int PlayerFunctions::luaPlayerGetDeathPenalty(lua_State* L) {
	// player:getDeathPenalty()
	std::shared_ptr<Player> player = getUserdataShared<Player>(L, 1);
	if (player) {
		lua_pushnumber(L, static_cast<uint32_t>(player->getLostPercent() * 100));
	} else {
		lua_pushnil(L);
	}
	return 1;
}

int PlayerFunctions::luaPlayerGetExperience(lua_State* L) {
	// player:getExperience()
	std::shared_ptr<Player> player = getUserdataShared<Player>(L, 1);
	if (player) {
		lua_pushnumber(L, player->getExperience());
	} else {
		lua_pushnil(L);
	}
	return 1;
}

int PlayerFunctions::luaPlayerAddExperience(lua_State* L) {
	// player:addExperience(experience[, sendText = false])
	std::shared_ptr<Player> player = getUserdataShared<Player>(L, 1);
	if (player) {
		int64_t experience = getNumber<int64_t>(L, 2);
		bool sendText = getBoolean(L, 3, false);
		player->addExperience(nullptr, experience, sendText);
		pushBoolean(L, true);
	} else {
		lua_pushnil(L);
	}
	return 1;
}

int PlayerFunctions::luaPlayerRemoveExperience(lua_State* L) {
	// player:removeExperience(experience[, sendText = false])
	std::shared_ptr<Player> player = getUserdataShared<Player>(L, 1);
	if (player) {
		int64_t experience = getNumber<int64_t>(L, 2);
		bool sendText = getBoolean(L, 3, false);
		player->removeExperience(experience, sendText);
		pushBoolean(L, true);
	} else {
		lua_pushnil(L);
	}
	return 1;
}

int PlayerFunctions::luaPlayerGetLevel(lua_State* L) {
	// player:getLevel()
	std::shared_ptr<Player> player = getUserdataShared<Player>(L, 1);
	if (player) {
		lua_pushnumber(L, player->getLevel());
	} else {
		lua_pushnil(L);
	}
	return 1;
}

int PlayerFunctions::luaPlayerGetMagicShieldCapacityFlat(lua_State* L) {
	// player:getMagicShieldCapacityFlat(useCharges)
	std::shared_ptr<Player> player = getUserdataShared<Player>(L, 1);
	if (player) {
		lua_pushnumber(L, player->getMagicShieldCapacityFlat(getBoolean(L, 2, false)));
	} else {
		lua_pushnil(L);
	}
	return 1;
}

int PlayerFunctions::luaPlayerGetMagicShieldCapacityPercent(lua_State* L) {
	// player:getMagicShieldCapacityPercent(useCharges)
	std::shared_ptr<Player> player = getUserdataShared<Player>(L, 1);
	if (player) {
		lua_pushnumber(L, player->getMagicShieldCapacityPercent(getBoolean(L, 2, false)));
	} else {
		lua_pushnil(L);
	}
	return 1;
}

int PlayerFunctions::luaPlayerSendSpellCooldown(lua_State* L) {
	// player:sendSpellCooldown(spellId, time)
	std::shared_ptr<Player> player = getUserdataShared<Player>(L, 1);
	if (!player) {
		lua_pushnil(L);
		return 1;
	}
	uint8_t spellId = getNumber<uint32_t>(L, 2, 1);
	uint32_t time = getNumber<uint32_t>(L, 3, 0);

	player->sendSpellCooldown(spellId, time);
	pushBoolean(L, true);

	return 1;
}

int PlayerFunctions::luaPlayerSendSpellGroupCooldown(lua_State* L) {
	// player:sendSpellGroupCooldown(groupId, time)
	std::shared_ptr<Player> player = getUserdataShared<Player>(L, 1);
	if (!player) {
		lua_pushnil(L);
		return 1;
	}
	SpellGroup_t groupId = getNumber<SpellGroup_t>(L, 2, SPELLGROUP_ATTACK);
	uint32_t time = getNumber<uint32_t>(L, 3, 0);

	player->sendSpellGroupCooldown(groupId, time);
	pushBoolean(L, true);

	return 1;
}

int PlayerFunctions::luaPlayerGetMagicLevel(lua_State* L) {
	// player:getMagicLevel()
	std::shared_ptr<Player> player = getUserdataShared<Player>(L, 1);
	if (player) {
		lua_pushnumber(L, player->getMagicLevel());
	} else {
		lua_pushnil(L);
	}
	return 1;
}

int PlayerFunctions::luaPlayerGetBaseMagicLevel(lua_State* L) {
	// player:getBaseMagicLevel()
	std::shared_ptr<Player> player = getUserdataShared<Player>(L, 1);
	if (player) {
		lua_pushnumber(L, player->getBaseMagicLevel());
	} else {
		lua_pushnil(L);
	}
	return 1;
}

int PlayerFunctions::luaPlayerGetMana(lua_State* L) {
	// player:getMana()
	std::shared_ptr<Player> player = getUserdataShared<Player>(L, 1);
	if (player) {
		lua_pushnumber(L, player->getMana());
	} else {
		lua_pushnil(L);
	}
	return 1;
}

int PlayerFunctions::luaPlayerAddMana(lua_State* L) {
	// player:addMana(manaChange[, animationOnLoss = false])
	std::shared_ptr<Player> player = getUserdataShared<Player>(L, 1);
	if (!player) {
		lua_pushnil(L);
		return 1;
	}

	int32_t manaChange = getNumber<int32_t>(L, 2);
	bool animationOnLoss = getBoolean(L, 3, false);
	if (!animationOnLoss && manaChange < 0) {
		player->changeMana(manaChange);
	} else {
		CombatDamage damage;
		damage.primary.value = manaChange;
		damage.origin = ORIGIN_NONE;
		g_game().combatChangeMana(nullptr, player, damage);
	}
	pushBoolean(L, true);
	return 1;
}

int PlayerFunctions::luaPlayerGetMaxMana(lua_State* L) {
	// player:getMaxMana()
	std::shared_ptr<Player> player = getUserdataShared<Player>(L, 1);
	if (player) {
		lua_pushnumber(L, player->getMaxMana());
	} else {
		lua_pushnil(L);
	}
	return 1;
}

int PlayerFunctions::luaPlayerSetMaxMana(lua_State* L) {
	// player:setMaxMana(maxMana)
	const auto &player = getPlayer(L, 1);
	if (!player) {
		reportErrorFunc(getErrorDesc(LUA_ERROR_PLAYER_NOT_FOUND));
		return 1;
	}

	player->manaMax = getNumber<int32_t>(L, 2);
	player->mana = std::min<int32_t>(player->mana, player->manaMax);
	g_game().addPlayerMana(player);
	player->sendStats();
	pushBoolean(L, true);
	return 1;
}

int PlayerFunctions::luaPlayerGetManaSpent(lua_State* L) {
	// player:getManaSpent()
	std::shared_ptr<Player> player = getUserdataShared<Player>(L, 1);
	if (player) {
		lua_pushnumber(L, player->getSpentMana());
	} else {
		lua_pushnil(L);
	}
	return 1;
}

int PlayerFunctions::luaPlayerAddManaSpent(lua_State* L) {
	// player:addManaSpent(amount)
	std::shared_ptr<Player> player = getUserdataShared<Player>(L, 1);
	if (player) {
		player->addManaSpent(getNumber<uint64_t>(L, 2));
		pushBoolean(L, true);
	} else {
		lua_pushnil(L);
	}
	return 1;
}

int PlayerFunctions::luaPlayerGetBaseMaxHealth(lua_State* L) {
	// player:getBaseMaxHealth()
	std::shared_ptr<Player> player = getUserdataShared<Player>(L, 1);
	if (player) {
		lua_pushnumber(L, player->healthMax);
	} else {
		lua_pushnil(L);
	}
	return 1;
}

int PlayerFunctions::luaPlayerGetBaseMaxMana(lua_State* L) {
	// player:getBaseMaxMana()
	std::shared_ptr<Player> player = getUserdataShared<Player>(L, 1);
	if (player) {
		lua_pushnumber(L, player->manaMax);
	} else {
		lua_pushnil(L);
	}
	return 1;
}

int PlayerFunctions::luaPlayerGetSkillLevel(lua_State* L) {
	// player:getSkillLevel(skillType)
	skills_t skillType = getNumber<skills_t>(L, 2);
	std::shared_ptr<Player> player = getUserdataShared<Player>(L, 1);
	if (player && skillType <= SKILL_LAST) {
		lua_pushnumber(L, player->skills[skillType].level);
	} else {
		lua_pushnil(L);
	}
	return 1;
}

int PlayerFunctions::luaPlayerGetEffectiveSkillLevel(lua_State* L) {
	// player:getEffectiveSkillLevel(skillType)
	skills_t skillType = getNumber<skills_t>(L, 2);
	std::shared_ptr<Player> player = getUserdataShared<Player>(L, 1);
	if (player && skillType <= SKILL_LAST) {
		lua_pushnumber(L, player->getSkillLevel(skillType));
	} else {
		lua_pushnil(L);
	}
	return 1;
}

int PlayerFunctions::luaPlayerGetSkillPercent(lua_State* L) {
	// player:getSkillPercent(skillType)
	skills_t skillType = getNumber<skills_t>(L, 2);
	std::shared_ptr<Player> player = getUserdataShared<Player>(L, 1);
	if (player && skillType <= SKILL_LAST) {
		lua_pushnumber(L, player->skills[skillType].percent);
	} else {
		lua_pushnil(L);
	}
	return 1;
}

int PlayerFunctions::luaPlayerGetSkillTries(lua_State* L) {
	// player:getSkillTries(skillType)
	skills_t skillType = getNumber<skills_t>(L, 2);
	std::shared_ptr<Player> player = getUserdataShared<Player>(L, 1);
	if (player && skillType <= SKILL_LAST) {
		lua_pushnumber(L, player->skills[skillType].tries);
	} else {
		lua_pushnil(L);
	}
	return 1;
}

int PlayerFunctions::luaPlayerAddSkillTries(lua_State* L) {
	// player:addSkillTries(skillType, tries)
	std::shared_ptr<Player> player = getUserdataShared<Player>(L, 1);
	if (player) {
		skills_t skillType = getNumber<skills_t>(L, 2);
		uint64_t tries = getNumber<uint64_t>(L, 3);
		player->addSkillAdvance(skillType, tries);
		pushBoolean(L, true);
	} else {
		lua_pushnil(L);
	}
	return 1;
}

int PlayerFunctions::luaPlayerSetLevel(lua_State* L) {
	// player:setLevel(level)
	std::shared_ptr<Player> player = getUserdataShared<Player>(L, 1);
	if (player) {
		uint16_t level = getNumber<uint16_t>(L, 2);
		player->level = level;
		player->experience = Player::getExpForLevel(level);
		player->sendStats();
		player->sendSkills();
		pushBoolean(L, true);
	} else {
		lua_pushnil(L);
	}
	return 1;
}

int PlayerFunctions::luaPlayerSetMagicLevel(lua_State* L) {
	// player:setMagicLevel(level[, manaSpent])
	std::shared_ptr<Player> player = getUserdataShared<Player>(L, 1);
	if (player) {
		uint16_t level = getNumber<uint16_t>(L, 2);
		player->magLevel = level;
		if (getNumber<uint64_t>(L, 3, 0) > 0) {
			uint64_t manaSpent = getNumber<uint64_t>(L, 3);
			uint64_t nextReqMana = player->vocation->getReqMana(level + 1);
			player->manaSpent = manaSpent;
			player->magLevelPercent = Player::getPercentLevel(manaSpent, nextReqMana);
		} else {
			player->manaSpent = 0;
			player->magLevelPercent = 0;
		}
		player->sendStats();
		player->sendSkills();
		pushBoolean(L, true);
	} else {
		lua_pushnil(L);
	}
	return 1;
}

int PlayerFunctions::luaPlayerSetSkillLevel(lua_State* L) {
	// player:setSkillLevel(skillType, level[, tries])
	std::shared_ptr<Player> player = getUserdataShared<Player>(L, 1);
	if (player) {
		skills_t skillType = getNumber<skills_t>(L, 2);
		uint16_t level = getNumber<uint16_t>(L, 3);
		player->skills[skillType].level = level;
		if (getNumber<uint64_t>(L, 4, 0) > 0) {
			uint64_t tries = getNumber<uint64_t>(L, 4);
			uint64_t nextReqTries = player->vocation->getReqSkillTries(skillType, level + 1);
			player->skills[skillType].tries = tries;
			player->skills[skillType].percent = Player::getPercentLevel(tries, nextReqTries);
		} else {
			player->skills[skillType].tries = 0;
			player->skills[skillType].percent = 0;
		}
		player->sendStats();
		player->sendSkills();
		pushBoolean(L, true);
	} else {
		lua_pushnil(L);
	}
	return 1;
}

int PlayerFunctions::luaPlayerAddOfflineTrainingTime(lua_State* L) {
	// player:addOfflineTrainingTime(time)
	std::shared_ptr<Player> player = getUserdataShared<Player>(L, 1);
	if (player) {
		int32_t time = getNumber<int32_t>(L, 2);
		player->addOfflineTrainingTime(time);
		player->sendStats();
		pushBoolean(L, true);
	} else {
		lua_pushnil(L);
	}
	return 1;
}

int PlayerFunctions::luaPlayerGetOfflineTrainingTime(lua_State* L) {
	// player:getOfflineTrainingTime()
	std::shared_ptr<Player> player = getUserdataShared<Player>(L, 1);
	if (player) {
		lua_pushnumber(L, player->getOfflineTrainingTime());
	} else {
		lua_pushnil(L);
	}
	return 1;
}

int PlayerFunctions::luaPlayerRemoveOfflineTrainingTime(lua_State* L) {
	// player:removeOfflineTrainingTime(time)
	std::shared_ptr<Player> player = getUserdataShared<Player>(L, 1);
	if (player) {
		int32_t time = getNumber<int32_t>(L, 2);
		player->removeOfflineTrainingTime(time);
		player->sendStats();
		pushBoolean(L, true);
	} else {
		lua_pushnil(L);
	}
	return 1;
}

int PlayerFunctions::luaPlayerAddOfflineTrainingTries(lua_State* L) {
	// player:addOfflineTrainingTries(skillType, tries)
	std::shared_ptr<Player> player = getUserdataShared<Player>(L, 1);
	if (player) {
		skills_t skillType = getNumber<skills_t>(L, 2);
		uint64_t tries = getNumber<uint64_t>(L, 3);
		pushBoolean(L, player->addOfflineTrainingTries(skillType, tries));
	} else {
		lua_pushnil(L);
	}
	return 1;
}

int PlayerFunctions::luaPlayerGetOfflineTrainingSkill(lua_State* L) {
	// player:getOfflineTrainingSkill()
	std::shared_ptr<Player> player = getUserdataShared<Player>(L, 1);
	if (player) {
		lua_pushnumber(L, player->getOfflineTrainingSkill());
	} else {
		lua_pushnil(L);
	}
	return 1;
}

int PlayerFunctions::luaPlayerSetOfflineTrainingSkill(lua_State* L) {
	// player:setOfflineTrainingSkill(skillId)
	std::shared_ptr<Player> player = getUserdataShared<Player>(L, 1);
	if (player) {
		int8_t skillId = getNumber<int8_t>(L, 2);
		player->setOfflineTrainingSkill(skillId);
		pushBoolean(L, true);
	} else {
		lua_pushnil(L);
	}
	return 1;
}

int PlayerFunctions::luaPlayerOpenStash(lua_State* L) {
	// player:openStash(isNpc)
	std::shared_ptr<Player> player = getUserdataShared<Player>(L, 1);
	bool isNpc = getBoolean(L, 2, false);
	if (player) {
		player->sendOpenStash(isNpc);
		pushBoolean(L, true);
	} else {
		lua_pushnil(L);
	}

	return 1;
}

int PlayerFunctions::luaPlayerGetItemCount(lua_State* L) {
	// player:getItemCount(itemId[, subType = -1])
	std::shared_ptr<Player> player = getUserdataShared<Player>(L, 1);
	if (!player) {
		lua_pushnil(L);
		return 1;
	}

	uint16_t itemId;
	if (isNumber(L, 2)) {
		itemId = getNumber<uint16_t>(L, 2);
	} else {
		itemId = Item::items.getItemIdByName(getString(L, 2));
		if (itemId == 0) {
			lua_pushnil(L);
			return 1;
		}
	}

	int32_t subType = getNumber<int32_t>(L, 3, -1);
	lua_pushnumber(L, player->getItemTypeCount(itemId, subType));
	return 1;
}

int PlayerFunctions::luaPlayerGetStashItemCount(lua_State* L) {
	// player:getStashItemCount(itemId)
	std::shared_ptr<Player> player = getUserdataShared<Player>(L, 1);
	if (!player) {
		lua_pushnil(L);
		return 1;
	}

	uint16_t itemId;
	if (isNumber(L, 2)) {
		itemId = getNumber<uint16_t>(L, 2);
	} else {
		itemId = Item::items.getItemIdByName(getString(L, 2));
		if (itemId == 0) {
			lua_pushnil(L);
			return 1;
		}
	}

	const ItemType &itemType = Item::items[itemId];
	if (itemType.id == 0) {
		lua_pushnil(L);
		return 1;
	}

	lua_pushnumber(L, player->getStashItemCount(itemType.id));
	return 1;
}

int PlayerFunctions::luaPlayerGetItemById(lua_State* L) {
	// player:getItemById(itemId, deepSearch[, subType = -1])
	std::shared_ptr<Player> player = getUserdataShared<Player>(L, 1);
	if (!player) {
		lua_pushnil(L);
		return 1;
	}

	uint16_t itemId;
	if (isNumber(L, 2)) {
		itemId = getNumber<uint16_t>(L, 2);
	} else {
		itemId = Item::items.getItemIdByName(getString(L, 2));
		if (itemId == 0) {
			lua_pushnil(L);
			return 1;
		}
	}
	bool deepSearch = getBoolean(L, 3);
	int32_t subType = getNumber<int32_t>(L, 4, -1);

	std::shared_ptr<Item> item = g_game().findItemOfType(player, itemId, deepSearch, subType);
	if (item) {
		pushUserdata<Item>(L, item);
		setItemMetatable(L, -1, item);
	} else {
		lua_pushnil(L);
	}
	return 1;
}

int PlayerFunctions::luaPlayerGetVocation(lua_State* L) {
	// player:getVocation()
	std::shared_ptr<Player> player = getUserdataShared<Player>(L, 1);
	if (player) {
		pushUserdata<Vocation>(L, player->getVocation());
		setMetatable(L, -1, "Vocation");
	} else {
		lua_pushnil(L);
	}
	return 1;
}

int PlayerFunctions::luaPlayerSetVocation(lua_State* L) {
	// player:setVocation(id or name or userdata)
	std::shared_ptr<Player> player = getUserdataShared<Player>(L, 1);
	if (!player) {
		lua_pushnil(L);
		return 1;
	}

	Vocation* vocation;
	if (isNumber(L, 2)) {
		vocation = g_vocations().getVocation(getNumber<uint16_t>(L, 2));
	} else if (isString(L, 2)) {
		vocation = g_vocations().getVocation(g_vocations().getVocationId(getString(L, 2)));
	} else if (isUserdata(L, 2)) {
		vocation = getUserdata<Vocation>(L, 2);
	} else {
		vocation = nullptr;
	}

	if (!vocation) {
		pushBoolean(L, false);
		return 1;
	}

	player->setVocation(vocation->getId());
	player->sendSkills();
	player->sendStats();
	player->sendBasicData();
	player->wheel()->sendGiftOfLifeCooldown();
	g_game().reloadCreature(player);
	pushBoolean(L, true);
	return 1;
}

int PlayerFunctions::luaPlayerIsPromoted(lua_State* L) {
	// player:isPromoted()
	std::shared_ptr<Player> player = getUserdataShared<Player>(L, 1);
	if (player) {
		pushBoolean(L, player->isPromoted());
	} else {
		lua_pushnil(L);
	}
	return 1;
}

int PlayerFunctions::luaPlayerGetSex(lua_State* L) {
	// player:getSex()
	std::shared_ptr<Player> player = getUserdataShared<Player>(L, 1);
	if (player) {
		lua_pushnumber(L, player->getSex());
	} else {
		lua_pushnil(L);
	}
	return 1;
}

int PlayerFunctions::luaPlayerSetSex(lua_State* L) {
	// player:setSex(newSex)
	std::shared_ptr<Player> player = getUserdataShared<Player>(L, 1);
	if (player) {
		PlayerSex_t newSex = getNumber<PlayerSex_t>(L, 2);
		player->setSex(newSex);
		pushBoolean(L, true);
	} else {
		lua_pushnil(L);
	}
	return 1;
}

int PlayerFunctions::luaPlayerGetPronoun(lua_State* L) {
	// player:getPronoun()
	std::shared_ptr<Player> player = getUserdataShared<Player>(L, 1);
	if (player) {
		lua_pushnumber(L, player->getPronoun());
	} else {
		lua_pushnil(L);
	}
	return 1;
}

int PlayerFunctions::luaPlayerSetPronoun(lua_State* L) {
	// player:setPronoun(newPronoun)
	std::shared_ptr<Player> player = getUserdataShared<Player>(L, 1);
	if (player) {
		PlayerPronoun_t newPronoun = getNumber<PlayerPronoun_t>(L, 2);
		player->setPronoun(newPronoun);
		pushBoolean(L, true);
	} else {
		lua_pushnil(L);
	}
	return 1;
}

int PlayerFunctions::luaPlayerGetTown(lua_State* L) {
	// player:getTown()
	std::shared_ptr<Player> player = getUserdataShared<Player>(L, 1);
	if (player) {
		pushUserdata<Town>(L, player->getTown());
		setMetatable(L, -1, "Town");
	} else {
		lua_pushnil(L);
	}
	return 1;
}

int PlayerFunctions::luaPlayerSetTown(lua_State* L) {
	// player:setTown(town)
	const auto &town = getUserdataShared<Town>(L, 2);
	if (!town) {
		pushBoolean(L, false);
		return 1;
	}

	std::shared_ptr<Player> player = getUserdataShared<Player>(L, 1);
	if (player) {
		player->setTown(town);
		pushBoolean(L, true);
	} else {
		lua_pushnil(L);
	}
	return 1;
}

int PlayerFunctions::luaPlayerGetGuild(lua_State* L) {
	// player:getGuild()
	std::shared_ptr<Player> player = getUserdataShared<Player>(L, 1);
	if (!player) {
		lua_pushnil(L);
		return 1;
	}

	const auto guild = player->getGuild();
	if (!guild) {
		lua_pushnil(L);
		return 1;
	}

	pushUserdata<Guild>(L, guild);
	setMetatable(L, -1, "Guild");
	return 1;
}

int PlayerFunctions::luaPlayerSetGuild(lua_State* L) {
	// player:setGuild(guild)
	std::shared_ptr<Player> player = getUserdataShared<Player>(L, 1);
	if (!player) {
		lua_pushnil(L);
		return 1;
	}

	const auto guild = getUserdataShared<Guild>(L, 2);
	player->setGuild(guild);

	pushBoolean(L, true);
	return 1;
}

int PlayerFunctions::luaPlayerGetGuildLevel(lua_State* L) {
	// player:getGuildLevel()
	std::shared_ptr<Player> player = getUserdataShared<Player>(L, 1);
	if (player && player->getGuild()) {
		lua_pushnumber(L, player->getGuildRank()->level);
	} else {
		lua_pushnil(L);
	}
	return 1;
}

int PlayerFunctions::luaPlayerSetGuildLevel(lua_State* L) {
	// player:setGuildLevel(level)
	uint8_t level = getNumber<uint8_t>(L, 2);
	std::shared_ptr<Player> player = getUserdataShared<Player>(L, 1);
	if (!player || !player->getGuild()) {
		lua_pushnil(L);
		return 1;
	}

	GuildRank_ptr rank = player->getGuild()->getRankByLevel(level);
	if (!rank) {
		pushBoolean(L, false);
	} else {
		player->setGuildRank(rank);
		pushBoolean(L, true);
	}

	return 1;
}

int PlayerFunctions::luaPlayerGetGuildNick(lua_State* L) {
	// player:getGuildNick()
	std::shared_ptr<Player> player = getUserdataShared<Player>(L, 1);
	if (player) {
		pushString(L, player->getGuildNick());
	} else {
		lua_pushnil(L);
	}
	return 1;
}

int PlayerFunctions::luaPlayerSetGuildNick(lua_State* L) {
	// player:setGuildNick(nick)
	const std::string &nick = getString(L, 2);
	std::shared_ptr<Player> player = getUserdataShared<Player>(L, 1);
	if (player) {
		player->setGuildNick(nick);
		pushBoolean(L, true);
	} else {
		lua_pushnil(L);
	}
	return 1;
}

int PlayerFunctions::luaPlayerGetGroup(lua_State* L) {
	// player:getGroup()
	std::shared_ptr<Player> player = getUserdataShared<Player>(L, 1);
	if (player) {
		pushUserdata<Group>(L, player->getGroup());
		setMetatable(L, -1, "Group");
	} else {
		lua_pushnil(L);
	}
	return 1;
}

int PlayerFunctions::luaPlayerSetGroup(lua_State* L) {
	// player:setGroup(group)
	Group* group = getUserdata<Group>(L, 2);
	if (!group) {
		pushBoolean(L, false);
		return 1;
	}

	std::shared_ptr<Player> player = getUserdataShared<Player>(L, 1);
	if (player) {
		player->setGroup(group);
		pushBoolean(L, true);
	} else {
		lua_pushnil(L);
	}
	return 1;
}

int PlayerFunctions::luaPlayerSetSpecialContainersAvailable(lua_State* L) {
	// player:setSpecialContainersAvailable(stashMenu, marketMenu, depotSearchMenu)
	bool supplyStashMenu = getBoolean(L, 2, false);
	bool marketMenu = getBoolean(L, 3, false);
	bool depotSearchMenu = getBoolean(L, 4, false);
	std::shared_ptr<Player> player = getUserdataShared<Player>(L, 1);
	if (player) {
		player->setSpecialMenuAvailable(supplyStashMenu, marketMenu, depotSearchMenu);
		pushBoolean(L, true);
	} else {
		lua_pushnil(L);
	}
	return 1;
}

int PlayerFunctions::luaPlayerGetStamina(lua_State* L) {
	// player:getStamina()
	std::shared_ptr<Player> player = getUserdataShared<Player>(L, 1);
	if (player) {
		lua_pushnumber(L, player->getStaminaMinutes());
	} else {
		lua_pushnil(L);
	}
	return 1;
}

int PlayerFunctions::luaPlayerSetStamina(lua_State* L) {
	// player:setStamina(stamina)
	uint16_t stamina = getNumber<uint16_t>(L, 2);
	std::shared_ptr<Player> player = getUserdataShared<Player>(L, 1);
	if (player) {
		player->staminaMinutes = std::min<uint16_t>(2520, stamina);
		player->sendStats();
	} else {
		lua_pushnil(L);
	}
	return 1;
}

int PlayerFunctions::luaPlayerGetSoul(lua_State* L) {
	// player:getSoul()
	std::shared_ptr<Player> player = getUserdataShared<Player>(L, 1);
	if (player) {
		lua_pushnumber(L, player->getSoul());
	} else {
		lua_pushnil(L);
	}
	return 1;
}

int PlayerFunctions::luaPlayerAddSoul(lua_State* L) {
	// player:addSoul(soulChange)
	int32_t soulChange = getNumber<int32_t>(L, 2);
	std::shared_ptr<Player> player = getUserdataShared<Player>(L, 1);
	if (player) {
		player->changeSoul(soulChange);
		pushBoolean(L, true);
	} else {
		lua_pushnil(L);
	}
	return 1;
}

int PlayerFunctions::luaPlayerGetMaxSoul(lua_State* L) {
	// player:getMaxSoul()
	std::shared_ptr<Player> player = getUserdataShared<Player>(L, 1);
	if (player && player->vocation) {
		lua_pushnumber(L, player->vocation->getSoulMax());
	} else {
		lua_pushnil(L);
	}
	return 1;
}

int PlayerFunctions::luaPlayerGetBankBalance(lua_State* L) {
	// player:getBankBalance()
	std::shared_ptr<Player> player = getUserdataShared<Player>(L, 1);
	if (player) {
		lua_pushnumber(L, player->getBankBalance());
	} else {
		lua_pushnil(L);
	}
	return 1;
}

int PlayerFunctions::luaPlayerSetBankBalance(lua_State* L) {
	// player:setBankBalance(bankBalance)
	std::shared_ptr<Player> player = getUserdataShared<Player>(L, 1);
	if (!player) {
		lua_pushnil(L);
		return 1;
	}

	player->setBankBalance(getNumber<uint64_t>(L, 2));
	pushBoolean(L, true);
	return 1;
}

int PlayerFunctions::luaPlayerGetStorageValue(lua_State* L) {
	// player:getStorageValue(key)
	const auto player = getUserdataShared<Player>(L, 1);
	if (!player) {
		lua_pushnil(L);
		return 1;
	}

	uint32_t key = getNumber<uint32_t>(L, 2);
	lua_pushnumber(L, player->getStorageValue(key));
	return 1;
}

int PlayerFunctions::luaPlayerSetStorageValue(lua_State* L) {
	// player:setStorageValue(key, value)
	int32_t value = getNumber<int32_t>(L, 3);
	uint32_t key = getNumber<uint32_t>(L, 2);
	std::shared_ptr<Player> player = getUserdataShared<Player>(L, 1);
	if (IS_IN_KEYRANGE(key, RESERVED_RANGE)) {
		std::ostringstream ss;
		ss << "Accessing reserved range: " << key;
		reportErrorFunc(ss.str());
		pushBoolean(L, false);
		return 1;
	}

	if (player) {
		player->addStorageValue(key, value);
		pushBoolean(L, true);
	} else {
		lua_pushnil(L);
	}
	return 1;
}

int PlayerFunctions::luaPlayerGetStorageValueByName(lua_State* L) {
	// player:getStorageValueByName(name)
	std::shared_ptr<Player> player = getUserdataShared<Player>(L, 1);
	if (!player) {
		reportErrorFunc(getErrorDesc(LUA_ERROR_PLAYER_NOT_FOUND));
		pushBoolean(L, false);
		return 0;
	}

	auto name = getString(L, 2);
	lua_pushnumber(L, player->getStorageValueByName(name));
	return 1;
}

int PlayerFunctions::luaPlayerSetStorageValueByName(lua_State* L) {
	// player:setStorageValueByName(storageName, value)
	std::shared_ptr<Player> player = getUserdataShared<Player>(L, 1);
	if (!player) {
		reportErrorFunc(getErrorDesc(LUA_ERROR_PLAYER_NOT_FOUND));
		pushBoolean(L, false);
		return 0;
	}

	auto storageName = getString(L, 2);
	int32_t value = getNumber<int32_t>(L, 3);

	player->addStorageValueByName(storageName, value);
	pushBoolean(L, true);
	return 1;
}

int PlayerFunctions::luaPlayerAddItem(lua_State* L) {
	// player:addItem(itemId, count = 1, canDropOnMap = true, subType = 1, slot = CONST_SLOT_WHEREEVER, tier = 0)
	std::shared_ptr<Player> player = getUserdataShared<Player>(L, 1);
	if (!player) {
		pushBoolean(L, false);
		return 1;
	}

	uint16_t itemId;
	if (isNumber(L, 2)) {
		itemId = getNumber<uint16_t>(L, 2);
	} else {
		itemId = Item::items.getItemIdByName(getString(L, 2));
		if (itemId == 0) {
			lua_pushnil(L);
			return 1;
		}
	}

	int32_t count = getNumber<int32_t>(L, 3, 1);
	int32_t subType = getNumber<int32_t>(L, 5, 1);

	const ItemType &it = Item::items[itemId];

	int32_t itemCount = 1;
	int parameters = lua_gettop(L);
	if (parameters >= 4) {
		itemCount = std::max<int32_t>(1, count);
	} else if (it.hasSubType()) {
		if (it.stackable) {
			itemCount = std::ceil(count / (float_t)it.stackSize);
		}

		subType = count;
	} else {
		itemCount = std::max<int32_t>(1, count);
	}

	bool hasTable = itemCount > 1;
	if (hasTable) {
		lua_newtable(L);
	} else if (itemCount == 0) {
		lua_pushnil(L);
		return 1;
	}

	bool canDropOnMap = getBoolean(L, 4, true);
	Slots_t slot = getNumber<Slots_t>(L, 6, CONST_SLOT_WHEREEVER);
	auto tier = getNumber<uint8_t>(L, 7, 0);
	for (int32_t i = 1; i <= itemCount; ++i) {
		int32_t stackCount = subType;
		if (it.stackable) {
			stackCount = std::min<int32_t>(stackCount, it.stackSize);
			subType -= stackCount;
		}

		std::shared_ptr<Item> item = Item::CreateItem(itemId, stackCount);
		if (!item) {
			if (!hasTable) {
				lua_pushnil(L);
			}
			return 1;
		}

		if (tier > 0) {
			item->setTier(tier);
		}

		ReturnValue ret = g_game().internalPlayerAddItem(player, item, canDropOnMap, slot);
		if (ret != RETURNVALUE_NOERROR) {
			if (!hasTable) {
				lua_pushnil(L);
			}
			return 1;
		}

		if (hasTable) {
			lua_pushnumber(L, i);
			pushUserdata<Item>(L, item);
			setItemMetatable(L, -1, item);
			lua_settable(L, -3);
		} else {
			pushUserdata<Item>(L, item);
			setItemMetatable(L, -1, item);
		}
	}
	return 1;
}

int PlayerFunctions::luaPlayerAddItemEx(lua_State* L) {
	// player:addItemEx(item[, canDropOnMap = false[, index = INDEX_WHEREEVER[, flags = 0]]])
	// player:addItemEx(item[, canDropOnMap = true[, slot = CONST_SLOT_WHEREEVER]])
	std::shared_ptr<Item> item = getUserdataShared<Item>(L, 2);
	if (!item) {
		reportErrorFunc(getErrorDesc(LUA_ERROR_ITEM_NOT_FOUND));
		pushBoolean(L, false);
		return 1;
	}

	std::shared_ptr<Player> player = getUserdataShared<Player>(L, 1);
	if (!player) {
		lua_pushnil(L);
		return 1;
	}

	if (item->getParent() != VirtualCylinder::virtualCylinder) {
		reportErrorFunc("Item already has a parent");
		pushBoolean(L, false);
		return 1;
	}

	bool canDropOnMap = getBoolean(L, 3, false);
	ReturnValue returnValue;
	if (canDropOnMap) {
		Slots_t slot = getNumber<Slots_t>(L, 4, CONST_SLOT_WHEREEVER);
		returnValue = g_game().internalPlayerAddItem(player, item, true, slot);
	} else {
		int32_t index = getNumber<int32_t>(L, 4, INDEX_WHEREEVER);
		uint32_t flags = getNumber<uint32_t>(L, 5, 0);
		returnValue = g_game().internalAddItem(player, item, index, flags);
	}

	if (returnValue == RETURNVALUE_NOERROR) {
		ScriptEnvironment::removeTempItem(item);
	}
	lua_pushnumber(L, returnValue);
	return 1;
}

int PlayerFunctions::luaPlayerAddItemStash(lua_State* L) {
	// player:addItemStash(itemId, count = 1)
	std::shared_ptr<Player> player = getUserdataShared<Player>(L, 1);
	if (!player) {
		lua_pushnil(L);
		return 1;
	}

	auto itemId = getNumber<uint16_t>(L, 2);
	auto count = getNumber<uint32_t>(L, 3, 1);

	player->addItemOnStash(itemId, count);
	pushBoolean(L, true);
	return 1;
}

int PlayerFunctions::luaPlayerRemoveStashItem(lua_State* L) {
	// player:removeStashItem(itemId, count)
	std::shared_ptr<Player> player = getUserdataShared<Player>(L, 1);
	if (!player) {
		lua_pushnil(L);
		return 1;
	}

	uint16_t itemId;
	if (isNumber(L, 2)) {
		itemId = getNumber<uint16_t>(L, 2);
	} else {
		itemId = Item::items.getItemIdByName(getString(L, 2));
		if (itemId == 0) {
			lua_pushnil(L);
			return 1;
		}
	}

	const ItemType &itemType = Item::items[itemId];
	if (itemType.id == 0) {
		lua_pushnil(L);
		return 1;
	}

	uint32_t count = getNumber<uint32_t>(L, 3);
	pushBoolean(L, player->withdrawItem(itemType.id, count));
	return 1;
}

int PlayerFunctions::luaPlayerRemoveItem(lua_State* L) {
	// player:removeItem(itemId, count[, subType = -1[, ignoreEquipped = false]])
	std::shared_ptr<Player> player = getUserdataShared<Player>(L, 1);
	if (!player) {
		lua_pushnil(L);
		return 1;
	}

	uint16_t itemId;
	if (isNumber(L, 2)) {
		itemId = getNumber<uint16_t>(L, 2);
	} else {
		itemId = Item::items.getItemIdByName(getString(L, 2));
		if (itemId == 0) {
			lua_pushnil(L);
			return 1;
		}
	}

	uint32_t count = getNumber<uint32_t>(L, 3);
	int32_t subType = getNumber<int32_t>(L, 4, -1);
	bool ignoreEquipped = getBoolean(L, 5, false);
	pushBoolean(L, player->removeItemOfType(itemId, count, subType, ignoreEquipped));
	return 1;
}

int PlayerFunctions::luaPlayerSendContainer(lua_State* L) {
	// player:sendContainer(container)
	std::shared_ptr<Player> player = getUserdataShared<Player>(L, 1);
	if (!player) {
		lua_pushnil(L);
		return 1;
	}

	std::shared_ptr<Container> container = getUserdataShared<Container>(L, 2);
	if (!container) {
		lua_pushnil(L);
		return 1;
	}

	player->sendContainer(static_cast<uint8_t>(container->getID()), container, container->hasParent(), static_cast<uint8_t>(container->getFirstIndex()));
	pushBoolean(L, true);
	return 1;
}

int PlayerFunctions::luaPlayerSendUpdateContainer(lua_State* L) {
	// player:sendUpdateContainer(container)
	std::shared_ptr<Player> player = getUserdataShared<Player>(L, 1);
	if (!player) {
		lua_pushnil(L);
		return 1;
	}

	const auto container = getUserdataShared<Container>(L, 2);
	if (!container) {
		reportErrorFunc("Container is nullptr");
		return 1;
	}

	player->onSendContainer(container);
	pushBoolean(L, true);
	return 1;
}

int PlayerFunctions::luaPlayerGetMoney(lua_State* L) {
	// player:getMoney()
	std::shared_ptr<Player> player = getUserdataShared<Player>(L, 1);
	if (player) {
		lua_pushnumber(L, player->getMoney());
	} else {
		lua_pushnil(L);
	}
	return 1;
}

int PlayerFunctions::luaPlayerAddMoney(lua_State* L) {
	// player:addMoney(money)
	uint64_t money = getNumber<uint64_t>(L, 2);
	std::shared_ptr<Player> player = getUserdataShared<Player>(L, 1);
	if (player) {
		g_game().addMoney(player, money);
		pushBoolean(L, true);
	} else {
		lua_pushnil(L);
	}
	return 1;
}

int PlayerFunctions::luaPlayerRemoveMoney(lua_State* L) {
	// player:removeMoney(money[, flags = 0[, useBank = true]])
	std::shared_ptr<Player> player = getUserdataShared<Player>(L, 1);
	if (player) {
		uint64_t money = getNumber<uint64_t>(L, 2);
		int32_t flags = getNumber<int32_t>(L, 3, 0);
		bool useBank = getBoolean(L, 4, true);
		pushBoolean(L, g_game().removeMoney(player, money, flags, useBank));
	} else {
		lua_pushnil(L);
	}
	return 1;
}

int PlayerFunctions::luaPlayerShowTextDialog(lua_State* L) {
	// player:showTextDialog(id or name or userdata[, text[, canWrite[, length]]])
	std::shared_ptr<Player> player = getUserdataShared<Player>(L, 1);
	if (!player) {
		lua_pushnil(L);
		return 1;
	}

	int32_t length = getNumber<int32_t>(L, 5, -1);
	bool canWrite = getBoolean(L, 4, false);
	std::string text;

	int parameters = lua_gettop(L);
	if (parameters >= 3) {
		text = getString(L, 3);
	}

	std::shared_ptr<Item> item;
	if (isNumber(L, 2)) {
		item = Item::CreateItem(getNumber<uint16_t>(L, 2));
	} else if (isString(L, 2)) {
		item = Item::CreateItem(Item::items.getItemIdByName(getString(L, 2)));
	} else if (isUserdata(L, 2)) {
		if (getUserdataType(L, 2) != LuaData_t::Item) {
			pushBoolean(L, false);
			return 1;
		}

		item = getUserdataShared<Item>(L, 2);
	} else {
		item = nullptr;
	}

	if (!item) {
		reportErrorFunc(getErrorDesc(LUA_ERROR_ITEM_NOT_FOUND));
		pushBoolean(L, false);
		return 1;
	}

	if (length < 0) {
		length = Item::items[item->getID()].maxTextLen;
	}

	if (!text.empty()) {
		item->setAttribute(ItemAttribute_t::TEXT, text);
		length = std::max<int32_t>(text.size(), length);
	}

	item->setParent(player);
	player->setWriteItem(item, length);
	player->sendTextWindow(item, length, canWrite);
	pushBoolean(L, true);
	return 1;
}

int PlayerFunctions::luaPlayerSendTextMessage(lua_State* L) {
	// player:sendTextMessage(type, text[, position, primaryValue = 0, primaryColor = TEXTCOLOR_NONE[, secondaryValue = 0, secondaryColor = TEXTCOLOR_NONE]])
	// player:sendTextMessage(type, text, channelId)

	std::shared_ptr<Player> player = getUserdataShared<Player>(L, 1);
	if (!player) {
		lua_pushnil(L);
		return 1;
	}

	int parameters = lua_gettop(L);

	TextMessage message(getNumber<MessageClasses>(L, 2), getString(L, 3));
	if (parameters == 4) {
		uint16_t channelId = getNumber<uint16_t>(L, 4);
		const auto &channel = g_chat().getChannel(player, channelId);
		if (!channel || !channel->hasUser(player)) {
			pushBoolean(L, false);
			return 1;
		}
		message.channelId = channelId;
	} else {
		if (parameters >= 6) {
			message.position = getPosition(L, 4);
			message.primary.value = getNumber<int32_t>(L, 5);
			message.primary.color = getNumber<TextColor_t>(L, 6);
		}

		if (parameters >= 8) {
			message.secondary.value = getNumber<int32_t>(L, 7);
			message.secondary.color = getNumber<TextColor_t>(L, 8);
		}
	}

	player->sendTextMessage(message);
	pushBoolean(L, true);

	return 1;
}

int PlayerFunctions::luaPlayerSendChannelMessage(lua_State* L) {
	// player:sendChannelMessage(author, text, type, channelId)
	std::shared_ptr<Player> player = getUserdataShared<Player>(L, 1);
	if (!player) {
		lua_pushnil(L);
		return 1;
	}

	uint16_t channelId = getNumber<uint16_t>(L, 5);
	SpeakClasses type = getNumber<SpeakClasses>(L, 4);
	const std::string &text = getString(L, 3);
	const std::string &author = getString(L, 2);
	player->sendChannelMessage(author, text, type, channelId);
	pushBoolean(L, true);
	return 1;
}

int PlayerFunctions::luaPlayerSendPrivateMessage(lua_State* L) {
	// player:sendPrivateMessage(speaker, text[, type])
	std::shared_ptr<Player> player = getUserdataShared<Player>(L, 1);
	if (!player) {
		lua_pushnil(L);
		return 1;
	}

	std::shared_ptr<Player> speaker = getUserdataShared<Player>(L, 2);
	const std::string &text = getString(L, 3);
	SpeakClasses type = getNumber<SpeakClasses>(L, 4, TALKTYPE_PRIVATE_FROM);
	player->sendPrivateMessage(speaker, type, text);
	pushBoolean(L, true);
	return 1;
}

int PlayerFunctions::luaPlayerChannelSay(lua_State* L) {
	// player:channelSay(speaker, type, text, channelId)
	std::shared_ptr<Player> player = getUserdataShared<Player>(L, 1);
	if (!player) {
		lua_pushnil(L);
		return 1;
	}

	std::shared_ptr<Creature> speaker = getCreature(L, 2);
	SpeakClasses type = getNumber<SpeakClasses>(L, 3);
	const std::string &text = getString(L, 4);
	uint16_t channelId = getNumber<uint16_t>(L, 5);
	player->sendToChannel(speaker, type, text, channelId);
	pushBoolean(L, true);
	return 1;
}

int PlayerFunctions::luaPlayerOpenChannel(lua_State* L) {
	// player:openChannel(channelId)
	uint16_t channelId = getNumber<uint16_t>(L, 2);
	std::shared_ptr<Player> player = getUserdataShared<Player>(L, 1);
	if (player) {
		g_game().playerOpenChannel(player->getID(), channelId);
		pushBoolean(L, true);
	} else {
		lua_pushnil(L);
	}
	return 1;
}

int PlayerFunctions::luaPlayerGetSlotItem(lua_State* L) {
	// player:getSlotItem(slot)
	std::shared_ptr<Player> player = getUserdataShared<Player>(L, 1);
	if (!player) {
		lua_pushnil(L);
		return 1;
	}

	uint32_t slot = getNumber<uint32_t>(L, 2);
	std::shared_ptr<Thing> thing = player->getThing(slot);
	if (!thing) {
		lua_pushnil(L);
		return 1;
	}

	std::shared_ptr<Item> item = thing->getItem();
	if (item) {
		pushUserdata<Item>(L, item);
		setItemMetatable(L, -1, item);
	} else {
		lua_pushnil(L);
	}
	return 1;
}

int PlayerFunctions::luaPlayerGetParty(lua_State* L) {
	// player:getParty()
	std::shared_ptr<Player> player = getUserdataShared<Player>(L, 1);
	if (!player) {
		lua_pushnil(L);
		return 1;
	}

	std::shared_ptr<Party> party = player->getParty();
	if (party) {
		pushUserdata<Party>(L, party);
		setMetatable(L, -1, "Party");
	} else {
		lua_pushnil(L);
	}
	return 1;
}

int PlayerFunctions::luaPlayerAddOutfit(lua_State* L) {
	// player:addOutfit(lookType)
	std::shared_ptr<Player> player = getUserdataShared<Player>(L, 1);
	if (player) {
		player->addOutfit(getNumber<uint16_t>(L, 2), 0);
		pushBoolean(L, true);
	} else {
		lua_pushnil(L);
	}
	return 1;
}

int PlayerFunctions::luaPlayerAddOutfitAddon(lua_State* L) {
	// player:addOutfitAddon(lookType, addon)
	std::shared_ptr<Player> player = getUserdataShared<Player>(L, 1);
	if (player) {
		uint16_t lookType = getNumber<uint16_t>(L, 2);
		uint8_t addon = getNumber<uint8_t>(L, 3);
		player->addOutfit(lookType, addon);
		pushBoolean(L, true);
	} else {
		lua_pushnil(L);
	}
	return 1;
}

int PlayerFunctions::luaPlayerRemoveOutfit(lua_State* L) {
	// player:removeOutfit(lookType)
	std::shared_ptr<Player> player = getUserdataShared<Player>(L, 1);
	if (player) {
		uint16_t lookType = getNumber<uint16_t>(L, 2);
		pushBoolean(L, player->removeOutfit(lookType));
	} else {
		lua_pushnil(L);
	}
	return 1;
}

int PlayerFunctions::luaPlayerRemoveOutfitAddon(lua_State* L) {
	// player:removeOutfitAddon(lookType, addon)
	std::shared_ptr<Player> player = getUserdataShared<Player>(L, 1);
	if (player) {
		uint16_t lookType = getNumber<uint16_t>(L, 2);
		uint8_t addon = getNumber<uint8_t>(L, 3);
		pushBoolean(L, player->removeOutfitAddon(lookType, addon));
	} else {
		lua_pushnil(L);
	}
	return 1;
}

int PlayerFunctions::luaPlayerHasOutfit(lua_State* L) {
	// player:hasOutfit(lookType[, addon = 0])
	std::shared_ptr<Player> player = getUserdataShared<Player>(L, 1);
	if (player) {
		uint16_t lookType = getNumber<uint16_t>(L, 2);
		uint8_t addon = getNumber<uint8_t>(L, 3, 0);
		pushBoolean(L, player->canWear(lookType, addon));
	} else {
		lua_pushnil(L);
	}
	return 1;
}

int PlayerFunctions::luaPlayerSendOutfitWindow(lua_State* L) {
	// player:sendOutfitWindow()
	std::shared_ptr<Player> player = getUserdataShared<Player>(L, 1);
	if (player) {
		player->sendOutfitWindow();
		pushBoolean(L, true);
	} else {
		lua_pushnil(L);
	}
	return 1;
}

int PlayerFunctions::luaPlayerAddMount(lua_State* L) {
	// player:addMount(mountId or mountName)
	std::shared_ptr<Player> player = getUserdataShared<Player>(L, 1);
	if (!player) {
		lua_pushnil(L);
		return 1;
	}

	uint8_t mountId;
	if (isNumber(L, 2)) {
		mountId = getNumber<uint8_t>(L, 2);
	} else {
		const std::shared_ptr<Mount> mount = g_game().mounts.getMountByName(getString(L, 2));
		if (!mount) {
			lua_pushnil(L);
			return 1;
		}
		mountId = mount->id;
	}
	pushBoolean(L, player->tameMount(mountId));
	return 1;
}

int PlayerFunctions::luaPlayerRemoveMount(lua_State* L) {
	// player:removeMount(mountId or mountName)
	std::shared_ptr<Player> player = getUserdataShared<Player>(L, 1);
	if (!player) {
		lua_pushnil(L);
		return 1;
	}

	uint8_t mountId;
	if (isNumber(L, 2)) {
		mountId = getNumber<uint8_t>(L, 2);
	} else {
		const std::shared_ptr<Mount> mount = g_game().mounts.getMountByName(getString(L, 2));
		if (!mount) {
			lua_pushnil(L);
			return 1;
		}
		mountId = mount->id;
	}
	pushBoolean(L, player->untameMount(mountId));
	return 1;
}

int PlayerFunctions::luaPlayerHasMount(lua_State* L) {
	// player:hasMount(mountId or mountName)
	std::shared_ptr<Player> player = getUserdataShared<Player>(L, 1);
	if (!player) {
		lua_pushnil(L);
		return 1;
	}

	std::shared_ptr<Mount> mount = nullptr;
	if (isNumber(L, 2)) {
		mount = g_game().mounts.getMountByID(getNumber<uint8_t>(L, 2));
	} else {
		mount = g_game().mounts.getMountByName(getString(L, 2));
	}

	if (mount) {
		pushBoolean(L, player->hasMount(mount));
	} else {
		lua_pushnil(L);
	}
	return 1;
}

int PlayerFunctions::luaPlayerAddFamiliar(lua_State* L) {
	// player:addFamiliar(lookType)
	std::shared_ptr<Player> player = getUserdataShared<Player>(L, 1);
	if (player) {
		player->addFamiliar(getNumber<uint16_t>(L, 2));
		pushBoolean(L, true);
	} else {
		lua_pushnil(L);
	}
	return 1;
}

int PlayerFunctions::luaPlayerRemoveFamiliar(lua_State* L) {
	// player:removeFamiliar(lookType)
	std::shared_ptr<Player> player = getUserdataShared<Player>(L, 1);
	if (player) {
		uint16_t lookType = getNumber<uint16_t>(L, 2);
		pushBoolean(L, player->removeFamiliar(lookType));
	} else {
		lua_pushnil(L);
	}
	return 1;
}

int PlayerFunctions::luaPlayerHasFamiliar(lua_State* L) {
	// player:hasFamiliar(lookType)
	std::shared_ptr<Player> player = getUserdataShared<Player>(L, 1);
	if (player) {
		uint16_t lookType = getNumber<uint16_t>(L, 2);
		pushBoolean(L, player->canFamiliar(lookType));
	} else {
		lua_pushnil(L);
	}
	return 1;
}

int PlayerFunctions::luaPlayerSetFamiliarLooktype(lua_State* L) {
	// player:setFamiliarLooktype(lookType)
	std::shared_ptr<Player> player = getUserdataShared<Player>(L, 1);
	if (player) {
		player->setFamiliarLooktype(getNumber<uint16_t>(L, 2));
		pushBoolean(L, true);
	} else {
		lua_pushnil(L);
	}
	return 1;
}

int PlayerFunctions::luaPlayerGetFamiliarLooktype(lua_State* L) {
	// player:getFamiliarLooktype()
	std::shared_ptr<Player> player = getUserdataShared<Player>(L, 1);
	if (player) {
		lua_pushnumber(L, player->defaultOutfit.lookFamiliarsType);
	} else {
		lua_pushnil(L);
	}
	return 1;
}

int PlayerFunctions::luaPlayerGetPremiumDays(lua_State* L) {
	// player:getPremiumDays()
	std::shared_ptr<Player> player = getUserdataShared<Player>(L, 1);
	if (player && player->getAccount()) {
		lua_pushnumber(L, player->getAccount()->getPremiumRemainingDays());
	} else {
		lua_pushnil(L);
	}
	return 1;
}

int PlayerFunctions::luaPlayerAddPremiumDays(lua_State* L) {
	// player:addPremiumDays(days)
	std::shared_ptr<Player> player = getUserdataShared<Player>(L, 1);
	if (!player || !player->getAccount()) {
		lua_pushnil(L);
		return 1;
	}

	auto premiumDays = player->getAccount()->getPremiumRemainingDays();

	if (premiumDays == std::numeric_limits<uint16_t>::max()) {
		return 1;
	}

	int32_t addDays = std::min<int32_t>(0xFFFE - premiumDays, getNumber<uint16_t>(L, 2));
	if (addDays <= 0) {
		return 1;
	}

	player->getAccount()->addPremiumDays(addDays);

	if (player->getAccount()->save() != account::ERROR_NO) {
		return 1;
	}

	pushBoolean(L, true);
	return 1;
}

int PlayerFunctions::luaPlayerRemovePremiumDays(lua_State* L) {
	// player:removePremiumDays(days)
	std::shared_ptr<Player> player = getUserdataShared<Player>(L, 1);
	if (!player || !player->getAccount()) {
		lua_pushnil(L);
		return 1;
	}

	auto premiumDays = player->getAccount()->getPremiumRemainingDays();

	if (premiumDays == std::numeric_limits<uint16_t>::max()) {
		return 1;
	}

	int32_t removeDays = std::min<int32_t>(0xFFFE - premiumDays, getNumber<uint16_t>(L, 2));
	if (removeDays <= 0) {
		return 1;
	}

	player->getAccount()->addPremiumDays(-removeDays);

	if (player->getAccount()->save() != account::ERROR_NO) {
		return 1;
	}

	pushBoolean(L, true);
	return 1;
}

int PlayerFunctions::luaPlayerGetTibiaCoins(lua_State* L) {
	// player:getTibiaCoins()
	std::shared_ptr<Player> player = getUserdataShared<Player>(L, 1);
	if (!player || !player->getAccount()) {
		reportErrorFunc(getErrorDesc(LUA_ERROR_PLAYER_NOT_FOUND));
		lua_pushnil(L);
		return 1;
	}

	auto [coins, result] = player->getAccount()->getCoins(account::CoinType::COIN);

	if (result == account::ERROR_NO) {
		lua_pushnumber(L, coins);
	}

	return 1;
}

int PlayerFunctions::luaPlayerAddTibiaCoins(lua_State* L) {
	// player:addTibiaCoins(coins)
	std::shared_ptr<Player> player = getUserdataShared<Player>(L, 1);
	if (!player || !player->getAccount()) {
		reportErrorFunc(getErrorDesc(LUA_ERROR_PLAYER_NOT_FOUND));
		lua_pushnil(L);
		return 1;
	}

	if (player->account->addCoins(account::CoinType::COIN, getNumber<uint32_t>(L, 2)) != account::ERROR_NO) {
		reportErrorFunc("Failed to add coins");
		lua_pushnil(L);
		return 1;
	}

	if (player->getAccount()->save() != account::ERROR_NO) {
		reportErrorFunc("Failed to save account");
		lua_pushnil(L);
		return 1;
	}

	pushBoolean(L, true);

	return 1;
}

int PlayerFunctions::luaPlayerRemoveTibiaCoins(lua_State* L) {
	// player:removeTibiaCoins(coins)
	std::shared_ptr<Player> player = getUserdataShared<Player>(L, 1);
	if (!player || !player->getAccount()) {
		reportErrorFunc(getErrorDesc(LUA_ERROR_PLAYER_NOT_FOUND));
		lua_pushnil(L);
		return 1;
	}

	if (player->account->removeCoins(account::CoinType::COIN, getNumber<uint32_t>(L, 2)) != account::ERROR_NO) {
		reportErrorFunc("Failed to remove coins");
		return 1;
	}

	if (player->getAccount()->save() != account::ERROR_NO) {
		reportErrorFunc("Failed to save account");
		lua_pushnil(L);
		return 1;
	}

	pushBoolean(L, true);

	return 1;
}

int PlayerFunctions::luaPlayerGetTransferableCoins(lua_State* L) {
	// player:getTransferableCoins()
	std::shared_ptr<Player> player = getUserdataShared<Player>(L, 1);
	if (!player || !player->getAccount()) {
		reportErrorFunc(getErrorDesc(LUA_ERROR_PLAYER_NOT_FOUND));
		lua_pushnil(L);
		return 1;
	}

	auto [coins, result] = player->getAccount()->getCoins(account::CoinType::TRANSFERABLE);

	if (result == account::ERROR_NO) {
		lua_pushnumber(L, coins);
	}

	return 1;
}

int PlayerFunctions::luaPlayerAddTransferableCoins(lua_State* L) {
	// player:addTransferableCoins(coins)
	std::shared_ptr<Player> player = getUserdataShared<Player>(L, 1);
	if (!player || !player->getAccount()) {
		reportErrorFunc(getErrorDesc(LUA_ERROR_PLAYER_NOT_FOUND));
		lua_pushnil(L);
		return 1;
	}

	if (player->account->addCoins(account::CoinType::TRANSFERABLE, getNumber<uint32_t>(L, 2)) != account::ERROR_NO) {
		reportErrorFunc("failed to add transferable coins");
		lua_pushnil(L);
		return 1;
	}

	if (player->getAccount()->save() != account::ERROR_NO) {
		reportErrorFunc("failed to save account");
		lua_pushnil(L);
		return 1;
	}

	pushBoolean(L, true);

	return 1;
}

int PlayerFunctions::luaPlayerRemoveTransferableCoins(lua_State* L) {
	// player:removeTransferableCoins(coins)
	std::shared_ptr<Player> player = getUserdataShared<Player>(L, 1);
	if (!player || !player->getAccount()) {
		reportErrorFunc(getErrorDesc(LUA_ERROR_PLAYER_NOT_FOUND));
		lua_pushnil(L);
		return 1;
	}

	if (player->account->removeCoins(account::CoinType::TRANSFERABLE, getNumber<uint32_t>(L, 2)) != account::ERROR_NO) {
		reportErrorFunc("failed to remove transferable coins");
		lua_pushnil(L);
		return 1;
	}

	if (player->getAccount()->save() != account::ERROR_NO) {
		reportErrorFunc("failed to save account");
		lua_pushnil(L);
		return 1;
	}

	pushBoolean(L, true);

	return 1;
}

int PlayerFunctions::luaPlayerHasBlessing(lua_State* L) {
	// player:hasBlessing(blessing)
	uint8_t blessing = getNumber<uint8_t>(L, 2);
	std::shared_ptr<Player> player = getUserdataShared<Player>(L, 1);
	if (player) {
		pushBoolean(L, player->hasBlessing(blessing));
	} else {
		lua_pushnil(L);
	}
	return 1;
}

int PlayerFunctions::luaPlayerAddBlessing(lua_State* L) {
	// player:addBlessing(blessing)
	std::shared_ptr<Player> player = getUserdataShared<Player>(L, 1);
	if (!player) {
		lua_pushnil(L);
		return 1;
	}

	uint8_t blessing = getNumber<uint8_t>(L, 2);
	uint8_t count = getNumber<uint8_t>(L, 3);

	player->addBlessing(blessing, count);
	player->sendBlessStatus();
	pushBoolean(L, true);
	return 1;
}

int PlayerFunctions::luaPlayerRemoveBlessing(lua_State* L) {
	// player:removeBlessing(blessing)
	std::shared_ptr<Player> player = getUserdataShared<Player>(L, 1);
	if (!player) {
		lua_pushnil(L);
		return 1;
	}

	uint8_t blessing = getNumber<uint8_t>(L, 2);
	uint8_t count = getNumber<uint8_t>(L, 3);

	if (!player->hasBlessing(blessing)) {
		pushBoolean(L, false);
		return 1;
	}

	player->removeBlessing(blessing, count);
	pushBoolean(L, true);
	return 1;
}

int PlayerFunctions::luaPlayerGetBlessingCount(lua_State* L) {
	// player:getBlessingCount(index)
	std::shared_ptr<Player> player = getUserdataShared<Player>(L, 1);
	uint8_t index = getNumber<uint8_t>(L, 2);
	if (index == 0) {
		index = 1;
	}

	if (player) {
		lua_pushnumber(L, player->getBlessingCount(index));
	} else {
		lua_pushnil(L);
	}
	return 1;
}

int PlayerFunctions::luaPlayerCanLearnSpell(lua_State* L) {
	// player:canLearnSpell(spellName)
	std::shared_ptr<Player> player = getUserdataShared<Player>(L, 1);
	if (!player) {
		lua_pushnil(L);
		return 1;
	}

	const std::string &spellName = getString(L, 2);
	const auto spell = g_spells().getInstantSpellByName(spellName);
	if (!spell) {
		reportErrorFunc("Spell \"" + spellName + "\" not found");
		pushBoolean(L, false);
		return 1;
	}

	if (player->hasFlag(PlayerFlags_t::IgnoreSpellCheck)) {
		pushBoolean(L, true);
		return 1;
	}

	const auto vocMap = spell->getVocMap();
	if (vocMap.count(player->getVocationId()) == 0) {
		pushBoolean(L, false);
	} else if (player->getLevel() < spell->getLevel()) {
		pushBoolean(L, false);
	} else if (player->getMagicLevel() < spell->getMagicLevel()) {
		pushBoolean(L, false);
	} else {
		pushBoolean(L, true);
	}
	return 1;
}

int PlayerFunctions::luaPlayerLearnSpell(lua_State* L) {
	// player:learnSpell(spellName)
	std::shared_ptr<Player> player = getUserdataShared<Player>(L, 1);
	if (player) {
		const std::string &spellName = getString(L, 2);
		player->learnInstantSpell(spellName);
		pushBoolean(L, true);
	} else {
		lua_pushnil(L);
	}
	return 1;
}

int PlayerFunctions::luaPlayerForgetSpell(lua_State* L) {
	// player:forgetSpell(spellName)
	std::shared_ptr<Player> player = getUserdataShared<Player>(L, 1);
	if (player) {
		const std::string &spellName = getString(L, 2);
		player->forgetInstantSpell(spellName);
		pushBoolean(L, true);
	} else {
		lua_pushnil(L);
	}
	return 1;
}

int PlayerFunctions::luaPlayerHasLearnedSpell(lua_State* L) {
	// player:hasLearnedSpell(spellName)
	std::shared_ptr<Player> player = getUserdataShared<Player>(L, 1);
	if (player) {
		const std::string &spellName = getString(L, 2);
		pushBoolean(L, player->hasLearnedInstantSpell(spellName));
	} else {
		lua_pushnil(L);
	}
	return 1;
}

int PlayerFunctions::luaPlayerSendTutorial(lua_State* L) {
	// player:sendTutorial(tutorialId)
	std::shared_ptr<Player> player = getUserdataShared<Player>(L, 1);
	if (player) {
		uint8_t tutorialId = getNumber<uint8_t>(L, 2);
		player->sendTutorial(tutorialId);
		pushBoolean(L, true);
	} else {
		lua_pushnil(L);
	}
	return 1;
}

int PlayerFunctions::luaPlayerOpenImbuementWindow(lua_State* L) {
	// player:openImbuementWindow(item)
	std::shared_ptr<Player> player = getUserdataShared<Player>(L, 1);
	if (!player) {
		reportErrorFunc(getErrorDesc(LUA_ERROR_PLAYER_NOT_FOUND));
		pushBoolean(L, false);
		return 1;
	}

	std::shared_ptr<Item> item = getUserdataShared<Item>(L, 2);
	if (!item) {
		reportErrorFunc(getErrorDesc(LUA_ERROR_ITEM_NOT_FOUND));
		pushBoolean(L, false);
		return 1;
	}

	player->openImbuementWindow(item);
	return 1;
}

int PlayerFunctions::luaPlayerCloseImbuementWindow(lua_State* L) {
	// player:closeImbuementWindow()
	std::shared_ptr<Player> player = getUserdataShared<Player>(L, 1);
	if (!player) {
		reportErrorFunc(getErrorDesc(LUA_ERROR_PLAYER_NOT_FOUND));
		pushBoolean(L, false);
		return 1;
	}

	player->closeImbuementWindow();
	return 1;
}

int PlayerFunctions::luaPlayerAddMapMark(lua_State* L) {
	// player:addMapMark(position, type, description)
	std::shared_ptr<Player> player = getUserdataShared<Player>(L, 1);
	if (player) {
		const Position &position = getPosition(L, 2);
		uint8_t type = getNumber<uint8_t>(L, 3);
		const std::string &description = getString(L, 4);
		player->sendAddMarker(position, type, description);
		pushBoolean(L, true);
	} else {
		lua_pushnil(L);
	}
	return 1;
}

int PlayerFunctions::luaPlayerSave(lua_State* L) {
	// player:save()
	std::shared_ptr<Player> player = getUserdataShared<Player>(L, 1);
	if (player) {
		if (!player->isOffline()) {
			player->loginPosition = player->getPosition();
		}
		pushBoolean(L, g_saveManager().savePlayer(player));
	} else {
		lua_pushnil(L);
	}
	return 1;
}

int PlayerFunctions::luaPlayerPopupFYI(lua_State* L) {
	// player:popupFYI(message)
	std::shared_ptr<Player> player = getUserdataShared<Player>(L, 1);
	if (player) {
		const std::string &message = getString(L, 2);
		player->sendFYIBox(message);
		pushBoolean(L, true);
	} else {
		lua_pushnil(L);
	}
	return 1;
}

int PlayerFunctions::luaPlayerIsPzLocked(lua_State* L) {
	// player:isPzLocked()
	std::shared_ptr<Player> player = getUserdataShared<Player>(L, 1);
	if (player) {
		pushBoolean(L, player->isPzLocked());
	} else {
		lua_pushnil(L);
	}
	return 1;
}

int PlayerFunctions::luaPlayerGetClient(lua_State* L) {
	// player:getClient()
	std::shared_ptr<Player> player = getUserdataShared<Player>(L, 1);
	if (player) {
		lua_createtable(L, 0, 2);
		setField(L, "version", player->getProtocolVersion());
		setField(L, "os", player->getOperatingSystem());
	} else {
		lua_pushnil(L);
	}
	return 1;
}

int PlayerFunctions::luaPlayerGetHouse(lua_State* L) {
	// player:getHouse()
	std::shared_ptr<Player> player = getUserdataShared<Player>(L, 1);
	if (!player) {
		lua_pushnil(L);
		return 1;
	}

	const auto &house = g_game().map.houses.getHouseByPlayerId(player->getGUID());
	if (house) {
		pushUserdata<House>(L, house);
		setMetatable(L, -1, "House");
	} else {
		lua_pushnil(L);
	}
	return 1;
}

int PlayerFunctions::luaPlayerSendHouseWindow(lua_State* L) {
	// player:sendHouseWindow(house, listId)
	std::shared_ptr<Player> player = getUserdataShared<Player>(L, 1);
	if (!player) {
		lua_pushnil(L);
		return 1;
	}

	const auto &house = getUserdataShared<House>(L, 2);
	if (!house) {
		lua_pushnil(L);
		return 1;
	}

	uint32_t listId = getNumber<uint32_t>(L, 3);
	player->sendHouseWindow(house, listId);
	pushBoolean(L, true);
	return 1;
}

int PlayerFunctions::luaPlayerSetEditHouse(lua_State* L) {
	// player:setEditHouse(house, listId)
	std::shared_ptr<Player> player = getUserdataShared<Player>(L, 1);
	if (!player) {
		lua_pushnil(L);
		return 1;
	}

	const auto &house = getUserdataShared<House>(L, 2);
	if (!house) {
		lua_pushnil(L);
		return 1;
	}

	uint32_t listId = getNumber<uint32_t>(L, 3);
	player->setEditHouse(house, listId);
	pushBoolean(L, true);
	return 1;
}

int PlayerFunctions::luaPlayerSetGhostMode(lua_State* L) {
	// player:setGhostMode(enabled)
	std::shared_ptr<Player> player = getUserdataShared<Player>(L, 1);
	if (!player) {
		lua_pushnil(L);
		return 1;
	}

	bool enabled = getBoolean(L, 2);
	if (player->isInGhostMode() == enabled) {
		pushBoolean(L, true);
		return 1;
	}

	player->switchGhostMode();

	std::shared_ptr<Tile> tile = player->getTile();
	const Position &position = player->getPosition();

	for (const auto &spectator : Spectators().find<Player>(position, true)) {
		const auto &tmpPlayer = spectator->getPlayer();
		if (tmpPlayer != player && !tmpPlayer->isAccessPlayer()) {
			if (enabled) {
				tmpPlayer->sendRemoveTileThing(position, tile->getStackposOfCreature(tmpPlayer, player));
			} else {
				tmpPlayer->sendCreatureAppear(player, position, true);
			}
		} else {
			tmpPlayer->sendCreatureChangeVisible(player, !enabled);
		}
	}

	if (player->isInGhostMode()) {
		for (const auto &it : g_game().getPlayers()) {
			if (!it.second->isAccessPlayer()) {
				it.second->notifyStatusChange(player, VIPSTATUS_OFFLINE);
			}
		}
		IOLoginData::updateOnlineStatus(player->getGUID(), false);
	} else {
		for (const auto &it : g_game().getPlayers()) {
			if (!it.second->isAccessPlayer()) {
				it.second->notifyStatusChange(player, player->statusVipList);
			}
		}
		IOLoginData::updateOnlineStatus(player->getGUID(), true);
	}
	pushBoolean(L, true);
	return 1;
}

int PlayerFunctions::luaPlayerGetContainerId(lua_State* L) {
	// player:getContainerId(container)
	std::shared_ptr<Player> player = getUserdataShared<Player>(L, 1);
	if (!player) {
		lua_pushnil(L);
		return 1;
	}

	std::shared_ptr<Container> container = getUserdataShared<Container>(L, 2);
	if (container) {
		lua_pushnumber(L, player->getContainerID(container));
	} else {
		lua_pushnil(L);
	}
	return 1;
}

int PlayerFunctions::luaPlayerGetContainerById(lua_State* L) {
	// player:getContainerById(id)
	std::shared_ptr<Player> player = getUserdataShared<Player>(L, 1);
	if (!player) {
		lua_pushnil(L);
		return 1;
	}

	std::shared_ptr<Container> container = player->getContainerByID(getNumber<uint8_t>(L, 2));
	if (container) {
		pushUserdata<Container>(L, container);
		setMetatable(L, -1, "Container");
	} else {
		lua_pushnil(L);
	}
	return 1;
}

int PlayerFunctions::luaPlayerGetContainerIndex(lua_State* L) {
	// player:getContainerIndex(id)
	std::shared_ptr<Player> player = getUserdataShared<Player>(L, 1);
	if (player) {
		lua_pushnumber(L, player->getContainerIndex(getNumber<uint8_t>(L, 2)));
	} else {
		lua_pushnil(L);
	}
	return 1;
}

int PlayerFunctions::luaPlayerGetInstantSpells(lua_State* L) {
	// player:getInstantSpells()
	std::shared_ptr<Player> player = getUserdataShared<Player>(L, 1);
	if (!player) {
		lua_pushnil(L);
		return 1;
	}

	std::vector<std::shared_ptr<InstantSpell>> spells;
	for (auto &[key, spell] : g_spells().getInstantSpells()) {
		if (spell->canCast(player)) {
			spells.push_back(spell);
		}
	}

	lua_createtable(L, spells.size(), 0);

	int index = 0;
	for (auto spell : spells) {
		pushInstantSpell(L, *spell);
		lua_rawseti(L, -2, ++index);
	}
	return 1;
}

int PlayerFunctions::luaPlayerCanCast(lua_State* L) {
	// player:canCast(spell)
	std::shared_ptr<Player> player = getUserdataShared<Player>(L, 1);
	const auto spell = getUserdataShared<InstantSpell>(L, 2);
	if (player && spell) {
		pushBoolean(L, spell->canCast(player));
	} else {
		lua_pushnil(L);
	}
	return 1;
}

int PlayerFunctions::luaPlayerHasChaseMode(lua_State* L) {
	// player:hasChaseMode()
	std::shared_ptr<Player> player = getUserdataShared<Player>(L, 1);
	if (player) {
		pushBoolean(L, player->chaseMode);
	} else {
		lua_pushnil(L);
	}
	return 1;
}

int PlayerFunctions::luaPlayerHasSecureMode(lua_State* L) {
	// player:hasSecureMode()
	std::shared_ptr<Player> player = getUserdataShared<Player>(L, 1);
	if (player) {
		pushBoolean(L, player->secureMode);
	} else {
		lua_pushnil(L);
	}
	return 1;
}

int PlayerFunctions::luaPlayerGetFightMode(lua_State* L) {
	// player:getFightMode()
	std::shared_ptr<Player> player = getUserdataShared<Player>(L, 1);
	if (player) {
		lua_pushnumber(L, player->fightMode);
	} else {
		lua_pushnil(L);
	}
	return 1;
}

int PlayerFunctions::luaPlayerGetBaseXpGain(lua_State* L) {
	// player:getBaseXpGain()
	std::shared_ptr<Player> player = getUserdataShared<Player>(L, 1);
	if (player) {
		lua_pushnumber(L, player->getBaseXpGain());
	} else {
		lua_pushnil(L);
	}
	return 1;
}

int PlayerFunctions::luaPlayerSetBaseXpGain(lua_State* L) {
	// player:setBaseXpGain(value)
	std::shared_ptr<Player> player = getUserdataShared<Player>(L, 1);
	if (player) {
		player->setBaseXpGain(getNumber<uint16_t>(L, 2));
		player->sendStats();
		pushBoolean(L, true);
	} else {
		lua_pushnil(L);
	}
	return 1;
}

int PlayerFunctions::luaPlayerGetVoucherXpBoost(lua_State* L) {
	// player:getVoucherXpBoost()
	std::shared_ptr<Player> player = getUserdataShared<Player>(L, 1);
	if (player) {
		lua_pushnumber(L, player->getVoucherXpBoost());
	} else {
		lua_pushnil(L);
	}
	return 1;
}

int PlayerFunctions::luaPlayerSetVoucherXpBoost(lua_State* L) {
	// player:setVoucherXpBoost(value)
	std::shared_ptr<Player> player = getUserdataShared<Player>(L, 1);
	if (player) {
		player->setVoucherXpBoost(getNumber<uint16_t>(L, 2));
		player->sendStats();
		pushBoolean(L, true);
	} else {
		lua_pushnil(L);
	}
	return 1;
}

int PlayerFunctions::luaPlayerGetGrindingXpBoost(lua_State* L) {
	// player:getGrindingXpBoost()
	std::shared_ptr<Player> player = getUserdataShared<Player>(L, 1);
	if (player) {
		lua_pushnumber(L, player->getGrindingXpBoost());
	} else {
		lua_pushnil(L);
	}
	return 1;
}

int PlayerFunctions::luaPlayerSetGrindingXpBoost(lua_State* L) {
	// player:setGrindingXpBoost(value)
	std::shared_ptr<Player> player = getUserdataShared<Player>(L, 1);
	if (player) {
		player->setGrindingXpBoost(getNumber<uint16_t>(L, 2));
		player->sendStats();
		pushBoolean(L, true);
	} else {
		lua_pushnil(L);
	}
	return 1;
}

int PlayerFunctions::luaPlayerGetStoreXpBoost(lua_State* L) {
	// player:getStoreXpBoost()
	std::shared_ptr<Player> player = getUserdataShared<Player>(L, 1);
	if (player) {
		lua_pushnumber(L, player->getStoreXpBoost());
	} else {
		lua_pushnil(L);
	}
	return 1;
}

int PlayerFunctions::luaPlayerSetStoreXpBoost(lua_State* L) {
	// player:setStoreXpBoost(value)
	std::shared_ptr<Player> player = getUserdataShared<Player>(L, 1);
	if (player) {
		uint16_t experience = getNumber<uint16_t>(L, 2);
		player->setStoreXpBoost(experience);
		pushBoolean(L, true);
	} else {
		lua_pushnil(L);
	}
	return 1;
}

int PlayerFunctions::luaPlayerGetStaminaXpBoost(lua_State* L) {
	// player:getStaminaXpBoost()
	std::shared_ptr<Player> player = getUserdataShared<Player>(L, 1);
	if (player) {
		lua_pushnumber(L, player->getStaminaXpBoost());
	} else {
		lua_pushnil(L);
	}
	return 1;
}

int PlayerFunctions::luaPlayerSetStaminaXpBoost(lua_State* L) {
	// player:setStaminaXpBoost(value)
	std::shared_ptr<Player> player = getUserdataShared<Player>(L, 1);
	if (player) {
		player->setStaminaXpBoost(getNumber<uint16_t>(L, 2));
		player->sendStats();
		pushBoolean(L, true);
	} else {
		lua_pushnil(L);
	}
	return 1;
}

int PlayerFunctions::luaPlayerSetExpBoostStamina(lua_State* L) {
	// player:setExpBoostStamina(percent)
	std::shared_ptr<Player> player = getUserdataShared<Player>(L, 1);
	if (player) {
		uint16_t stamina = getNumber<uint16_t>(L, 2);
		player->setExpBoostStamina(stamina);
		player->sendStats();
		pushBoolean(L, true);
	} else {
		lua_pushnil(L);
	}
	return 1;
}

int PlayerFunctions::luaPlayerGetExpBoostStamina(lua_State* L) {
	// player:getExpBoostStamina()
	std::shared_ptr<Player> player = getUserdataShared<Player>(L, 1);
	if (player) {
		lua_pushnumber(L, player->getExpBoostStamina());
	} else {
		lua_pushnil(L);
	}
	return 1;
}

int PlayerFunctions::luaPlayerGetIdleTime(lua_State* L) {
	// player:getIdleTime()
	std::shared_ptr<Player> player = getUserdataShared<Player>(L, 1);
	if (player) {
		lua_pushnumber(L, player->getIdleTime());
	} else {
		lua_pushnil(L);
	}
	return 1;
}

int PlayerFunctions::luaPlayerGetFreeBackpackSlots(lua_State* L) {
	// player:getFreeBackpackSlots()
	std::shared_ptr<Player> player = getUserdataShared<Player>(L, 1);
	if (!player) {
		lua_pushnil(L);
	}

	lua_pushnumber(L, std::max<uint16_t>(0, player->getFreeBackpackSlots()));
	return 1;
}

int PlayerFunctions::luaPlayerIsOffline(lua_State* L) {
	std::shared_ptr<Player> player = getUserdataShared<Player>(L, 1);
	if (player) {
		pushBoolean(L, player->isOffline());
	} else {
		pushBoolean(L, true);
	}

	return 1;
}

int PlayerFunctions::luaPlayerOpenMarket(lua_State* L) {
	// player:openMarket()
	std::shared_ptr<Player> player = getUserdataShared<Player>(L, 1);
	if (!player) {
		lua_pushnil(L);
		return 1;
	}

	player->sendMarketEnter(player->getLastDepotId());
	pushBoolean(L, true);
	return 1;
}

// Forge
int PlayerFunctions::luaPlayerOpenForge(lua_State* L) {
	// player:openForge()
	std::shared_ptr<Player> player = getUserdataShared<Player>(L, 1);
	if (!player) {
		reportErrorFunc(getErrorDesc(LUA_ERROR_PLAYER_NOT_FOUND));
		pushBoolean(L, false);
		return 0;
	}

	player->sendOpenForge();
	pushBoolean(L, true);
	return 1;
}

int PlayerFunctions::luaPlayerCloseForge(lua_State* L) {
	// player:closeForge()
	std::shared_ptr<Player> player = getUserdataShared<Player>(L, 1);
	if (!player) {
		reportErrorFunc(getErrorDesc(LUA_ERROR_PLAYER_NOT_FOUND));
		pushBoolean(L, false);
		return 0;
	}

	player->closeForgeWindow();
	pushBoolean(L, true);
	return 1;
}

int PlayerFunctions::luaPlayerAddForgeDusts(lua_State* L) {
	// player:addForgeDusts(amount)
	std::shared_ptr<Player> player = getUserdataShared<Player>(L, 1);
	if (!player) {
		reportErrorFunc(getErrorDesc(LUA_ERROR_PLAYER_NOT_FOUND));
		pushBoolean(L, false);
		return 0;
	}

	player->addForgeDusts(getNumber<uint64_t>(L, 2, 0));
	pushBoolean(L, true);
	return 1;
}

int PlayerFunctions::luaPlayerRemoveForgeDusts(lua_State* L) {
	// player:removeForgeDusts(amount)
	std::shared_ptr<Player> player = getUserdataShared<Player>(L, 1);
	if (!player) {
		reportErrorFunc(getErrorDesc(LUA_ERROR_PLAYER_NOT_FOUND));
		pushBoolean(L, false);
		return 0;
	}

	player->removeForgeDusts(getNumber<uint64_t>(L, 2, 0));
	pushBoolean(L, true);
	return 1;
}

int PlayerFunctions::luaPlayerGetForgeDusts(lua_State* L) {
	// player:getForgeDusts()
	std::shared_ptr<Player> player = getUserdataShared<Player>(L, 1);
	if (!player) {
		reportErrorFunc(getErrorDesc(LUA_ERROR_PLAYER_NOT_FOUND));
		pushBoolean(L, false);
		return 0;
	}

	lua_pushnumber(L, static_cast<lua_Number>(player->getForgeDusts()));
	return 1;
}

int PlayerFunctions::luaPlayerSetForgeDusts(lua_State* L) {
	// player:setForgeDusts()
	std::shared_ptr<Player> player = getUserdataShared<Player>(L, 1);
	if (!player) {
		reportErrorFunc(getErrorDesc(LUA_ERROR_PLAYER_NOT_FOUND));
		pushBoolean(L, false);
		return 0;
	}

	player->setForgeDusts(getNumber<uint64_t>(L, 2, 0));
	pushBoolean(L, true);
	return 1;
}

int PlayerFunctions::luaPlayerAddForgeDustLevel(lua_State* L) {
	// player:addForgeDustLevel(amount)
	std::shared_ptr<Player> player = getUserdataShared<Player>(L, 1);
	if (!player) {
		reportErrorFunc(getErrorDesc(LUA_ERROR_PLAYER_NOT_FOUND));
		pushBoolean(L, false);
		return 0;
	}

	player->addForgeDustLevel(getNumber<uint64_t>(L, 2, 1));
	pushBoolean(L, true);
	return 1;
}

int PlayerFunctions::luaPlayerRemoveForgeDustLevel(lua_State* L) {
	// player:removeForgeDustLevel(amount)
	std::shared_ptr<Player> player = getUserdataShared<Player>(L, 1);
	if (!player) {
		reportErrorFunc(getErrorDesc(LUA_ERROR_PLAYER_NOT_FOUND));
		pushBoolean(L, false);
		return 0;
	}

	player->removeForgeDustLevel(getNumber<uint64_t>(L, 2, 1));
	pushBoolean(L, true);
	return 1;
}

int PlayerFunctions::luaPlayerGetForgeDustLevel(lua_State* L) {
	// player:getForgeDustLevel()
	std::shared_ptr<Player> player = getUserdataShared<Player>(L, 1);
	if (!player) {
		reportErrorFunc(getErrorDesc(LUA_ERROR_PLAYER_NOT_FOUND));
		pushBoolean(L, false);
		return 0;
	}

	lua_pushnumber(L, static_cast<lua_Number>(player->getForgeDustLevel()));
	return 1;
}

int PlayerFunctions::luaPlayerGetForgeSlivers(lua_State* L) {
	// player:getForgeSlivers()
	std::shared_ptr<Player> player = getUserdataShared<Player>(L, 1);
	if (!player) {
		reportErrorFunc(getErrorDesc(LUA_ERROR_PLAYER_NOT_FOUND));
		pushBoolean(L, false);
		return 0;
	}

	auto [sliver, core] = player->getForgeSliversAndCores();
	lua_pushnumber(L, static_cast<lua_Number>(sliver));
	return 1;
}

int PlayerFunctions::luaPlayerGetForgeCores(lua_State* L) {
	// player:getForgeCores()
	std::shared_ptr<Player> player = getUserdataShared<Player>(L, 1);
	if (!player) {
		reportErrorFunc(getErrorDesc(LUA_ERROR_PLAYER_NOT_FOUND));
		pushBoolean(L, false);
		return 0;
	}

	auto [sliver, core] = player->getForgeSliversAndCores();
	lua_pushnumber(L, static_cast<lua_Number>(core));
	return 1;
}

int PlayerFunctions::luaPlayerSetFaction(lua_State* L) {
	// player:setFaction(factionId)
	std::shared_ptr<Player> player = getUserdataShared<Player>(L, 1);
	if (player == nullptr) {
		reportErrorFunc(getErrorDesc(LUA_ERROR_PLAYER_NOT_FOUND));
		pushBoolean(L, false);
		return 0;
	}

	Faction_t factionId = getNumber<Faction_t>(L, 2);
	player->setFaction(factionId);
	pushBoolean(L, true);
	return 1;
}

int PlayerFunctions::luaPlayerGetFaction(lua_State* L) {
	// player:getFaction()
	std::shared_ptr<Player> player = getUserdataShared<Player>(L, 1);
	if (player == nullptr) {
		reportErrorFunc(getErrorDesc(LUA_ERROR_PLAYER_NOT_FOUND));
		pushBoolean(L, false);
		return 0;
	}

	lua_pushnumber(L, player->getFaction());
	return 1;
}

int PlayerFunctions::luaPlayerIsUIExhausted(lua_State* L) {
	// player:isUIExhausted()
	std::shared_ptr<Player> player = getUserdataShared<Player>(L, 1);
	if (!player) {
		reportErrorFunc(getErrorDesc(LUA_ERROR_PLAYER_NOT_FOUND));
		pushBoolean(L, false);
		return 0;
	}

	uint16_t time = getNumber<uint16_t>(L, 2);
	pushBoolean(L, player->isUIExhausted(time));
	return 1;
}

int PlayerFunctions::luaPlayerUpdateUIExhausted(lua_State* L) {
	// player:updateUIExhausted(exhaustionTime = 250)
	std::shared_ptr<Player> player = getUserdataShared<Player>(L, 1);
	if (!player) {
		reportErrorFunc(getErrorDesc(LUA_ERROR_PLAYER_NOT_FOUND));
		pushBoolean(L, false);
		return 0;
	}

	player->updateUIExhausted();
	pushBoolean(L, true);
	return 1;
}

// Bosstiary Cooldown Timer
int PlayerFunctions::luaPlayerBosstiaryCooldownTimer(lua_State* L) {
	// player:sendBosstiaryCooldownTimer()
	std::shared_ptr<Player> player = getUserdataShared<Player>(L, 1);
	if (!player) {
		reportErrorFunc(getErrorDesc(LUA_ERROR_PLAYER_NOT_FOUND));
		pushBoolean(L, false);
		return 0;
	}

	player->sendBosstiaryCooldownTimer();
	pushBoolean(L, true);
	return 1;
}

int PlayerFunctions::luaPlayerGetBosstiaryLevel(lua_State* L) {
	// player:getBosstiaryLevel(name)
	if (std::shared_ptr<Player> player = getUserdataShared<Player>(L, 1);
		player) {
		const auto mtype = g_monsters().getMonsterType(getString(L, 2));
		if (mtype) {
			uint32_t bossId = mtype->info.raceid;
			if (bossId == 0) {
				lua_pushnil(L);
				return 0;
			}
			auto level = g_ioBosstiary().getBossCurrentLevel(player, bossId);
			lua_pushnumber(L, level);
		} else {
			lua_pushnil(L);
		}
	} else {
		lua_pushnil(L);
	}
	return 1;
}

int PlayerFunctions::luaPlayerGetBosstiaryKills(lua_State* L) {
	// player:getBosstiaryKills(name)
	if (std::shared_ptr<Player> player = getUserdataShared<Player>(L, 1);
		player) {
		const auto mtype = g_monsters().getMonsterType(getString(L, 2));
		if (mtype) {
			uint32_t bossId = mtype->info.raceid;
			if (bossId == 0) {
				lua_pushnil(L);
				return 0;
			}
			uint32_t currentKills = player->getBestiaryKillCount(static_cast<uint16_t>(bossId));
			lua_pushnumber(L, currentKills);
		} else {
			lua_pushnil(L);
		}
	} else {
		lua_pushnil(L);
	}
	return 1;
}

int PlayerFunctions::luaPlayerAddBosstiaryKill(lua_State* L) {
	// player:addBosstiaryKill(name[, amount = 1])
	if (std::shared_ptr<Player> player = getUserdataShared<Player>(L, 1);
		player) {
		const auto mtype = g_monsters().getMonsterType(getString(L, 2));
		if (mtype) {
			g_ioBosstiary().addBosstiaryKill(player, mtype, getNumber<uint32_t>(L, 3, 1));
			pushBoolean(L, true);
		} else {
			lua_pushnil(L);
		}
	} else {
		lua_pushnil(L);
	}
	return 1;
}

int PlayerFunctions::luaPlayerSetBossPoints(lua_State* L) {
	// player:setBossPoints()
	std::shared_ptr<Player> player = getUserdataShared<Player>(L, 1);
	if (!player) {
		reportErrorFunc(getErrorDesc(LUA_ERROR_PLAYER_NOT_FOUND));
		pushBoolean(L, false);
		return 0;
	}

	player->setBossPoints(getNumber<uint32_t>(L, 2, 0));
	pushBoolean(L, true);
	return 1;
}

int PlayerFunctions::luaPlayerSetRemoveBossTime(lua_State* L) {
	// player:setRemoveBossTime()
	std::shared_ptr<Player> player = getUserdataShared<Player>(L, 1);
	if (!player) {
		reportErrorFunc(getErrorDesc(LUA_ERROR_PLAYER_NOT_FOUND));
		pushBoolean(L, false);
		return 0;
	}

	player->setRemoveBossTime(getNumber<uint8_t>(L, 2, 0));
	pushBoolean(L, true);
	return 1;
}

int PlayerFunctions::luaPlayerGetSlotBossId(lua_State* L) {
	// player:getSlotBossId(slotId)
	std::shared_ptr<Player> player = getUserdataShared<Player>(L, 1);
	if (!player) {
		reportErrorFunc(getErrorDesc(LUA_ERROR_PLAYER_NOT_FOUND));
		pushBoolean(L, false);
		return 0;
	}

	uint8_t slotId = getNumber<uint8_t>(L, 2);
	auto bossId = player->getSlotBossId(slotId);
	lua_pushnumber(L, static_cast<lua_Number>(bossId));
	return 1;
}

int PlayerFunctions::luaPlayerGetBossBonus(lua_State* L) {
	// player:getBossBonus(slotId)
	std::shared_ptr<Player> player = getUserdataShared<Player>(L, 1);
	if (!player) {
		reportErrorFunc(getErrorDesc(LUA_ERROR_PLAYER_NOT_FOUND));
		pushBoolean(L, false);
		return 0;
	}

	uint8_t slotId = getNumber<uint8_t>(L, 2);
	auto bossId = player->getSlotBossId(slotId);

	uint32_t playerBossPoints = player->getBossPoints();
	uint16_t currentBonus = g_ioBosstiary().calculateLootBonus(playerBossPoints);

	auto bossLevel = g_ioBosstiary().getBossCurrentLevel(player, bossId);
	uint16_t bonusBoss = currentBonus + (bossLevel == 3 ? 25 : 0);

	lua_pushnumber(L, static_cast<lua_Number>(bonusBoss));
	return 1;
}

int PlayerFunctions::luaPlayerSendSingleSoundEffect(lua_State* L) {
	// player:sendSingleSoundEffect(soundId[, actor = true])
	std::shared_ptr<Player> player = getUserdataShared<Player>(L, 1);
	if (!player) {
		reportErrorFunc(getErrorDesc(LUA_ERROR_PLAYER_NOT_FOUND));
		pushBoolean(L, false);
		return 0;
	}

	SoundEffect_t soundEffect = getNumber<SoundEffect_t>(L, 2);
	bool actor = getBoolean(L, 3, true);

	player->sendSingleSoundEffect(player->getPosition(), soundEffect, actor ? SourceEffect_t::OWN : SourceEffect_t::GLOBAL);
	pushBoolean(L, true);
	return 1;
}

int PlayerFunctions::luaPlayerSendDoubleSoundEffect(lua_State* L) {
	// player:sendDoubleSoundEffect(mainSoundId, secondarySoundId[, actor = true])
	std::shared_ptr<Player> player = getUserdataShared<Player>(L, 1);
	if (!player) {
		reportErrorFunc(getErrorDesc(LUA_ERROR_PLAYER_NOT_FOUND));
		pushBoolean(L, false);
		return 0;
	}

	SoundEffect_t mainSoundEffect = getNumber<SoundEffect_t>(L, 2);
	SoundEffect_t secondarySoundEffect = getNumber<SoundEffect_t>(L, 3);
	bool actor = getBoolean(L, 4, true);

	player->sendDoubleSoundEffect(player->getPosition(), mainSoundEffect, actor ? SourceEffect_t::OWN : SourceEffect_t::GLOBAL, secondarySoundEffect, actor ? SourceEffect_t::OWN : SourceEffect_t::GLOBAL);
	pushBoolean(L, true);
	return 1;
}

int PlayerFunctions::luaPlayerGetName(lua_State* L) {
	// player:getName()
	const auto player = getUserdataShared<Player>(L, 1);
	if (!player) {
		reportErrorFunc(getErrorDesc(LUA_ERROR_PLAYER_NOT_FOUND));
		pushBoolean(L, false);
		return 0;
	}

	pushString(L, player->getName());
	return 1;
}

int PlayerFunctions::luaPlayerChangeName(lua_State* L) {
	// player:changeName(newName)
	const auto player = getUserdataShared<Player>(L, 1);
	if (!player) {
		reportErrorFunc(getErrorDesc(LUA_ERROR_PLAYER_NOT_FOUND));
		pushBoolean(L, false);
		return 0;
	}
	if (player->isOnline()) {
		player->removePlayer(true, true);
	}
	player->kv()->remove("namelock");
	auto newName = getString(L, 2);
	player->setName(newName);
	g_saveManager().savePlayer(player);
	return 1;
}

int PlayerFunctions::luaPlayerHasGroupFlag(lua_State* L) {
	// player:hasGroupFlag(flag)
	std::shared_ptr<Player> player = getUserdataShared<Player>(L, 1);
	if (!player) {
		reportErrorFunc(getErrorDesc(LUA_ERROR_PLAYER_NOT_FOUND));
		pushBoolean(L, false);
		return 0;
	}

	pushBoolean(L, player->hasFlag(getNumber<PlayerFlags_t>(L, 2)));
	return 1;
}

int PlayerFunctions::luaPlayerSetGroupFlag(lua_State* L) {
	// player:setGroupFlag(flag)
	std::shared_ptr<Player> player = getUserdataShared<Player>(L, 1);
	if (!player) {
		reportErrorFunc(getErrorDesc(LUA_ERROR_PLAYER_NOT_FOUND));
		pushBoolean(L, false);
		return 0;
	}

	player->setFlag(getNumber<PlayerFlags_t>(L, 2));
	return 1;
}

int PlayerFunctions::luaPlayerRemoveGroupFlag(lua_State* L) {
	// player:removeGroupFlag(flag)
	std::shared_ptr<Player> player = getUserdataShared<Player>(L, 1);
	if (!player) {
		reportErrorFunc(getErrorDesc(LUA_ERROR_PLAYER_NOT_FOUND));
		pushBoolean(L, false);
		return 0;
	}

	player->removeFlag(getNumber<PlayerFlags_t>(L, 2));
	return 1;
}

// Hazard system
int PlayerFunctions::luaPlayerAddHazardSystemPoints(lua_State* L) {
	// player:setHazardSystemPoints(amount)
	std::shared_ptr<Player> player = getUserdataShared<Player>(L, 1);
	if (!player) {
		pushBoolean(L, false);
		reportErrorFunc(getErrorDesc(LUA_ERROR_PLAYER_NOT_FOUND));
		return 1;
	}

	player->setHazardSystemPoints(getNumber<int32_t>(L, 2, 0));
	pushBoolean(L, true);
	return 1;
}

int PlayerFunctions::luaPlayerGetHazardSystemPoints(lua_State* L) {
	// player:getHazardSystemPoints()
	const auto player = getUserdataShared<Player>(L, 1);
	if (!player) {
		pushBoolean(L, false);
		reportErrorFunc(getErrorDesc(LUA_ERROR_PLAYER_NOT_FOUND));
		return 1;
	}

	lua_pushnumber(L, player->getHazardSystemPoints());
	return 1;
}

int PlayerFunctions::luaPlayerSetLoyaltyBonus(lua_State* L) {
	// player:setLoyaltyBonus(amount)
	std::shared_ptr<Player> player = getUserdataShared<Player>(L, 1);
	if (!player) {
		lua_pushnil(L);
		return 1;
	}

	player->setLoyaltyBonus(getNumber<uint16_t>(L, 2));
	pushBoolean(L, true);
	return 1;
}

int PlayerFunctions::luaPlayerGetLoyaltyBonus(lua_State* L) {
	// player:getLoyaltyBonus()
	std::shared_ptr<Player> player = getUserdataShared<Player>(L, 1);
	if (!player) {
		lua_pushnil(L);
		return 1;
	}

	lua_pushnumber(L, player->getLoyaltyBonus());
	return 1;
}

int PlayerFunctions::luaPlayerGetLoyaltyPoints(lua_State* L) {
	// player:getLoyaltyPoints()
	const auto player = getUserdataShared<Player>(L, 1);
	if (!player) {
		lua_pushnil(L);
		return 1;
	}

	lua_pushnumber(L, player->getLoyaltyPoints());
	return 1;
}

int PlayerFunctions::luaPlayerGetLoyaltyTitle(lua_State* L) {
	// player:getLoyaltyTitle()
	std::shared_ptr<Player> player = getUserdataShared<Player>(L, 1);
	if (!player) {
		lua_pushnil(L);
		return 1;
	}

	pushString(L, player->getLoyaltyTitle());
	return 1;
}

int PlayerFunctions::luaPlayerSetLoyaltyTitle(lua_State* L) {
	// player:setLoyaltyTitle(name)
	std::shared_ptr<Player> player = getUserdataShared<Player>(L, 1);
	if (!player) {
		lua_pushnil(L);
		return 1;
	}

	player->setLoyaltyTitle(getString(L, 2));
	pushBoolean(L, true);
	return 1;
}

// Wheel of destiny system
int PlayerFunctions::luaPlayerInstantSkillWOD(lua_State* L) {
	// player:instantSkillWOD(name[, value])
	std::shared_ptr<Player> player = getUserdataShared<Player>(L, 1);
	if (!player) {
		lua_pushnil(L);
		return 1;
	}

	std::string name = getString(L, 2);
	if (lua_gettop(L) == 2) {
		pushBoolean(L, player->wheel()->getInstant(name));
	} else {
		player->wheel()->setSpellInstant(name, getBoolean(L, 3));
		pushBoolean(L, true);
	}
	return 1;
}

int PlayerFunctions::luaPlayerUpgradeSpellWOD(lua_State* L) {
	// player:upgradeSpellsWOD([name[, add]])
	std::shared_ptr<Player> player = getUserdataShared<Player>(L, 1);
	if (!player) {
		lua_pushnil(L);
		return 1;
	}

	if (lua_gettop(L) == 1) {
		player->wheel()->resetUpgradedSpells();
		return 1;
	}

	std::string name = getString(L, 2);
	if (lua_gettop(L) == 2) {
		lua_pushnumber(L, static_cast<lua_Number>(player->wheel()->getSpellUpgrade(name)));
		return 1;
	}

	bool add = getBoolean(L, 3);
	if (add) {
		player->wheel()->upgradeSpell(name);
	} else {
		player->wheel()->downgradeSpell(name);
	}

	pushBoolean(L, true);
	return 1;
}

int PlayerFunctions::luaPlayerRevelationStageWOD(lua_State* L) {
	// player:revelationStageWOD([name[, set]])
	std::shared_ptr<Player> player = getUserdataShared<Player>(L, 1);
	if (!player) {
		lua_pushnil(L);
		return 1;
	}

	if (lua_gettop(L) == 1) {
		player->wheel()->resetUpgradedSpells();
		return 1;
	}

	std::string name = getString(L, 2);
	if (lua_gettop(L) == 2) {
		lua_pushnumber(L, static_cast<lua_Number>(player->wheel()->getStage(name)));
		return 1;
	}

	bool value = getNumber<uint8_t>(L, 3);
	player->wheel()->setSpellInstant(name, value);

	pushBoolean(L, true);
	return 1;
}

int PlayerFunctions::luaPlayerReloadData(lua_State* L) {
	// player:reloadData()
	std::shared_ptr<Player> player = getUserdataShared<Player>(L, 1);
	if (!player) {
		lua_pushnil(L);
		return 1;
	}

	player->sendSkills();
	player->sendStats();
	player->sendBasicData();
	player->wheel()->sendGiftOfLifeCooldown();
	g_game().reloadCreature(player);
	pushBoolean(L, true);
	return 1;
}

int PlayerFunctions::luaPlayerOnThinkWheelOfDestiny(lua_State* L) {
	// player:onThinkWheelOfDestiny([force = false])
	std::shared_ptr<Player> player = getUserdataShared<Player>(L, 1);
	if (!player) {
		lua_pushnil(L);
		return 1;
	}

	player->wheel()->onThink(getBoolean(L, 2, false));
	pushBoolean(L, true);
	return 1;
}

int PlayerFunctions::luaPlayerAvatarTimer(lua_State* L) {
	// player:avatarTimer([value])
	std::shared_ptr<Player> player = getUserdataShared<Player>(L, 1);
	if (!player) {
		lua_pushnil(L);
		return 1;
	}

	if (lua_gettop(L) == 1) {
		lua_pushnumber(L, (lua_Number)player->wheel()->getOnThinkTimer(WheelOnThink_t::AVATAR));
	} else {
		player->wheel()->setOnThinkTimer(WheelOnThink_t::AVATAR, getNumber<int64_t>(L, 2));
		pushBoolean(L, true);
	}
	return 1;
}

int PlayerFunctions::luaPlayerGetWheelSpellAdditionalArea(lua_State* L) {
	// player:getWheelSpellAdditionalArea(spellname)
	std::shared_ptr<Player> player = getUserdataShared<Player>(L, 1);
	if (!player) {
		reportErrorFunc(getErrorDesc(LUA_ERROR_PLAYER_NOT_FOUND));
		pushBoolean(L, false);
		return 0;
	}

	auto spellName = getString(L, 2);
	if (spellName.empty()) {
		reportErrorFunc("Spell name is empty");
		pushBoolean(L, false);
		return 0;
	}

	auto spell = g_spells().getInstantSpellByName(spellName);
	if (!spell) {
		reportErrorFunc(getErrorDesc(LUA_ERROR_SPELL_NOT_FOUND));
		pushBoolean(L, false);
		return 0;
	}

	pushBoolean(L, player->wheel()->getSpellAdditionalArea(spellName));
	return 1;
}

int PlayerFunctions::luaPlayerGetWheelSpellAdditionalTarget(lua_State* L) {
	// player:getWheelSpellAdditionalTarget(spellname)
	std::shared_ptr<Player> player = getUserdataShared<Player>(L, 1);
	if (!player) {
		reportErrorFunc(getErrorDesc(LUA_ERROR_PLAYER_NOT_FOUND));
		pushBoolean(L, false);
		return 0;
	}

	auto spellName = getString(L, 2);
	if (spellName.empty()) {
		reportErrorFunc("Spell name is empty");
		pushBoolean(L, false);
		return 0;
	}

	auto spell = g_spells().getInstantSpellByName(spellName);
	if (!spell) {
		reportErrorFunc(getErrorDesc(LUA_ERROR_SPELL_NOT_FOUND));
		pushBoolean(L, false);
		return 0;
	}

	lua_pushnumber(L, player->wheel()->getSpellAdditionalTarget(spellName));
	return 1;
}

int PlayerFunctions::luaPlayerGetWheelSpellAdditionalDuration(lua_State* L) {
	// player:getWheelSpellAdditionalDuration(spellname)
	std::shared_ptr<Player> player = getUserdataShared<Player>(L, 1);
	if (!player) {
		reportErrorFunc(getErrorDesc(LUA_ERROR_PLAYER_NOT_FOUND));
		pushBoolean(L, false);
		return 0;
	}

	auto spellName = getString(L, 2);
	if (spellName.empty()) {
		reportErrorFunc("Spell name is empty");
		pushBoolean(L, false);
		return 0;
	}

	auto spell = g_spells().getInstantSpellByName(spellName);
	if (!spell) {
		reportErrorFunc(getErrorDesc(LUA_ERROR_SPELL_NOT_FOUND));
		pushBoolean(L, false);
		return 0;
	}

	lua_pushnumber(L, player->wheel()->getSpellAdditionalDuration(spellName));
	return 1;
}

int PlayerFunctions::luaPlayerUpdateConcoction(lua_State* L) {
	// player:updateConcoction(itemid, timeLeft)
	std::shared_ptr<Player> player = getUserdataShared<Player>(L, 1);
	if (!player) {
		lua_pushnil(L);
		return 1;
	}
	player->updateConcoction(getNumber<uint16_t>(L, 2), getNumber<uint16_t>(L, 3));
	pushBoolean(L, true);
	return 1;
}

int PlayerFunctions::luaPlayerClearSpellCooldowns(lua_State* L) {
	// player:clearSpellCooldowns()
	std::shared_ptr<Player> player = getUserdataShared<Player>(L, 1);
	if (!player) {
		lua_pushnil(L);
		return 1;
	}
	player->clearCooldowns();
	pushBoolean(L, true);
	return 1;
}

int PlayerFunctions::luaPlayerIsVip(lua_State* L) {
	// player:isVip()
	std::shared_ptr<Player> player = getUserdataShared<Player>(L, 1);
	if (!player) {
		reportErrorFunc(getErrorDesc(LUA_ERROR_PLAYER_NOT_FOUND));
		pushBoolean(L, false);
		return 1;
	}
	pushBoolean(L, player->isVip());
	return 1;
}

int PlayerFunctions::luaPlayerGetVipDays(lua_State* L) {
	// player:getVipDays()
	std::shared_ptr<Player> player = getUserdataShared<Player>(L, 1);
	if (!player) {
		reportErrorFunc(getErrorDesc(LUA_ERROR_PLAYER_NOT_FOUND));
		pushBoolean(L, false);
		return 1;
	}

	lua_pushnumber(L, player->getPremiumDays());
	return 1;
}

int PlayerFunctions::luaPlayerGetVipTime(lua_State* L) {
	// player:getVipTime()
	std::shared_ptr<Player> player = getUserdataShared<Player>(L, 1);
	if (!player) {
		reportErrorFunc(getErrorDesc(LUA_ERROR_PLAYER_NOT_FOUND));
		pushBoolean(L, false);
		return 1;
	}

	lua_pushinteger(L, player->getPremiumLastDay());
	return 1;
}

int PlayerFunctions::luaPlayerKV(lua_State* L) {
	// player:kv()
	auto player = getUserdataShared<Player>(L, 1);
	if (!player) {
		reportErrorFunc(getErrorDesc(LUA_ERROR_PLAYER_NOT_FOUND));
		pushBoolean(L, false);
		return 1;
	}

	pushUserdata<KV>(L, player->kv());
	setMetatable(L, -1, "KV");
	return 1;
}

<<<<<<< HEAD
int PlayerFunctions::luaSendPlayerTakeScreenshot(lua_State* L) {
	// player:sendTakeScreenshot(screenshotType)
=======
int PlayerFunctions::luaPlayerGetStoreInbox(lua_State* L) {
	// player:getStoreInbox()
>>>>>>> e44bd199
	const auto &player = getUserdataShared<Player>(L, 1);
	if (!player) {
		lua_pushnil(L);
		return 1;
	}

<<<<<<< HEAD
	auto screenshotType = getNumber<uint8_t>(L, 2);
	player->sendTakeScreenshot(screenshotType);
	pushBoolean(L, true);
=======
	if (auto item = player->getStoreInbox()) {
		pushUserdata<Item>(L, item);
		setItemMetatable(L, -1, item);
	} else {
		pushBoolean(L, false);
	}
>>>>>>> e44bd199
	return 1;
}<|MERGE_RESOLUTION|>--- conflicted
+++ resolved
@@ -4157,30 +4157,33 @@
 	return 1;
 }
 
-<<<<<<< HEAD
-int PlayerFunctions::luaSendPlayerTakeScreenshot(lua_State* L) {
-	// player:sendTakeScreenshot(screenshotType)
-=======
 int PlayerFunctions::luaPlayerGetStoreInbox(lua_State* L) {
 	// player:getStoreInbox()
->>>>>>> e44bd199
 	const auto &player = getUserdataShared<Player>(L, 1);
 	if (!player) {
 		lua_pushnil(L);
 		return 1;
 	}
 
-<<<<<<< HEAD
-	auto screenshotType = getNumber<uint8_t>(L, 2);
-	player->sendTakeScreenshot(screenshotType);
-	pushBoolean(L, true);
-=======
 	if (auto item = player->getStoreInbox()) {
 		pushUserdata<Item>(L, item);
 		setItemMetatable(L, -1, item);
 	} else {
 		pushBoolean(L, false);
 	}
->>>>>>> e44bd199
+	return 1;
+}
+
+int PlayerFunctions::luaSendPlayerTakeScreenshot(lua_State* L) {
+	// player:sendTakeScreenshot(screenshotType)
+	const auto &player = getUserdataShared<Player>(L, 1);
+	if (!player) {
+		lua_pushnil(L);
+		return 1;
+	}
+
+	auto screenshotType = getNumber<uint8_t>(L, 2);
+	player->sendTakeScreenshot(screenshotType);
+	pushBoolean(L, true);
 	return 1;
 }