/**
 * Canary - A free and open-source MMORPG server emulator
 * Copyright (©) 2019-2022 OpenTibiaBR <opentibiabr@outlook.com>
 * Repository: https://github.com/opentibiabr/canary
 * License: https://github.com/opentibiabr/canary/blob/main/LICENSE
 * Contributors: https://github.com/opentibiabr/canary/graphs/contributors
 * Website: https://docs.opentibiabr.com/
 */

#include "pch.hpp"

#include "creatures/combat/spells.h"
#include "creatures/creature.h"
#include "creatures/interactions/chat.h"
#include "creatures/players/player.h"
#include "game/game.h"
#include "io/iologindata.h"
#include "io/ioprey.h"
#include "items/item.h"
#include "lua/functions/creatures/player/player_functions.hpp"

int PlayerFunctions::luaPlayerSendInventory(lua_State* L) {
	// player:sendInventory()
	Player* player = getUserdata<Player>(L, 1);
	if (!player) {
		lua_pushnil(L);
		return 1;
	}

	player->sendInventoryIds();
	pushBoolean(L, true);

	return 1;
}

int PlayerFunctions::luaPlayerSendLootStats(lua_State* L) {
	// player:sendLootStats(item, count)
	const Player* player = getUserdata<Player>(L, 1);
	if (!player) {
		lua_pushnil(L);
		return 1;
	}

	Item* item = getUserdata<Item>(L, 2);
	if (!item) {
		lua_pushnil(L);
		return 1;
	}

	uint8_t count = getNumber<uint8_t>(L, 3, 0);
	if (count == 0) {
		lua_pushnil(L);
		return 1;
	}

	player->sendLootStats(item, count);
	pushBoolean(L, true);

	return 1;
}

int PlayerFunctions::luaPlayerUpdateSupplyTracker(lua_State* L) {
	// player:updateSupplyTracker(item)
	const Player* player = getUserdata<Player>(L, 1);
	if (!player) {
		lua_pushnil(L);
		return 1;
	}

	Item* item = getUserdata<Item>(L, 2);
	if (!item) {
		lua_pushnil(L);
		return 1;
	}

	player->updateSupplyTracker(item);
	pushBoolean(L, true);

	return 1;
}

int PlayerFunctions::luaPlayerUpdateKillTracker(lua_State* L) {
	// player:updateKillTracker(creature, corpse)
	Player* player = getUserdata<Player>(L, 1);
	if (!player) {
		lua_pushnil(L);
		return 1;
	}

	Creature* monster = getUserdata<Creature>(L, 2);
	if (!monster) {
		lua_pushnil(L);
		return 1;
	}

	Container* corpse = getUserdata<Container>(L, 3);
	if (!corpse) {
		lua_pushnil(L);
		return 1;
	}

	player->updateKillTracker(corpse, monster->getName(), monster->getCurrentOutfit());
	pushBoolean(L, true);

	return 1;
}

// Player
int PlayerFunctions::luaPlayerCreate(lua_State* L) {
	// Player(id or guid or name or userdata)
	Player* player;
	if (isNumber(L, 2)) {
		uint32_t id = getNumber<uint32_t>(L, 2);
		if (id >= Player::getFirstID() && id <= Player::getLastID()) {
			player = g_game().getPlayerByID(id);
		} else {
			player = g_game().getPlayerByGUID(id);
		}
	} else if (isString(L, 2)) {
		ReturnValue ret = g_game().getPlayerByNameWildcard(getString(L, 2), player);
		if (ret != RETURNVALUE_NOERROR) {
			lua_pushnil(L);
			lua_pushnumber(L, ret);
			return 2;
		}
	} else if (isUserdata(L, 2)) {
		if (getUserdataType(L, 2) != LuaData_Player) {
			lua_pushnil(L);
			return 1;
		}
		player = getUserdata<Player>(L, 2);
	} else {
		player = nullptr;
	}

	if (player) {
		pushUserdata<Player>(L, player);
		setMetatable(L, -1, "Player");
	} else {
		lua_pushnil(L);
	}
	return 1;
}

int PlayerFunctions::luaPlayerResetCharmsMonsters(lua_State* L) {
	// player:resetCharmsBestiary()
	Player* player = getUserdata<Player>(L, 1);
	if (player) {
		player->setCharmPoints(0);
		player->setCharmExpansion(false);
		player->setUsedRunesBit(0);
		player->setUnlockedRunesBit(0);
		for (int8_t i = CHARM_WOUND; i <= CHARM_LAST; i++) {
			player->parseRacebyCharm(static_cast<charmRune_t>(i), true, 0);
		}
		pushBoolean(L, true);
	} else {
		lua_pushnil(L);
	}
	return 1;
}

int PlayerFunctions::luaPlayerUnlockAllCharmRunes(lua_State* L) {
	// player:unlockAllCharmRunes()
	Player* player = getUserdata<Player>(L, 1);
	if (player) {
		for (int8_t i = CHARM_WOUND; i <= CHARM_LAST; i++) {
			Charm* charm = g_iobestiary().getBestiaryCharm(static_cast<charmRune_t>(i));
			if (charm) {
				int32_t value = g_iobestiary().bitToggle(player->getUnlockedRunesBit(), charm, true);
				player->setUnlockedRunesBit(value);
			}
		}
		pushBoolean(L, true);
	} else {
		lua_pushnil(L);
	}
	return 1;
}

int PlayerFunctions::luaPlayeraddCharmPoints(lua_State* L) {
	// player:addCharmPoints()
	Player* player = getUserdata<Player>(L, 1);
	if (player) {
		int16_t charms = getNumber<int16_t>(L, 2);
		if (charms >= 0) {
			g_iobestiary().addCharmPoints(player, static_cast<uint16_t>(charms));
		} else {
			charms = -charms;
			g_iobestiary().addCharmPoints(player, static_cast<uint16_t>(charms), true);
		}
		pushBoolean(L, true);
	} else {
		lua_pushnil(L);
	}
	return 1;
}

int PlayerFunctions::luaPlayerIsPlayer(lua_State* L) {
	// player:isPlayer()
	pushBoolean(L, getUserdata<const Player>(L, 1) != nullptr);
	return 1;
}

int PlayerFunctions::luaPlayerGetGuid(lua_State* L) {
	// player:getGuid()
	Player* player = getUserdata<Player>(L, 1);
	if (player) {
		lua_pushnumber(L, player->getGUID());
	} else {
		lua_pushnil(L);
	}
	return 1;
}

int PlayerFunctions::luaPlayerGetIp(lua_State* L) {
	// player:getIp()
	Player* player = getUserdata<Player>(L, 1);
	if (player) {
		lua_pushnumber(L, player->getIP());
	} else {
		lua_pushnil(L);
	}
	return 1;
}

int PlayerFunctions::luaPlayerGetAccountId(lua_State* L) {
	// player:getAccountId()
	Player* player = getUserdata<Player>(L, 1);
	if (player) {
		lua_pushnumber(L, player->getAccount());
	} else {
		lua_pushnil(L);
	}
	return 1;
}

int PlayerFunctions::luaPlayerGetLastLoginSaved(lua_State* L) {
	// player:getLastLoginSaved()
	Player* player = getUserdata<Player>(L, 1);
	if (player) {
		lua_pushnumber(L, player->getLastLoginSaved());
	} else {
		lua_pushnil(L);
	}
	return 1;
}

int PlayerFunctions::luaPlayerGetLastLogout(lua_State* L) {
	// player:getLastLogout()
	Player* player = getUserdata<Player>(L, 1);
	if (player) {
		lua_pushnumber(L, player->getLastLogout());
	} else {
		lua_pushnil(L);
	}
	return 1;
}

int PlayerFunctions::luaPlayerGetAccountType(lua_State* L) {
	// player:getAccountType()
	Player* player = getUserdata<Player>(L, 1);
	if (player) {
		lua_pushnumber(L, player->getAccountType());
	} else {
		lua_pushnil(L);
	}
	return 1;
}

int PlayerFunctions::luaPlayerSetAccountType(lua_State* L) {
	// player:setAccountType(accountType)
	Player* player = getUserdata<Player>(L, 1);
	if (player) {
		player->accountType = getNumber<account::AccountType>(L, 2);
		IOLoginData::setAccountType(player->getAccount(), player->accountType);
		pushBoolean(L, true);
	} else {
		lua_pushnil(L);
	}
	return 1;
}

int PlayerFunctions::luaPlayerAddBestiaryKill(lua_State* L) {
	// player:addBestiaryKill(name[, amount = 1])
	Player* player = getUserdata<Player>(L, 1);
	if (player) {
		MonsterType* mtype = g_monsters().getMonsterType(getString(L, 2));
		if (mtype) {
			g_iobestiary().addBestiaryKill(player, mtype, getNumber<uint32_t>(L, 3, 1));
			pushBoolean(L, true);
		} else {
			lua_pushnil(L);
		}
	} else {
		lua_pushnil(L);
	}
	return 1;
}

int PlayerFunctions::luaPlayerIsMonsterBestiaryUnlocked(lua_State* L) {
	// player:isMonsterBestiaryUnlocked(raceId)
	Player* player = getUserdata<Player>(L, 1);
	if (player == nullptr) {
		reportErrorFunc(getErrorDesc(LUA_ERROR_PLAYER_NOT_FOUND));
		pushBoolean(L, false);
		return 0;
	}

	auto raceId = getNumber<uint16_t>(L, 2, 0);
	if (!g_monsters().getMonsterTypeByRaceId(raceId)) {
		reportErrorFunc("Monster race id not exists");
		pushBoolean(L, false);
		return 0;
	}

	for (auto finishedMonsters = g_iobestiary().getBestiaryFinished(player);
		 uint16_t finishedRaceId : finishedMonsters) {
		if (raceId == finishedRaceId) {
			pushBoolean(L, true);
			return 1;
		}
	}

	pushBoolean(L, false);
	return 0;
}

int PlayerFunctions::luaPlayergetCharmMonsterType(lua_State* L) {
	// player:getCharmMonsterType(charmRune_t)
	Player* player = getUserdata<Player>(L, 1);
	if (player) {
		charmRune_t charmid = getNumber<charmRune_t>(L, 2);
		uint16_t raceid = player->parseRacebyCharm(charmid, false, 0);
		if (raceid > 0) {
			MonsterType* mtype = g_monsters().getMonsterTypeByRaceId(raceid);
			if (mtype) {
				pushUserdata<MonsterType>(L, mtype);
				setMetatable(L, -1, "MonsterType");
			} else {
				lua_pushnil(L);
			}
		} else {
			lua_pushnil(L);
		}
	} else {
		lua_pushnil(L);
	}
	return 1;
}

int PlayerFunctions::luaPlayerRemovePreyStamina(lua_State* L) {
	// player:removePreyStamina(amount)
	Player* player = getUserdata<Player>(L, 1);
	if (player) {
		g_ioprey().CheckPlayerPreys(player, getNumber<uint8_t>(L, 2, 1));
		pushBoolean(L, true);
	} else {
		lua_pushnil(L);
	}
	return 1;
}

int PlayerFunctions::luaPlayerAddPreyCards(lua_State* L) {
	// player:addPreyCards(amount)
	if (Player* player = getUserdata<Player>(L, 1)) {
		player->addPreyCards(getNumber<uint64_t>(L, 2, 0));
		pushBoolean(L, true);
	} else {
		lua_pushnil(L);
	}
	return 1;
}

int PlayerFunctions::luaPlayerGetPreyCards(lua_State* L) {
	// player:getPreyCards()
	if (const Player* player = getUserdata<Player>(L, 1)) {
		lua_pushnumber(L, static_cast<lua_Number>(player->getPreyCards()));
	} else {
		lua_pushnil(L);
	}
	return 1;
}

int PlayerFunctions::luaPlayerGetPreyExperiencePercentage(lua_State* L) {
	// player:getPreyExperiencePercentage(raceId)
	if (const Player* player = getUserdata<Player>(L, 1)) {
		if (const PreySlot* slot = player->getPreyWithMonster(getNumber<uint16_t>(L, 2, 0));
			slot && slot->isOccupied() && slot->bonus == PreyBonus_Experience && slot->bonusTimeLeft > 0) {
			lua_pushnumber(L, static_cast<lua_Number>(100 + slot->bonusPercentage));
		} else {
			lua_pushnumber(L, 100);
		}
	} else {
		lua_pushnil(L);
	}
	return 1;
}

int PlayerFunctions::luaPlayerRemoveTaskHuntingPoints(lua_State* L) {
	// player:removeTaskHuntingPoints(amount)
	if (Player* player = getUserdata<Player>(L, 1)) {
		pushBoolean(L, player->useTaskHuntingPoints(getNumber<uint64_t>(L, 2, 0)));
	} else {
		lua_pushnil(L);
	}
	return 1;
}

int PlayerFunctions::luaPlayerGetTaskHuntingPoints(lua_State* L) {
	// player:getTaskHuntingPoints()
	const Player* player = getUserdata<Player>(L, 1);
	if (player == nullptr) {
		reportErrorFunc(getErrorDesc(LUA_ERROR_PLAYER_NOT_FOUND));
		pushBoolean(L, false);
		return 1;
	}

	lua_pushnumber(L, static_cast<double>(player->getTaskHuntingPoints()));
	return 1;
}

int PlayerFunctions::luaPlayerAddTaskHuntingPoints(lua_State* L) {
	// player:addTaskHuntingPoints(amount)
	if (Player* player = getUserdata<Player>(L, 1)) {
		auto points = getNumber<uint64_t>(L, 2);
		player->addTaskHuntingPoints(getNumber<uint64_t>(L, 2));
		lua_pushnumber(L, static_cast<lua_Number>(points));
	} else {
		lua_pushnil(L);
	}
	return 1;
}

int PlayerFunctions::luaPlayerGetPreyLootPercentage(lua_State* L) {
	// player:getPreyLootPercentage(raceid)
	if (const Player* player = getUserdata<Player>(L, 1)) {
		if (const PreySlot* slot = player->getPreyWithMonster(getNumber<uint16_t>(L, 2, 0));
			slot && slot->isOccupied() && slot->bonus == PreyBonus_Loot) {
			lua_pushnumber(L, slot->bonusPercentage);
		} else {
			lua_pushnumber(L, 0);
		}
	} else {
		lua_pushnil(L);
	}
	return 1;
}

int PlayerFunctions::luaPlayerPreyThirdSlot(lua_State* L) {
	// get: player:preyThirdSlot() set: player:preyThirdSlot(bool)
	if (Player* player = getUserdata<Player>(L, 1);
		PreySlot* slot = player->getPreySlotById(PreySlot_Three)) {
		if (lua_gettop(L) == 1) {
			pushBoolean(L, slot->state != PreyDataState_Locked);
		} else {
			if (getBoolean(L, 2, false)) {
				slot->eraseBonus();
				slot->state = PreyDataState_Selection;
				slot->reloadMonsterGrid(player->getPreyBlackList(), player->getLevel());
				player->reloadPreySlot(PreySlot_Three);
			} else {
				slot->state = PreyDataState_Locked;
			}

			pushBoolean(L, true);
		}
	} else {
		lua_pushnil(L);
	}
	return 1;
}

int PlayerFunctions::luaPlayerTaskThirdSlot(lua_State* L) {
	// get: player:taskHuntingThirdSlot() set: player:taskHuntingThirdSlot(bool)
	if (Player* player = getUserdata<Player>(L, 1);
		TaskHuntingSlot* slot = player->getTaskHuntingSlotById(PreySlot_Three)) {
		if (lua_gettop(L) == 1) {
			pushBoolean(L, slot->state != PreyTaskDataState_Locked);
		} else {
			if (getBoolean(L, 2, false)) {
				slot->eraseTask();
				slot->reloadReward();
				slot->state = PreyTaskDataState_Selection;
				slot->reloadMonsterGrid(player->getTaskHuntingBlackList(), player->getLevel());
				player->reloadTaskSlot(PreySlot_Three);
			} else {
				slot->state = PreyTaskDataState_Locked;
			}

			pushBoolean(L, true);
		}
	} else {
		lua_pushnil(L);
	}
	return 1;
}

int PlayerFunctions::luaPlayercharmExpansion(lua_State* L) {
	// get: player:charmExpansion() set: player:charmExpansion(bool)
	Player* player = getUserdata<Player>(L, 1);
	if (player) {
		if (lua_gettop(L) == 1) {
			pushBoolean(L, player->hasCharmExpansion());
		} else {
			player->setCharmExpansion(getBoolean(L, 2, false));
			pushBoolean(L, true);
		}
	} else {
		lua_pushnil(L);
	}
	return 1;
}

int PlayerFunctions::luaPlayerGetCapacity(lua_State* L) {
	// player:getCapacity()
	Player* player = getUserdata<Player>(L, 1);
	if (player) {
		lua_pushnumber(L, player->getCapacity());
	} else {
		lua_pushnil(L);
	}
	return 1;
}

int PlayerFunctions::luaPlayerSetCapacity(lua_State* L) {
	// player:setCapacity(capacity)
	Player* player = getUserdata<Player>(L, 1);
	if (player) {
		player->capacity = getNumber<uint32_t>(L, 2);
		player->sendStats();
		pushBoolean(L, true);
	} else {
		lua_pushnil(L);
	}
	return 1;
}

int PlayerFunctions::luaPlayerSetTraining(lua_State* L) {
	// player:setTraining(value)
	Player* player = getUserdata<Player>(L, 1);
	if (player) {
		bool value = getBoolean(L, 2, false);
		player->setTraining(value);
		pushBoolean(L, true);
	} else {
		lua_pushnil(L);
	}
	return 1;
}

int PlayerFunctions::luaPlayerGetIsTraining(lua_State* L) {
	// player:isTraining()
	Player* player = getUserdata<Player>(L, 1);
	if (!player) {
		reportErrorFunc(getErrorDesc(LUA_ERROR_PLAYER_NOT_FOUND));
		lua_pushnil(L);
		return 1;
	}

	lua_pushnumber(L, player->isExerciseTraining());
	return 1;
}

int PlayerFunctions::luaPlayerGetFreeCapacity(lua_State* L) {
	// player:getFreeCapacity()
	Player* player = getUserdata<Player>(L, 1);
	if (player) {
		lua_pushnumber(L, player->getFreeCapacity());
	} else {
		lua_pushnil(L);
	}
	return 1;
}

int PlayerFunctions::luaPlayerGetKills(lua_State* L) {
	// player:getKills()
	Player* player = getUserdata<Player>(L, 1);
	if (!player) {
		lua_pushnil(L);
		return 1;
	}

	lua_createtable(L, player->unjustifiedKills.size(), 0);
	int idx = 0;
	for (const auto &kill : player->unjustifiedKills) {
		lua_createtable(L, 3, 0);
		lua_pushnumber(L, kill.target);
		lua_rawseti(L, -2, 1);
		lua_pushnumber(L, kill.time);
		lua_rawseti(L, -2, 2);
		pushBoolean(L, kill.unavenged);
		lua_rawseti(L, -2, 3);
		lua_rawseti(L, -2, ++idx);
	}

	return 1;
}

int PlayerFunctions::luaPlayerSetKills(lua_State* L) {
	// player:setKills(kills)
	Player* player = getUserdata<Player>(L, 1);
	if (!player) {
		lua_pushnil(L);
		return 1;
	}

	luaL_checktype(L, 2, LUA_TTABLE);
	std::vector<Kill> newKills;

	lua_pushnil(L);
	while (lua_next(L, 2) != 0) {
		// -2 is index, -1 is value
		luaL_checktype(L, -1, LUA_TTABLE);
		lua_rawgeti(L, -1, 1); // push target
		lua_rawgeti(L, -2, 2); // push time
		lua_rawgeti(L, -3, 3); // push unavenged
		newKills.emplace_back(luaL_checknumber(L, -3), luaL_checknumber(L, -2), getBoolean(L, -1));
		lua_pop(L, 4);
	}

	player->unjustifiedKills = std::move(newKills);
	player->sendUnjustifiedPoints();
	pushBoolean(L, true);
	return 1;
}

int PlayerFunctions::luaPlayerGetReward(lua_State* L) {
	// player:getReward(rewardId[, autoCreate = false])
	Player* player = getUserdata<Player>(L, 1);
	if (!player) {
		lua_pushnil(L);
		return 1;
	}

	uint64_t rewardId = getNumber<uint64_t>(L, 2);
	bool autoCreate = getBoolean(L, 3, false);
	if (auto reward = player->getReward(rewardId, autoCreate)) {
		pushUserdata<Item>(L, reward);
		setItemMetatable(L, -1, reward);
	} else {
		pushBoolean(L, false);
	}
	return 1;
}

int PlayerFunctions::luaPlayerRemoveReward(lua_State* L) {
	// player:removeReward(rewardId)
	Player* player = getUserdata<Player>(L, 1);
	if (!player) {
		lua_pushnil(L);
		return 1;
	}

	uint32_t rewardId = getNumber<uint32_t>(L, 2);
	player->removeReward(rewardId);
	pushBoolean(L, true);
	return 1;
}

int PlayerFunctions::luaPlayerGetRewardList(lua_State* L) {
	// player:getRewardList()
	const Player* player = getUserdata<Player>(L, 1);
	if (!player) {
		lua_pushnil(L);
		return 1;
	}

	std::vector<uint64_t> rewardVec;
	player->getRewardList(rewardVec);
	lua_createtable(L, rewardVec.size(), 0);

	int index = 0;
	for (const auto &rewardId : rewardVec) {
		lua_pushnumber(L, static_cast<lua_Number>(rewardId));
		lua_rawseti(L, -2, ++index);
	}
	return 1;
}

int PlayerFunctions::luaPlayerSetDailyReward(lua_State* L) {
	// player:setDailyReward(value)
	Player* player = getUserdata<Player>(L, 1);
	if (player) {
		player->setDailyReward(getNumber<uint8_t>(L, 2));
		pushBoolean(L, true);
	} else {
		lua_pushnil(L);
	}
	return 1;
}

int PlayerFunctions::luaPlayerGetDepotLocker(lua_State* L) {
	// player:getDepotLocker(depotId)
	Player* player = getUserdata<Player>(L, 1);
	if (!player) {
		lua_pushnil(L);
		return 1;
	}

	uint32_t depotId = getNumber<uint32_t>(L, 2);
	DepotLocker* depotLocker = player->getDepotLocker(depotId);
	if (depotLocker) {
		depotLocker->setParent(player);
		pushUserdata<Item>(L, depotLocker);
		setItemMetatable(L, -1, depotLocker);
	} else {
		pushBoolean(L, false);
	}
	return 1;
}

int PlayerFunctions::luaPlayerGetStashCounter(lua_State* L) {
	// player:getStashCount()
	const Player* player = getUserdata<Player>(L, 1);
	if (player) {
		uint16_t sizeStash = getStashSize(player->getStashItems());
		lua_pushnumber(L, sizeStash);
	} else {
		lua_pushnil(L);
	}
	return 1;
}

int PlayerFunctions::luaPlayerGetDepotChest(lua_State* L) {
	// player:getDepotChest(depotId[, autoCreate = false])
	Player* player = getUserdata<Player>(L, 1);
	if (!player) {
		lua_pushnil(L);
		return 1;
	}

	uint32_t depotId = getNumber<uint32_t>(L, 2);
	bool autoCreate = getBoolean(L, 3, false);
	DepotChest* depotChest = player->getDepotChest(depotId, autoCreate);
	if (depotChest) {
		player->setLastDepotId(depotId);
		pushUserdata<Item>(L, depotChest);
		setItemMetatable(L, -1, depotChest);
	} else {
		pushBoolean(L, false);
	}
	return 1;
}

int PlayerFunctions::luaPlayerGetInbox(lua_State* L) {
	// player:getInbox()
	Player* player = getUserdata<Player>(L, 1);
	if (!player) {
		lua_pushnil(L);
		return 1;
	}

	Inbox* inbox = player->getInbox();
	if (inbox) {
		pushUserdata<Item>(L, inbox);
		setItemMetatable(L, -1, inbox);
	} else {
		pushBoolean(L, false);
	}
	return 1;
}

int PlayerFunctions::luaPlayerGetSkullTime(lua_State* L) {
	// player:getSkullTime()
	Player* player = getUserdata<Player>(L, 1);
	if (player) {
		lua_pushnumber(L, player->getSkullTicks());
	} else {
		lua_pushnil(L);
	}
	return 1;
}

int PlayerFunctions::luaPlayerSetSkullTime(lua_State* L) {
	// player:setSkullTime(skullTime)
	Player* player = getUserdata<Player>(L, 1);
	if (player) {
		player->setSkullTicks(getNumber<int64_t>(L, 2));
		pushBoolean(L, true);
	} else {
		lua_pushnil(L);
	}
	return 1;
}

int PlayerFunctions::luaPlayerGetDeathPenalty(lua_State* L) {
	// player:getDeathPenalty()
	Player* player = getUserdata<Player>(L, 1);
	if (player) {
		lua_pushnumber(L, static_cast<uint32_t>(player->getLostPercent() * 100));
	} else {
		lua_pushnil(L);
	}
	return 1;
}

int PlayerFunctions::luaPlayerGetExperience(lua_State* L) {
	// player:getExperience()
	Player* player = getUserdata<Player>(L, 1);
	if (player) {
		lua_pushnumber(L, player->getExperience());
	} else {
		lua_pushnil(L);
	}
	return 1;
}

int PlayerFunctions::luaPlayerAddExperience(lua_State* L) {
	// player:addExperience(experience[, sendText = false])
	Player* player = getUserdata<Player>(L, 1);
	if (player) {
		int64_t experience = getNumber<int64_t>(L, 2);
		bool sendText = getBoolean(L, 3, false);
		player->addExperience(nullptr, experience, sendText);
		pushBoolean(L, true);
	} else {
		lua_pushnil(L);
	}
	return 1;
}

int PlayerFunctions::luaPlayerRemoveExperience(lua_State* L) {
	// player:removeExperience(experience[, sendText = false])
	Player* player = getUserdata<Player>(L, 1);
	if (player) {
		int64_t experience = getNumber<int64_t>(L, 2);
		bool sendText = getBoolean(L, 3, false);
		player->removeExperience(experience, sendText);
		pushBoolean(L, true);
	} else {
		lua_pushnil(L);
	}
	return 1;
}

int PlayerFunctions::luaPlayerGetLevel(lua_State* L) {
	// player:getLevel()
	Player* player = getUserdata<Player>(L, 1);
	if (player) {
		lua_pushnumber(L, player->getLevel());
	} else {
		lua_pushnil(L);
	}
	return 1;
}

int PlayerFunctions::luaPlayerGetMagicLevel(lua_State* L) {
	// player:getMagicLevel()
	Player* player = getUserdata<Player>(L, 1);
	if (player) {
		lua_pushnumber(L, player->getMagicLevel());
	} else {
		lua_pushnil(L);
	}
	return 1;
}

int PlayerFunctions::luaPlayerGetBaseMagicLevel(lua_State* L) {
	// player:getBaseMagicLevel()
	Player* player = getUserdata<Player>(L, 1);
	if (player) {
		lua_pushnumber(L, player->getBaseMagicLevel());
	} else {
		lua_pushnil(L);
	}
	return 1;
}

int PlayerFunctions::luaPlayerGetMana(lua_State* L) {
	// player:getMana()
	const Player* player = getUserdata<const Player>(L, 1);
	if (player) {
		lua_pushnumber(L, player->getMana());
	} else {
		lua_pushnil(L);
	}
	return 1;
}

int PlayerFunctions::luaPlayerAddMana(lua_State* L) {
	// player:addMana(manaChange[, animationOnLoss = false])
	Player* player = getUserdata<Player>(L, 1);
	if (!player) {
		lua_pushnil(L);
		return 1;
	}

	int32_t manaChange = getNumber<int32_t>(L, 2);
	bool animationOnLoss = getBoolean(L, 3, false);
	if (!animationOnLoss && manaChange < 0) {
		player->changeMana(manaChange);
	} else {
		CombatDamage damage;
		damage.primary.value = manaChange;
		damage.origin = ORIGIN_NONE;
		g_game().combatChangeMana(nullptr, player, damage);
	}
	pushBoolean(L, true);
	return 1;
}

int PlayerFunctions::luaPlayerGetMaxMana(lua_State* L) {
	// player:getMaxMana()
	const Player* player = getUserdata<const Player>(L, 1);
	if (player) {
		lua_pushnumber(L, player->getMaxMana());
	} else {
		lua_pushnil(L);
	}
	return 1;
}

int PlayerFunctions::luaPlayerSetMaxMana(lua_State* L) {
	// player:setMaxMana(maxMana)
	Player* player = getPlayer(L, 1);
	if (player) {
		player->manaMax = getNumber<int32_t>(L, 2);
		player->mana = std::min<int32_t>(player->mana, player->manaMax);
		g_game().addPlayerMana(player);
		player->sendStats();
		pushBoolean(L, true);
	} else {
		lua_pushnil(L);
	}
	return 1;
}

int PlayerFunctions::luaPlayerGetManaSpent(lua_State* L) {
	// player:getManaSpent()
	Player* player = getUserdata<Player>(L, 1);
	if (player) {
		lua_pushnumber(L, player->getSpentMana());
	} else {
		lua_pushnil(L);
	}
	return 1;
}

int PlayerFunctions::luaPlayerAddManaSpent(lua_State* L) {
	// player:addManaSpent(amount)
	Player* player = getUserdata<Player>(L, 1);
	if (player) {
		player->addManaSpent(getNumber<uint64_t>(L, 2));
		pushBoolean(L, true);
	} else {
		lua_pushnil(L);
	}
	return 1;
}

int PlayerFunctions::luaPlayerGetBaseMaxHealth(lua_State* L) {
	// player:getBaseMaxHealth()
	const Player* player = getUserdata<Player>(L, 1);
	if (player) {
		lua_pushnumber(L, player->healthMax);
	} else {
		lua_pushnil(L);
	}
	return 1;
}

int PlayerFunctions::luaPlayerGetBaseMaxMana(lua_State* L) {
	// player:getBaseMaxMana()
	Player* player = getUserdata<Player>(L, 1);
	if (player) {
		lua_pushnumber(L, player->manaMax);
	} else {
		lua_pushnil(L);
	}
	return 1;
}

int PlayerFunctions::luaPlayerGetSkillLevel(lua_State* L) {
	// player:getSkillLevel(skillType)
	skills_t skillType = getNumber<skills_t>(L, 2);
	Player* player = getUserdata<Player>(L, 1);
	if (player && skillType <= SKILL_LAST) {
		lua_pushnumber(L, player->skills[skillType].level);
	} else {
		lua_pushnil(L);
	}
	return 1;
}

int PlayerFunctions::luaPlayerGetEffectiveSkillLevel(lua_State* L) {
	// player:getEffectiveSkillLevel(skillType)
	skills_t skillType = getNumber<skills_t>(L, 2);
	Player* player = getUserdata<Player>(L, 1);
	if (player && skillType <= SKILL_LAST) {
		lua_pushnumber(L, player->getSkillLevel(skillType));
	} else {
		lua_pushnil(L);
	}
	return 1;
}

int PlayerFunctions::luaPlayerGetSkillPercent(lua_State* L) {
	// player:getSkillPercent(skillType)
	skills_t skillType = getNumber<skills_t>(L, 2);
	Player* player = getUserdata<Player>(L, 1);
	if (player && skillType <= SKILL_LAST) {
		lua_pushnumber(L, player->skills[skillType].percent);
	} else {
		lua_pushnil(L);
	}
	return 1;
}

int PlayerFunctions::luaPlayerGetSkillTries(lua_State* L) {
	// player:getSkillTries(skillType)
	skills_t skillType = getNumber<skills_t>(L, 2);
	Player* player = getUserdata<Player>(L, 1);
	if (player && skillType <= SKILL_LAST) {
		lua_pushnumber(L, player->skills[skillType].tries);
	} else {
		lua_pushnil(L);
	}
	return 1;
}

int PlayerFunctions::luaPlayerAddSkillTries(lua_State* L) {
	// player:addSkillTries(skillType, tries)
	Player* player = getUserdata<Player>(L, 1);
	if (player) {
		skills_t skillType = getNumber<skills_t>(L, 2);
		uint64_t tries = getNumber<uint64_t>(L, 3);
		player->addSkillAdvance(skillType, tries);
		pushBoolean(L, true);
	} else {
		lua_pushnil(L);
	}
	return 1;
}

int PlayerFunctions::luaPlayerSetMagicLevel(lua_State* L) {
	// player:setMagicLevel(level[, manaSpent])
	Player* player = getUserdata<Player>(L, 1);
	if (player) {
		uint16_t level = getNumber<uint16_t>(L, 2);
		player->magLevel = level;
		if (getNumber<uint64_t>(L, 3, 0) > 0) {
			uint64_t manaSpent = getNumber<uint64_t>(L, 3);
			uint64_t nextReqMana = player->vocation->getReqMana(level + 1);
			player->manaSpent = manaSpent;
			player->magLevelPercent = Player::getPercentLevel(manaSpent, nextReqMana);
		} else {
			player->manaSpent = 0;
			player->magLevelPercent = 0;
		}
		player->sendStats();
		player->sendSkills();
		pushBoolean(L, true);
	} else {
		lua_pushnil(L);
	}
	return 1;
}

int PlayerFunctions::luaPlayerSetSkillLevel(lua_State* L) {
	// player:setSkillLevel(skillType, level[, tries])
	Player* player = getUserdata<Player>(L, 1);
	if (player) {
		skills_t skillType = getNumber<skills_t>(L, 2);
		uint16_t level = getNumber<uint16_t>(L, 3);
		player->skills[skillType].level = level;
		if (getNumber<uint64_t>(L, 4, 0) > 0) {
			uint64_t tries = getNumber<uint64_t>(L, 4);
			uint64_t nextReqTries = player->vocation->getReqSkillTries(skillType, level + 1);
			player->skills[skillType].tries = tries;
			player->skills[skillType].percent = Player::getPercentLevel(tries, nextReqTries);
		} else {
			player->skills[skillType].tries = 0;
			player->skills[skillType].percent = 0;
		}
		player->sendStats();
		player->sendSkills();
		pushBoolean(L, true);
	} else {
		lua_pushnil(L);
	}
	return 1;
}

int PlayerFunctions::luaPlayerAddOfflineTrainingTime(lua_State* L) {
	// player:addOfflineTrainingTime(time)
	Player* player = getUserdata<Player>(L, 1);
	if (player) {
		int32_t time = getNumber<int32_t>(L, 2);
		player->addOfflineTrainingTime(time);
		player->sendStats();
		pushBoolean(L, true);
	} else {
		lua_pushnil(L);
	}
	return 1;
}

int PlayerFunctions::luaPlayerGetOfflineTrainingTime(lua_State* L) {
	// player:getOfflineTrainingTime()
	Player* player = getUserdata<Player>(L, 1);
	if (player) {
		lua_pushnumber(L, player->getOfflineTrainingTime());
	} else {
		lua_pushnil(L);
	}
	return 1;
}

int PlayerFunctions::luaPlayerRemoveOfflineTrainingTime(lua_State* L) {
	// player:removeOfflineTrainingTime(time)
	Player* player = getUserdata<Player>(L, 1);
	if (player) {
		int32_t time = getNumber<int32_t>(L, 2);
		player->removeOfflineTrainingTime(time);
		player->sendStats();
		pushBoolean(L, true);
	} else {
		lua_pushnil(L);
	}
	return 1;
}

int PlayerFunctions::luaPlayerAddOfflineTrainingTries(lua_State* L) {
	// player:addOfflineTrainingTries(skillType, tries)
	Player* player = getUserdata<Player>(L, 1);
	if (player) {
		skills_t skillType = getNumber<skills_t>(L, 2);
		uint64_t tries = getNumber<uint64_t>(L, 3);
		pushBoolean(L, player->addOfflineTrainingTries(skillType, tries));
	} else {
		lua_pushnil(L);
	}
	return 1;
}

int PlayerFunctions::luaPlayerGetOfflineTrainingSkill(lua_State* L) {
	// player:getOfflineTrainingSkill()
	Player* player = getUserdata<Player>(L, 1);
	if (player) {
		lua_pushnumber(L, player->getOfflineTrainingSkill());
	} else {
		lua_pushnil(L);
	}
	return 1;
}

int PlayerFunctions::luaPlayerSetOfflineTrainingSkill(lua_State* L) {
	// player:setOfflineTrainingSkill(skillId)
	Player* player = getUserdata<Player>(L, 1);
	if (player) {
		int8_t skillId = getNumber<int8_t>(L, 2);
		player->setOfflineTrainingSkill(skillId);
		pushBoolean(L, true);
	} else {
		lua_pushnil(L);
	}
	return 1;
}

int PlayerFunctions::luaPlayerOpenStash(lua_State* L) {
	// player:openStash(isNpc)
	Player* player = getUserdata<Player>(L, 1);
	bool isNpc = getBoolean(L, 2, false);
	if (player) {
		player->sendOpenStash(isNpc);
		pushBoolean(L, true);
	} else {
		lua_pushnil(L);
	}

	return 1;
}

int PlayerFunctions::luaPlayerGetItemCount(lua_State* L) {
	// player:getItemCount(itemId[, subType = -1])
	Player* player = getUserdata<Player>(L, 1);
	if (!player) {
		lua_pushnil(L);
		return 1;
	}

	uint16_t itemId;
	if (isNumber(L, 2)) {
		itemId = getNumber<uint16_t>(L, 2);
	} else {
		itemId = Item::items.getItemIdByName(getString(L, 2));
		if (itemId == 0) {
			lua_pushnil(L);
			return 1;
		}
	}

	int32_t subType = getNumber<int32_t>(L, 3, -1);
	lua_pushnumber(L, player->getItemTypeCount(itemId, subType));
	return 1;
}

int PlayerFunctions::luaPlayerGetStashItemCount(lua_State* L) {
	// player:getStashItemCount(itemId)
	Player* player = getUserdata<Player>(L, 1);
	if (!player) {
		lua_pushnil(L);
		return 1;
	}

	uint16_t itemId;
	if (isNumber(L, 2)) {
		itemId = getNumber<uint16_t>(L, 2);
	} else {
		itemId = Item::items.getItemIdByName(getString(L, 2));
		if (itemId == 0) {
			lua_pushnil(L);
			return 1;
		}
	}

	const ItemType &itemType = Item::items[itemId];
	if (itemType.id == 0) {
		lua_pushnil(L);
		return 1;
	}

	lua_pushnumber(L, player->getStashItemCount(itemType.id));
	return 1;
}

int PlayerFunctions::luaPlayerGetItemById(lua_State* L) {
	// player:getItemById(itemId, deepSearch[, subType = -1])
	Player* player = getUserdata<Player>(L, 1);
	if (!player) {
		lua_pushnil(L);
		return 1;
	}

	uint16_t itemId;
	if (isNumber(L, 2)) {
		itemId = getNumber<uint16_t>(L, 2);
	} else {
		itemId = Item::items.getItemIdByName(getString(L, 2));
		if (itemId == 0) {
			lua_pushnil(L);
			return 1;
		}
	}
	bool deepSearch = getBoolean(L, 3);
	int32_t subType = getNumber<int32_t>(L, 4, -1);

	Item* item = g_game().findItemOfType(player, itemId, deepSearch, subType);
	if (item) {
		pushUserdata<Item>(L, item);
		setItemMetatable(L, -1, item);
	} else {
		lua_pushnil(L);
	}
	return 1;
}

int PlayerFunctions::luaPlayerGetVocation(lua_State* L) {
	// player:getVocation()
	Player* player = getUserdata<Player>(L, 1);
	if (player) {
		pushUserdata<Vocation>(L, player->getVocation());
		setMetatable(L, -1, "Vocation");
	} else {
		lua_pushnil(L);
	}
	return 1;
}

int PlayerFunctions::luaPlayerSetVocation(lua_State* L) {
	// player:setVocation(id or name or userdata)
	Player* player = getUserdata<Player>(L, 1);
	if (!player) {
		lua_pushnil(L);
		return 1;
	}

	Vocation* vocation;
	if (isNumber(L, 2)) {
		vocation = g_vocations().getVocation(getNumber<uint16_t>(L, 2));
	} else if (isString(L, 2)) {
		vocation = g_vocations().getVocation(g_vocations().getVocationId(getString(L, 2)));
	} else if (isUserdata(L, 2)) {
		vocation = getUserdata<Vocation>(L, 2);
	} else {
		vocation = nullptr;
	}

	if (!vocation) {
		pushBoolean(L, false);
		return 1;
	}

	player->setVocation(vocation->getId());
	pushBoolean(L, true);
	return 1;
}

int PlayerFunctions::luaPlayerGetSex(lua_State* L) {
	// player:getSex()
	Player* player = getUserdata<Player>(L, 1);
	if (player) {
		lua_pushnumber(L, player->getSex());
	} else {
		lua_pushnil(L);
	}
	return 1;
}

int PlayerFunctions::luaPlayerSetSex(lua_State* L) {
	// player:setSex(newSex)
	Player* player = getUserdata<Player>(L, 1);
	if (player) {
		PlayerSex_t newSex = getNumber<PlayerSex_t>(L, 2);
		player->setSex(newSex);
		pushBoolean(L, true);
	} else {
		lua_pushnil(L);
	}
	return 1;
}

int PlayerFunctions::luaPlayerGetTown(lua_State* L) {
	// player:getTown()
	Player* player = getUserdata<Player>(L, 1);
	if (player) {
		pushUserdata<Town>(L, player->getTown());
		setMetatable(L, -1, "Town");
	} else {
		lua_pushnil(L);
	}
	return 1;
}

int PlayerFunctions::luaPlayerSetTown(lua_State* L) {
	// player:setTown(town)
	Town* town = getUserdata<Town>(L, 2);
	if (!town) {
		pushBoolean(L, false);
		return 1;
	}

	Player* player = getUserdata<Player>(L, 1);
	if (player) {
		player->setTown(town);
		pushBoolean(L, true);
	} else {
		lua_pushnil(L);
	}
	return 1;
}

int PlayerFunctions::luaPlayerGetGuild(lua_State* L) {
	// player:getGuild()
	Player* player = getUserdata<Player>(L, 1);
	if (!player) {
		lua_pushnil(L);
		return 1;
	}

	Guild* guild = player->getGuild();
	if (!guild) {
		lua_pushnil(L);
		return 1;
	}

	pushUserdata<Guild>(L, guild);
	setMetatable(L, -1, "Guild");
	return 1;
}

int PlayerFunctions::luaPlayerSetGuild(lua_State* L) {
	// player:setGuild(guild)
	Player* player = getUserdata<Player>(L, 1);
	if (!player) {
		lua_pushnil(L);
		return 1;
	}

	player->setGuild(getUserdata<Guild>(L, 2));
	pushBoolean(L, true);
	return 1;
}

int PlayerFunctions::luaPlayerGetGuildLevel(lua_State* L) {
	// player:getGuildLevel()
	Player* player = getUserdata<Player>(L, 1);
	if (player && player->getGuild()) {
		lua_pushnumber(L, player->getGuildRank()->level);
	} else {
		lua_pushnil(L);
	}
	return 1;
}

int PlayerFunctions::luaPlayerSetGuildLevel(lua_State* L) {
	// player:setGuildLevel(level)
	uint8_t level = getNumber<uint8_t>(L, 2);
	Player* player = getUserdata<Player>(L, 1);
	if (!player || !player->getGuild()) {
		lua_pushnil(L);
		return 1;
	}

	GuildRank_ptr rank = player->getGuild()->getRankByLevel(level);
	if (!rank) {
		pushBoolean(L, false);
	} else {
		player->setGuildRank(rank);
		pushBoolean(L, true);
	}

	return 1;
}

int PlayerFunctions::luaPlayerGetGuildNick(lua_State* L) {
	// player:getGuildNick()
	Player* player = getUserdata<Player>(L, 1);
	if (player) {
		pushString(L, player->getGuildNick());
	} else {
		lua_pushnil(L);
	}
	return 1;
}

int PlayerFunctions::luaPlayerSetGuildNick(lua_State* L) {
	// player:setGuildNick(nick)
	const std::string &nick = getString(L, 2);
	Player* player = getUserdata<Player>(L, 1);
	if (player) {
		player->setGuildNick(nick);
		pushBoolean(L, true);
	} else {
		lua_pushnil(L);
	}
	return 1;
}

int PlayerFunctions::luaPlayerGetGroup(lua_State* L) {
	// player:getGroup()
	Player* player = getUserdata<Player>(L, 1);
	if (player) {
		pushUserdata<Group>(L, player->getGroup());
		setMetatable(L, -1, "Group");
	} else {
		lua_pushnil(L);
	}
	return 1;
}

int PlayerFunctions::luaPlayerSetGroup(lua_State* L) {
	// player:setGroup(group)
	Group* group = getUserdata<Group>(L, 2);
	if (!group) {
		pushBoolean(L, false);
		return 1;
	}

	Player* player = getUserdata<Player>(L, 1);
	if (player) {
		player->setGroup(group);
		pushBoolean(L, true);
	} else {
		lua_pushnil(L);
	}
	return 1;
}

int PlayerFunctions::luaPlayerSetSpecialContainersAvailable(lua_State* L) {
	// player:setSpecialContainersAvailable(stashMenu, marketMenu, depotSearchMenu)
	bool supplyStashMenu = getBoolean(L, 2, false);
	bool marketMenu = getBoolean(L, 3, false);
	bool depotSearchMenu = getBoolean(L, 4, false);
	Player* player = getUserdata<Player>(L, 1);
	if (player) {
		player->setSpecialMenuAvailable(supplyStashMenu, marketMenu, depotSearchMenu);
		pushBoolean(L, true);
	} else {
		lua_pushnil(L);
	}
	return 1;
}

int PlayerFunctions::luaPlayerGetStamina(lua_State* L) {
	// player:getStamina()
	Player* player = getUserdata<Player>(L, 1);
	if (player) {
		lua_pushnumber(L, player->getStaminaMinutes());
	} else {
		lua_pushnil(L);
	}
	return 1;
}

int PlayerFunctions::luaPlayerSetStamina(lua_State* L) {
	// player:setStamina(stamina)
	uint16_t stamina = getNumber<uint16_t>(L, 2);
	Player* player = getUserdata<Player>(L, 1);
	if (player) {
		player->staminaMinutes = std::min<uint16_t>(2520, stamina);
		player->sendStats();
	} else {
		lua_pushnil(L);
	}
	return 1;
}

int PlayerFunctions::luaPlayerGetSoul(lua_State* L) {
	// player:getSoul()
	Player* player = getUserdata<Player>(L, 1);
	if (player) {
		lua_pushnumber(L, player->getSoul());
	} else {
		lua_pushnil(L);
	}
	return 1;
}

int PlayerFunctions::luaPlayerAddSoul(lua_State* L) {
	// player:addSoul(soulChange)
	int32_t soulChange = getNumber<int32_t>(L, 2);
	Player* player = getUserdata<Player>(L, 1);
	if (player) {
		player->changeSoul(soulChange);
		pushBoolean(L, true);
	} else {
		lua_pushnil(L);
	}
	return 1;
}

int PlayerFunctions::luaPlayerGetMaxSoul(lua_State* L) {
	// player:getMaxSoul()
	Player* player = getUserdata<Player>(L, 1);
	if (player && player->vocation) {
		lua_pushnumber(L, player->vocation->getSoulMax());
	} else {
		lua_pushnil(L);
	}
	return 1;
}

int PlayerFunctions::luaPlayerGetBankBalance(lua_State* L) {
	// player:getBankBalance()
	Player* player = getUserdata<Player>(L, 1);
	if (player) {
		lua_pushnumber(L, player->getBankBalance());
	} else {
		lua_pushnil(L);
	}
	return 1;
}

int PlayerFunctions::luaPlayerSetBankBalance(lua_State* L) {
	// player:setBankBalance(bankBalance)
	Player* player = getUserdata<Player>(L, 1);
	if (!player) {
		lua_pushnil(L);
		return 1;
	}

	player->setBankBalance(getNumber<uint64_t>(L, 2));
	pushBoolean(L, true);
	return 1;
}

int PlayerFunctions::luaPlayerGetStorageValue(lua_State* L) {
	// player:getStorageValue(key)
	Player* player = getUserdata<Player>(L, 1);
	if (!player) {
		lua_pushnil(L);
		return 1;
	}

	uint32_t key = getNumber<uint32_t>(L, 2);
	lua_pushnumber(L, player->getStorageValue(key));
	return 1;
}

int PlayerFunctions::luaPlayerSetStorageValue(lua_State* L) {
	// player:setStorageValue(key, value)
	int32_t value = getNumber<int32_t>(L, 3);
	uint32_t key = getNumber<uint32_t>(L, 2);
	Player* player = getUserdata<Player>(L, 1);
	if (IS_IN_KEYRANGE(key, RESERVED_RANGE)) {
		std::ostringstream ss;
		ss << "Accessing reserved range: " << key;
		reportErrorFunc(ss.str());
		pushBoolean(L, false);
		return 1;
	}

	if (player) {
		player->addStorageValue(key, value);
		pushBoolean(L, true);
	} else {
		lua_pushnil(L);
	}
	return 1;
}

int PlayerFunctions::luaPlayerAddItem(lua_State* L) {
	// player:addItem(itemId, count = 1, canDropOnMap = true, subType = 1, slot = CONST_SLOT_WHEREEVER, tier = 0)
	Player* player = getUserdata<Player>(L, 1);
	if (!player) {
		pushBoolean(L, false);
		return 1;
	}

	uint16_t itemId;
	if (isNumber(L, 2)) {
		itemId = getNumber<uint16_t>(L, 2);
	} else {
		itemId = Item::items.getItemIdByName(getString(L, 2));
		if (itemId == 0) {
			lua_pushnil(L);
			return 1;
		}
	}

	int32_t count = getNumber<int32_t>(L, 3, 1);
	int32_t subType = getNumber<int32_t>(L, 5, 1);

	const ItemType &it = Item::items[itemId];

	int32_t itemCount = 1;
	int parameters = lua_gettop(L);
	if (parameters >= 4) {
		itemCount = std::max<int32_t>(1, count);
	} else if (it.hasSubType()) {
		if (it.stackable) {
			itemCount = std::ceil(count / 100.f);
		}

		subType = count;
	} else {
		itemCount = std::max<int32_t>(1, count);
	}

	bool hasTable = itemCount > 1;
	if (hasTable) {
		lua_newtable(L);
	} else if (itemCount == 0) {
		lua_pushnil(L);
		return 1;
	}

	bool canDropOnMap = getBoolean(L, 4, true);
	Slots_t slot = getNumber<Slots_t>(L, 6, CONST_SLOT_WHEREEVER);
	auto tier = getNumber<uint8_t>(L, 7, 0);
	for (int32_t i = 1; i <= itemCount; ++i) {
		int32_t stackCount = subType;
		if (it.stackable) {
			stackCount = std::min<int32_t>(stackCount, 100);
			subType -= stackCount;
		}

		Item* item = Item::CreateItem(itemId, stackCount);
		if (!item) {
			if (!hasTable) {
				lua_pushnil(L);
			}
			return 1;
		}

		if (tier > 0) {
			item->setTier(tier);
		}

		ReturnValue ret = g_game().internalPlayerAddItem(player, item, canDropOnMap, slot);
		if (ret != RETURNVALUE_NOERROR) {
			delete item;
			if (!hasTable) {
				lua_pushnil(L);
			}
			return 1;
		}

		if (hasTable) {
			lua_pushnumber(L, i);
			pushUserdata<Item>(L, item);
			setItemMetatable(L, -1, item);
			lua_settable(L, -3);
		} else {
			pushUserdata<Item>(L, item);
			setItemMetatable(L, -1, item);
		}
	}
	return 1;
}

int PlayerFunctions::luaPlayerAddItemEx(lua_State* L) {
	// player:addItemEx(item[, canDropOnMap = false[, index = INDEX_WHEREEVER[, flags = 0]]])
	// player:addItemEx(item[, canDropOnMap = true[, slot = CONST_SLOT_WHEREEVER]])
	Item* item = getUserdata<Item>(L, 2);
	if (!item) {
		reportErrorFunc(getErrorDesc(LUA_ERROR_ITEM_NOT_FOUND));
		pushBoolean(L, false);
		return 1;
	}

	Player* player = getUserdata<Player>(L, 1);
	if (!player) {
		lua_pushnil(L);
		return 1;
	}

	if (item->getParent() != VirtualCylinder::virtualCylinder) {
		reportErrorFunc("Item already has a parent");
		pushBoolean(L, false);
		return 1;
	}

	bool canDropOnMap = getBoolean(L, 3, false);
	ReturnValue returnValue;
	if (canDropOnMap) {
		Slots_t slot = getNumber<Slots_t>(L, 4, CONST_SLOT_WHEREEVER);
		returnValue = g_game().internalPlayerAddItem(player, item, true, slot);
	} else {
		int32_t index = getNumber<int32_t>(L, 4, INDEX_WHEREEVER);
		uint32_t flags = getNumber<uint32_t>(L, 5, 0);
		returnValue = g_game().internalAddItem(player, item, index, flags);
	}

	if (returnValue == RETURNVALUE_NOERROR) {
		ScriptEnvironment::removeTempItem(item);
	}
	lua_pushnumber(L, returnValue);
	return 1;
}

int PlayerFunctions::luaPlayerRemoveStashItem(lua_State* L) {
	// player:removeStashItem(itemId, count)
	Player* player = getUserdata<Player>(L, 1);
	if (!player) {
		lua_pushnil(L);
		return 1;
	}

	uint16_t itemId;
	if (isNumber(L, 2)) {
		itemId = getNumber<uint16_t>(L, 2);
	} else {
		itemId = Item::items.getItemIdByName(getString(L, 2));
		if (itemId == 0) {
			lua_pushnil(L);
			return 1;
		}
	}

	const ItemType &itemType = Item::items[itemId];
	if (itemType.id == 0) {
		lua_pushnil(L);
		return 1;
	}

	uint32_t count = getNumber<uint32_t>(L, 3);
	pushBoolean(L, player->withdrawItem(itemType.id, count));
	return 1;
}

int PlayerFunctions::luaPlayerRemoveItem(lua_State* L) {
	// player:removeItem(itemId, count[, subType = -1[, ignoreEquipped = false]])
	Player* player = getUserdata<Player>(L, 1);
	if (!player) {
		lua_pushnil(L);
		return 1;
	}

	uint16_t itemId;
	if (isNumber(L, 2)) {
		itemId = getNumber<uint16_t>(L, 2);
	} else {
		itemId = Item::items.getItemIdByName(getString(L, 2));
		if (itemId == 0) {
			lua_pushnil(L);
			return 1;
		}
	}

	uint32_t count = getNumber<uint32_t>(L, 3);
	int32_t subType = getNumber<int32_t>(L, 4, -1);
	bool ignoreEquipped = getBoolean(L, 5, false);
	pushBoolean(L, player->removeItemOfType(itemId, count, subType, ignoreEquipped));
	return 1;
}

int PlayerFunctions::luaPlayerSendContainer(lua_State* L) {
	// player:sendContainer(container)
	Player* player = getUserdata<Player>(L, 1);
	if (!player) {
		lua_pushnil(L);
		return 1;
	}

	Container* container = getUserdata<Container>(L, 2);
	if (!container) {
		lua_pushnil(L);
		return 1;
	}

	player->sendContainer(static_cast<uint8_t>(container->getID()), container, container->hasParent(), static_cast<uint8_t>(container->getFirstIndex()));
	pushBoolean(L, true);
	return 1;
}

int PlayerFunctions::luaPlayerGetMoney(lua_State* L) {
	// player:getMoney()
	Player* player = getUserdata<Player>(L, 1);
	if (player) {
		lua_pushnumber(L, player->getMoney());
	} else {
		lua_pushnil(L);
	}
	return 1;
}

int PlayerFunctions::luaPlayerAddMoney(lua_State* L) {
	// player:addMoney(money)
	uint64_t money = getNumber<uint64_t>(L, 2);
	Player* player = getUserdata<Player>(L, 1);
	if (player) {
		g_game().addMoney(player, money);
		pushBoolean(L, true);
	} else {
		lua_pushnil(L);
	}
	return 1;
}

int PlayerFunctions::luaPlayerRemoveMoney(lua_State* L) {
	// player:removeMoney(money[, flags = 0[, useBank = true]])
	Player* player = getUserdata<Player>(L, 1);
	if (player) {
		uint64_t money = getNumber<uint64_t>(L, 2);
		int32_t flags = getNumber<int32_t>(L, 3, 0);
		bool useBank = getBoolean(L, 4, true);
		pushBoolean(L, g_game().removeMoney(player, money, flags, useBank));
	} else {
		lua_pushnil(L);
	}
	return 1;
}

int PlayerFunctions::luaPlayerShowTextDialog(lua_State* L) {
	// player:showTextDialog(id or name or userdata[, text[, canWrite[, length]]])
	Player* player = getUserdata<Player>(L, 1);
	if (!player) {
		lua_pushnil(L);
		return 1;
	}

	int32_t length = getNumber<int32_t>(L, 5, -1);
	bool canWrite = getBoolean(L, 4, false);
	std::string text;

	int parameters = lua_gettop(L);
	if (parameters >= 3) {
		text = getString(L, 3);
	}

	Item* item;
	if (isNumber(L, 2)) {
		item = Item::CreateItem(getNumber<uint16_t>(L, 2));
	} else if (isString(L, 2)) {
		item = Item::CreateItem(Item::items.getItemIdByName(getString(L, 2)));
	} else if (isUserdata(L, 2)) {
		if (getUserdataType(L, 2) != LuaData_Item) {
			pushBoolean(L, false);
			return 1;
		}

		item = getUserdata<Item>(L, 2);
	} else {
		item = nullptr;
	}

	if (!item) {
		reportErrorFunc(getErrorDesc(LUA_ERROR_ITEM_NOT_FOUND));
		pushBoolean(L, false);
		return 1;
	}

	if (length < 0) {
		length = Item::items[item->getID()].maxTextLen;
	}

	if (!text.empty()) {
		item->setAttribute(ItemAttribute_t::TEXT, text);
		length = std::max<int32_t>(text.size(), length);
	}

	item->setParent(player);
	player->setWriteItem(item, length);
	player->sendTextWindow(item, length, canWrite);
	pushBoolean(L, true);
	return 1;
}

int PlayerFunctions::luaPlayerSendTextMessage(lua_State* L) {
	// player:sendTextMessage(type, text[, position, primaryValue = 0, primaryColor = TEXTCOLOR_NONE[, secondaryValue = 0, secondaryColor = TEXTCOLOR_NONE]])
	// player:sendTextMessage(type, text, channelId)

	Player* player = getUserdata<Player>(L, 1);
	if (!player) {
		lua_pushnil(L);
		return 1;
	}

	int parameters = lua_gettop(L);

	TextMessage message(getNumber<MessageClasses>(L, 2), getString(L, 3));
	if (parameters == 4) {
		uint16_t channelId = getNumber<uint16_t>(L, 4);
		ChatChannel* channel = g_chat().getChannel(*player, channelId);
		if (!channel || !channel->hasUser(*player)) {
			pushBoolean(L, false);
			return 1;
		}
		message.channelId = channelId;
	} else {
		if (parameters >= 6) {
			message.position = getPosition(L, 4);
			message.primary.value = getNumber<int32_t>(L, 5);
			message.primary.color = getNumber<TextColor_t>(L, 6);
		}

		if (parameters >= 8) {
			message.secondary.value = getNumber<int32_t>(L, 7);
			message.secondary.color = getNumber<TextColor_t>(L, 8);
		}
	}

	player->sendTextMessage(message);
	pushBoolean(L, true);

	return 1;
}

int PlayerFunctions::luaPlayerSendChannelMessage(lua_State* L) {
	// player:sendChannelMessage(author, text, type, channelId)
	Player* player = getUserdata<Player>(L, 1);
	if (!player) {
		lua_pushnil(L);
		return 1;
	}

	uint16_t channelId = getNumber<uint16_t>(L, 5);
	SpeakClasses type = getNumber<SpeakClasses>(L, 4);
	const std::string &text = getString(L, 3);
	const std::string &author = getString(L, 2);
	player->sendChannelMessage(author, text, type, channelId);
	pushBoolean(L, true);
	return 1;
}

int PlayerFunctions::luaPlayerSendPrivateMessage(lua_State* L) {
	// player:sendPrivateMessage(speaker, text[, type])
	Player* player = getUserdata<Player>(L, 1);
	if (!player) {
		lua_pushnil(L);
		return 1;
	}

	const Player* speaker = getUserdata<const Player>(L, 2);
	const std::string &text = getString(L, 3);
	SpeakClasses type = getNumber<SpeakClasses>(L, 4, TALKTYPE_PRIVATE_FROM);
	player->sendPrivateMessage(speaker, type, text);
	pushBoolean(L, true);
	return 1;
}

int PlayerFunctions::luaPlayerChannelSay(lua_State* L) {
	// player:channelSay(speaker, type, text, channelId)
	Player* player = getUserdata<Player>(L, 1);
	if (!player) {
		lua_pushnil(L);
		return 1;
	}

	Creature* speaker = getCreature(L, 2);
	SpeakClasses type = getNumber<SpeakClasses>(L, 3);
	const std::string &text = getString(L, 4);
	uint16_t channelId = getNumber<uint16_t>(L, 5);
	player->sendToChannel(speaker, type, text, channelId);
	pushBoolean(L, true);
	return 1;
}

int PlayerFunctions::luaPlayerOpenChannel(lua_State* L) {
	// player:openChannel(channelId)
	uint16_t channelId = getNumber<uint16_t>(L, 2);
	Player* player = getUserdata<Player>(L, 1);
	if (player) {
		g_game().playerOpenChannel(player->getID(), channelId);
		pushBoolean(L, true);
	} else {
		lua_pushnil(L);
	}
	return 1;
}

int PlayerFunctions::luaPlayerGetSlotItem(lua_State* L) {
	// player:getSlotItem(slot)
	const Player* player = getUserdata<const Player>(L, 1);
	if (!player) {
		lua_pushnil(L);
		return 1;
	}

	uint32_t slot = getNumber<uint32_t>(L, 2);
	Thing* thing = player->getThing(slot);
	if (!thing) {
		lua_pushnil(L);
		return 1;
	}

	Item* item = thing->getItem();
	if (item) {
		pushUserdata<Item>(L, item);
		setItemMetatable(L, -1, item);
	} else {
		lua_pushnil(L);
	}
	return 1;
}

int PlayerFunctions::luaPlayerGetParty(lua_State* L) {
	// player:getParty()
	const Player* player = getUserdata<const Player>(L, 1);
	if (!player) {
		lua_pushnil(L);
		return 1;
	}

	Party* party = player->getParty();
	if (party) {
		pushUserdata<Party>(L, party);
		setMetatable(L, -1, "Party");
	} else {
		lua_pushnil(L);
	}
	return 1;
}

int PlayerFunctions::luaPlayerAddOutfit(lua_State* L) {
	// player:addOutfit(lookType)
	Player* player = getUserdata<Player>(L, 1);
	if (player) {
		player->addOutfit(getNumber<uint16_t>(L, 2), 0);
		pushBoolean(L, true);
	} else {
		lua_pushnil(L);
	}
	return 1;
}

int PlayerFunctions::luaPlayerAddOutfitAddon(lua_State* L) {
	// player:addOutfitAddon(lookType, addon)
	Player* player = getUserdata<Player>(L, 1);
	if (player) {
		uint16_t lookType = getNumber<uint16_t>(L, 2);
		uint8_t addon = getNumber<uint8_t>(L, 3);
		player->addOutfit(lookType, addon);
		pushBoolean(L, true);
	} else {
		lua_pushnil(L);
	}
	return 1;
}

int PlayerFunctions::luaPlayerRemoveOutfit(lua_State* L) {
	// player:removeOutfit(lookType)
	Player* player = getUserdata<Player>(L, 1);
	if (player) {
		uint16_t lookType = getNumber<uint16_t>(L, 2);
		pushBoolean(L, player->removeOutfit(lookType));
	} else {
		lua_pushnil(L);
	}
	return 1;
}

int PlayerFunctions::luaPlayerRemoveOutfitAddon(lua_State* L) {
	// player:removeOutfitAddon(lookType, addon)
	Player* player = getUserdata<Player>(L, 1);
	if (player) {
		uint16_t lookType = getNumber<uint16_t>(L, 2);
		uint8_t addon = getNumber<uint8_t>(L, 3);
		pushBoolean(L, player->removeOutfitAddon(lookType, addon));
	} else {
		lua_pushnil(L);
	}
	return 1;
}

int PlayerFunctions::luaPlayerHasOutfit(lua_State* L) {
	// player:hasOutfit(lookType[, addon = 0])
	Player* player = getUserdata<Player>(L, 1);
	if (player) {
		uint16_t lookType = getNumber<uint16_t>(L, 2);
		uint8_t addon = getNumber<uint8_t>(L, 3, 0);
		pushBoolean(L, player->canWear(lookType, addon));
	} else {
		lua_pushnil(L);
	}
	return 1;
}

int PlayerFunctions::luaPlayerSendOutfitWindow(lua_State* L) {
	// player:sendOutfitWindow()
	Player* player = getUserdata<Player>(L, 1);
	if (player) {
		player->sendOutfitWindow();
		pushBoolean(L, true);
	} else {
		lua_pushnil(L);
	}
	return 1;
}

int PlayerFunctions::luaPlayerAddMount(lua_State* L) {
	// player:addMount(mountId or mountName)
	Player* player = getUserdata<Player>(L, 1);
	if (!player) {
		lua_pushnil(L);
		return 1;
	}

	uint8_t mountId;
	if (isNumber(L, 2)) {
		mountId = getNumber<uint8_t>(L, 2);
	} else {
		Mount* mount = g_game().mounts.getMountByName(getString(L, 2));
		if (!mount) {
			lua_pushnil(L);
			return 1;
		}
		mountId = mount->id;
	}
	pushBoolean(L, player->tameMount(mountId));
	return 1;
}

int PlayerFunctions::luaPlayerRemoveMount(lua_State* L) {
	// player:removeMount(mountId or mountName)
	Player* player = getUserdata<Player>(L, 1);
	if (!player) {
		lua_pushnil(L);
		return 1;
	}

	uint8_t mountId;
	if (isNumber(L, 2)) {
		mountId = getNumber<uint8_t>(L, 2);
	} else {
		Mount* mount = g_game().mounts.getMountByName(getString(L, 2));
		if (!mount) {
			lua_pushnil(L);
			return 1;
		}
		mountId = mount->id;
	}
	pushBoolean(L, player->untameMount(mountId));
	return 1;
}

int PlayerFunctions::luaPlayerHasMount(lua_State* L) {
	// player:hasMount(mountId or mountName)
	const Player* player = getUserdata<const Player>(L, 1);
	if (!player) {
		lua_pushnil(L);
		return 1;
	}

	Mount* mount = nullptr;
	if (isNumber(L, 2)) {
		mount = g_game().mounts.getMountByID(getNumber<uint8_t>(L, 2));
	} else {
		mount = g_game().mounts.getMountByName(getString(L, 2));
	}

	if (mount) {
		pushBoolean(L, player->hasMount(mount));
	} else {
		lua_pushnil(L);
	}
	return 1;
}

int PlayerFunctions::luaPlayerAddFamiliar(lua_State* L) {
	// player:addFamiliar(lookType)
	Player* player = getUserdata<Player>(L, 1);
	if (player) {
		player->addFamiliar(getNumber<uint16_t>(L, 2));
		pushBoolean(L, true);
	} else {
		lua_pushnil(L);
	}
	return 1;
}

int PlayerFunctions::luaPlayerRemoveFamiliar(lua_State* L) {
	// player:removeFamiliar(lookType)
	Player* player = getUserdata<Player>(L, 1);
	if (player) {
		uint16_t lookType = getNumber<uint16_t>(L, 2);
		pushBoolean(L, player->removeFamiliar(lookType));
	} else {
		lua_pushnil(L);
	}
	return 1;
}

int PlayerFunctions::luaPlayerHasFamiliar(lua_State* L) {
	// player:hasFamiliar(lookType)
	Player* player = getUserdata<Player>(L, 1);
	if (player) {
		uint16_t lookType = getNumber<uint16_t>(L, 2);
		pushBoolean(L, player->canFamiliar(lookType));
	} else {
		lua_pushnil(L);
	}
	return 1;
}

int PlayerFunctions::luaPlayerSetFamiliarLooktype(lua_State* L) {
	// player:setFamiliarLooktype(lookType)
	Player* player = getUserdata<Player>(L, 1);
	if (player) {
		player->setFamiliarLooktype(getNumber<uint16_t>(L, 2));
		pushBoolean(L, true);
	} else {
		lua_pushnil(L);
	}
	return 1;
}

int PlayerFunctions::luaPlayerGetFamiliarLooktype(lua_State* L) {
	// player:getFamiliarLooktype()
	Player* player = getUserdata<Player>(L, 1);
	if (player) {
		lua_pushnumber(L, player->defaultOutfit.lookFamiliarsType);
	} else {
		lua_pushnil(L);
	}
	return 1;
}

int PlayerFunctions::luaPlayerGetPremiumDays(lua_State* L) {
	// player:getPremiumDays()
	Player* player = getUserdata<Player>(L, 1);
	if (player) {
		lua_pushnumber(L, player->premiumDays);
	} else {
		lua_pushnil(L);
	}
	return 1;
}

int PlayerFunctions::luaPlayerAddPremiumDays(lua_State* L) {
	// player:addPremiumDays(days)
	Player* player = getUserdata<Player>(L, 1);
	if (!player) {
		lua_pushnil(L);
		return 1;
	}

	if (player->premiumDays != std::numeric_limits<uint16_t>::max()) {
		uint16_t days = getNumber<uint16_t>(L, 2);
		int32_t addDays = std::min<int32_t>(0xFFFE - player->premiumDays, days);
		if (addDays > 0) {
			player->setPremiumDays(player->premiumDays + addDays);
			IOLoginData::addPremiumDays(player->getAccount(), addDays);
		}
	}
	pushBoolean(L, true);
	return 1;
}

int PlayerFunctions::luaPlayerRemovePremiumDays(lua_State* L) {
	// player:removePremiumDays(days)
	Player* player = getUserdata<Player>(L, 1);
	if (!player) {
		lua_pushnil(L);
		return 1;
	}

	if (player->premiumDays != std::numeric_limits<uint16_t>::max()) {
		uint16_t days = getNumber<uint16_t>(L, 2);
		int32_t removeDays = std::min<int32_t>(player->premiumDays, days);
		if (removeDays > 0) {
			player->setPremiumDays(player->premiumDays - removeDays);
			IOLoginData::removePremiumDays(player->getAccount(), removeDays);
		}
	}
	pushBoolean(L, true);
	return 1;
}

int PlayerFunctions::luaPlayerGetTibiaCoins(lua_State* L) {
	// player:getTibiaCoins()
	Player* player = getUserdata<Player>(L, 1);
	if (player) {
		account::Account account(player->getAccount());
		account.LoadAccountDB();
		uint32_t coins;
		account.GetCoins(&coins);
		lua_pushnumber(L, coins);
	} else {
		lua_pushnil(L);
	}
	return 1;
}

int PlayerFunctions::luaPlayerAddTibiaCoins(lua_State* L) {
	// player:addTibiaCoins(coins)
	Player* player = getUserdata<Player>(L, 1);
	if (!player) {
		lua_pushnil(L);
		return 1;
	}

	uint32_t coins = getNumber<uint32_t>(L, 2);

	account::Account account(player->getAccount());
	account.LoadAccountDB();
	if (account.AddCoins(coins)) {
		account.GetCoins(&(player->coinBalance));
		pushBoolean(L, true);
	} else {
		lua_pushnil(L);
	}

	return 1;
}

int PlayerFunctions::luaPlayerRemoveTibiaCoins(lua_State* L) {
	// player:removeTibiaCoins(coins)
	Player* player = getUserdata<Player>(L, 1);
	if (!player) {
		lua_pushnil(L);
		return 1;
	}

	uint32_t coins = getNumber<uint32_t>(L, 2);

	account::Account account(player->getAccount());
	account.LoadAccountDB();
	if (account.RemoveCoins(coins)) {
		account.GetCoins(&(player->coinBalance));
		pushBoolean(L, true);
	} else {
		lua_pushnil(L);
	}

	return 1;
}

int PlayerFunctions::luaPlayerHasBlessing(lua_State* L) {
	// player:hasBlessing(blessing)
	uint8_t blessing = getNumber<uint8_t>(L, 2);
	Player* player = getUserdata<Player>(L, 1);
	if (player) {
		pushBoolean(L, player->hasBlessing(blessing));
	} else {
		lua_pushnil(L);
	}
	return 1;
}

int PlayerFunctions::luaPlayerAddBlessing(lua_State* L) {
	// player:addBlessing(blessing)
	Player* player = getUserdata<Player>(L, 1);
	if (!player) {
		lua_pushnil(L);
		return 1;
	}

	uint8_t blessing = getNumber<uint8_t>(L, 2);
	uint8_t count = getNumber<uint8_t>(L, 3);

	player->addBlessing(blessing, count);
	player->sendBlessStatus();
	pushBoolean(L, true);
	return 1;
}

int PlayerFunctions::luaPlayerRemoveBlessing(lua_State* L) {
	// player:removeBlessing(blessing)
	Player* player = getUserdata<Player>(L, 1);
	if (!player) {
		lua_pushnil(L);
		return 1;
	}

	uint8_t blessing = getNumber<uint8_t>(L, 2);
	uint8_t count = getNumber<uint8_t>(L, 3);

	if (!player->hasBlessing(blessing)) {
		pushBoolean(L, false);
		return 1;
	}

	player->removeBlessing(blessing, count);
	pushBoolean(L, true);
	return 1;
}

int PlayerFunctions::luaPlayerGetBlessingCount(lua_State* L) {
	// player:getBlessingCount(index)
	Player* player = getUserdata<Player>(L, 1);
	uint8_t index = getNumber<uint8_t>(L, 2);
	if (index == 0) {
		index = 1;
	}

	if (player) {
		lua_pushnumber(L, player->getBlessingCount(index));
	} else {
		lua_pushnil(L);
	}
	return 1;
}

int PlayerFunctions::luaPlayerCanLearnSpell(lua_State* L) {
	// player:canLearnSpell(spellName)
	const Player* player = getUserdata<const Player>(L, 1);
	if (!player) {
		lua_pushnil(L);
		return 1;
	}

	const std::string &spellName = getString(L, 2);
	const InstantSpell* spell = g_spells().getInstantSpellByName(spellName);
	if (!spell) {
		reportErrorFunc("Spell \"" + spellName + "\" not found");
		pushBoolean(L, false);
		return 1;
	}

	if (player->hasFlag(PlayerFlags_t::IgnoreSpellCheck)) {
		pushBoolean(L, true);
		return 1;
	}

	const auto &vocMap = spell->getVocMap();
	if (vocMap.count(player->getVocationId()) == 0) {
		pushBoolean(L, false);
	} else if (player->getLevel() < spell->getLevel()) {
		pushBoolean(L, false);
	} else if (player->getMagicLevel() < spell->getMagicLevel()) {
		pushBoolean(L, false);
	} else {
		pushBoolean(L, true);
	}
	return 1;
}

int PlayerFunctions::luaPlayerLearnSpell(lua_State* L) {
	// player:learnSpell(spellName)
	Player* player = getUserdata<Player>(L, 1);
	if (player) {
		const std::string &spellName = getString(L, 2);
		player->learnInstantSpell(spellName);
		pushBoolean(L, true);
	} else {
		lua_pushnil(L);
	}
	return 1;
}

int PlayerFunctions::luaPlayerForgetSpell(lua_State* L) {
	// player:forgetSpell(spellName)
	Player* player = getUserdata<Player>(L, 1);
	if (player) {
		const std::string &spellName = getString(L, 2);
		player->forgetInstantSpell(spellName);
		pushBoolean(L, true);
	} else {
		lua_pushnil(L);
	}
	return 1;
}

int PlayerFunctions::luaPlayerHasLearnedSpell(lua_State* L) {
	// player:hasLearnedSpell(spellName)
	Player* player = getUserdata<Player>(L, 1);
	if (player) {
		const std::string &spellName = getString(L, 2);
		pushBoolean(L, player->hasLearnedInstantSpell(spellName));
	} else {
		lua_pushnil(L);
	}
	return 1;
}

int PlayerFunctions::luaPlayerSendTutorial(lua_State* L) {
	// player:sendTutorial(tutorialId)
	Player* player = getUserdata<Player>(L, 1);
	if (player) {
		uint8_t tutorialId = getNumber<uint8_t>(L, 2);
		player->sendTutorial(tutorialId);
		pushBoolean(L, true);
	} else {
		lua_pushnil(L);
	}
	return 1;
}

int PlayerFunctions::luaPlayerOpenImbuementWindow(lua_State* L) {
	// player:openImbuementWindow(item)
	Player* player = getUserdata<Player>(L, 1);
	if (!player) {
		reportErrorFunc(getErrorDesc(LUA_ERROR_PLAYER_NOT_FOUND));
		pushBoolean(L, false);
		return 1;
	}

	Item* item = getUserdata<Item>(L, 2);
	if (!item) {
		reportErrorFunc(getErrorDesc(LUA_ERROR_ITEM_NOT_FOUND));
		pushBoolean(L, false);
		return 1;
	}

	player->openImbuementWindow(item);
	return 1;
}

int PlayerFunctions::luaPlayerCloseImbuementWindow(lua_State* L) {
	// player:closeImbuementWindow()
	Player* player = getUserdata<Player>(L, 1);
	if (!player) {
		reportErrorFunc(getErrorDesc(LUA_ERROR_PLAYER_NOT_FOUND));
		pushBoolean(L, false);
		return 1;
	}

	player->closeImbuementWindow();
	return 1;
}

int PlayerFunctions::luaPlayerAddMapMark(lua_State* L) {
	// player:addMapMark(position, type, description)
	Player* player = getUserdata<Player>(L, 1);
	if (player) {
		const Position &position = getPosition(L, 2);
		uint8_t type = getNumber<uint8_t>(L, 3);
		const std::string &description = getString(L, 4);
		player->sendAddMarker(position, type, description);
		pushBoolean(L, true);
	} else {
		lua_pushnil(L);
	}
	return 1;
}

int PlayerFunctions::luaPlayerSave(lua_State* L) {
	// player:save()
	Player* player = getUserdata<Player>(L, 1);
	if (player) {
		if (!player->isOffline()) {
			player->loginPosition = player->getPosition();
		}
		pushBoolean(L, IOLoginData::savePlayer(player));
		if (player->isOffline()) {
			delete player; // avoiding memory leak
		}
	} else {
		lua_pushnil(L);
	}
	return 1;
}

int PlayerFunctions::luaPlayerPopupFYI(lua_State* L) {
	// player:popupFYI(message)
	Player* player = getUserdata<Player>(L, 1);
	if (player) {
		const std::string &message = getString(L, 2);
		player->sendFYIBox(message);
		pushBoolean(L, true);
	} else {
		lua_pushnil(L);
	}
	return 1;
}

int PlayerFunctions::luaPlayerIsPzLocked(lua_State* L) {
	// player:isPzLocked()
	Player* player = getUserdata<Player>(L, 1);
	if (player) {
		pushBoolean(L, player->isPzLocked());
	} else {
		lua_pushnil(L);
	}
	return 1;
}

int PlayerFunctions::luaPlayerGetClient(lua_State* L) {
	// player:getClient()
	Player* player = getUserdata<Player>(L, 1);
	if (player) {
		lua_createtable(L, 0, 2);
		setField(L, "version", player->getProtocolVersion());
		setField(L, "os", player->getOperatingSystem());
	} else {
		lua_pushnil(L);
	}
	return 1;
}

int PlayerFunctions::luaPlayerGetHouse(lua_State* L) {
	// player:getHouse()
	Player* player = getUserdata<Player>(L, 1);
	if (!player) {
		lua_pushnil(L);
		return 1;
	}

	House* house = g_game().map.houses.getHouseByPlayerId(player->getGUID());
	if (house) {
		pushUserdata<House>(L, house);
		setMetatable(L, -1, "House");
	} else {
		lua_pushnil(L);
	}
	return 1;
}

int PlayerFunctions::luaPlayerSendHouseWindow(lua_State* L) {
	// player:sendHouseWindow(house, listId)
	Player* player = getUserdata<Player>(L, 1);
	if (!player) {
		lua_pushnil(L);
		return 1;
	}

	House* house = getUserdata<House>(L, 2);
	if (!house) {
		lua_pushnil(L);
		return 1;
	}

	uint32_t listId = getNumber<uint32_t>(L, 3);
	player->sendHouseWindow(house, listId);
	pushBoolean(L, true);
	return 1;
}

int PlayerFunctions::luaPlayerSetEditHouse(lua_State* L) {
	// player:setEditHouse(house, listId)
	Player* player = getUserdata<Player>(L, 1);
	if (!player) {
		lua_pushnil(L);
		return 1;
	}

	House* house = getUserdata<House>(L, 2);
	if (!house) {
		lua_pushnil(L);
		return 1;
	}

	uint32_t listId = getNumber<uint32_t>(L, 3);
	player->setEditHouse(house, listId);
	pushBoolean(L, true);
	return 1;
}

int PlayerFunctions::luaPlayerSetGhostMode(lua_State* L) {
	// player:setGhostMode(enabled)
	Player* player = getUserdata<Player>(L, 1);
	if (!player) {
		lua_pushnil(L);
		return 1;
	}

	bool enabled = getBoolean(L, 2);
	if (player->isInGhostMode() == enabled) {
		pushBoolean(L, true);
		return 1;
	}

	player->switchGhostMode();

	Tile* tile = player->getTile();
	const Position &position = player->getPosition();

	SpectatorHashSet spectators;
	g_game().map.getSpectators(spectators, position, true, true);
	for (Creature* spectator : spectators) {
		Player* tmpPlayer = spectator->getPlayer();
		if (tmpPlayer != player && !tmpPlayer->isAccessPlayer()) {
			if (enabled) {
				tmpPlayer->sendRemoveTileThing(position, tile->getStackposOfCreature(tmpPlayer, player));
			} else {
				tmpPlayer->sendCreatureAppear(player, position, true);
			}
		} else {
			tmpPlayer->sendCreatureChangeVisible(player, !enabled);
		}
	}

	if (player->isInGhostMode()) {
		for (const auto &it : g_game().getPlayers()) {
			if (!it.second->isAccessPlayer()) {
				it.second->notifyStatusChange(player, VIPSTATUS_OFFLINE);
			}
		}
		IOLoginData::updateOnlineStatus(player->getGUID(), false);
	} else {
		for (const auto &it : g_game().getPlayers()) {
			if (!it.second->isAccessPlayer()) {
				it.second->notifyStatusChange(player, player->statusVipList);
			}
		}
		IOLoginData::updateOnlineStatus(player->getGUID(), true);
	}
	pushBoolean(L, true);
	return 1;
}

int PlayerFunctions::luaPlayerGetContainerId(lua_State* L) {
	// player:getContainerId(container)
	Player* player = getUserdata<Player>(L, 1);
	if (!player) {
		lua_pushnil(L);
		return 1;
	}

	Container* container = getUserdata<Container>(L, 2);
	if (container) {
		lua_pushnumber(L, player->getContainerID(container));
	} else {
		lua_pushnil(L);
	}
	return 1;
}

int PlayerFunctions::luaPlayerGetContainerById(lua_State* L) {
	// player:getContainerById(id)
	Player* player = getUserdata<Player>(L, 1);
	if (!player) {
		lua_pushnil(L);
		return 1;
	}

	Container* container = player->getContainerByID(getNumber<uint8_t>(L, 2));
	if (container) {
		pushUserdata<Container>(L, container);
		setMetatable(L, -1, "Container");
	} else {
		lua_pushnil(L);
	}
	return 1;
}

int PlayerFunctions::luaPlayerGetContainerIndex(lua_State* L) {
	// player:getContainerIndex(id)
	Player* player = getUserdata<Player>(L, 1);
	if (player) {
		lua_pushnumber(L, player->getContainerIndex(getNumber<uint8_t>(L, 2)));
	} else {
		lua_pushnil(L);
	}
	return 1;
}

int PlayerFunctions::luaPlayerGetInstantSpells(lua_State* L) {
	// player:getInstantSpells()
	Player* player = getUserdata<Player>(L, 1);
	if (!player) {
		lua_pushnil(L);
		return 1;
	}

	std::vector<const InstantSpell*> spells;
	for (auto &[key, spell] : g_spells().getInstantSpells()) {
		if (spell.canCast(player)) {
			spells.push_back(&spell);
		}
	}

	lua_createtable(L, spells.size(), 0);

	int index = 0;
	for (auto spell : spells) {
		pushInstantSpell(L, *spell);
		lua_rawseti(L, -2, ++index);
	}
	return 1;
}

int PlayerFunctions::luaPlayerCanCast(lua_State* L) {
	// player:canCast(spell)
	Player* player = getUserdata<Player>(L, 1);
	InstantSpell* spell = getUserdata<InstantSpell>(L, 2);
	if (player && spell) {
		pushBoolean(L, spell->canCast(player));
	} else {
		lua_pushnil(L);
	}
	return 1;
}

int PlayerFunctions::luaPlayerHasChaseMode(lua_State* L) {
	// player:hasChaseMode()
	Player* player = getUserdata<Player>(L, 1);
	if (player) {
		pushBoolean(L, player->chaseMode);
	} else {
		lua_pushnil(L);
	}
	return 1;
}

int PlayerFunctions::luaPlayerHasSecureMode(lua_State* L) {
	// player:hasSecureMode()
	Player* player = getUserdata<Player>(L, 1);
	if (player) {
		pushBoolean(L, player->secureMode);
	} else {
		lua_pushnil(L);
	}
	return 1;
}

int PlayerFunctions::luaPlayerGetFightMode(lua_State* L) {
	// player:getFightMode()
	Player* player = getUserdata<Player>(L, 1);
	if (player) {
		lua_pushnumber(L, player->fightMode);
	} else {
		lua_pushnil(L);
	}
	return 1;
}

int PlayerFunctions::luaPlayerGetBaseXpGain(lua_State* L) {
	// player:getBaseXpGain()
	Player* player = getUserdata<Player>(L, 1);
	if (player) {
		lua_pushnumber(L, player->getBaseXpGain());
	} else {
		lua_pushnil(L);
	}
	return 1;
}

int PlayerFunctions::luaPlayerSetBaseXpGain(lua_State* L) {
	// player:setBaseXpGain(value)
	Player* player = getUserdata<Player>(L, 1);
	if (player) {
		player->setBaseXpGain(getNumber<uint16_t>(L, 2));
		player->sendStats();
		pushBoolean(L, true);
	} else {
		lua_pushnil(L);
	}
	return 1;
}

int PlayerFunctions::luaPlayerGetVoucherXpBoost(lua_State* L) {
	// player:getVoucherXpBoost()
	Player* player = getUserdata<Player>(L, 1);
	if (player) {
		lua_pushnumber(L, player->getVoucherXpBoost());
	} else {
		lua_pushnil(L);
	}
	return 1;
}

int PlayerFunctions::luaPlayerSetVoucherXpBoost(lua_State* L) {
	// player:setVoucherXpBoost(value)
	Player* player = getUserdata<Player>(L, 1);
	if (player) {
		player->setVoucherXpBoost(getNumber<uint16_t>(L, 2));
		player->sendStats();
		pushBoolean(L, true);
	} else {
		lua_pushnil(L);
	}
	return 1;
}

int PlayerFunctions::luaPlayerGetGrindingXpBoost(lua_State* L) {
	// player:getGrindingXpBoost()
	Player* player = getUserdata<Player>(L, 1);
	if (player) {
		lua_pushnumber(L, player->getGrindingXpBoost());
	} else {
		lua_pushnil(L);
	}
	return 1;
}

int PlayerFunctions::luaPlayerSetGrindingXpBoost(lua_State* L) {
	// player:setGrindingXpBoost(value)
	Player* player = getUserdata<Player>(L, 1);
	if (player) {
		player->setGrindingXpBoost(getNumber<uint16_t>(L, 2));
		player->sendStats();
		pushBoolean(L, true);
	} else {
		lua_pushnil(L);
	}
	return 1;
}

int PlayerFunctions::luaPlayerGetStoreXpBoost(lua_State* L) {
	// player:getStoreXpBoost()
	Player* player = getUserdata<Player>(L, 1);
	if (player) {
		lua_pushnumber(L, player->getStoreXpBoost());
	} else {
		lua_pushnil(L);
	}
	return 1;
}

int PlayerFunctions::luaPlayerSetStoreXpBoost(lua_State* L) {
	// player:setStoreXpBoost(value)
	Player* player = getUserdata<Player>(L, 1);
	if (player) {
		uint16_t experience = getNumber<uint16_t>(L, 2);
		player->setStoreXpBoost(experience);
		pushBoolean(L, true);
	} else {
		lua_pushnil(L);
	}
	return 1;
}

int PlayerFunctions::luaPlayerGetStaminaXpBoost(lua_State* L) {
	// player:getStaminaXpBoost()
	Player* player = getUserdata<Player>(L, 1);
	if (player) {
		lua_pushnumber(L, player->getStaminaXpBoost());
	} else {
		lua_pushnil(L);
	}
	return 1;
}

int PlayerFunctions::luaPlayerSetStaminaXpBoost(lua_State* L) {
	// player:setStaminaXpBoost(value)
	Player* player = getUserdata<Player>(L, 1);
	if (player) {
		player->setStaminaXpBoost(getNumber<uint16_t>(L, 2));
		player->sendStats();
		pushBoolean(L, true);
	} else {
		lua_pushnil(L);
	}
	return 1;
}

int PlayerFunctions::luaPlayerSetExpBoostStamina(lua_State* L) {
	// player:setExpBoostStamina(percent)
	Player* player = getUserdata<Player>(L, 1);
	if (player) {
		uint16_t stamina = getNumber<uint16_t>(L, 2);
		player->setExpBoostStamina(stamina);
		player->sendStats();
		pushBoolean(L, true);
	} else {
		lua_pushnil(L);
	}
	return 1;
}

int PlayerFunctions::luaPlayerGetExpBoostStamina(lua_State* L) {
	// player:getExpBoostStamina()
	Player* player = getUserdata<Player>(L, 1);
	if (player) {
		lua_pushnumber(L, player->getExpBoostStamina());
	} else {
		lua_pushnil(L);
	}
	return 1;
}

int PlayerFunctions::luaPlayerGetIdleTime(lua_State* L) {
	// player:getIdleTime()
	Player* player = getUserdata<Player>(L, 1);
	if (player) {
		lua_pushnumber(L, player->getIdleTime());
	} else {
		lua_pushnil(L);
	}
	return 1;
}

int PlayerFunctions::luaPlayerGetFreeBackpackSlots(lua_State* L) {
	// player:getFreeBackpackSlots()
	Player* player = getUserdata<Player>(L, 1);
	if (!player) {
		lua_pushnil(L);
	}

	lua_pushnumber(L, std::max<uint16_t>(0, player->getFreeBackpackSlots()));
	return 1;
}

int PlayerFunctions::luaPlayerIsOffline(lua_State* L) {
	Player* player = getUserdata<Player>(L, 1);
	if (player) {
		pushBoolean(L, player->isOffline());
	} else {
		pushBoolean(L, true);
	}

	return 1;
}

int PlayerFunctions::luaPlayerOpenMarket(lua_State* L) {
	// player:openMarket()
	Player* player = getUserdata<Player>(L, 1);
	if (!player) {
		lua_pushnil(L);
		return 1;
	}

	player->sendMarketEnter(player->getLastDepotId());
	pushBoolean(L, true);
	return 1;
}

// Forge
int PlayerFunctions::luaPlayerOpenForge(lua_State* L) {
	// player:openForge()
	const Player* player = getUserdata<Player>(L, 1);
	if (!player) {
		reportErrorFunc(getErrorDesc(LUA_ERROR_PLAYER_NOT_FOUND));
		pushBoolean(L, false);
		return 0;
	}

	player->sendOpenForge();
	pushBoolean(L, true);
	return 1;
}

int PlayerFunctions::luaPlayerCloseForge(lua_State* L) {
	// player:closeForge()
	const Player* player = getUserdata<Player>(L, 1);
	if (!player) {
		reportErrorFunc(getErrorDesc(LUA_ERROR_PLAYER_NOT_FOUND));
		pushBoolean(L, false);
		return 0;
	}

	player->closeForgeWindow();
	pushBoolean(L, true);
	return 1;
}

int PlayerFunctions::luaPlayerAddForgeDusts(lua_State* L) {
	// player:addForgeDusts(amount)
	Player* player = getUserdata<Player>(L, 1);
	if (!player) {
		reportErrorFunc(getErrorDesc(LUA_ERROR_PLAYER_NOT_FOUND));
		pushBoolean(L, false);
		return 0;
	}

	player->addForgeDusts(getNumber<uint64_t>(L, 2, 0));
	pushBoolean(L, true);
	return 1;
}

int PlayerFunctions::luaPlayerRemoveForgeDusts(lua_State* L) {
	// player:removeForgeDusts(amount)
	Player* player = getUserdata<Player>(L, 1);
	if (!player) {
		reportErrorFunc(getErrorDesc(LUA_ERROR_PLAYER_NOT_FOUND));
		pushBoolean(L, false);
		return 0;
	}

	player->removeForgeDusts(getNumber<uint64_t>(L, 2, 0));
	pushBoolean(L, true);
	return 1;
}

int PlayerFunctions::luaPlayerGetForgeDusts(lua_State* L) {
	// player:getForgeDusts()
	Player* player = getUserdata<Player>(L, 1);
	if (!player) {
		reportErrorFunc(getErrorDesc(LUA_ERROR_PLAYER_NOT_FOUND));
		pushBoolean(L, false);
		return 0;
	}

	lua_pushnumber(L, static_cast<lua_Number>(player->getForgeDusts()));
	return 1;
}

int PlayerFunctions::luaPlayerSetForgeDusts(lua_State* L) {
	// player:setForgeDusts()
	Player* player = getUserdata<Player>(L, 1);
	if (!player) {
		reportErrorFunc(getErrorDesc(LUA_ERROR_PLAYER_NOT_FOUND));
		pushBoolean(L, false);
		return 0;
	}

	player->setForgeDusts(getNumber<uint64_t>(L, 2, 0));
	pushBoolean(L, true);
	return 1;
}

int PlayerFunctions::luaPlayerAddForgeDustLevel(lua_State* L) {
	// player:addForgeDustLevel(amount)
	Player* player = getUserdata<Player>(L, 1);
	if (!player) {
		reportErrorFunc(getErrorDesc(LUA_ERROR_PLAYER_NOT_FOUND));
		pushBoolean(L, false);
		return 0;
	}

	player->addForgeDustLevel(getNumber<uint64_t>(L, 2, 1));
	pushBoolean(L, true);
	return 1;
}

int PlayerFunctions::luaPlayerRemoveForgeDustLevel(lua_State* L) {
	// player:removeForgeDustLevel(amount)
	Player* player = getUserdata<Player>(L, 1);
	if (!player) {
		reportErrorFunc(getErrorDesc(LUA_ERROR_PLAYER_NOT_FOUND));
		pushBoolean(L, false);
		return 0;
	}

	player->removeForgeDustLevel(getNumber<uint64_t>(L, 2, 1));
	pushBoolean(L, true);
	return 1;
}

int PlayerFunctions::luaPlayerGetForgeDustLevel(lua_State* L) {
	// player:getForgeDustLevel()
	const Player* player = getUserdata<Player>(L, 1);
	if (!player) {
		reportErrorFunc(getErrorDesc(LUA_ERROR_PLAYER_NOT_FOUND));
		pushBoolean(L, false);
		return 0;
	}

	lua_pushnumber(L, static_cast<lua_Number>(player->getForgeDustLevel()));
	return 1;
}

int PlayerFunctions::luaPlayerGetForgeSlivers(lua_State* L) {
	// player:getForgeSlivers()
	const Player* player = getUserdata<Player>(L, 1);
	if (!player) {
		reportErrorFunc(getErrorDesc(LUA_ERROR_PLAYER_NOT_FOUND));
		pushBoolean(L, false);
		return 0;
	}

	auto [sliver, core] = player->getForgeSliversAndCores();
	lua_pushnumber(L, static_cast<lua_Number>(sliver));
	return 1;
}

int PlayerFunctions::luaPlayerGetForgeCores(lua_State* L) {
	// player:getForgeCores()
	const Player* player = getUserdata<Player>(L, 1);
	if (!player) {
		reportErrorFunc(getErrorDesc(LUA_ERROR_PLAYER_NOT_FOUND));
		pushBoolean(L, false);
		return 0;
	}

	auto [sliver, core] = player->getForgeSliversAndCores();
	lua_pushnumber(L, static_cast<lua_Number>(core));
	return 1;
}

int PlayerFunctions::luaPlayerSetFaction(lua_State* L) {
	// player:setFaction(factionId)
	Player* player = getUserdata<Player>(L, 1);
	if (player == nullptr) {
		reportErrorFunc(getErrorDesc(LUA_ERROR_PLAYER_NOT_FOUND));
		pushBoolean(L, false);
		return 0;
	}

	Faction_t factionId = getNumber<Faction_t>(L, 2);
	player->setFaction(factionId);
	pushBoolean(L, true);
	return 1;
}

int PlayerFunctions::luaPlayerGetFaction(lua_State* L) {
	// player:getFaction()
	const Player* player = getUserdata<Player>(L, 1);
	if (player == nullptr) {
		reportErrorFunc(getErrorDesc(LUA_ERROR_PLAYER_NOT_FOUND));
		pushBoolean(L, false);
		return 0;
	}

	lua_pushnumber(L, player->getFaction());
	return 1;
}

int PlayerFunctions::luaPlayerIsUIExhausted(lua_State* L) {
	// player:isUIExhausted()
	Player* player = getUserdata<Player>(L, 1);
	if (!player) {
		reportErrorFunc(getErrorDesc(LUA_ERROR_PLAYER_NOT_FOUND));
		pushBoolean(L, false);
		return 0;
	}

	uint16_t time = getNumber<uint16_t>(L, 2);
	pushBoolean(L, player->isUIExhausted(time));
	return 1;
}

int PlayerFunctions::luaPlayerUpdateUIExhausted(lua_State* L) {
	// player:updateUIExhausted(exhaustionTime = 250)
	Player* player = getUserdata<Player>(L, 1);
	if (!player) {
		reportErrorFunc(getErrorDesc(LUA_ERROR_PLAYER_NOT_FOUND));
		pushBoolean(L, false);
		return 0;
	}

	player->updateUIExhausted();
	pushBoolean(L, true);
	return 1;
}

// Bosstiary Cooldown Timer
int PlayerFunctions::luaPlayerBosstiaryCooldownTimer(lua_State* L) {
	// player:sendBosstiaryCooldownTimer()
	const Player* player = getUserdata<Player>(L, 1);
	if (!player) {
		reportErrorFunc(getErrorDesc(LUA_ERROR_PLAYER_NOT_FOUND));
		pushBoolean(L, false);
		return 0;
	}

	player->sendBosstiaryCooldownTimer();
	pushBoolean(L, true);
	return 1;
}

int PlayerFunctions::luaPlayerAddBosstiaryKill(lua_State* L) {
	// player:addBosstiaryKill(name[, amount = 1])
	if (Player* player = getUserdata<Player>(L, 1);
		player) {
		const MonsterType* mtype = g_monsters().getMonsterType(getString(L, 2));
		if (mtype) {
			g_ioBosstiary().addBosstiaryKill(player, mtype, getNumber<uint32_t>(L, 3, 1));
			pushBoolean(L, true);
		} else {
			lua_pushnil(L);
		}
	} else {
		lua_pushnil(L);
	}
	return 1;
}

int PlayerFunctions::luaPlayerSetBossPoints(lua_State* L) {
	// player:setBossPoints()
	Player* player = getUserdata<Player>(L, 1);
	if (!player) {
		reportErrorFunc(getErrorDesc(LUA_ERROR_PLAYER_NOT_FOUND));
		pushBoolean(L, false);
		return 0;
	}

	player->setBossPoints(getNumber<uint32_t>(L, 2, 0));
	pushBoolean(L, true);
	return 1;
}

int PlayerFunctions::luaPlayerSetRemoveBossTime(lua_State* L) {
	// player:setRemoveBossTime()
	Player* player = getUserdata<Player>(L, 1);
	if (!player) {
		reportErrorFunc(getErrorDesc(LUA_ERROR_PLAYER_NOT_FOUND));
		pushBoolean(L, false);
		return 0;
	}

	player->setRemoveBossTime(getNumber<uint8_t>(L, 2, 0));
	pushBoolean(L, true);
	return 1;
}

int PlayerFunctions::luaPlayerGetSlotBossId(lua_State* L) {
	// player:getSlotBossId(slotId)
	const Player* player = getUserdata<Player>(L, 1);
	if (!player) {
		reportErrorFunc(getErrorDesc(LUA_ERROR_PLAYER_NOT_FOUND));
		pushBoolean(L, false);
		return 0;
	}

	uint8_t slotId = getNumber<uint8_t>(L, 2);
	auto bossId = player->getSlotBossId(slotId);
	lua_pushnumber(L, static_cast<lua_Number>(bossId));
	return 1;
}

int PlayerFunctions::luaPlayerGetBossBonus(lua_State* L) {
	// player:getBossBonus(slotId)
	const Player* player = getUserdata<Player>(L, 1);
	if (!player) {
		reportErrorFunc(getErrorDesc(LUA_ERROR_PLAYER_NOT_FOUND));
		pushBoolean(L, false);
		return 0;
	}

	uint8_t slotId = getNumber<uint8_t>(L, 2);
	auto bossId = player->getSlotBossId(slotId);

	uint32_t playerBossPoints = player->getBossPoints();
	uint16_t currentBonus = g_ioBosstiary().calculateLootBonus(playerBossPoints);

	auto bossLevel = g_ioBosstiary().getBossCurrentLevel(player, bossId);
	uint16_t bonusBoss = currentBonus + (bossLevel == 3 ? 25 : 0);

	lua_pushnumber(L, static_cast<lua_Number>(bonusBoss));
	return 1;
}

<<<<<<< HEAD
int PlayerFunctions::luaPlayerHasGroupFlag(lua_State* L) {
	// player:hasGroupFlag(flag)
	const Player* player = getUserdata<Player>(L, 1);
=======
int PlayerFunctions::luaPlayerSendSingleSoundEffect(lua_State* L) {
	// player:sendSingleSoundEffect(soundId[, actor = true])
	Player* player = getUserdata<Player>(L, 1);
>>>>>>> 01fe0015
	if (!player) {
		reportErrorFunc(getErrorDesc(LUA_ERROR_PLAYER_NOT_FOUND));
		pushBoolean(L, false);
		return 0;
	}

<<<<<<< HEAD
	pushBoolean(L, player->hasFlag(getNumber<PlayerFlags_t>(L, 2)));
	return 1;
}

int PlayerFunctions::luaPlayerSetGroupFlag(lua_State* L) {
	// player:setGroupFlag(flag)
	const Player* player = getUserdata<Player>(L, 1);
=======
	SoundEffect_t soundEffect = getNumber<SoundEffect_t>(L, 2);
	bool actor = getBoolean(L, 3, true);

	player->sendSingleSoundEffect(player->getPosition(), soundEffect, actor ? SourceEffect_t::OWN : SourceEffect_t::GLOBAL);
	pushBoolean(L, true);
	return 1;
}

int PlayerFunctions::luaPlayerSendDoubleSoundEffect(lua_State* L) {
	// player:sendDoubleSoundEffect(mainSoundId, secondarySoundId[, actor = true])
	Player* player = getUserdata<Player>(L, 1);
>>>>>>> 01fe0015
	if (!player) {
		reportErrorFunc(getErrorDesc(LUA_ERROR_PLAYER_NOT_FOUND));
		pushBoolean(L, false);
		return 0;
	}

<<<<<<< HEAD
	player->setFlag(getNumber<PlayerFlags_t>(L, 2));
	return 1;
}

int PlayerFunctions::luaPlayerRemoveGroupFlag(lua_State* L) {
	// player:removeGroupFlag(flag)
	const Player* player = getUserdata<Player>(L, 1);
=======
	SoundEffect_t mainSoundEffect = getNumber<SoundEffect_t>(L, 2);
	SoundEffect_t secondarySoundEffect = getNumber<SoundEffect_t>(L, 3);
	bool actor = getBoolean(L, 4, true);

	player->sendDoubleSoundEffect(player->getPosition(), mainSoundEffect, actor ? SourceEffect_t::OWN : SourceEffect_t::GLOBAL, secondarySoundEffect, actor ? SourceEffect_t::OWN : SourceEffect_t::GLOBAL);
	pushBoolean(L, true);
	return 1;
}

int PlayerFunctions::luaPlayerGetName(lua_State* L) {
	// player:getName()
	const auto player = getUserdata<const Player>(L, 1);
>>>>>>> 01fe0015
	if (!player) {
		reportErrorFunc(getErrorDesc(LUA_ERROR_PLAYER_NOT_FOUND));
		pushBoolean(L, false);
		return 0;
	}

<<<<<<< HEAD
	player->removeFlag(getNumber<PlayerFlags_t>(L, 2));
=======
	pushString(L, player->getName());
>>>>>>> 01fe0015
	return 1;
}<|MERGE_RESOLUTION|>--- conflicted
+++ resolved
@@ -3336,22 +3336,63 @@
 	return 1;
 }
 
-<<<<<<< HEAD
+int PlayerFunctions::luaPlayerSendSingleSoundEffect(lua_State* L) {
+	// player:sendSingleSoundEffect(soundId[, actor = true])
+	Player* player = getUserdata<Player>(L, 1);
+	if (!player) {
+		reportErrorFunc(getErrorDesc(LUA_ERROR_PLAYER_NOT_FOUND));
+		pushBoolean(L, false);
+		return 0;
+	}
+
+	SoundEffect_t soundEffect = getNumber<SoundEffect_t>(L, 2);
+	bool actor = getBoolean(L, 3, true);
+
+	player->sendSingleSoundEffect(player->getPosition(), soundEffect, actor ? SourceEffect_t::OWN : SourceEffect_t::GLOBAL);
+	pushBoolean(L, true);
+	return 1;
+}
+
+int PlayerFunctions::luaPlayerSendDoubleSoundEffect(lua_State* L) {
+	// player:sendDoubleSoundEffect(mainSoundId, secondarySoundId[, actor = true])
+	Player* player = getUserdata<Player>(L, 1);
+	if (!player) {
+		reportErrorFunc(getErrorDesc(LUA_ERROR_PLAYER_NOT_FOUND));
+		pushBoolean(L, false);
+		return 0;
+	}
+
+	SoundEffect_t mainSoundEffect = getNumber<SoundEffect_t>(L, 2);
+	SoundEffect_t secondarySoundEffect = getNumber<SoundEffect_t>(L, 3);
+	bool actor = getBoolean(L, 4, true);
+
+	player->sendDoubleSoundEffect(player->getPosition(), mainSoundEffect, actor ? SourceEffect_t::OWN : SourceEffect_t::GLOBAL, secondarySoundEffect, actor ? SourceEffect_t::OWN : SourceEffect_t::GLOBAL);
+	pushBoolean(L, true);
+	return 1;
+}
+
+int PlayerFunctions::luaPlayerGetName(lua_State* L) {
+	// player:getName()
+	const auto player = getUserdata<const Player>(L, 1);
+	if (!player) {
+		reportErrorFunc(getErrorDesc(LUA_ERROR_PLAYER_NOT_FOUND));
+		pushBoolean(L, false);
+		return 0;
+	}
+
+	pushString(L, player->getName());
+ 	return 1;
+}
+
 int PlayerFunctions::luaPlayerHasGroupFlag(lua_State* L) {
 	// player:hasGroupFlag(flag)
 	const Player* player = getUserdata<Player>(L, 1);
-=======
-int PlayerFunctions::luaPlayerSendSingleSoundEffect(lua_State* L) {
-	// player:sendSingleSoundEffect(soundId[, actor = true])
-	Player* player = getUserdata<Player>(L, 1);
->>>>>>> 01fe0015
-	if (!player) {
+  if (!player) {
 		reportErrorFunc(getErrorDesc(LUA_ERROR_PLAYER_NOT_FOUND));
 		pushBoolean(L, false);
 		return 0;
 	}
 
-<<<<<<< HEAD
 	pushBoolean(L, player->hasFlag(getNumber<PlayerFlags_t>(L, 2)));
 	return 1;
 }
@@ -3359,57 +3400,25 @@
 int PlayerFunctions::luaPlayerSetGroupFlag(lua_State* L) {
 	// player:setGroupFlag(flag)
 	const Player* player = getUserdata<Player>(L, 1);
-=======
-	SoundEffect_t soundEffect = getNumber<SoundEffect_t>(L, 2);
-	bool actor = getBoolean(L, 3, true);
-
-	player->sendSingleSoundEffect(player->getPosition(), soundEffect, actor ? SourceEffect_t::OWN : SourceEffect_t::GLOBAL);
-	pushBoolean(L, true);
-	return 1;
-}
-
-int PlayerFunctions::luaPlayerSendDoubleSoundEffect(lua_State* L) {
-	// player:sendDoubleSoundEffect(mainSoundId, secondarySoundId[, actor = true])
-	Player* player = getUserdata<Player>(L, 1);
->>>>>>> 01fe0015
 	if (!player) {
 		reportErrorFunc(getErrorDesc(LUA_ERROR_PLAYER_NOT_FOUND));
 		pushBoolean(L, false);
 		return 0;
 	}
 
-<<<<<<< HEAD
 	player->setFlag(getNumber<PlayerFlags_t>(L, 2));
-	return 1;
+  return 1;
 }
 
 int PlayerFunctions::luaPlayerRemoveGroupFlag(lua_State* L) {
 	// player:removeGroupFlag(flag)
 	const Player* player = getUserdata<Player>(L, 1);
-=======
-	SoundEffect_t mainSoundEffect = getNumber<SoundEffect_t>(L, 2);
-	SoundEffect_t secondarySoundEffect = getNumber<SoundEffect_t>(L, 3);
-	bool actor = getBoolean(L, 4, true);
-
-	player->sendDoubleSoundEffect(player->getPosition(), mainSoundEffect, actor ? SourceEffect_t::OWN : SourceEffect_t::GLOBAL, secondarySoundEffect, actor ? SourceEffect_t::OWN : SourceEffect_t::GLOBAL);
-	pushBoolean(L, true);
-	return 1;
-}
-
-int PlayerFunctions::luaPlayerGetName(lua_State* L) {
-	// player:getName()
-	const auto player = getUserdata<const Player>(L, 1);
->>>>>>> 01fe0015
-	if (!player) {
+  if (!player) {
 		reportErrorFunc(getErrorDesc(LUA_ERROR_PLAYER_NOT_FOUND));
 		pushBoolean(L, false);
 		return 0;
 	}
-
-<<<<<<< HEAD
+  
 	player->removeFlag(getNumber<PlayerFlags_t>(L, 2));
-=======
-	pushString(L, player->getName());
->>>>>>> 01fe0015
 	return 1;
 }