--- conflicted
+++ resolved
@@ -3213,7 +3213,6 @@
 		pushBoolean(L, false);
 		return 0;
 	}
-
 	Faction_t factionId = getNumber<Faction_t>(L, 2);
 	player->setFaction(factionId);
 	pushBoolean(L, true);
@@ -3358,7 +3357,6 @@
 	return 1;
 }
 
-<<<<<<< HEAD
 // Hazard system
 int PlayerFunctions::luaPlayerAddHazardSystemPoints(lua_State* L) {
 	// player:addHazardSystemPoints(amount)
@@ -3729,7 +3727,61 @@
 		player->setWheelOfDestinyOnThinkTimer(WHEEL_OF_DESTINY_ONTHINK_AVATAR, getNumber<int64_t>(L, 2));
 		pushBoolean(L, true);
 	}
-=======
+	return 1;
+}
+
+int PlayerFunctions::luaPlayerGetName(lua_State* L) {
+	// player:getName()
+	const auto player = getUserdata<const Player>(L, 1);
+	if (!player) {
+		reportErrorFunc(getErrorDesc(LUA_ERROR_PLAYER_NOT_FOUND));
+		pushBoolean(L, false);
+		return 0;
+	}
+
+	pushString(L, player->getName());
+	return 1;
+}
+
+int PlayerFunctions::luaPlayerHasGroupFlag(lua_State* L) {
+	// player:hasGroupFlag(flag)
+	const Player* player = getUserdata<Player>(L, 1);
+	if (!player) {
+		reportErrorFunc(getErrorDesc(LUA_ERROR_PLAYER_NOT_FOUND));
+		pushBoolean(L, false);
+		return 0;
+	}
+
+	pushBoolean(L, player->hasFlag(getNumber<PlayerFlags_t>(L, 2)));
+	return 1;
+}
+
+int PlayerFunctions::luaPlayerSetGroupFlag(lua_State* L) {
+	// player:setGroupFlag(flag)
+	const Player* player = getUserdata<Player>(L, 1);
+	if (!player) {
+		reportErrorFunc(getErrorDesc(LUA_ERROR_PLAYER_NOT_FOUND));
+		pushBoolean(L, false);
+		return 0;
+	}
+
+	player->setFlag(getNumber<PlayerFlags_t>(L, 2));
+	return 1;
+}
+
+int PlayerFunctions::luaPlayerRemoveGroupFlag(lua_State* L) {
+	// player:removeGroupFlag(flag)
+	const Player* player = getUserdata<Player>(L, 1);
+	if (!player) {
+		reportErrorFunc(getErrorDesc(LUA_ERROR_PLAYER_NOT_FOUND));
+		pushBoolean(L, false);
+		return 0;
+	}
+
+	player->removeFlag(getNumber<PlayerFlags_t>(L, 2));
+	return 1;
+}
+
 int PlayerFunctions::luaPlayerSendSingleSoundEffect(lua_State* L) {
 	// player:sendSingleSoundEffect(soundId[, actor = true])
 	Player* player = getUserdata<Player>(L, 1);
@@ -3763,57 +3815,4 @@
 	player->sendDoubleSoundEffect(player->getPosition(), mainSoundEffect, actor ? SourceEffect_t::OWN : SourceEffect_t::GLOBAL, secondarySoundEffect, actor ? SourceEffect_t::OWN : SourceEffect_t::GLOBAL);
 	pushBoolean(L, true);
 	return 1;
-}
-
-int PlayerFunctions::luaPlayerGetName(lua_State* L) {
-	// player:getName()
-	const auto player = getUserdata<const Player>(L, 1);
-	if (!player) {
-		reportErrorFunc(getErrorDesc(LUA_ERROR_PLAYER_NOT_FOUND));
-		pushBoolean(L, false);
-		return 0;
-	}
-
-	pushString(L, player->getName());
-	return 1;
-}
-
-int PlayerFunctions::luaPlayerHasGroupFlag(lua_State* L) {
-	// player:hasGroupFlag(flag)
-	const Player* player = getUserdata<Player>(L, 1);
-	if (!player) {
-		reportErrorFunc(getErrorDesc(LUA_ERROR_PLAYER_NOT_FOUND));
-		pushBoolean(L, false);
-		return 0;
-	}
-
-	pushBoolean(L, player->hasFlag(getNumber<PlayerFlags_t>(L, 2)));
-	return 1;
-}
-
-int PlayerFunctions::luaPlayerSetGroupFlag(lua_State* L) {
-	// player:setGroupFlag(flag)
-	const Player* player = getUserdata<Player>(L, 1);
-	if (!player) {
-		reportErrorFunc(getErrorDesc(LUA_ERROR_PLAYER_NOT_FOUND));
-		pushBoolean(L, false);
-		return 0;
-	}
-
-	player->setFlag(getNumber<PlayerFlags_t>(L, 2));
-	return 1;
-}
-
-int PlayerFunctions::luaPlayerRemoveGroupFlag(lua_State* L) {
-	// player:removeGroupFlag(flag)
-	const Player* player = getUserdata<Player>(L, 1);
-	if (!player) {
-		reportErrorFunc(getErrorDesc(LUA_ERROR_PLAYER_NOT_FOUND));
-		pushBoolean(L, false);
-		return 0;
-	}
-
-	player->removeFlag(getNumber<PlayerFlags_t>(L, 2));
->>>>>>> 3e81ab6b
-	return 1;
 }