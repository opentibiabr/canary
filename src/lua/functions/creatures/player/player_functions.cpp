--- conflicted
+++ resolved
@@ -4407,18 +4407,6 @@
 	pushBoolean(L, true);
 	return 1;
 }
-
-<<<<<<< HEAD
-int PlayerFunctions::luaPlayerSendCreatureAppear(lua_State* L) {
-	auto player = getUserdataShared<Player>(L, 1);
-	if (!player) {
-		reportErrorFunc(getErrorDesc(LUA_ERROR_PLAYER_NOT_FOUND));
-		return 1;
-	}
-
-	bool isLogin = getBoolean(L, 2, false);
-	player->sendCreatureAppear(player, player->getPosition(), isLogin);
-=======
 int PlayerFunctions::luaPlayerSendIconBakragore(lua_State* L) {
 	// player:sendIconBakragore()
 	const auto &player = getUserdataShared<Player>(L, 1);
@@ -4429,7 +4417,19 @@
 
 	auto iconType = getNumber<IconBakragore>(L, 2);
 	player->sendIconBakragore(iconType);
->>>>>>> 193939c4
+	pushBoolean(L, true);
+	return 1;
+}
+
+int PlayerFunctions::luaPlayerSendCreatureAppear(lua_State* L) {
+	auto player = getUserdataShared<Player>(L, 1);
+	if (!player) {
+		reportErrorFunc(getErrorDesc(LUA_ERROR_PLAYER_NOT_FOUND));
+		return 1;
+	}
+
+	bool isLogin = getBoolean(L, 2, false);
+	player->sendCreatureAppear(player, player->getPosition(), isLogin);
 	pushBoolean(L, true);
 	return 1;
 }