--- conflicted
+++ resolved
@@ -3483,7 +3483,20 @@
 	return 1;
 }
 
-<<<<<<< HEAD
+int PlayerFunctions::luaPlayerAddHazardSystemPoints(lua_State* L) {
+	// player:addHazardSystemPoints(amount)
+	Player* player = getUserdata<Player>(L, 1);
+	if (!player) {
+		pushBoolean(L, false);
+		reportErrorFunc(getErrorDesc(LUA_ERROR_PLAYER_NOT_FOUND));
+		return 1;
+	}
+
+	player->addHazardSystemPoints(getNumber<int32_t>(L, 2, 0));
+	pushBoolean(L, true);
+	return 1;
+}
+
 // Wheel of destiny system
 int PlayerFunctions::luaPlayerInstantSkillWOD(lua_State* L) {
 	// player:instantSkillWOD(name[, value])
@@ -3559,24 +3572,10 @@
 	}
 
 	player->wheel()->onThink(getBoolean(L, 2, false));
-=======
-// Hazard system
-int PlayerFunctions::luaPlayerAddHazardSystemPoints(lua_State* L) {
-	// player:addHazardSystemPoints(amount)
-	Player* player = getUserdata<Player>(L, 1);
-	if (!player) {
-		pushBoolean(L, false);
-		reportErrorFunc(getErrorDesc(LUA_ERROR_PLAYER_NOT_FOUND));
-		return 1;
-	}
-
-	player->addHazardSystemPoints(getNumber<int32_t>(L, 2, 0));
->>>>>>> 1c159a6f
-	pushBoolean(L, true);
-	return 1;
-}
-
-<<<<<<< HEAD
+	pushBoolean(L, true);
+	return 1;
+}
+
 int PlayerFunctions::luaPlayerAvatarTimer(lua_State* L) {
 	// player:avatarTimer([value])
 	Player* player = getUserdata<Player>(L, 1);
@@ -3672,17 +3671,5 @@
 	}
 
 	lua_pushnumber(L, player->wheel()->getSpellAdditionalDuration(spellName));
-=======
-int PlayerFunctions::luaPlayerGetHazardSystemPoints(lua_State* L) {
-	// player:getHazardSystemPoints()
-	const auto player = getUserdata<Player>(L, 1);
-	if (!player) {
-		pushBoolean(L, false);
-		reportErrorFunc(getErrorDesc(LUA_ERROR_PLAYER_NOT_FOUND));
-		return 1;
-	}
-
-	lua_pushnumber(L, player->getHazardSystemPoints());
->>>>>>> 1c159a6f
 	return 1;
 }