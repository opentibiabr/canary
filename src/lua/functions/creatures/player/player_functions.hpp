/**
 * Canary - A free and open-source MMORPG server emulator
 * Copyright (©) 2019-2022 OpenTibiaBR <opentibiabr@outlook.com>
 * Repository: https://github.com/opentibiabr/canary
 * License: https://github.com/opentibiabr/canary/blob/main/LICENSE
 * Contributors: https://github.com/opentibiabr/canary/graphs/contributors
 * Website: https://docs.opentibiabr.com/
 */

#ifndef SRC_LUA_FUNCTIONS_CREATURES_PLAYER_PLAYER_FUNCTIONS_HPP_
#define SRC_LUA_FUNCTIONS_CREATURES_PLAYER_PLAYER_FUNCTIONS_HPP_

#include "lua/scripts/luascript.h"
#include "lua/functions/creatures/player/group_functions.hpp"
#include "lua/functions/creatures/player/guild_functions.hpp"
#include "lua/functions/creatures/player/mount_functions.hpp"
#include "lua/functions/creatures/player/party_functions.hpp"
#include "lua/functions/creatures/player/vocation_functions.hpp"

class PlayerFunctions final : LuaScriptInterface {
	private:
		static void init(lua_State* L) {
			registerClass(L, "Player", "Creature", PlayerFunctions::luaPlayerCreate);
			registerMetaMethod(L, "Player", "__eq", PlayerFunctions::luaUserdataCompare);

			registerMethod(L, "Player", "resetCharmsBestiary", PlayerFunctions::luaPlayerResetCharmsMonsters);
			registerMethod(L, "Player", "unlockAllCharmRunes", PlayerFunctions::luaPlayerUnlockAllCharmRunes);
			registerMethod(L, "Player", "addCharmPoints", PlayerFunctions::luaPlayeraddCharmPoints);
			registerMethod(L, "Player", "isPlayer", PlayerFunctions::luaPlayerIsPlayer);

			registerMethod(L, "Player", "getGuid", PlayerFunctions::luaPlayerGetGuid);
			registerMethod(L, "Player", "getIp", PlayerFunctions::luaPlayerGetIp);
			registerMethod(L, "Player", "getAccountId", PlayerFunctions::luaPlayerGetAccountId);
			registerMethod(L, "Player", "getLastLoginSaved", PlayerFunctions::luaPlayerGetLastLoginSaved);
			registerMethod(L, "Player", "getLastLogout", PlayerFunctions::luaPlayerGetLastLogout);

			registerMethod(L, "Player", "getAccountType", PlayerFunctions::luaPlayerGetAccountType);
			registerMethod(L, "Player", "setAccountType", PlayerFunctions::luaPlayerSetAccountType);

			registerMethod(L, "Player", "isMonsterBestiaryUnlocked", PlayerFunctions::luaPlayerIsMonsterBestiaryUnlocked);
			registerMethod(L, "Player", "addBestiaryKill", PlayerFunctions::luaPlayerAddBestiaryKill);
			registerMethod(L, "Player", "charmExpansion", PlayerFunctions::luaPlayercharmExpansion);
			registerMethod(L, "Player", "getCharmMonsterType", PlayerFunctions::luaPlayergetCharmMonsterType);

			registerMethod(L, "Player", "getPreyCards", PlayerFunctions::luaPlayerGetPreyCards);
			registerMethod(L, "Player", "getPreyLootPercentage", PlayerFunctions::luaPlayerGetPreyLootPercentage);
			registerMethod(L, "Player", "getPreyExperiencePercentage", PlayerFunctions::luaPlayerGetPreyExperiencePercentage);
			registerMethod(L, "Player", "preyThirdSlot", PlayerFunctions::luaPlayerPreyThirdSlot);
			registerMethod(L, "Player", "taskHuntingThirdSlot", PlayerFunctions::luaPlayerTaskThirdSlot);
			registerMethod(L, "Player", "removePreyStamina", PlayerFunctions::luaPlayerRemovePreyStamina);
			registerMethod(L, "Player", "addPreyCards", PlayerFunctions::luaPlayerAddPreyCards);
			registerMethod(L, "Player", "removeTaskHuntingPoints", PlayerFunctions::luaPlayerRemoveTaskHuntingPoints);
			registerMethod(L, "Player", "getTaskHuntingPoints", PlayerFunctions::luaPlayerGetTaskHuntingPoints);
			registerMethod(L, "Player", "addTaskHuntingPoints", PlayerFunctions::luaPlayerAddTaskHuntingPoints);

			registerMethod(L, "Player", "getCapacity", PlayerFunctions::luaPlayerGetCapacity);
			registerMethod(L, "Player", "setCapacity", PlayerFunctions::luaPlayerSetCapacity);

			registerMethod(L, "Player", "isTraining", PlayerFunctions::luaPlayerGetIsTraining);
			registerMethod(L, "Player", "setTraining", PlayerFunctions::luaPlayerSetTraining);

			registerMethod(L, "Player", "getFreeCapacity", PlayerFunctions::luaPlayerGetFreeCapacity);

			registerMethod(L, "Player", "getKills", PlayerFunctions::luaPlayerGetKills);
			registerMethod(L, "Player", "setKills", PlayerFunctions::luaPlayerSetKills);

			registerMethod(L, "Player", "getReward", PlayerFunctions::luaPlayerGetReward);
			registerMethod(L, "Player", "removeReward", PlayerFunctions::luaPlayerRemoveReward);
			registerMethod(L, "Player", "getRewardList", PlayerFunctions::luaPlayerGetRewardList);

			registerMethod(L, "Player", "setDailyReward", PlayerFunctions::luaPlayerSetDailyReward);

			registerMethod(L, "Player", "sendInventory", PlayerFunctions::luaPlayerSendInventory);
			registerMethod(L, "Player", "sendLootStats", PlayerFunctions::luaPlayerSendLootStats);
			registerMethod(L, "Player", "updateSupplyTracker", PlayerFunctions::luaPlayerUpdateSupplyTracker);
			registerMethod(L, "Player", "updateKillTracker", PlayerFunctions::luaPlayerUpdateKillTracker);

			registerMethod(L, "Player", "getDepotLocker", PlayerFunctions::luaPlayerGetDepotLocker);
			registerMethod(L, "Player", "getDepotChest", PlayerFunctions::luaPlayerGetDepotChest);
			registerMethod(L, "Player", "getInbox", PlayerFunctions::luaPlayerGetInbox);

			registerMethod(L, "Player", "getSkullTime", PlayerFunctions::luaPlayerGetSkullTime);
			registerMethod(L, "Player", "setSkullTime", PlayerFunctions::luaPlayerSetSkullTime);
			registerMethod(L, "Player", "getDeathPenalty", PlayerFunctions::luaPlayerGetDeathPenalty);

			registerMethod(L, "Player", "getExperience", PlayerFunctions::luaPlayerGetExperience);
			registerMethod(L, "Player", "addExperience", PlayerFunctions::luaPlayerAddExperience);
			registerMethod(L, "Player", "removeExperience", PlayerFunctions::luaPlayerRemoveExperience);
			registerMethod(L, "Player", "getLevel", PlayerFunctions::luaPlayerGetLevel);

			registerMethod(L, "Player", "getMagicLevel", PlayerFunctions::luaPlayerGetMagicLevel);
			registerMethod(L, "Player", "getBaseMagicLevel", PlayerFunctions::luaPlayerGetBaseMagicLevel);
			registerMethod(L, "Player", "getMana", PlayerFunctions::luaPlayerGetMana);
			registerMethod(L, "Player", "addMana", PlayerFunctions::luaPlayerAddMana);
			registerMethod(L, "Player", "getMaxMana", PlayerFunctions::luaPlayerGetMaxMana);
			registerMethod(L, "Player", "setMaxMana", PlayerFunctions::luaPlayerSetMaxMana);
			registerMethod(L, "Player", "getManaSpent", PlayerFunctions::luaPlayerGetManaSpent);
			registerMethod(L, "Player", "addManaSpent", PlayerFunctions::luaPlayerAddManaSpent);

			registerMethod(L, "Player", "getBaseMaxHealth", PlayerFunctions::luaPlayerGetBaseMaxHealth);
			registerMethod(L, "Player", "getBaseMaxMana", PlayerFunctions::luaPlayerGetBaseMaxMana);

			registerMethod(L, "Player", "getSkillLevel", PlayerFunctions::luaPlayerGetSkillLevel);
			registerMethod(L, "Player", "getEffectiveSkillLevel", PlayerFunctions::luaPlayerGetEffectiveSkillLevel);
			registerMethod(L, "Player", "getSkillPercent", PlayerFunctions::luaPlayerGetSkillPercent);
			registerMethod(L, "Player", "getSkillTries", PlayerFunctions::luaPlayerGetSkillTries);
			registerMethod(L, "Player", "addSkillTries", PlayerFunctions::luaPlayerAddSkillTries);

			registerMethod(L, "Player", "setMagicLevel", PlayerFunctions::luaPlayerSetMagicLevel);
			registerMethod(L, "Player", "setSkillLevel", PlayerFunctions::luaPlayerSetSkillLevel);

			registerMethod(L, "Player", "addOfflineTrainingTime", PlayerFunctions::luaPlayerAddOfflineTrainingTime);
			registerMethod(L, "Player", "getOfflineTrainingTime", PlayerFunctions::luaPlayerGetOfflineTrainingTime);
			registerMethod(L, "Player", "removeOfflineTrainingTime", PlayerFunctions::luaPlayerRemoveOfflineTrainingTime);

			registerMethod(L, "Player", "addOfflineTrainingTries", PlayerFunctions::luaPlayerAddOfflineTrainingTries);

			registerMethod(L, "Player", "getOfflineTrainingSkill", PlayerFunctions::luaPlayerGetOfflineTrainingSkill);
			registerMethod(L, "Player", "setOfflineTrainingSkill", PlayerFunctions::luaPlayerSetOfflineTrainingSkill);

			registerMethod(L, "Player", "getItemCount", PlayerFunctions::luaPlayerGetItemCount);
			registerMethod(L, "Player", "getStashItemCount", PlayerFunctions::luaPlayerGetStashItemCount);
			registerMethod(L, "Player", "getItemById", PlayerFunctions::luaPlayerGetItemById);

			registerMethod(L, "Player", "getVocation", PlayerFunctions::luaPlayerGetVocation);
			registerMethod(L, "Player", "setVocation", PlayerFunctions::luaPlayerSetVocation);

			registerMethod(L, "Player", "getSex", PlayerFunctions::luaPlayerGetSex);
			registerMethod(L, "Player", "setSex", PlayerFunctions::luaPlayerSetSex);

			registerMethod(L, "Player", "getTown", PlayerFunctions::luaPlayerGetTown);
			registerMethod(L, "Player", "setTown", PlayerFunctions::luaPlayerSetTown);

			registerMethod(L, "Player", "getGuild", PlayerFunctions::luaPlayerGetGuild);
			registerMethod(L, "Player", "setGuild", PlayerFunctions::luaPlayerSetGuild);

			registerMethod(L, "Player", "getGuildLevel", PlayerFunctions::luaPlayerGetGuildLevel);
			registerMethod(L, "Player", "setGuildLevel", PlayerFunctions::luaPlayerSetGuildLevel);

			registerMethod(L, "Player", "getGuildNick", PlayerFunctions::luaPlayerGetGuildNick);
			registerMethod(L, "Player", "setGuildNick", PlayerFunctions::luaPlayerSetGuildNick);

			registerMethod(L, "Player", "getGroup", PlayerFunctions::luaPlayerGetGroup);
			registerMethod(L, "Player", "setGroup", PlayerFunctions::luaPlayerSetGroup);

			registerMethod(L, "Player", "setSpecialContainersAvailable", PlayerFunctions::luaPlayerSetSpecialContainersAvailable);
			registerMethod(L, "Player", "getStashCount", PlayerFunctions::luaPlayerGetStashCounter);
			registerMethod(L, "Player", "openStash", PlayerFunctions::luaPlayerOpenStash);

			registerMethod(L, "Player", "getStamina", PlayerFunctions::luaPlayerGetStamina);
			registerMethod(L, "Player", "setStamina", PlayerFunctions::luaPlayerSetStamina);

			registerMethod(L, "Player", "getSoul", PlayerFunctions::luaPlayerGetSoul);
			registerMethod(L, "Player", "addSoul", PlayerFunctions::luaPlayerAddSoul);
			registerMethod(L, "Player", "getMaxSoul", PlayerFunctions::luaPlayerGetMaxSoul);

			registerMethod(L, "Player", "getBankBalance", PlayerFunctions::luaPlayerGetBankBalance);
			registerMethod(L, "Player", "setBankBalance", PlayerFunctions::luaPlayerSetBankBalance);

			registerMethod(L, "Player", "getStorageValue", PlayerFunctions::luaPlayerGetStorageValue);
			registerMethod(L, "Player", "setStorageValue", PlayerFunctions::luaPlayerSetStorageValue);

			registerMethod(L, "Player", "addItem", PlayerFunctions::luaPlayerAddItem);
			registerMethod(L, "Player", "addItemEx", PlayerFunctions::luaPlayerAddItemEx);
			registerMethod(L, "Player", "removeStashItem", PlayerFunctions::luaPlayerRemoveStashItem);
			registerMethod(L, "Player", "removeItem", PlayerFunctions::luaPlayerRemoveItem);
			registerMethod(L, "Player", "sendContainer", PlayerFunctions::luaPlayerSendContainer);

			registerMethod(L, "Player", "getMoney", PlayerFunctions::luaPlayerGetMoney);
			registerMethod(L, "Player", "addMoney", PlayerFunctions::luaPlayerAddMoney);
			registerMethod(L, "Player", "removeMoney", PlayerFunctions::luaPlayerRemoveMoney);

			registerMethod(L, "Player", "showTextDialog", PlayerFunctions::luaPlayerShowTextDialog);

			registerMethod(L, "Player", "sendTextMessage", PlayerFunctions::luaPlayerSendTextMessage);
			registerMethod(L, "Player", "sendChannelMessage", PlayerFunctions::luaPlayerSendChannelMessage);
			registerMethod(L, "Player", "sendPrivateMessage", PlayerFunctions::luaPlayerSendPrivateMessage);
			registerMethod(L, "Player", "channelSay", PlayerFunctions::luaPlayerChannelSay);
			registerMethod(L, "Player", "openChannel", PlayerFunctions::luaPlayerOpenChannel);

			registerMethod(L, "Player", "getSlotItem", PlayerFunctions::luaPlayerGetSlotItem);

			registerMethod(L, "Player", "getParty", PlayerFunctions::luaPlayerGetParty);

			registerMethod(L, "Player", "addOutfit", PlayerFunctions::luaPlayerAddOutfit);
			registerMethod(L, "Player", "addOutfitAddon", PlayerFunctions::luaPlayerAddOutfitAddon);
			registerMethod(L, "Player", "removeOutfit", PlayerFunctions::luaPlayerRemoveOutfit);
			registerMethod(L, "Player", "removeOutfitAddon", PlayerFunctions::luaPlayerRemoveOutfitAddon);
			registerMethod(L, "Player", "hasOutfit", PlayerFunctions::luaPlayerHasOutfit);
			registerMethod(L, "Player", "sendOutfitWindow", PlayerFunctions::luaPlayerSendOutfitWindow);

			registerMethod(L, "Player", "addMount", PlayerFunctions::luaPlayerAddMount);
			registerMethod(L, "Player", "removeMount", PlayerFunctions::luaPlayerRemoveMount);
			registerMethod(L, "Player", "hasMount", PlayerFunctions::luaPlayerHasMount);

			registerMethod(L, "Player", "addFamiliar", PlayerFunctions::luaPlayerAddFamiliar);
			registerMethod(L, "Player", "removeFamiliar", PlayerFunctions::luaPlayerRemoveFamiliar);
			registerMethod(L, "Player", "hasFamiliar", PlayerFunctions::luaPlayerHasFamiliar);
			registerMethod(L, "Player", "setFamiliarLooktype", PlayerFunctions::luaPlayerSetFamiliarLooktype);
			registerMethod(L, "Player", "getFamiliarLooktype", PlayerFunctions::luaPlayerGetFamiliarLooktype);

			registerMethod(L, "Player", "getPremiumDays", PlayerFunctions::luaPlayerGetPremiumDays);
			registerMethod(L, "Player", "addPremiumDays", PlayerFunctions::luaPlayerAddPremiumDays);
			registerMethod(L, "Player", "removePremiumDays", PlayerFunctions::luaPlayerRemovePremiumDays);

			registerMethod(L, "Player", "getTibiaCoins", PlayerFunctions::luaPlayerGetTibiaCoins);
			registerMethod(L, "Player", "addTibiaCoins", PlayerFunctions::luaPlayerAddTibiaCoins);
			registerMethod(L, "Player", "removeTibiaCoins", PlayerFunctions::luaPlayerRemoveTibiaCoins);

			registerMethod(L, "Player", "hasBlessing", PlayerFunctions::luaPlayerHasBlessing);
			registerMethod(L, "Player", "addBlessing", PlayerFunctions::luaPlayerAddBlessing);
			registerMethod(L, "Player", "removeBlessing", PlayerFunctions::luaPlayerRemoveBlessing);
			registerMethod(L, "Player", "getBlessingCount", PlayerFunctions::luaPlayerGetBlessingCount);

			registerMethod(L, "Player", "canLearnSpell", PlayerFunctions::luaPlayerCanLearnSpell);
			registerMethod(L, "Player", "learnSpell", PlayerFunctions::luaPlayerLearnSpell);
			registerMethod(L, "Player", "forgetSpell", PlayerFunctions::luaPlayerForgetSpell);
			registerMethod(L, "Player", "hasLearnedSpell", PlayerFunctions::luaPlayerHasLearnedSpell);

			registerMethod(L, "Player", "openImbuementWindow", PlayerFunctions::luaPlayerOpenImbuementWindow);
			registerMethod(L, "Player", "closeImbuementWindow", PlayerFunctions::luaPlayerCloseImbuementWindow);

			registerMethod(L, "Player", "sendTutorial", PlayerFunctions::luaPlayerSendTutorial);
			registerMethod(L, "Player", "addMapMark", PlayerFunctions::luaPlayerAddMapMark);

			registerMethod(L, "Player", "save", PlayerFunctions::luaPlayerSave);
			registerMethod(L, "Player", "popupFYI", PlayerFunctions::luaPlayerPopupFYI);

			registerMethod(L, "Player", "isPzLocked", PlayerFunctions::luaPlayerIsPzLocked);

			registerMethod(L, "Player", "getClient", PlayerFunctions::luaPlayerGetClient);

			registerMethod(L, "Player", "getHouse", PlayerFunctions::luaPlayerGetHouse);
			registerMethod(L, "Player", "sendHouseWindow", PlayerFunctions::luaPlayerSendHouseWindow);
			registerMethod(L, "Player", "setEditHouse", PlayerFunctions::luaPlayerSetEditHouse);

			registerMethod(L, "Player", "setGhostMode", PlayerFunctions::luaPlayerSetGhostMode);

			registerMethod(L, "Player", "getContainerId", PlayerFunctions::luaPlayerGetContainerId);
			registerMethod(L, "Player", "getContainerById", PlayerFunctions::luaPlayerGetContainerById);
			registerMethod(L, "Player", "getContainerIndex", PlayerFunctions::luaPlayerGetContainerIndex);

			registerMethod(L, "Player", "getInstantSpells", PlayerFunctions::luaPlayerGetInstantSpells);
			registerMethod(L, "Player", "canCast", PlayerFunctions::luaPlayerCanCast);

			registerMethod(L, "Player", "hasChaseMode", PlayerFunctions::luaPlayerHasChaseMode);
			registerMethod(L, "Player", "hasSecureMode", PlayerFunctions::luaPlayerHasSecureMode);
			registerMethod(L, "Player", "getFightMode", PlayerFunctions::luaPlayerGetFightMode);

			registerMethod(L, "Player", "getBaseXpGain", PlayerFunctions::luaPlayerGetBaseXpGain);
			registerMethod(L, "Player", "setBaseXpGain", PlayerFunctions::luaPlayerSetBaseXpGain);
			registerMethod(L, "Player", "getVoucherXpBoost", PlayerFunctions::luaPlayerGetVoucherXpBoost);
			registerMethod(L, "Player", "setVoucherXpBoost", PlayerFunctions::luaPlayerSetVoucherXpBoost);
			registerMethod(L, "Player", "getGrindingXpBoost", PlayerFunctions::luaPlayerGetGrindingXpBoost);
			registerMethod(L, "Player", "setGrindingXpBoost", PlayerFunctions::luaPlayerSetGrindingXpBoost);
			registerMethod(L, "Player", "getStoreXpBoost", PlayerFunctions::luaPlayerGetStoreXpBoost);
			registerMethod(L, "Player", "setStoreXpBoost", PlayerFunctions::luaPlayerSetStoreXpBoost);
			registerMethod(L, "Player", "getStaminaXpBoost", PlayerFunctions::luaPlayerGetStaminaXpBoost);
			registerMethod(L, "Player", "setStaminaXpBoost", PlayerFunctions::luaPlayerSetStaminaXpBoost);
			registerMethod(L, "Player", "getExpBoostStamina", PlayerFunctions::luaPlayerGetExpBoostStamina);
			registerMethod(L, "Player", "setExpBoostStamina", PlayerFunctions::luaPlayerSetExpBoostStamina);

			registerMethod(L, "Player", "getIdleTime", PlayerFunctions::luaPlayerGetIdleTime);
			registerMethod(L, "Player", "getFreeBackpackSlots", PlayerFunctions::luaPlayerGetFreeBackpackSlots);

			registerMethod(L, "Player", "isOffline", PlayerFunctions::luaPlayerIsOffline);

			registerMethod(L, "Player", "openMarket", PlayerFunctions::luaPlayerOpenMarket);

			// Forge Functions
			registerMethod(L, "Player", "openForge", PlayerFunctions::luaPlayerOpenForge);
			registerMethod(L, "Player", "closeForge", PlayerFunctions::luaPlayerCloseForge);

			registerMethod(L, "Player", "addForgeDusts", PlayerFunctions::luaPlayerAddForgeDusts);
			registerMethod(L, "Player", "removeForgeDusts", PlayerFunctions::luaPlayerRemoveForgeDusts);
			registerMethod(L, "Player", "getForgeDusts", PlayerFunctions::luaPlayerGetForgeDusts);
			registerMethod(L, "Player", "setForgeDusts", PlayerFunctions::luaPlayerSetForgeDusts);

			registerMethod(L, "Player", "addForgeDustLevel", PlayerFunctions::luaPlayerAddForgeDustLevel);
			registerMethod(L, "Player", "removeForgeDustLevel", PlayerFunctions::luaPlayerRemoveForgeDustLevel);
			registerMethod(L, "Player", "getForgeDustLevel", PlayerFunctions::luaPlayerGetForgeDustLevel);

			registerMethod(L, "Player", "getForgeSlivers", PlayerFunctions::luaPlayerGetForgeSlivers);
			registerMethod(L, "Player", "getForgeCores", PlayerFunctions::luaPlayerGetForgeCores);
			registerMethod(L, "Player", "isUIExhausted", PlayerFunctions::luaPlayerIsUIExhausted);
			registerMethod(L, "Player", "updateUIExhausted", PlayerFunctions::luaPlayerUpdateUIExhausted);

			registerMethod(L, "Player", "setFaction", PlayerFunctions::luaPlayerSetFaction);
			registerMethod(L, "Player", "getFaction", PlayerFunctions::luaPlayerGetFaction);

			// Bosstiary Functions
			registerMethod(L, "Player", "addBosstiaryKill", PlayerFunctions::luaPlayerAddBosstiaryKill);
			registerMethod(L, "Player", "setBossPoints", PlayerFunctions::luaPlayerSetBossPoints);
			registerMethod(L, "Player", "setRemoveBossTime", PlayerFunctions::luaPlayerSetRemoveBossTime);
			registerMethod(L, "Player", "getSlotBossId", PlayerFunctions::luaPlayerGetSlotBossId);
			registerMethod(L, "Player", "getBossBonus", PlayerFunctions::luaPlayerGetBossBonus);
			registerMethod(L, "Player", "sendBosstiaryCooldownTimer", PlayerFunctions::luaPlayerBosstiaryCooldownTimer);

<<<<<<< HEAD
			registerMethod(L, "Player", "getName", PlayerFunctions::luaPlayerGetName);
=======
			registerMethod(L, "Player", "sendSingleSoundEffect", PlayerFunctions::luaPlayerSendSingleSoundEffect);
			registerMethod(L, "Player", "sendDoubleSoundEffect", PlayerFunctions::luaPlayerSendDoubleSoundEffect);
>>>>>>> bb022771

			GroupFunctions::init(L);
			GuildFunctions::init(L);
			MountFunctions::init(L);
			PartyFunctions::init(L);
			VocationFunctions::init(L);
		}

		static int luaPlayerCreate(lua_State* L);

		static int luaPlayerUnlockAllCharmRunes(lua_State* L);
		static int luaPlayerResetCharmsMonsters(lua_State* L);
		static int luaPlayeraddCharmPoints(lua_State* L);
		static int luaPlayerIsPlayer(lua_State* L);

		static int luaPlayerGetGuid(lua_State* L);
		static int luaPlayerGetIp(lua_State* L);
		static int luaPlayerGetAccountId(lua_State* L);
		static int luaPlayerGetLastLoginSaved(lua_State* L);
		static int luaPlayerGetLastLogout(lua_State* L);

		static int luaPlayerGetAccountType(lua_State* L);
		static int luaPlayerSetAccountType(lua_State* L);

		static int luaPlayerAddBestiaryKill(lua_State* L);
		static int luaPlayerIsMonsterBestiaryUnlocked(lua_State* L);
		static int luaPlayercharmExpansion(lua_State* L);
		static int luaPlayergetCharmMonsterType(lua_State* L);

		static int luaPlayerGetPreyCards(lua_State* L);
		static int luaPlayerGetPreyLootPercentage(lua_State* L);
		static int luaPlayerPreyThirdSlot(lua_State* L);
		static int luaPlayerTaskThirdSlot(lua_State* L);
		static int luaPlayerRemovePreyStamina(lua_State* L);
		static int luaPlayerAddPreyCards(lua_State* L);
		static int luaPlayerGetPreyExperiencePercentage(lua_State* L);
		static int luaPlayerRemoveTaskHuntingPoints(lua_State* L);
		static int luaPlayerGetTaskHuntingPoints(lua_State* L);
		static int luaPlayerAddTaskHuntingPoints(lua_State* L);

		static int luaPlayerGetCapacity(lua_State* L);
		static int luaPlayerSetCapacity(lua_State* L);

		static int luaPlayerGetIsTraining(lua_State* L);
		static int luaPlayerSetTraining(lua_State* L);

		static int luaPlayerGetKills(lua_State* L);
		static int luaPlayerSetKills(lua_State* L);

		static int luaPlayerGetFreeCapacity(lua_State* L);

		static int luaPlayerGetReward(lua_State* L);
		static int luaPlayerRemoveReward(lua_State* L);
		static int luaPlayerGetRewardList(lua_State* L);

		static int luaPlayerSetDailyReward(lua_State* L);

		static int luaPlayerSendInventory(lua_State* L);
		static int luaPlayerSendLootStats(lua_State* L);
		static int luaPlayerUpdateKillTracker(lua_State* L);
		static int luaPlayerUpdateSupplyTracker(lua_State* L);

		static int luaPlayerGetDepotLocker(lua_State* L);
		static int luaPlayerGetDepotChest(lua_State* L);
		static int luaPlayerGetInbox(lua_State* L);

		static int luaPlayerGetSkullTime(lua_State* L);
		static int luaPlayerSetSkullTime(lua_State* L);
		static int luaPlayerGetDeathPenalty(lua_State* L);

		static int luaPlayerGetExperience(lua_State* L);
		static int luaPlayerAddExperience(lua_State* L);
		static int luaPlayerRemoveExperience(lua_State* L);
		static int luaPlayerGetLevel(lua_State* L);

		static int luaPlayerGetMagicLevel(lua_State* L);
		static int luaPlayerGetBaseMagicLevel(lua_State* L);
		static int luaPlayerGetMana(lua_State* L);
		static int luaPlayerAddMana(lua_State* L);
		static int luaPlayerGetMaxMana(lua_State* L);
		static int luaPlayerSetMaxMana(lua_State* L);
		static int luaPlayerGetManaSpent(lua_State* L);
		static int luaPlayerAddManaSpent(lua_State* L);

		static int luaPlayerGetBaseMaxHealth(lua_State* L);
		static int luaPlayerGetBaseMaxMana(lua_State* L);

		static int luaPlayerGetSkillLevel(lua_State* L);
		static int luaPlayerGetEffectiveSkillLevel(lua_State* L);
		static int luaPlayerGetSkillPercent(lua_State* L);
		static int luaPlayerGetSkillTries(lua_State* L);
		static int luaPlayerAddSkillTries(lua_State* L);

		static int luaPlayerSetMagicLevel(lua_State* L);
		static int luaPlayerSetSkillLevel(lua_State* L);

		static int luaPlayerAddOfflineTrainingTime(lua_State* L);
		static int luaPlayerGetOfflineTrainingTime(lua_State* L);
		static int luaPlayerRemoveOfflineTrainingTime(lua_State* L);

		static int luaPlayerAddOfflineTrainingTries(lua_State* L);

		static int luaPlayerGetOfflineTrainingSkill(lua_State* L);
		static int luaPlayerSetOfflineTrainingSkill(lua_State* L);

		static int luaPlayerGetItemCount(lua_State* L);
		static int luaPlayerGetStashItemCount(lua_State* L);
		static int luaPlayerGetItemById(lua_State* L);

		static int luaPlayerGetVocation(lua_State* L);
		static int luaPlayerSetVocation(lua_State* L);

		static int luaPlayerGetSex(lua_State* L);
		static int luaPlayerSetSex(lua_State* L);

		static int luaPlayerGetTown(lua_State* L);
		static int luaPlayerSetTown(lua_State* L);

		static int luaPlayerGetGuild(lua_State* L);
		static int luaPlayerSetGuild(lua_State* L);

		static int luaPlayerGetGuildLevel(lua_State* L);
		static int luaPlayerSetGuildLevel(lua_State* L);

		static int luaPlayerGetGuildNick(lua_State* L);
		static int luaPlayerSetGuildNick(lua_State* L);

		static int luaPlayerGetGroup(lua_State* L);
		static int luaPlayerSetGroup(lua_State* L);

		static int luaPlayerIsSupplyStashAvailable(lua_State* L);
		static int luaPlayerGetStashCounter(lua_State* L);
		static int luaPlayerOpenStash(lua_State* L);
		static int luaPlayerSetSpecialContainersAvailable(lua_State* L);

		static int luaPlayerGetStamina(lua_State* L);
		static int luaPlayerSetStamina(lua_State* L);

		static int luaPlayerGetSoul(lua_State* L);
		static int luaPlayerAddSoul(lua_State* L);
		static int luaPlayerGetMaxSoul(lua_State* L);

		static int luaPlayerGetBankBalance(lua_State* L);
		static int luaPlayerSetBankBalance(lua_State* L);

		static int luaPlayerGetStorageValue(lua_State* L);
		static int luaPlayerSetStorageValue(lua_State* L);

		static int luaPlayerAddItem(lua_State* L);
		static int luaPlayerAddItemEx(lua_State* L);
		static int luaPlayerRemoveStashItem(lua_State* L);
		static int luaPlayerRemoveItem(lua_State* L);
		static int luaPlayerSendContainer(lua_State* L);

		static int luaPlayerGetMoney(lua_State* L);
		static int luaPlayerAddMoney(lua_State* L);
		static int luaPlayerRemoveMoney(lua_State* L);

		static int luaPlayerShowTextDialog(lua_State* L);

		static int luaPlayerSendTextMessage(lua_State* L);
		static int luaPlayerSendChannelMessage(lua_State* L);
		static int luaPlayerSendPrivateMessage(lua_State* L);

		static int luaPlayerChannelSay(lua_State* L);
		static int luaPlayerOpenChannel(lua_State* L);

		static int luaPlayerGetSlotItem(lua_State* L);

		static int luaPlayerGetParty(lua_State* L);

		static int luaPlayerAddOutfit(lua_State* L);
		static int luaPlayerAddOutfitAddon(lua_State* L);
		static int luaPlayerRemoveOutfit(lua_State* L);
		static int luaPlayerRemoveOutfitAddon(lua_State* L);
		static int luaPlayerHasOutfit(lua_State* L);
		static int luaPlayerSendOutfitWindow(lua_State* L);

		static int luaPlayerAddMount(lua_State* L);
		static int luaPlayerRemoveMount(lua_State* L);
		static int luaPlayerHasMount(lua_State* L);

		static int luaPlayerAddFamiliar(lua_State* L);
		static int luaPlayerRemoveFamiliar(lua_State* L);
		static int luaPlayerHasFamiliar(lua_State* L);
		static int luaPlayerSetFamiliarLooktype(lua_State* L);
		static int luaPlayerGetFamiliarLooktype(lua_State* L);

		static int luaPlayerGetPremiumDays(lua_State* L);
		static int luaPlayerAddPremiumDays(lua_State* L);
		static int luaPlayerRemovePremiumDays(lua_State* L);

		static int luaPlayerGetTibiaCoins(lua_State* L);
		static int luaPlayerAddTibiaCoins(lua_State* L);
		static int luaPlayerRemoveTibiaCoins(lua_State* L);

		static int luaPlayerHasBlessing(lua_State* L);
		static int luaPlayerAddBlessing(lua_State* L);
		static int luaPlayerRemoveBlessing(lua_State* L);

		static int luaPlayerGetBlessingCount(lua_State* L);

		static int luaPlayerCanLearnSpell(lua_State* L);
		static int luaPlayerLearnSpell(lua_State* L);
		static int luaPlayerForgetSpell(lua_State* L);
		static int luaPlayerHasLearnedSpell(lua_State* L);

		static int luaPlayerOpenImbuementWindow(lua_State* L);
		static int luaPlayerCloseImbuementWindow(lua_State* L);

		static int luaPlayerSendTutorial(lua_State* L);
		static int luaPlayerAddMapMark(lua_State* L);

		static int luaPlayerSave(lua_State* L);
		static int luaPlayerPopupFYI(lua_State* L);

		static int luaPlayerIsPzLocked(lua_State* L);
		static int luaPlayerIsOffline(lua_State* L);

		static int luaPlayerGetContainers(lua_State* L);
		static int luaPlayerSetLootContainer(lua_State* L);
		static int luaPlayerGetLootContainer(lua_State* L);

		static int luaPlayerGetClient(lua_State* L);

		static int luaPlayerGetHouse(lua_State* L);
		static int luaPlayerSendHouseWindow(lua_State* L);
		static int luaPlayerSetEditHouse(lua_State* L);

		static int luaPlayerSetGhostMode(lua_State* L);

		static int luaPlayerGetContainerId(lua_State* L);
		static int luaPlayerGetContainerById(lua_State* L);
		static int luaPlayerGetContainerIndex(lua_State* L);

		static int luaPlayerGetInstantSpells(lua_State* L);
		static int luaPlayerCanCast(lua_State* L);

		static int luaPlayerHasChaseMode(lua_State* L);
		static int luaPlayerHasSecureMode(lua_State* L);
		static int luaPlayerGetFightMode(lua_State* L);

		static int luaPlayerGetBaseXpGain(lua_State* L);
		static int luaPlayerSetBaseXpGain(lua_State* L);
		static int luaPlayerGetVoucherXpBoost(lua_State* L);
		static int luaPlayerSetVoucherXpBoost(lua_State* L);
		static int luaPlayerGetGrindingXpBoost(lua_State* L);
		static int luaPlayerSetGrindingXpBoost(lua_State* L);
		static int luaPlayerGetStoreXpBoost(lua_State* L);
		static int luaPlayerSetStoreXpBoost(lua_State* L);
		static int luaPlayerGetStaminaXpBoost(lua_State* L);
		static int luaPlayerSetStaminaXpBoost(lua_State* L);
		static int luaPlayerGetExpBoostStamina(lua_State* L);
		static int luaPlayerSetExpBoostStamina(lua_State* L);

		static int luaPlayerGetIdleTime(lua_State* L);
		static int luaPlayerGetFreeBackpackSlots(lua_State* L);

		static int luaPlayerOpenMarket(lua_State* L);

		static int luaPlayerOpenForge(lua_State* L);
		static int luaPlayerCloseForge(lua_State* L);
		static int luaPlayerSendForgeError(lua_State* L);

		static int luaPlayerAddForgeDusts(lua_State* L);
		static int luaPlayerRemoveForgeDusts(lua_State* L);
		static int luaPlayerGetForgeDusts(lua_State* L);
		static int luaPlayerSetForgeDusts(lua_State* L);

		static int luaPlayerAddForgeDustLevel(lua_State* L);
		static int luaPlayerRemoveForgeDustLevel(lua_State* L);
		static int luaPlayerGetForgeDustLevel(lua_State* L);

		static int luaPlayerGetForgeSlivers(lua_State* L);
		static int luaPlayerGetForgeCores(lua_State* L);
		static int luaPlayerIsUIExhausted(lua_State* L);
		static int luaPlayerUpdateUIExhausted(lua_State* L);

		static int luaPlayerSetFaction(lua_State* L);
		static int luaPlayerGetFaction(lua_State* L);

		static int luaPlayerAddBosstiaryKill(lua_State* L);
		static int luaPlayerSetBossPoints(lua_State* L);
		static int luaPlayerSetRemoveBossTime(lua_State* L);
		static int luaPlayerGetSlotBossId(lua_State* L);
		static int luaPlayerGetBossBonus(lua_State* L);
		static int luaPlayerBosstiaryCooldownTimer(lua_State* L);

<<<<<<< HEAD
		static int luaPlayerGetName(lua_State* L);
=======
		static int luaPlayerSendSingleSoundEffect(lua_State* L);
		static int luaPlayerSendDoubleSoundEffect(lua_State* L);
>>>>>>> bb022771

		friend class CreatureFunctions;
};

#endif // SRC_LUA_FUNCTIONS_CREATURES_PLAYER_PLAYER_FUNCTIONS_HPP_<|MERGE_RESOLUTION|>--- conflicted
+++ resolved
@@ -296,12 +296,11 @@
 			registerMethod(L, "Player", "getBossBonus", PlayerFunctions::luaPlayerGetBossBonus);
 			registerMethod(L, "Player", "sendBosstiaryCooldownTimer", PlayerFunctions::luaPlayerBosstiaryCooldownTimer);
 
-<<<<<<< HEAD
-			registerMethod(L, "Player", "getName", PlayerFunctions::luaPlayerGetName);
-=======
 			registerMethod(L, "Player", "sendSingleSoundEffect", PlayerFunctions::luaPlayerSendSingleSoundEffect);
 			registerMethod(L, "Player", "sendDoubleSoundEffect", PlayerFunctions::luaPlayerSendDoubleSoundEffect);
->>>>>>> bb022771
+
+      registerMethod(L, "Player", "getName", PlayerFunctions::luaPlayerGetName);
+  
 
 			GroupFunctions::init(L);
 			GuildFunctions::init(L);
@@ -590,12 +589,11 @@
 		static int luaPlayerGetBossBonus(lua_State* L);
 		static int luaPlayerBosstiaryCooldownTimer(lua_State* L);
 
-<<<<<<< HEAD
-		static int luaPlayerGetName(lua_State* L);
-=======
 		static int luaPlayerSendSingleSoundEffect(lua_State* L);
 		static int luaPlayerSendDoubleSoundEffect(lua_State* L);
->>>>>>> bb022771
+
+    static int luaPlayerGetName(lua_State* L);
+  
 
 		friend class CreatureFunctions;
 };
