/**
 * Canary - A free and open-source MMORPG server emulator
 * Copyright (©) 2019-2024 OpenTibiaBR <opentibiabr@outlook.com>
 * Repository: https://github.com/opentibiabr/canary
 * License: https://github.com/opentibiabr/canary/blob/main/LICENSE
 * Contributors: https://github.com/opentibiabr/canary/graphs/contributors
 * Website: https://docs.opentibiabr.com/
 */

#pragma once

#include "lua/scripts/luascript.hpp"
#include "lua/functions/creatures/player/group_functions.hpp"
#include "lua/functions/creatures/player/guild_functions.hpp"
#include "lua/functions/creatures/player/mount_functions.hpp"
#include "lua/functions/creatures/player/party_functions.hpp"
#include "lua/functions/creatures/player/vocation_functions.hpp"

class PlayerFunctions final : LuaScriptInterface {
private:
	static void init(lua_State* L) {
		registerSharedClass(L, "Player", "Creature", PlayerFunctions::luaPlayerCreate);
		registerMetaMethod(L, "Player", "__eq", PlayerFunctions::luaUserdataCompare);

		registerMethod(L, "Player", "resetCharmsBestiary", PlayerFunctions::luaPlayerResetCharmsMonsters);
		registerMethod(L, "Player", "unlockAllCharmRunes", PlayerFunctions::luaPlayerUnlockAllCharmRunes);
		registerMethod(L, "Player", "addCharmPoints", PlayerFunctions::luaPlayeraddCharmPoints);
		registerMethod(L, "Player", "isPlayer", PlayerFunctions::luaPlayerIsPlayer);

		registerMethod(L, "Player", "getGuid", PlayerFunctions::luaPlayerGetGuid);
		registerMethod(L, "Player", "getIp", PlayerFunctions::luaPlayerGetIp);
		registerMethod(L, "Player", "getAccountId", PlayerFunctions::luaPlayerGetAccountId);
		registerMethod(L, "Player", "getLastLoginSaved", PlayerFunctions::luaPlayerGetLastLoginSaved);
		registerMethod(L, "Player", "getLastLogout", PlayerFunctions::luaPlayerGetLastLogout);

		registerMethod(L, "Player", "getAccountType", PlayerFunctions::luaPlayerGetAccountType);
		registerMethod(L, "Player", "setAccountType", PlayerFunctions::luaPlayerSetAccountType);

		registerMethod(L, "Player", "isMonsterBestiaryUnlocked", PlayerFunctions::luaPlayerIsMonsterBestiaryUnlocked);
		registerMethod(L, "Player", "addBestiaryKill", PlayerFunctions::luaPlayerAddBestiaryKill);
		registerMethod(L, "Player", "charmExpansion", PlayerFunctions::luaPlayercharmExpansion);
		registerMethod(L, "Player", "getCharmMonsterType", PlayerFunctions::luaPlayergetCharmMonsterType);

		registerMethod(L, "Player", "isMonsterPrey", PlayerFunctions::luaPlayerisMonsterPrey);
		registerMethod(L, "Player", "getPreyCards", PlayerFunctions::luaPlayerGetPreyCards);
		registerMethod(L, "Player", "getPreyLootPercentage", PlayerFunctions::luaPlayerGetPreyLootPercentage);
		registerMethod(L, "Player", "getPreyExperiencePercentage", PlayerFunctions::luaPlayerGetPreyExperiencePercentage);
		registerMethod(L, "Player", "preyThirdSlot", PlayerFunctions::luaPlayerPreyThirdSlot);
		registerMethod(L, "Player", "taskHuntingThirdSlot", PlayerFunctions::luaPlayerTaskThirdSlot);
		registerMethod(L, "Player", "removePreyStamina", PlayerFunctions::luaPlayerRemovePreyStamina);
		registerMethod(L, "Player", "addPreyCards", PlayerFunctions::luaPlayerAddPreyCards);
		registerMethod(L, "Player", "removeTaskHuntingPoints", PlayerFunctions::luaPlayerRemoveTaskHuntingPoints);
		registerMethod(L, "Player", "getTaskHuntingPoints", PlayerFunctions::luaPlayerGetTaskHuntingPoints);
		registerMethod(L, "Player", "addTaskHuntingPoints", PlayerFunctions::luaPlayerAddTaskHuntingPoints);

		registerMethod(L, "Player", "getCapacity", PlayerFunctions::luaPlayerGetCapacity);
		registerMethod(L, "Player", "setCapacity", PlayerFunctions::luaPlayerSetCapacity);

		registerMethod(L, "Player", "isTraining", PlayerFunctions::luaPlayerGetIsTraining);
		registerMethod(L, "Player", "setTraining", PlayerFunctions::luaPlayerSetTraining);

		registerMethod(L, "Player", "getFreeCapacity", PlayerFunctions::luaPlayerGetFreeCapacity);

		registerMethod(L, "Player", "getKills", PlayerFunctions::luaPlayerGetKills);
		registerMethod(L, "Player", "setKills", PlayerFunctions::luaPlayerSetKills);

		registerMethod(L, "Player", "getReward", PlayerFunctions::luaPlayerGetReward);
		registerMethod(L, "Player", "removeReward", PlayerFunctions::luaPlayerRemoveReward);
		registerMethod(L, "Player", "getRewardList", PlayerFunctions::luaPlayerGetRewardList);

		registerMethod(L, "Player", "setDailyReward", PlayerFunctions::luaPlayerSetDailyReward);

		registerMethod(L, "Player", "sendInventory", PlayerFunctions::luaPlayerSendInventory);
		registerMethod(L, "Player", "sendLootStats", PlayerFunctions::luaPlayerSendLootStats);
		registerMethod(L, "Player", "updateSupplyTracker", PlayerFunctions::luaPlayerUpdateSupplyTracker);
		registerMethod(L, "Player", "updateKillTracker", PlayerFunctions::luaPlayerUpdateKillTracker);

		registerMethod(L, "Player", "getDepotLocker", PlayerFunctions::luaPlayerGetDepotLocker);
		registerMethod(L, "Player", "getDepotChest", PlayerFunctions::luaPlayerGetDepotChest);
		registerMethod(L, "Player", "getInbox", PlayerFunctions::luaPlayerGetInbox);

		registerMethod(L, "Player", "getSkullTime", PlayerFunctions::luaPlayerGetSkullTime);
		registerMethod(L, "Player", "setSkullTime", PlayerFunctions::luaPlayerSetSkullTime);
		registerMethod(L, "Player", "getDeathPenalty", PlayerFunctions::luaPlayerGetDeathPenalty);

		registerMethod(L, "Player", "getExperience", PlayerFunctions::luaPlayerGetExperience);
		registerMethod(L, "Player", "addExperience", PlayerFunctions::luaPlayerAddExperience);
		registerMethod(L, "Player", "removeExperience", PlayerFunctions::luaPlayerRemoveExperience);
		registerMethod(L, "Player", "getLevel", PlayerFunctions::luaPlayerGetLevel);

		registerMethod(L, "Player", "getMagicShieldCapacityFlat", PlayerFunctions::luaPlayerGetMagicShieldCapacityFlat);
		registerMethod(L, "Player", "getMagicShieldCapacityPercent", PlayerFunctions::luaPlayerGetMagicShieldCapacityPercent);

		registerMethod(L, "Player", "sendSpellCooldown", PlayerFunctions::luaPlayerSendSpellCooldown);
		registerMethod(L, "Player", "sendSpellGroupCooldown", PlayerFunctions::luaPlayerSendSpellGroupCooldown);

		registerMethod(L, "Player", "getMagicLevel", PlayerFunctions::luaPlayerGetMagicLevel);
		registerMethod(L, "Player", "getBaseMagicLevel", PlayerFunctions::luaPlayerGetBaseMagicLevel);
		registerMethod(L, "Player", "getMana", PlayerFunctions::luaPlayerGetMana);
		registerMethod(L, "Player", "addMana", PlayerFunctions::luaPlayerAddMana);
		registerMethod(L, "Player", "getMaxMana", PlayerFunctions::luaPlayerGetMaxMana);
		registerMethod(L, "Player", "setMaxMana", PlayerFunctions::luaPlayerSetMaxMana);
		registerMethod(L, "Player", "getManaSpent", PlayerFunctions::luaPlayerGetManaSpent);
		registerMethod(L, "Player", "addManaSpent", PlayerFunctions::luaPlayerAddManaSpent);

		registerMethod(L, "Player", "getBaseMaxHealth", PlayerFunctions::luaPlayerGetBaseMaxHealth);
		registerMethod(L, "Player", "getBaseMaxMana", PlayerFunctions::luaPlayerGetBaseMaxMana);

		registerMethod(L, "Player", "getSkillLevel", PlayerFunctions::luaPlayerGetSkillLevel);
		registerMethod(L, "Player", "getEffectiveSkillLevel", PlayerFunctions::luaPlayerGetEffectiveSkillLevel);
		registerMethod(L, "Player", "getSkillPercent", PlayerFunctions::luaPlayerGetSkillPercent);
		registerMethod(L, "Player", "getSkillTries", PlayerFunctions::luaPlayerGetSkillTries);
		registerMethod(L, "Player", "addSkillTries", PlayerFunctions::luaPlayerAddSkillTries);

		registerMethod(L, "Player", "setLevel", PlayerFunctions::luaPlayerSetLevel);
		registerMethod(L, "Player", "setMagicLevel", PlayerFunctions::luaPlayerSetMagicLevel);
		registerMethod(L, "Player", "setSkillLevel", PlayerFunctions::luaPlayerSetSkillLevel);

		registerMethod(L, "Player", "addOfflineTrainingTime", PlayerFunctions::luaPlayerAddOfflineTrainingTime);
		registerMethod(L, "Player", "getOfflineTrainingTime", PlayerFunctions::luaPlayerGetOfflineTrainingTime);
		registerMethod(L, "Player", "removeOfflineTrainingTime", PlayerFunctions::luaPlayerRemoveOfflineTrainingTime);

		registerMethod(L, "Player", "addOfflineTrainingTries", PlayerFunctions::luaPlayerAddOfflineTrainingTries);

		registerMethod(L, "Player", "getOfflineTrainingSkill", PlayerFunctions::luaPlayerGetOfflineTrainingSkill);
		registerMethod(L, "Player", "setOfflineTrainingSkill", PlayerFunctions::luaPlayerSetOfflineTrainingSkill);

		registerMethod(L, "Player", "getItemCount", PlayerFunctions::luaPlayerGetItemCount);
		registerMethod(L, "Player", "getStashItemCount", PlayerFunctions::luaPlayerGetStashItemCount);
		registerMethod(L, "Player", "getItemById", PlayerFunctions::luaPlayerGetItemById);

		registerMethod(L, "Player", "getVocation", PlayerFunctions::luaPlayerGetVocation);
		registerMethod(L, "Player", "setVocation", PlayerFunctions::luaPlayerSetVocation);
		registerMethod(L, "Player", "isPromoted", PlayerFunctions::luaPlayerIsPromoted);

		registerMethod(L, "Player", "getSex", PlayerFunctions::luaPlayerGetSex);
		registerMethod(L, "Player", "setSex", PlayerFunctions::luaPlayerSetSex);

		registerMethod(L, "Player", "getPronoun", PlayerFunctions::luaPlayerGetPronoun);
		registerMethod(L, "Player", "setPronoun", PlayerFunctions::luaPlayerSetPronoun);

		registerMethod(L, "Player", "getTown", PlayerFunctions::luaPlayerGetTown);
		registerMethod(L, "Player", "setTown", PlayerFunctions::luaPlayerSetTown);

		registerMethod(L, "Player", "getGuild", PlayerFunctions::luaPlayerGetGuild);
		registerMethod(L, "Player", "setGuild", PlayerFunctions::luaPlayerSetGuild);

		registerMethod(L, "Player", "getGuildLevel", PlayerFunctions::luaPlayerGetGuildLevel);
		registerMethod(L, "Player", "setGuildLevel", PlayerFunctions::luaPlayerSetGuildLevel);

		registerMethod(L, "Player", "getGuildNick", PlayerFunctions::luaPlayerGetGuildNick);
		registerMethod(L, "Player", "setGuildNick", PlayerFunctions::luaPlayerSetGuildNick);

		registerMethod(L, "Player", "getGroup", PlayerFunctions::luaPlayerGetGroup);
		registerMethod(L, "Player", "setGroup", PlayerFunctions::luaPlayerSetGroup);

		registerMethod(L, "Player", "setSpecialContainersAvailable", PlayerFunctions::luaPlayerSetSpecialContainersAvailable);
		registerMethod(L, "Player", "getStashCount", PlayerFunctions::luaPlayerGetStashCounter);
		registerMethod(L, "Player", "openStash", PlayerFunctions::luaPlayerOpenStash);

		registerMethod(L, "Player", "getStamina", PlayerFunctions::luaPlayerGetStamina);
		registerMethod(L, "Player", "setStamina", PlayerFunctions::luaPlayerSetStamina);

		registerMethod(L, "Player", "getSoul", PlayerFunctions::luaPlayerGetSoul);
		registerMethod(L, "Player", "addSoul", PlayerFunctions::luaPlayerAddSoul);
		registerMethod(L, "Player", "getMaxSoul", PlayerFunctions::luaPlayerGetMaxSoul);

		registerMethod(L, "Player", "getBankBalance", PlayerFunctions::luaPlayerGetBankBalance);
		registerMethod(L, "Player", "setBankBalance", PlayerFunctions::luaPlayerSetBankBalance);

		registerMethod(L, "Player", "getStorageValue", PlayerFunctions::luaPlayerGetStorageValue);
		registerMethod(L, "Player", "setStorageValue", PlayerFunctions::luaPlayerSetStorageValue);

		registerMethod(L, "Player", "getStorageValueByName", PlayerFunctions::luaPlayerGetStorageValueByName);
		registerMethod(L, "Player", "setStorageValueByName", PlayerFunctions::luaPlayerSetStorageValueByName);

		registerMethod(L, "Player", "addItem", PlayerFunctions::luaPlayerAddItem);
		registerMethod(L, "Player", "addItemEx", PlayerFunctions::luaPlayerAddItemEx);
		registerMethod(L, "Player", "addItemStash", PlayerFunctions::luaPlayerAddItemStash);
		registerMethod(L, "Player", "removeStashItem", PlayerFunctions::luaPlayerRemoveStashItem);
		registerMethod(L, "Player", "removeItem", PlayerFunctions::luaPlayerRemoveItem);
		registerMethod(L, "Player", "sendContainer", PlayerFunctions::luaPlayerSendContainer);
		registerMethod(L, "Player", "sendUpdateContainer", PlayerFunctions::luaPlayerSendUpdateContainer);

		registerMethod(L, "Player", "getMoney", PlayerFunctions::luaPlayerGetMoney);
		registerMethod(L, "Player", "addMoney", PlayerFunctions::luaPlayerAddMoney);
		registerMethod(L, "Player", "removeMoney", PlayerFunctions::luaPlayerRemoveMoney);

		registerMethod(L, "Player", "showTextDialog", PlayerFunctions::luaPlayerShowTextDialog);

		registerMethod(L, "Player", "sendTextMessage", PlayerFunctions::luaPlayerSendTextMessage);
		registerMethod(L, "Player", "sendChannelMessage", PlayerFunctions::luaPlayerSendChannelMessage);
		registerMethod(L, "Player", "sendPrivateMessage", PlayerFunctions::luaPlayerSendPrivateMessage);
		registerMethod(L, "Player", "channelSay", PlayerFunctions::luaPlayerChannelSay);
		registerMethod(L, "Player", "openChannel", PlayerFunctions::luaPlayerOpenChannel);

		registerMethod(L, "Player", "getSlotItem", PlayerFunctions::luaPlayerGetSlotItem);

		registerMethod(L, "Player", "getParty", PlayerFunctions::luaPlayerGetParty);

		registerMethod(L, "Player", "addOutfit", PlayerFunctions::luaPlayerAddOutfit);
		registerMethod(L, "Player", "addOutfitAddon", PlayerFunctions::luaPlayerAddOutfitAddon);
		registerMethod(L, "Player", "removeOutfit", PlayerFunctions::luaPlayerRemoveOutfit);
		registerMethod(L, "Player", "removeOutfitAddon", PlayerFunctions::luaPlayerRemoveOutfitAddon);
		registerMethod(L, "Player", "hasOutfit", PlayerFunctions::luaPlayerHasOutfit);
		registerMethod(L, "Player", "sendOutfitWindow", PlayerFunctions::luaPlayerSendOutfitWindow);

		registerMethod(L, "Player", "addMount", PlayerFunctions::luaPlayerAddMount);
		registerMethod(L, "Player", "removeMount", PlayerFunctions::luaPlayerRemoveMount);
		registerMethod(L, "Player", "hasMount", PlayerFunctions::luaPlayerHasMount);

		registerMethod(L, "Player", "addFamiliar", PlayerFunctions::luaPlayerAddFamiliar);
		registerMethod(L, "Player", "removeFamiliar", PlayerFunctions::luaPlayerRemoveFamiliar);
		registerMethod(L, "Player", "hasFamiliar", PlayerFunctions::luaPlayerHasFamiliar);
		registerMethod(L, "Player", "setFamiliarLooktype", PlayerFunctions::luaPlayerSetFamiliarLooktype);
		registerMethod(L, "Player", "getFamiliarLooktype", PlayerFunctions::luaPlayerGetFamiliarLooktype);

		registerMethod(L, "Player", "getPremiumDays", PlayerFunctions::luaPlayerGetPremiumDays);
		registerMethod(L, "Player", "addPremiumDays", PlayerFunctions::luaPlayerAddPremiumDays);
		registerMethod(L, "Player", "removePremiumDays", PlayerFunctions::luaPlayerRemovePremiumDays);

		registerMethod(L, "Player", "getTibiaCoins", PlayerFunctions::luaPlayerGetTibiaCoins);
		registerMethod(L, "Player", "addTibiaCoins", PlayerFunctions::luaPlayerAddTibiaCoins);
		registerMethod(L, "Player", "removeTibiaCoins", PlayerFunctions::luaPlayerRemoveTibiaCoins);

		registerMethod(L, "Player", "getTransferableCoins", PlayerFunctions::luaPlayerGetTransferableCoins);
		registerMethod(L, "Player", "addTransferableCoins", PlayerFunctions::luaPlayerAddTransferableCoins);
		registerMethod(L, "Player", "removeTransferableCoins", PlayerFunctions::luaPlayerRemoveTransferableCoins);

		registerMethod(L, "Player", "hasBlessing", PlayerFunctions::luaPlayerHasBlessing);
		registerMethod(L, "Player", "addBlessing", PlayerFunctions::luaPlayerAddBlessing);
		registerMethod(L, "Player", "removeBlessing", PlayerFunctions::luaPlayerRemoveBlessing);
		registerMethod(L, "Player", "getBlessingCount", PlayerFunctions::luaPlayerGetBlessingCount);

		registerMethod(L, "Player", "canLearnSpell", PlayerFunctions::luaPlayerCanLearnSpell);
		registerMethod(L, "Player", "learnSpell", PlayerFunctions::luaPlayerLearnSpell);
		registerMethod(L, "Player", "forgetSpell", PlayerFunctions::luaPlayerForgetSpell);
		registerMethod(L, "Player", "hasLearnedSpell", PlayerFunctions::luaPlayerHasLearnedSpell);

		registerMethod(L, "Player", "openImbuementWindow", PlayerFunctions::luaPlayerOpenImbuementWindow);
		registerMethod(L, "Player", "closeImbuementWindow", PlayerFunctions::luaPlayerCloseImbuementWindow);

		registerMethod(L, "Player", "sendTutorial", PlayerFunctions::luaPlayerSendTutorial);
		registerMethod(L, "Player", "addMapMark", PlayerFunctions::luaPlayerAddMapMark);

		registerMethod(L, "Player", "save", PlayerFunctions::luaPlayerSave);
		registerMethod(L, "Player", "popupFYI", PlayerFunctions::luaPlayerPopupFYI);

		registerMethod(L, "Player", "isPzLocked", PlayerFunctions::luaPlayerIsPzLocked);

		registerMethod(L, "Player", "getClient", PlayerFunctions::luaPlayerGetClient);

		registerMethod(L, "Player", "getHouse", PlayerFunctions::luaPlayerGetHouse);
		registerMethod(L, "Player", "sendHouseWindow", PlayerFunctions::luaPlayerSendHouseWindow);
		registerMethod(L, "Player", "setEditHouse", PlayerFunctions::luaPlayerSetEditHouse);

		registerMethod(L, "Player", "setGhostMode", PlayerFunctions::luaPlayerSetGhostMode);

		registerMethod(L, "Player", "getContainerId", PlayerFunctions::luaPlayerGetContainerId);
		registerMethod(L, "Player", "getContainerById", PlayerFunctions::luaPlayerGetContainerById);
		registerMethod(L, "Player", "getContainerIndex", PlayerFunctions::luaPlayerGetContainerIndex);

		registerMethod(L, "Player", "getInstantSpells", PlayerFunctions::luaPlayerGetInstantSpells);
		registerMethod(L, "Player", "canCast", PlayerFunctions::luaPlayerCanCast);

		registerMethod(L, "Player", "hasChaseMode", PlayerFunctions::luaPlayerHasChaseMode);
		registerMethod(L, "Player", "hasSecureMode", PlayerFunctions::luaPlayerHasSecureMode);
		registerMethod(L, "Player", "getFightMode", PlayerFunctions::luaPlayerGetFightMode);

		registerMethod(L, "Player", "getBaseXpGain", PlayerFunctions::luaPlayerGetBaseXpGain);
		registerMethod(L, "Player", "setBaseXpGain", PlayerFunctions::luaPlayerSetBaseXpGain);
		registerMethod(L, "Player", "getVoucherXpBoost", PlayerFunctions::luaPlayerGetVoucherXpBoost);
		registerMethod(L, "Player", "setVoucherXpBoost", PlayerFunctions::luaPlayerSetVoucherXpBoost);
		registerMethod(L, "Player", "getGrindingXpBoost", PlayerFunctions::luaPlayerGetGrindingXpBoost);
		registerMethod(L, "Player", "setGrindingXpBoost", PlayerFunctions::luaPlayerSetGrindingXpBoost);
		registerMethod(L, "Player", "getXpBoostPercent", PlayerFunctions::luaPlayerGetXpBoostPercent);
		registerMethod(L, "Player", "setXpBoostPercent", PlayerFunctions::luaPlayerSetXpBoostPercent);
		registerMethod(L, "Player", "getStaminaXpBoost", PlayerFunctions::luaPlayerGetStaminaXpBoost);
		registerMethod(L, "Player", "setStaminaXpBoost", PlayerFunctions::luaPlayerSetStaminaXpBoost);
		registerMethod(L, "Player", "getXpBoostTime", PlayerFunctions::luaPlayerGetXpBoostTime);
		registerMethod(L, "Player", "setXpBoostTime", PlayerFunctions::luaPlayerSetXpBoostTime);

		registerMethod(L, "Player", "getIdleTime", PlayerFunctions::luaPlayerGetIdleTime);
		registerMethod(L, "Player", "getFreeBackpackSlots", PlayerFunctions::luaPlayerGetFreeBackpackSlots);

		registerMethod(L, "Player", "isOffline", PlayerFunctions::luaPlayerIsOffline);

		registerMethod(L, "Player", "openMarket", PlayerFunctions::luaPlayerOpenMarket);

		registerMethod(L, "Player", "instantSkillWOD", PlayerFunctions::luaPlayerInstantSkillWOD);
		registerMethod(L, "Player", "upgradeSpellsWOD", PlayerFunctions::luaPlayerUpgradeSpellWOD);
		registerMethod(L, "Player", "revelationStageWOD", PlayerFunctions::luaPlayerRevelationStageWOD);
		registerMethod(L, "Player", "reloadData", PlayerFunctions::luaPlayerReloadData);
		registerMethod(L, "Player", "onThinkWheelOfDestiny", PlayerFunctions::luaPlayerOnThinkWheelOfDestiny);
		registerMethod(L, "Player", "avatarTimer", PlayerFunctions::luaPlayerAvatarTimer);
		registerMethod(L, "Player", "getWheelSpellAdditionalArea", PlayerFunctions::luaPlayerGetWheelSpellAdditionalArea);
		registerMethod(L, "Player", "getWheelSpellAdditionalTarget", PlayerFunctions::luaPlayerGetWheelSpellAdditionalTarget);
		registerMethod(L, "Player", "getWheelSpellAdditionalDuration", PlayerFunctions::luaPlayerGetWheelSpellAdditionalDuration);

		// Forge Functions
		registerMethod(L, "Player", "openForge", PlayerFunctions::luaPlayerOpenForge);
		registerMethod(L, "Player", "closeForge", PlayerFunctions::luaPlayerCloseForge);

		registerMethod(L, "Player", "addForgeDusts", PlayerFunctions::luaPlayerAddForgeDusts);
		registerMethod(L, "Player", "removeForgeDusts", PlayerFunctions::luaPlayerRemoveForgeDusts);
		registerMethod(L, "Player", "getForgeDusts", PlayerFunctions::luaPlayerGetForgeDusts);
		registerMethod(L, "Player", "setForgeDusts", PlayerFunctions::luaPlayerSetForgeDusts);

		registerMethod(L, "Player", "addForgeDustLevel", PlayerFunctions::luaPlayerAddForgeDustLevel);
		registerMethod(L, "Player", "removeForgeDustLevel", PlayerFunctions::luaPlayerRemoveForgeDustLevel);
		registerMethod(L, "Player", "getForgeDustLevel", PlayerFunctions::luaPlayerGetForgeDustLevel);

		registerMethod(L, "Player", "getForgeSlivers", PlayerFunctions::luaPlayerGetForgeSlivers);
		registerMethod(L, "Player", "getForgeCores", PlayerFunctions::luaPlayerGetForgeCores);
		registerMethod(L, "Player", "isUIExhausted", PlayerFunctions::luaPlayerIsUIExhausted);
		registerMethod(L, "Player", "updateUIExhausted", PlayerFunctions::luaPlayerUpdateUIExhausted);

		registerMethod(L, "Player", "setFaction", PlayerFunctions::luaPlayerSetFaction);
		registerMethod(L, "Player", "getFaction", PlayerFunctions::luaPlayerGetFaction);

		// Bosstiary Functions
		registerMethod(L, "Player", "getBosstiaryLevel", PlayerFunctions::luaPlayerGetBosstiaryLevel);
		registerMethod(L, "Player", "getBosstiaryKills", PlayerFunctions::luaPlayerGetBosstiaryKills);
		registerMethod(L, "Player", "addBosstiaryKill", PlayerFunctions::luaPlayerAddBosstiaryKill);
		registerMethod(L, "Player", "setBossPoints", PlayerFunctions::luaPlayerSetBossPoints);
		registerMethod(L, "Player", "setRemoveBossTime", PlayerFunctions::luaPlayerSetRemoveBossTime);
		registerMethod(L, "Player", "getSlotBossId", PlayerFunctions::luaPlayerGetSlotBossId);
		registerMethod(L, "Player", "getBossBonus", PlayerFunctions::luaPlayerGetBossBonus);
		registerMethod(L, "Player", "sendBosstiaryCooldownTimer", PlayerFunctions::luaPlayerBosstiaryCooldownTimer);

		registerMethod(L, "Player", "sendSingleSoundEffect", PlayerFunctions::luaPlayerSendSingleSoundEffect);
		registerMethod(L, "Player", "sendDoubleSoundEffect", PlayerFunctions::luaPlayerSendDoubleSoundEffect);

		registerMethod(L, "Player", "getName", PlayerFunctions::luaPlayerGetName);
		registerMethod(L, "Player", "changeName", PlayerFunctions::luaPlayerChangeName);

		registerMethod(L, "Player", "hasGroupFlag", PlayerFunctions::luaPlayerHasGroupFlag);
		registerMethod(L, "Player", "setGroupFlag", PlayerFunctions::luaPlayerSetGroupFlag);
		registerMethod(L, "Player", "removeGroupFlag", PlayerFunctions::luaPlayerRemoveGroupFlag);

		registerMethod(L, "Player", "setHazardSystemPoints", PlayerFunctions::luaPlayerAddHazardSystemPoints);
		registerMethod(L, "Player", "getHazardSystemPoints", PlayerFunctions::luaPlayerGetHazardSystemPoints);

		registerMethod(L, "Player", "setLoyaltyBonus", PlayerFunctions::luaPlayerSetLoyaltyBonus);
		registerMethod(L, "Player", "getLoyaltyBonus", PlayerFunctions::luaPlayerGetLoyaltyBonus);
		registerMethod(L, "Player", "getLoyaltyPoints", PlayerFunctions::luaPlayerGetLoyaltyPoints);
		registerMethod(L, "Player", "getLoyaltyTitle", PlayerFunctions::luaPlayerGetLoyaltyTitle);
		registerMethod(L, "Player", "setLoyaltyTitle", PlayerFunctions::luaPlayerSetLoyaltyTitle);

		registerMethod(L, "Player", "updateConcoction", PlayerFunctions::luaPlayerUpdateConcoction);
		registerMethod(L, "Player", "clearSpellCooldowns", PlayerFunctions::luaPlayerClearSpellCooldowns);

		registerMethod(L, "Player", "isVip", PlayerFunctions::luaPlayerIsVip);
		registerMethod(L, "Player", "getVipDays", PlayerFunctions::luaPlayerGetVipDays);
		registerMethod(L, "Player", "getVipTime", PlayerFunctions::luaPlayerGetVipTime);

		registerMethod(L, "Player", "kv", PlayerFunctions::luaPlayerKV);
		registerMethod(L, "Player", "getStoreInbox", PlayerFunctions::luaPlayerGetStoreInbox);

		registerMethod(L, "Player", "hasAchievement", PlayerFunctions::luaPlayerHasAchievement);
		registerMethod(L, "Player", "addAchievement", PlayerFunctions::luaPlayerAddAchievement);
		registerMethod(L, "Player", "removeAchievement", PlayerFunctions::luaPlayerRemoveAchievement);
		registerMethod(L, "Player", "getAchievementPoints", PlayerFunctions::luaPlayerGetAchievementPoints);
		registerMethod(L, "Player", "addAchievementPoints", PlayerFunctions::luaPlayerAddAchievementPoints);
		registerMethod(L, "Player", "removeAchievementPoints", PlayerFunctions::luaPlayerRemoveAchievementPoints);

<<<<<<< HEAD
		registerMethod(L, "Player", "takeScreenshot", PlayerFunctions::luaPlayerTakeScreenshot);
=======
		// Badge Functions
		registerMethod(L, "Player", "addBadge", PlayerFunctions::luaPlayerAddBadge);
>>>>>>> 10bc46b8

		GroupFunctions::init(L);
		GuildFunctions::init(L);
		MountFunctions::init(L);
		PartyFunctions::init(L);
		VocationFunctions::init(L);
	}

	static int luaPlayerCreate(lua_State* L);

	static int luaPlayerUnlockAllCharmRunes(lua_State* L);
	static int luaPlayerResetCharmsMonsters(lua_State* L);
	static int luaPlayeraddCharmPoints(lua_State* L);
	static int luaPlayerIsPlayer(lua_State* L);

	static int luaPlayerGetGuid(lua_State* L);
	static int luaPlayerGetIp(lua_State* L);
	static int luaPlayerGetAccountId(lua_State* L);
	static int luaPlayerGetLastLoginSaved(lua_State* L);
	static int luaPlayerGetLastLogout(lua_State* L);

	static int luaPlayerGetAccountType(lua_State* L);
	static int luaPlayerSetAccountType(lua_State* L);

	static int luaPlayerAddBestiaryKill(lua_State* L);
	static int luaPlayerIsMonsterBestiaryUnlocked(lua_State* L);
	static int luaPlayercharmExpansion(lua_State* L);
	static int luaPlayergetCharmMonsterType(lua_State* L);

	static int luaPlayerisMonsterPrey(lua_State* L);
	static int luaPlayerGetPreyCards(lua_State* L);
	static int luaPlayerGetPreyLootPercentage(lua_State* L);
	static int luaPlayerPreyThirdSlot(lua_State* L);
	static int luaPlayerTaskThirdSlot(lua_State* L);
	static int luaPlayerRemovePreyStamina(lua_State* L);
	static int luaPlayerAddPreyCards(lua_State* L);
	static int luaPlayerGetPreyExperiencePercentage(lua_State* L);
	static int luaPlayerRemoveTaskHuntingPoints(lua_State* L);
	static int luaPlayerGetTaskHuntingPoints(lua_State* L);
	static int luaPlayerAddTaskHuntingPoints(lua_State* L);

	static int luaPlayerGetCapacity(lua_State* L);
	static int luaPlayerSetCapacity(lua_State* L);

	static int luaPlayerGetIsTraining(lua_State* L);
	static int luaPlayerSetTraining(lua_State* L);

	static int luaPlayerGetKills(lua_State* L);
	static int luaPlayerSetKills(lua_State* L);

	static int luaPlayerGetFreeCapacity(lua_State* L);

	static int luaPlayerGetReward(lua_State* L);
	static int luaPlayerRemoveReward(lua_State* L);
	static int luaPlayerGetRewardList(lua_State* L);

	static int luaPlayerSetDailyReward(lua_State* L);

	static int luaPlayerSendInventory(lua_State* L);
	static int luaPlayerSendLootStats(lua_State* L);
	static int luaPlayerUpdateKillTracker(lua_State* L);
	static int luaPlayerUpdateSupplyTracker(lua_State* L);

	static int luaPlayerGetDepotLocker(lua_State* L);
	static int luaPlayerGetDepotChest(lua_State* L);
	static int luaPlayerGetInbox(lua_State* L);

	static int luaPlayerGetSkullTime(lua_State* L);
	static int luaPlayerSetSkullTime(lua_State* L);
	static int luaPlayerGetDeathPenalty(lua_State* L);

	static int luaPlayerGetExperience(lua_State* L);
	static int luaPlayerAddExperience(lua_State* L);
	static int luaPlayerRemoveExperience(lua_State* L);
	static int luaPlayerGetLevel(lua_State* L);

	static int luaPlayerGetMagicShieldCapacityFlat(lua_State* L);
	static int luaPlayerGetMagicShieldCapacityPercent(lua_State* L);

	static int luaPlayerSendSpellCooldown(lua_State* L);
	static int luaPlayerSendSpellGroupCooldown(lua_State* L);

	static int luaPlayerGetMagicLevel(lua_State* L);
	static int luaPlayerGetBaseMagicLevel(lua_State* L);
	static int luaPlayerGetMana(lua_State* L);
	static int luaPlayerAddMana(lua_State* L);
	static int luaPlayerGetMaxMana(lua_State* L);
	static int luaPlayerSetMaxMana(lua_State* L);
	static int luaPlayerGetManaSpent(lua_State* L);
	static int luaPlayerAddManaSpent(lua_State* L);

	static int luaPlayerGetBaseMaxHealth(lua_State* L);
	static int luaPlayerGetBaseMaxMana(lua_State* L);

	static int luaPlayerGetSkillLevel(lua_State* L);
	static int luaPlayerGetEffectiveSkillLevel(lua_State* L);
	static int luaPlayerGetSkillPercent(lua_State* L);
	static int luaPlayerGetSkillTries(lua_State* L);
	static int luaPlayerAddSkillTries(lua_State* L);

	static int luaPlayerSetLevel(lua_State* L);
	static int luaPlayerSetMagicLevel(lua_State* L);
	static int luaPlayerSetSkillLevel(lua_State* L);

	static int luaPlayerAddOfflineTrainingTime(lua_State* L);
	static int luaPlayerGetOfflineTrainingTime(lua_State* L);
	static int luaPlayerRemoveOfflineTrainingTime(lua_State* L);

	static int luaPlayerAddOfflineTrainingTries(lua_State* L);

	static int luaPlayerGetOfflineTrainingSkill(lua_State* L);
	static int luaPlayerSetOfflineTrainingSkill(lua_State* L);

	static int luaPlayerGetItemCount(lua_State* L);
	static int luaPlayerGetStashItemCount(lua_State* L);
	static int luaPlayerGetItemById(lua_State* L);

	static int luaPlayerGetVocation(lua_State* L);
	static int luaPlayerSetVocation(lua_State* L);
	static int luaPlayerIsPromoted(lua_State* L);

	static int luaPlayerGetSex(lua_State* L);
	static int luaPlayerSetSex(lua_State* L);

	static int luaPlayerGetPronoun(lua_State* L);
	static int luaPlayerSetPronoun(lua_State* L);

	static int luaPlayerGetTown(lua_State* L);
	static int luaPlayerSetTown(lua_State* L);

	static int luaPlayerGetGuild(lua_State* L);
	static int luaPlayerSetGuild(lua_State* L);

	static int luaPlayerGetGuildLevel(lua_State* L);
	static int luaPlayerSetGuildLevel(lua_State* L);

	static int luaPlayerGetGuildNick(lua_State* L);
	static int luaPlayerSetGuildNick(lua_State* L);

	static int luaPlayerGetGroup(lua_State* L);
	static int luaPlayerSetGroup(lua_State* L);

	static int luaPlayerIsSupplyStashAvailable(lua_State* L);
	static int luaPlayerGetStashCounter(lua_State* L);
	static int luaPlayerOpenStash(lua_State* L);
	static int luaPlayerSetSpecialContainersAvailable(lua_State* L);

	static int luaPlayerGetStamina(lua_State* L);
	static int luaPlayerSetStamina(lua_State* L);

	static int luaPlayerGetSoul(lua_State* L);
	static int luaPlayerAddSoul(lua_State* L);
	static int luaPlayerGetMaxSoul(lua_State* L);

	static int luaPlayerGetBankBalance(lua_State* L);
	static int luaPlayerSetBankBalance(lua_State* L);

	static int luaPlayerGetStorageValue(lua_State* L);
	static int luaPlayerSetStorageValue(lua_State* L);
	static int luaPlayerGetStorageValueByName(lua_State* L);
	static int luaPlayerSetStorageValueByName(lua_State* L);

	static int luaPlayerAddItem(lua_State* L);
	static int luaPlayerAddItemEx(lua_State* L);
	static int luaPlayerAddItemStash(lua_State* L);
	static int luaPlayerRemoveStashItem(lua_State* L);
	static int luaPlayerRemoveItem(lua_State* L);
	static int luaPlayerSendContainer(lua_State* L);
	static int luaPlayerSendUpdateContainer(lua_State* L);

	static int luaPlayerGetMoney(lua_State* L);
	static int luaPlayerAddMoney(lua_State* L);
	static int luaPlayerRemoveMoney(lua_State* L);

	static int luaPlayerShowTextDialog(lua_State* L);

	static int luaPlayerSendTextMessage(lua_State* L);
	static int luaPlayerSendChannelMessage(lua_State* L);
	static int luaPlayerSendPrivateMessage(lua_State* L);

	static int luaPlayerChannelSay(lua_State* L);
	static int luaPlayerOpenChannel(lua_State* L);

	static int luaPlayerGetSlotItem(lua_State* L);

	static int luaPlayerGetParty(lua_State* L);

	static int luaPlayerAddOutfit(lua_State* L);
	static int luaPlayerAddOutfitAddon(lua_State* L);
	static int luaPlayerRemoveOutfit(lua_State* L);
	static int luaPlayerRemoveOutfitAddon(lua_State* L);
	static int luaPlayerHasOutfit(lua_State* L);
	static int luaPlayerSendOutfitWindow(lua_State* L);

	static int luaPlayerAddMount(lua_State* L);
	static int luaPlayerRemoveMount(lua_State* L);
	static int luaPlayerHasMount(lua_State* L);

	static int luaPlayerAddFamiliar(lua_State* L);
	static int luaPlayerRemoveFamiliar(lua_State* L);
	static int luaPlayerHasFamiliar(lua_State* L);
	static int luaPlayerSetFamiliarLooktype(lua_State* L);
	static int luaPlayerGetFamiliarLooktype(lua_State* L);

	static int luaPlayerGetPremiumDays(lua_State* L);
	static int luaPlayerAddPremiumDays(lua_State* L);
	static int luaPlayerRemovePremiumDays(lua_State* L);

	static int luaPlayerGetTibiaCoins(lua_State* L);
	static int luaPlayerAddTibiaCoins(lua_State* L);
	static int luaPlayerRemoveTibiaCoins(lua_State* L);

	static int luaPlayerGetTransferableCoins(lua_State* L);
	static int luaPlayerAddTransferableCoins(lua_State* L);
	static int luaPlayerRemoveTransferableCoins(lua_State* L);

	static int luaPlayerHasBlessing(lua_State* L);
	static int luaPlayerAddBlessing(lua_State* L);
	static int luaPlayerRemoveBlessing(lua_State* L);

	static int luaPlayerGetBlessingCount(lua_State* L);

	static int luaPlayerCanLearnSpell(lua_State* L);
	static int luaPlayerLearnSpell(lua_State* L);
	static int luaPlayerForgetSpell(lua_State* L);
	static int luaPlayerHasLearnedSpell(lua_State* L);

	static int luaPlayerOpenImbuementWindow(lua_State* L);
	static int luaPlayerCloseImbuementWindow(lua_State* L);

	static int luaPlayerSendTutorial(lua_State* L);
	static int luaPlayerAddMapMark(lua_State* L);

	static int luaPlayerSave(lua_State* L);
	static int luaPlayerPopupFYI(lua_State* L);

	static int luaPlayerIsPzLocked(lua_State* L);
	static int luaPlayerIsOffline(lua_State* L);

	static int luaPlayerGetClient(lua_State* L);

	static int luaPlayerGetHouse(lua_State* L);
	static int luaPlayerSendHouseWindow(lua_State* L);
	static int luaPlayerSetEditHouse(lua_State* L);

	static int luaPlayerSetGhostMode(lua_State* L);

	static int luaPlayerGetContainerId(lua_State* L);
	static int luaPlayerGetContainerById(lua_State* L);
	static int luaPlayerGetContainerIndex(lua_State* L);

	static int luaPlayerGetInstantSpells(lua_State* L);
	static int luaPlayerCanCast(lua_State* L);

	static int luaPlayerHasChaseMode(lua_State* L);
	static int luaPlayerHasSecureMode(lua_State* L);
	static int luaPlayerGetFightMode(lua_State* L);

	static int luaPlayerGetBaseXpGain(lua_State* L);
	static int luaPlayerSetBaseXpGain(lua_State* L);
	static int luaPlayerGetVoucherXpBoost(lua_State* L);
	static int luaPlayerSetVoucherXpBoost(lua_State* L);
	static int luaPlayerGetGrindingXpBoost(lua_State* L);
	static int luaPlayerSetGrindingXpBoost(lua_State* L);
	static int luaPlayerGetXpBoostPercent(lua_State* L);
	static int luaPlayerSetXpBoostPercent(lua_State* L);
	static int luaPlayerGetStaminaXpBoost(lua_State* L);
	static int luaPlayerSetStaminaXpBoost(lua_State* L);
	static int luaPlayerGetXpBoostTime(lua_State* L);
	static int luaPlayerSetXpBoostTime(lua_State* L);

	static int luaPlayerGetIdleTime(lua_State* L);
	static int luaPlayerGetFreeBackpackSlots(lua_State* L);

	static int luaPlayerOpenMarket(lua_State* L);

	static int luaPlayerInstantSkillWOD(lua_State* L);
	static int luaPlayerUpgradeSpellWOD(lua_State* L);
	static int luaPlayerRevelationStageWOD(lua_State* L);
	static int luaPlayerReloadData(lua_State* L);
	static int luaPlayerOnThinkWheelOfDestiny(lua_State* L);
	static int luaPlayerAvatarTimer(lua_State* L);
	static int luaPlayerGetWheelSpellAdditionalArea(lua_State* L);
	static int luaPlayerGetWheelSpellAdditionalTarget(lua_State* L);
	static int luaPlayerGetWheelSpellAdditionalDuration(lua_State* L);

	static int luaPlayerOpenForge(lua_State* L);
	static int luaPlayerCloseForge(lua_State* L);
	static int luaPlayerSendForgeError(lua_State* L);

	static int luaPlayerAddForgeDusts(lua_State* L);
	static int luaPlayerRemoveForgeDusts(lua_State* L);
	static int luaPlayerGetForgeDusts(lua_State* L);
	static int luaPlayerSetForgeDusts(lua_State* L);

	static int luaPlayerAddForgeDustLevel(lua_State* L);
	static int luaPlayerRemoveForgeDustLevel(lua_State* L);
	static int luaPlayerGetForgeDustLevel(lua_State* L);

	static int luaPlayerGetForgeSlivers(lua_State* L);
	static int luaPlayerGetForgeCores(lua_State* L);
	static int luaPlayerIsUIExhausted(lua_State* L);
	static int luaPlayerUpdateUIExhausted(lua_State* L);

	static int luaPlayerSetFaction(lua_State* L);
	static int luaPlayerGetFaction(lua_State* L);

	static int luaPlayerGetBosstiaryLevel(lua_State* L);
	static int luaPlayerGetBosstiaryKills(lua_State* L);
	static int luaPlayerAddBosstiaryKill(lua_State* L);
	static int luaPlayerSetBossPoints(lua_State* L);
	static int luaPlayerSetRemoveBossTime(lua_State* L);
	static int luaPlayerGetSlotBossId(lua_State* L);
	static int luaPlayerGetBossBonus(lua_State* L);
	static int luaPlayerBosstiaryCooldownTimer(lua_State* L);

	static int luaPlayerSendSingleSoundEffect(lua_State* L);
	static int luaPlayerSendDoubleSoundEffect(lua_State* L);

	static int luaPlayerGetName(lua_State* L);
	static int luaPlayerChangeName(lua_State* L);

	static int luaPlayerHasGroupFlag(lua_State* L);
	static int luaPlayerSetGroupFlag(lua_State* L);
	static int luaPlayerRemoveGroupFlag(lua_State* L);

	// Hazard system
	static int luaPlayerAddHazardSystemPoints(lua_State* L);
	static int luaPlayerGetHazardSystemPoints(lua_State* L);

	// Loyalty system
	static int luaPlayerSetLoyaltyBonus(lua_State* L);
	static int luaPlayerGetLoyaltyBonus(lua_State* L);
	static int luaPlayerGetLoyaltyPoints(lua_State* L);
	static int luaPlayerGetLoyaltyTitle(lua_State* L);
	static int luaPlayerSetLoyaltyTitle(lua_State* L);

	// Concoction system
	static int luaPlayerUpdateConcoction(lua_State* L);
	static int luaPlayerClearSpellCooldowns(lua_State* L);

	static int luaPlayerIsVip(lua_State* L);
	static int luaPlayerGetVipDays(lua_State* L);
	static int luaPlayerGetVipTime(lua_State* L);

	static int luaPlayerKV(lua_State* L);
	static int luaPlayerGetStoreInbox(lua_State* L);

	static int luaPlayerHasAchievement(lua_State* L);
	static int luaPlayerAddAchievement(lua_State* L);
	static int luaPlayerRemoveAchievement(lua_State* L);
	static int luaPlayerGetAchievementPoints(lua_State* L);
	static int luaPlayerAddAchievementPoints(lua_State* L);
	static int luaPlayerRemoveAchievementPoints(lua_State* L);

<<<<<<< HEAD
	static int luaPlayerTakeScreenshot(lua_State* L);
=======
	static int luaPlayerAddBadge(lua_State* L);
>>>>>>> 10bc46b8

	friend class CreatureFunctions;
};<|MERGE_RESOLUTION|>--- conflicted
+++ resolved
@@ -364,12 +364,10 @@
 		registerMethod(L, "Player", "addAchievementPoints", PlayerFunctions::luaPlayerAddAchievementPoints);
 		registerMethod(L, "Player", "removeAchievementPoints", PlayerFunctions::luaPlayerRemoveAchievementPoints);
 
-<<<<<<< HEAD
-		registerMethod(L, "Player", "takeScreenshot", PlayerFunctions::luaPlayerTakeScreenshot);
-=======
 		// Badge Functions
 		registerMethod(L, "Player", "addBadge", PlayerFunctions::luaPlayerAddBadge);
->>>>>>> 10bc46b8
+    
+    registerMethod(L, "Player", "takeScreenshot", PlayerFunctions::luaPlayerTakeScreenshot);
 
 		GroupFunctions::init(L);
 		GuildFunctions::init(L);
@@ -725,11 +723,9 @@
 	static int luaPlayerAddAchievementPoints(lua_State* L);
 	static int luaPlayerRemoveAchievementPoints(lua_State* L);
 
-<<<<<<< HEAD
-	static int luaPlayerTakeScreenshot(lua_State* L);
-=======
 	static int luaPlayerAddBadge(lua_State* L);
->>>>>>> 10bc46b8
+  
+  static int luaPlayerTakeScreenshot(lua_State* L);
 
 	friend class CreatureFunctions;
 };