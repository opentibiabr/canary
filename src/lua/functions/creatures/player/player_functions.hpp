--- conflicted
+++ resolved
@@ -266,8 +266,6 @@
 			registerMethod(L, "Player", "isOffline", PlayerFunctions::luaPlayerIsOffline);
 
 			registerMethod(L, "Player", "openMarket", PlayerFunctions::luaPlayerOpenMarket);
-			registerMethod(L, "Player", "sendSingleSoundEffect", PlayerFunctions::luaPlayerSendSingleSoundEffect);
-			registerMethod(L, "Player", "sendDoubleSoundEffect", PlayerFunctions::luaPlayerSendDoubleSoundEffect);
 
 			// Forge Functions
 			registerMethod(L, "Player", "openForge", PlayerFunctions::luaPlayerOpenForge);
@@ -563,13 +561,8 @@
 		static int luaPlayerGetForgeSlivers(lua_State* L);
 		static int luaPlayerGetForgeCores(lua_State* L);
 
-<<<<<<< HEAD
-		static int luaPlayerSendSingleSoundEffect(lua_State* L);
-		static int luaPlayerSendDoubleSoundEffect(lua_State* L);
-=======
 		static int luaPlayerSetFaction(lua_State* L);
 		static int luaPlayerGetFaction(lua_State* L);
->>>>>>> 9de023f6
 
 		friend class CreatureFunctions;
 };
