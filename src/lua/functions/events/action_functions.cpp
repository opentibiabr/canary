/**
 * Canary - A free and open-source MMORPG server emulator
 * Copyright (C) 2021 OpenTibiaBR <opentibiabr@outlook.com>
 *
 * This program is free software; you can redistribute it and/or modify
 * it under the terms of the GNU General Public License as published by
 * the Free Software Foundation; either version 2 of the License, or
 * (at your option) any later version.
 *
 * This program is distributed in the hope that it will be useful,
 * but WITHOUT ANY WARRANTY; without even the implied warranty of
 * MERCHANTABILITY or FITNESS FOR A PARTICULAR PURPOSE.  See the
 * GNU General Public License for more details.
 *
 * You should have received a copy of the GNU General Public License along
 * with this program; if not, write to the Free Software Foundation, Inc.,
 * 51 Franklin Street, Fifth Floor, Boston, MA 02110-1301 USA.
 */

#include "otpch.h"

#include "lua/creature/actions.h"
#include "lua/functions/events/action_functions.hpp"
#include "game/game.h"
#include "items/item.h"


int ActionFunctions::luaCreateAction(lua_State* L) {
	// Action()
	Action* action = new Action(getScriptEnv()->getScriptInterface());
	if (action) {
		action->fromLua = true;
		pushUserdata<Action>(L, action);
		setMetatable(L, -1, "Action");
	} else {
		reportErrorFunc(getErrorDesc(LUA_ERROR_ACTION_NOT_FOUND));
		pushBoolean(L, false);
	}
	return 1;
}

int ActionFunctions::luaActionOnUse(lua_State* L) {
	// action:onUse(callback)
	Action* action = getUserdata<Action>(L, 1);
	if (action) {
		if (!action->loadCallback()) {
			pushBoolean(L, false);
			return 1;
		}
		action->scripted = true;
		pushBoolean(L, true);
	} else {
		reportErrorFunc(getErrorDesc(LUA_ERROR_ACTION_NOT_FOUND));
		pushBoolean(L, false);
	}
	return 1;
}

int ActionFunctions::luaActionRegister(lua_State* L) {
	// action:register()
	Action* action = getUserdata<Action>(L, 1);
	if (action) {
		if (!action->isScripted()) {
			pushBoolean(L, false);
			return 1;
		}
<<<<<<< HEAD
		pushBoolean(L, g_actions().registerLuaEvent(action));
		action->getActionIdRange().clear();
		action->getItemIdRange().clear();
		action->getUniqueIdRange().clear();
=======
		pushBoolean(L, g_actions->registerLuaEvent(action));
		pushBoolean(L, true);
>>>>>>> a7e64266
	} else {
		reportErrorFunc(getErrorDesc(LUA_ERROR_ACTION_NOT_FOUND));
		pushBoolean(L, false);
	}
	return 1;
}

int ActionFunctions::luaActionItemId(lua_State* L) {
	// action:id(ids)
	Action* action = getUserdata<Action>(L, 1);
	if (action) {
		int parameters = lua_gettop(L) - 1; // - 1 because self is a parameter aswell, which we want to skip ofc
		if (parameters > 1) {
			for (int i = 0; i < parameters; ++i) {
				action->setItemIdsVector(getNumber<uint16_t>(L, 2 + i));
			}
		} else {
			action->setItemIdsVector(getNumber<uint16_t>(L, 2));
		}
		pushBoolean(L, true);
	} else {
		reportErrorFunc(getErrorDesc(LUA_ERROR_ACTION_NOT_FOUND));
		pushBoolean(L, false);
	}
	return 1;
}

int ActionFunctions::luaActionActionId(lua_State* L) {
	// action:aid(aids)
	Action* action = getUserdata<Action>(L, 1);
	if (action) {
		int parameters = lua_gettop(L) - 1; // - 1 because self is a parameter aswell, which we want to skip ofc
		if (parameters > 1) {
			for (int i = 0; i < parameters; ++i) {
				action->setActionIdsVector(getNumber<uint16_t>(L, 2 + i));
			}
		} else {
			action->setActionIdsVector(getNumber<uint16_t>(L, 2));
		}
		pushBoolean(L, true);
	} else {
		reportErrorFunc(getErrorDesc(LUA_ERROR_ACTION_NOT_FOUND));
		pushBoolean(L, false);
	}
	return 1;
}

int ActionFunctions::luaActionUniqueId(lua_State* L) {
	// action:uid(uids)
	Action* action = getUserdata<Action>(L, 1);
	if (action) {
		int parameters = lua_gettop(L) - 1; // - 1 because self is a parameter aswell, which we want to skip ofc
		if (parameters > 1) {
			for (int i = 0; i < parameters; ++i) {
				action->setUniqueIdsVector(getNumber<uint16_t>(L, 2 + i));
			}
		} else {
			action->setUniqueIdsVector(getNumber<uint16_t>(L, 2));
		}
		pushBoolean(L, true);
	} else {
		reportErrorFunc(getErrorDesc(LUA_ERROR_ACTION_NOT_FOUND));
		pushBoolean(L, false);
	}
	return 1;
}

int ActionFunctions::luaActionPosition(lua_State* L) {
	/** @brief Create action position
	 * @param positions = position or table of positions to set a action script
	 * @param itemId or @param itemName = if item id or string name is set, the item is created on position (if not exists), this variable is nil by default
	* action:position(positions, itemId or name)
	*/
	Action* action = getUserdata<Action>(L, 1);
	if (!action) {
		reportErrorFunc(getErrorDesc(LUA_ERROR_ACTION_NOT_FOUND));
		pushBoolean(L, false);
		return 1;
	}

	Position position = getPosition(L, 2);
	// The parameter "- 1" because self is a parameter aswell, which we want to skip L 1 (UserData)
	// isNumber(L, 2) is for skip the itemId
	if (int parameters = lua_gettop(L) - 1;
	parameters > 1 && isNumber(L, 2))
	{
		for (int i = 0; i < parameters; ++i) {
			action->setPositionsVector(getPosition(L, 2 + i));
		}
	} else {
		action->setPositionsVector(position);
	}

	uint16_t itemId;
	bool createItem = false;
	if (isNumber(L, 3)) {
		itemId = getNumber<uint16_t>(L, 3);
		createItem = true;
	} else if (isString(L, 3)) {
		itemId = Item::items.getItemIdByName(getString(L, 3));
		if (itemId == 0) {
			reportErrorFunc("Not found item with name: " + getString(L, 3));
			pushBoolean(L, false);
			return 1;
		}

		createItem = true;
	}

	if (createItem) {
		if (!Item::items.hasItemType(itemId)) {
			reportErrorFunc("Not found item with id: " + itemId);
			pushBoolean(L, false);
			return 1;
		}

		if (Item::items.getItemType(itemId).moveable == true) {
			SPDLOG_WARN("[ActionFunctions::luaActionPosition] - Item with id {}, registered on script position {} is moveable, being created on the map, the item can be moved or removed by a player", itemId, position.toString());
		}

		g_game().setCreateLuaItems(position, itemId);
	}

	pushBoolean(L, true);
	return 1;
}

int ActionFunctions::luaActionAllowFarUse(lua_State* L) {
	// action:allowFarUse(bool)
	Action* action = getUserdata<Action>(L, 1);
	if (action) {
		action->setAllowFarUse(getBoolean(L, 2));
		pushBoolean(L, true);
	} else {
		reportErrorFunc(getErrorDesc(LUA_ERROR_ACTION_NOT_FOUND));
		pushBoolean(L, false);
	}
	return 1;
}

int ActionFunctions::luaActionBlockWalls(lua_State* L) {
	// action:blockWalls(bool)
	Action* action = getUserdata<Action>(L, 1);
	if (action) {
		action->setCheckLineOfSight(getBoolean(L, 2));
		pushBoolean(L, true);
	} else {
		reportErrorFunc(getErrorDesc(LUA_ERROR_ACTION_NOT_FOUND));
		pushBoolean(L, false);
	}
	return 1;
}

int ActionFunctions::luaActionCheckFloor(lua_State* L) {
	// action:checkFloor(bool)
	Action* action = getUserdata<Action>(L, 1);
	if (action) {
		action->setCheckFloor(getBoolean(L, 2));
		pushBoolean(L, true);
	} else {
		reportErrorFunc(getErrorDesc(LUA_ERROR_ACTION_NOT_FOUND));
		pushBoolean(L, false);
	}
	return 1;
}
<|MERGE_RESOLUTION|>--- conflicted
+++ resolved
@@ -1,240 +1,233 @@
-/**
- * Canary - A free and open-source MMORPG server emulator
- * Copyright (C) 2021 OpenTibiaBR <opentibiabr@outlook.com>
- *
- * This program is free software; you can redistribute it and/or modify
- * it under the terms of the GNU General Public License as published by
- * the Free Software Foundation; either version 2 of the License, or
- * (at your option) any later version.
- *
- * This program is distributed in the hope that it will be useful,
- * but WITHOUT ANY WARRANTY; without even the implied warranty of
- * MERCHANTABILITY or FITNESS FOR A PARTICULAR PURPOSE.  See the
- * GNU General Public License for more details.
- *
- * You should have received a copy of the GNU General Public License along
- * with this program; if not, write to the Free Software Foundation, Inc.,
- * 51 Franklin Street, Fifth Floor, Boston, MA 02110-1301 USA.
- */
-
-#include "otpch.h"
-
-#include "lua/creature/actions.h"
-#include "lua/functions/events/action_functions.hpp"
-#include "game/game.h"
-#include "items/item.h"
-
-
-int ActionFunctions::luaCreateAction(lua_State* L) {
-	// Action()
-	Action* action = new Action(getScriptEnv()->getScriptInterface());
-	if (action) {
-		action->fromLua = true;
-		pushUserdata<Action>(L, action);
-		setMetatable(L, -1, "Action");
-	} else {
-		reportErrorFunc(getErrorDesc(LUA_ERROR_ACTION_NOT_FOUND));
-		pushBoolean(L, false);
-	}
-	return 1;
-}
-
-int ActionFunctions::luaActionOnUse(lua_State* L) {
-	// action:onUse(callback)
-	Action* action = getUserdata<Action>(L, 1);
-	if (action) {
-		if (!action->loadCallback()) {
-			pushBoolean(L, false);
-			return 1;
-		}
-		action->scripted = true;
-		pushBoolean(L, true);
-	} else {
-		reportErrorFunc(getErrorDesc(LUA_ERROR_ACTION_NOT_FOUND));
-		pushBoolean(L, false);
-	}
-	return 1;
-}
-
-int ActionFunctions::luaActionRegister(lua_State* L) {
-	// action:register()
-	Action* action = getUserdata<Action>(L, 1);
-	if (action) {
-		if (!action->isScripted()) {
-			pushBoolean(L, false);
-			return 1;
-		}
-<<<<<<< HEAD
-		pushBoolean(L, g_actions().registerLuaEvent(action));
-		action->getActionIdRange().clear();
-		action->getItemIdRange().clear();
-		action->getUniqueIdRange().clear();
-=======
-		pushBoolean(L, g_actions->registerLuaEvent(action));
-		pushBoolean(L, true);
->>>>>>> a7e64266
-	} else {
-		reportErrorFunc(getErrorDesc(LUA_ERROR_ACTION_NOT_FOUND));
-		pushBoolean(L, false);
-	}
-	return 1;
-}
-
-int ActionFunctions::luaActionItemId(lua_State* L) {
-	// action:id(ids)
-	Action* action = getUserdata<Action>(L, 1);
-	if (action) {
-		int parameters = lua_gettop(L) - 1; // - 1 because self is a parameter aswell, which we want to skip ofc
-		if (parameters > 1) {
-			for (int i = 0; i < parameters; ++i) {
-				action->setItemIdsVector(getNumber<uint16_t>(L, 2 + i));
-			}
-		} else {
-			action->setItemIdsVector(getNumber<uint16_t>(L, 2));
-		}
-		pushBoolean(L, true);
-	} else {
-		reportErrorFunc(getErrorDesc(LUA_ERROR_ACTION_NOT_FOUND));
-		pushBoolean(L, false);
-	}
-	return 1;
-}
-
-int ActionFunctions::luaActionActionId(lua_State* L) {
-	// action:aid(aids)
-	Action* action = getUserdata<Action>(L, 1);
-	if (action) {
-		int parameters = lua_gettop(L) - 1; // - 1 because self is a parameter aswell, which we want to skip ofc
-		if (parameters > 1) {
-			for (int i = 0; i < parameters; ++i) {
-				action->setActionIdsVector(getNumber<uint16_t>(L, 2 + i));
-			}
-		} else {
-			action->setActionIdsVector(getNumber<uint16_t>(L, 2));
-		}
-		pushBoolean(L, true);
-	} else {
-		reportErrorFunc(getErrorDesc(LUA_ERROR_ACTION_NOT_FOUND));
-		pushBoolean(L, false);
-	}
-	return 1;
-}
-
-int ActionFunctions::luaActionUniqueId(lua_State* L) {
-	// action:uid(uids)
-	Action* action = getUserdata<Action>(L, 1);
-	if (action) {
-		int parameters = lua_gettop(L) - 1; // - 1 because self is a parameter aswell, which we want to skip ofc
-		if (parameters > 1) {
-			for (int i = 0; i < parameters; ++i) {
-				action->setUniqueIdsVector(getNumber<uint16_t>(L, 2 + i));
-			}
-		} else {
-			action->setUniqueIdsVector(getNumber<uint16_t>(L, 2));
-		}
-		pushBoolean(L, true);
-	} else {
-		reportErrorFunc(getErrorDesc(LUA_ERROR_ACTION_NOT_FOUND));
-		pushBoolean(L, false);
-	}
-	return 1;
-}
-
-int ActionFunctions::luaActionPosition(lua_State* L) {
-	/** @brief Create action position
-	 * @param positions = position or table of positions to set a action script
-	 * @param itemId or @param itemName = if item id or string name is set, the item is created on position (if not exists), this variable is nil by default
-	* action:position(positions, itemId or name)
-	*/
-	Action* action = getUserdata<Action>(L, 1);
-	if (!action) {
-		reportErrorFunc(getErrorDesc(LUA_ERROR_ACTION_NOT_FOUND));
-		pushBoolean(L, false);
-		return 1;
-	}
-
-	Position position = getPosition(L, 2);
-	// The parameter "- 1" because self is a parameter aswell, which we want to skip L 1 (UserData)
-	// isNumber(L, 2) is for skip the itemId
-	if (int parameters = lua_gettop(L) - 1;
-	parameters > 1 && isNumber(L, 2))
-	{
-		for (int i = 0; i < parameters; ++i) {
-			action->setPositionsVector(getPosition(L, 2 + i));
-		}
-	} else {
-		action->setPositionsVector(position);
-	}
-
-	uint16_t itemId;
-	bool createItem = false;
-	if (isNumber(L, 3)) {
-		itemId = getNumber<uint16_t>(L, 3);
-		createItem = true;
-	} else if (isString(L, 3)) {
-		itemId = Item::items.getItemIdByName(getString(L, 3));
-		if (itemId == 0) {
-			reportErrorFunc("Not found item with name: " + getString(L, 3));
-			pushBoolean(L, false);
-			return 1;
-		}
-
-		createItem = true;
-	}
-
-	if (createItem) {
-		if (!Item::items.hasItemType(itemId)) {
-			reportErrorFunc("Not found item with id: " + itemId);
-			pushBoolean(L, false);
-			return 1;
-		}
-
-		if (Item::items.getItemType(itemId).moveable == true) {
-			SPDLOG_WARN("[ActionFunctions::luaActionPosition] - Item with id {}, registered on script position {} is moveable, being created on the map, the item can be moved or removed by a player", itemId, position.toString());
-		}
-
-		g_game().setCreateLuaItems(position, itemId);
-	}
-
-	pushBoolean(L, true);
-	return 1;
-}
-
-int ActionFunctions::luaActionAllowFarUse(lua_State* L) {
-	// action:allowFarUse(bool)
-	Action* action = getUserdata<Action>(L, 1);
-	if (action) {
-		action->setAllowFarUse(getBoolean(L, 2));
-		pushBoolean(L, true);
-	} else {
-		reportErrorFunc(getErrorDesc(LUA_ERROR_ACTION_NOT_FOUND));
-		pushBoolean(L, false);
-	}
-	return 1;
-}
-
-int ActionFunctions::luaActionBlockWalls(lua_State* L) {
-	// action:blockWalls(bool)
-	Action* action = getUserdata<Action>(L, 1);
-	if (action) {
-		action->setCheckLineOfSight(getBoolean(L, 2));
-		pushBoolean(L, true);
-	} else {
-		reportErrorFunc(getErrorDesc(LUA_ERROR_ACTION_NOT_FOUND));
-		pushBoolean(L, false);
-	}
-	return 1;
-}
-
-int ActionFunctions::luaActionCheckFloor(lua_State* L) {
-	// action:checkFloor(bool)
-	Action* action = getUserdata<Action>(L, 1);
-	if (action) {
-		action->setCheckFloor(getBoolean(L, 2));
-		pushBoolean(L, true);
-	} else {
-		reportErrorFunc(getErrorDesc(LUA_ERROR_ACTION_NOT_FOUND));
-		pushBoolean(L, false);
-	}
-	return 1;
-}
+/**
+ * Canary - A free and open-source MMORPG server emulator
+ * Copyright (C) 2021 OpenTibiaBR <opentibiabr@outlook.com>
+ *
+ * This program is free software; you can redistribute it and/or modify
+ * it under the terms of the GNU General Public License as published by
+ * the Free Software Foundation; either version 2 of the License, or
+ * (at your option) any later version.
+ *
+ * This program is distributed in the hope that it will be useful,
+ * but WITHOUT ANY WARRANTY; without even the implied warranty of
+ * MERCHANTABILITY or FITNESS FOR A PARTICULAR PURPOSE.  See the
+ * GNU General Public License for more details.
+ *
+ * You should have received a copy of the GNU General Public License along
+ * with this program; if not, write to the Free Software Foundation, Inc.,
+ * 51 Franklin Street, Fifth Floor, Boston, MA 02110-1301 USA.
+ */
+
+#include "otpch.h"
+
+#include "lua/creature/actions.h"
+#include "lua/functions/events/action_functions.hpp"
+#include "game/game.h"
+#include "items/item.h"
+
+
+int ActionFunctions::luaCreateAction(lua_State* L) {
+	// Action()
+	Action* action = new Action(getScriptEnv()->getScriptInterface());
+	if (action) {
+		action->fromLua = true;
+		pushUserdata<Action>(L, action);
+		setMetatable(L, -1, "Action");
+	} else {
+		reportErrorFunc(getErrorDesc(LUA_ERROR_ACTION_NOT_FOUND));
+		pushBoolean(L, false);
+	}
+	return 1;
+}
+
+int ActionFunctions::luaActionOnUse(lua_State* L) {
+	// action:onUse(callback)
+	Action* action = getUserdata<Action>(L, 1);
+	if (action) {
+		if (!action->loadCallback()) {
+			pushBoolean(L, false);
+			return 1;
+		}
+		action->scripted = true;
+		pushBoolean(L, true);
+	} else {
+		reportErrorFunc(getErrorDesc(LUA_ERROR_ACTION_NOT_FOUND));
+		pushBoolean(L, false);
+	}
+	return 1;
+}
+
+int ActionFunctions::luaActionRegister(lua_State* L) {
+	// action:register()
+	Action* action = getUserdata<Action>(L, 1);
+	if (action) {
+		if (!action->isScripted()) {
+			pushBoolean(L, false);
+			return 1;
+		}
+		pushBoolean(L, g_actions().registerLuaEvent(action));
+		pushBoolean(L, true);
+	} else {
+		reportErrorFunc(getErrorDesc(LUA_ERROR_ACTION_NOT_FOUND));
+		pushBoolean(L, false);
+	}
+	return 1;
+}
+
+int ActionFunctions::luaActionItemId(lua_State* L) {
+	// action:id(ids)
+	Action* action = getUserdata<Action>(L, 1);
+	if (action) {
+		int parameters = lua_gettop(L) - 1; // - 1 because self is a parameter aswell, which we want to skip ofc
+		if (parameters > 1) {
+			for (int i = 0; i < parameters; ++i) {
+				action->setItemIdsVector(getNumber<uint16_t>(L, 2 + i));
+			}
+		} else {
+			action->setItemIdsVector(getNumber<uint16_t>(L, 2));
+		}
+		pushBoolean(L, true);
+	} else {
+		reportErrorFunc(getErrorDesc(LUA_ERROR_ACTION_NOT_FOUND));
+		pushBoolean(L, false);
+	}
+	return 1;
+}
+
+int ActionFunctions::luaActionActionId(lua_State* L) {
+	// action:aid(aids)
+	Action* action = getUserdata<Action>(L, 1);
+	if (action) {
+		int parameters = lua_gettop(L) - 1; // - 1 because self is a parameter aswell, which we want to skip ofc
+		if (parameters > 1) {
+			for (int i = 0; i < parameters; ++i) {
+				action->setActionIdsVector(getNumber<uint16_t>(L, 2 + i));
+			}
+		} else {
+			action->setActionIdsVector(getNumber<uint16_t>(L, 2));
+		}
+		pushBoolean(L, true);
+	} else {
+		reportErrorFunc(getErrorDesc(LUA_ERROR_ACTION_NOT_FOUND));
+		pushBoolean(L, false);
+	}
+	return 1;
+}
+
+int ActionFunctions::luaActionUniqueId(lua_State* L) {
+	// action:uid(uids)
+	Action* action = getUserdata<Action>(L, 1);
+	if (action) {
+		int parameters = lua_gettop(L) - 1; // - 1 because self is a parameter aswell, which we want to skip ofc
+		if (parameters > 1) {
+			for (int i = 0; i < parameters; ++i) {
+				action->setUniqueIdsVector(getNumber<uint16_t>(L, 2 + i));
+			}
+		} else {
+			action->setUniqueIdsVector(getNumber<uint16_t>(L, 2));
+		}
+		pushBoolean(L, true);
+	} else {
+		reportErrorFunc(getErrorDesc(LUA_ERROR_ACTION_NOT_FOUND));
+		pushBoolean(L, false);
+	}
+	return 1;
+}
+
+int ActionFunctions::luaActionPosition(lua_State* L) {
+	/** @brief Create action position
+	 * @param positions = position or table of positions to set a action script
+	 * @param itemId or @param itemName = if item id or string name is set, the item is created on position (if not exists), this variable is nil by default
+	* action:position(positions, itemId or name)
+	*/
+	Action* action = getUserdata<Action>(L, 1);
+	if (!action) {
+		reportErrorFunc(getErrorDesc(LUA_ERROR_ACTION_NOT_FOUND));
+		pushBoolean(L, false);
+		return 1;
+	}
+
+	Position position = getPosition(L, 2);
+	// The parameter "- 1" because self is a parameter aswell, which we want to skip L 1 (UserData)
+	// isNumber(L, 2) is for skip the itemId
+	if (int parameters = lua_gettop(L) - 1;
+	parameters > 1 && isNumber(L, 2))
+	{
+		for (int i = 0; i < parameters; ++i) {
+			action->setPositionsVector(getPosition(L, 2 + i));
+		}
+	} else {
+		action->setPositionsVector(position);
+	}
+
+	uint16_t itemId;
+	bool createItem = false;
+	if (isNumber(L, 3)) {
+		itemId = getNumber<uint16_t>(L, 3);
+		createItem = true;
+	} else if (isString(L, 3)) {
+		itemId = Item::items.getItemIdByName(getString(L, 3));
+		if (itemId == 0) {
+			reportErrorFunc("Not found item with name: " + getString(L, 3));
+			pushBoolean(L, false);
+			return 1;
+		}
+
+		createItem = true;
+	}
+
+	if (createItem) {
+		if (!Item::items.hasItemType(itemId)) {
+			reportErrorFunc("Not found item with id: " + itemId);
+			pushBoolean(L, false);
+			return 1;
+		}
+
+		if (Item::items.getItemType(itemId).moveable == true) {
+			SPDLOG_WARN("[ActionFunctions::luaActionPosition] - Item with id {}, registered on script position {} is moveable, being created on the map, the item can be moved or removed by a player", itemId, position.toString());
+		}
+
+		g_game().setCreateLuaItems(position, itemId);
+	}
+
+	pushBoolean(L, true);
+	return 1;
+}
+
+int ActionFunctions::luaActionAllowFarUse(lua_State* L) {
+	// action:allowFarUse(bool)
+	Action* action = getUserdata<Action>(L, 1);
+	if (action) {
+		action->setAllowFarUse(getBoolean(L, 2));
+		pushBoolean(L, true);
+	} else {
+		reportErrorFunc(getErrorDesc(LUA_ERROR_ACTION_NOT_FOUND));
+		pushBoolean(L, false);
+	}
+	return 1;
+}
+
+int ActionFunctions::luaActionBlockWalls(lua_State* L) {
+	// action:blockWalls(bool)
+	Action* action = getUserdata<Action>(L, 1);
+	if (action) {
+		action->setCheckLineOfSight(getBoolean(L, 2));
+		pushBoolean(L, true);
+	} else {
+		reportErrorFunc(getErrorDesc(LUA_ERROR_ACTION_NOT_FOUND));
+		pushBoolean(L, false);
+	}
+	return 1;
+}
+
+int ActionFunctions::luaActionCheckFloor(lua_State* L) {
+	// action:checkFloor(bool)
+	Action* action = getUserdata<Action>(L, 1);
+	if (action) {
+		action->setCheckFloor(getBoolean(L, 2));
+		pushBoolean(L, true);
+	} else {
+		reportErrorFunc(getErrorDesc(LUA_ERROR_ACTION_NOT_FOUND));
+		pushBoolean(L, false);
+	}
+	return 1;
+}