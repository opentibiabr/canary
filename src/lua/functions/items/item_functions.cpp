/**
 * Canary - A free and open-source MMORPG server emulator
 * Copyright (©) 2019-2024 OpenTibiaBR <opentibiabr@outlook.com>
 * Repository: https://github.com/opentibiabr/canary
 * License: https://github.com/opentibiabr/canary/blob/main/LICENSE
 * Contributors: https://github.com/opentibiabr/canary/graphs/contributors
 * Website: https://docs.opentibiabr.com/
 */

#include "lua/functions/items/item_functions.hpp"

#include "creatures/players/imbuements/imbuements.hpp"
#include "creatures/players/player.hpp"
#include "game/game.hpp"
#include "game/scheduling/save_manager.hpp"
#include "items/decay/decay.hpp"
#include "items/item.hpp"
#include "utils/tools.hpp"
#include "lua/functions/lua_functions_loader.hpp"

void ItemFunctions::init(lua_State* L) {
	Lua::registerSharedClass(L, "Item", "", ItemFunctions::luaItemCreate);
	Lua::registerMetaMethod(L, "Item", "__eq", Lua::luaUserdataCompare);

	Lua::registerMethod(L, "Item", "isItem", ItemFunctions::luaItemIsItem);

	Lua::registerMethod(L, "Item", "getContainer", ItemFunctions::luaItemGetContainer);
	Lua::registerMethod(L, "Item", "getParent", ItemFunctions::luaItemGetParent);
	Lua::registerMethod(L, "Item", "getTopParent", ItemFunctions::luaItemGetTopParent);

	Lua::registerMethod(L, "Item", "getId", ItemFunctions::luaItemGetId);

	Lua::registerMethod(L, "Item", "clone", ItemFunctions::luaItemClone);
	Lua::registerMethod(L, "Item", "split", ItemFunctions::luaItemSplit);
	Lua::registerMethod(L, "Item", "remove", ItemFunctions::luaItemRemove);

	Lua::registerMethod(L, "Item", "getUniqueId", ItemFunctions::luaItemGetUniqueId);
	Lua::registerMethod(L, "Item", "getActionId", ItemFunctions::luaItemGetActionId);
	Lua::registerMethod(L, "Item", "setActionId", ItemFunctions::luaItemSetActionId);

	Lua::registerMethod(L, "Item", "getCount", ItemFunctions::luaItemGetCount);
	Lua::registerMethod(L, "Item", "getCharges", ItemFunctions::luaItemGetCharges);
	Lua::registerMethod(L, "Item", "getFluidType", ItemFunctions::luaItemGetFluidType);
	Lua::registerMethod(L, "Item", "getWeight", ItemFunctions::luaItemGetWeight);

	Lua::registerMethod(L, "Item", "getSubType", ItemFunctions::luaItemGetSubType);

	Lua::registerMethod(L, "Item", "getName", ItemFunctions::luaItemGetName);
	Lua::registerMethod(L, "Item", "getPluralName", ItemFunctions::luaItemGetPluralName);
	Lua::registerMethod(L, "Item", "getArticle", ItemFunctions::luaItemGetArticle);

	Lua::registerMethod(L, "Item", "getPosition", ItemFunctions::luaItemGetPosition);
	Lua::registerMethod(L, "Item", "getTile", ItemFunctions::luaItemGetTile);

	Lua::registerMethod(L, "Item", "hasAttribute", ItemFunctions::luaItemHasAttribute);
	Lua::registerMethod(L, "Item", "getAttribute", ItemFunctions::luaItemGetAttribute);
	Lua::registerMethod(L, "Item", "setAttribute", ItemFunctions::luaItemSetAttribute);
	Lua::registerMethod(L, "Item", "removeAttribute", ItemFunctions::luaItemRemoveAttribute);
	Lua::registerMethod(L, "Item", "getCustomAttribute", ItemFunctions::luaItemGetCustomAttribute);
	Lua::registerMethod(L, "Item", "setCustomAttribute", ItemFunctions::luaItemSetCustomAttribute);
	Lua::registerMethod(L, "Item", "removeCustomAttribute", ItemFunctions::luaItemRemoveCustomAttribute);
	Lua::registerMethod(L, "Item", "canBeMoved", ItemFunctions::luaItemCanBeMoved);

	Lua::registerMethod(L, "Item", "setOwner", ItemFunctions::luaItemSetOwner);
	Lua::registerMethod(L, "Item", "getOwnerId", ItemFunctions::luaItemGetOwnerId);
	Lua::registerMethod(L, "Item", "isOwner", ItemFunctions::luaItemIsOwner);
	Lua::registerMethod(L, "Item", "getOwnerName", ItemFunctions::luaItemGetOwnerName);
	Lua::registerMethod(L, "Item", "hasOwner", ItemFunctions::luaItemHasOwner);
	Lua::registerMethod(L, "Item", "actor", ItemFunctions::luaItemActor);

	Lua::registerMethod(L, "Item", "moveTo", ItemFunctions::luaItemMoveTo);
	Lua::registerMethod(L, "Item", "transform", ItemFunctions::luaItemTransform);
	Lua::registerMethod(L, "Item", "decay", ItemFunctions::luaItemDecay);

	Lua::registerMethod(L, "Item", "serializeAttributes", ItemFunctions::luaItemSerializeAttributes);
	Lua::registerMethod(L, "Item", "moveToSlot", ItemFunctions::luaItemMoveToSlot);

	Lua::registerMethod(L, "Item", "getDescription", ItemFunctions::luaItemGetDescription);

	Lua::registerMethod(L, "Item", "hasProperty", ItemFunctions::luaItemHasProperty);

	Lua::registerMethod(L, "Item", "getImbuementSlot", ItemFunctions::luaItemGetImbuementSlot);
	Lua::registerMethod(L, "Item", "getImbuement", ItemFunctions::luaItemGetImbuement);

	Lua::registerMethod(L, "Item", "setDuration", ItemFunctions::luaItemSetDuration);

	Lua::registerMethod(L, "Item", "isInsideDepot", ItemFunctions::luaItemIsInsideDepot);
	Lua::registerMethod(L, "Item", "isContainer", ItemFunctions::luaItemIsContainer);

	Lua::registerMethod(L, "Item", "getTier", ItemFunctions::luaItemGetTier);
	Lua::registerMethod(L, "Item", "setTier", ItemFunctions::luaItemSetTier);
	Lua::registerMethod(L, "Item", "getClassification", ItemFunctions::luaItemGetClassification);

	Lua::registerMethod(L, "Item", "canReceiveAutoCarpet", ItemFunctions::luaItemCanReceiveAutoCarpet);

	Lua::registerMethod(L, "Item", "setShader", ItemFunctions::luaItemSetShader);
	Lua::registerMethod(L, "Item", "getShader", ItemFunctions::luaItemGetShader);
	Lua::registerMethod(L, "Item", "hasShader", ItemFunctions::luaItemHasShader);

	ContainerFunctions::init(L);
	ImbuementFunctions::init(L);
	ItemTypeFunctions::init(L);
	WeaponFunctions::init(L);
}

// Item
int ItemFunctions::luaItemCreate(lua_State* L) {
	// Item(uid)
	const uint32_t id = Lua::getNumber<uint32_t>(L, 2);

	const auto &item = Lua::getScriptEnv()->getItemByUID(id);
	if (item) {
		Lua::pushUserdata<Item>(L, item);
		Lua::setItemMetatable(L, -1, item);
	} else {
		lua_pushnil(L);
	}
	return 1;
}

int ItemFunctions::luaItemIsItem(lua_State* L) {
	// item:isItem()
	Lua::pushBoolean(L, Lua::getUserdataShared<const Item>(L, 1) != nullptr);
	return 1;
}

int ItemFunctions::luaItemGetContainer(lua_State* L) {
	// item:getContainer()
	const auto &item = Lua::getUserdataShared<Item>(L, 1);
	if (!item) {
		lua_pushnil(L);
		return 1;
	}

	const auto &container = item->getContainer();
	if (!container) {
		g_logger().trace("Item {} is not a container", item->getName());
		Lua::pushBoolean(L, false);
		return 1;
	}

	Lua::pushUserdata(L, container);
	return 1;
}

int ItemFunctions::luaItemGetParent(lua_State* L) {
	// item:getParent()
	const auto &item = Lua::getUserdataShared<Item>(L, 1);
	if (!item) {
		lua_pushnil(L);
		return 1;
	}

	const auto &parent = item->getParent();
	if (!parent) {
		lua_pushnil(L);
		return 1;
	}

	Lua::pushCylinder(L, parent);
	return 1;
}

int ItemFunctions::luaItemGetTopParent(lua_State* L) {
	// item:getTopParent()
	const auto &item = Lua::getUserdataShared<Item>(L, 1);
	if (!item) {
		lua_pushnil(L);
		return 1;
	}

	const auto &topParent = item->getTopParent();
	if (!topParent) {
		lua_pushnil(L);
		return 1;
	}

	Lua::pushCylinder(L, topParent);
	return 1;
}

int ItemFunctions::luaItemGetId(lua_State* L) {
	// item:getId()
	const auto &item = Lua::getUserdataShared<Item>(L, 1);
	if (item) {
		lua_pushnumber(L, item->getID());
	} else {
		lua_pushnil(L);
	}
	return 1;
}

int ItemFunctions::luaItemClone(lua_State* L) {
	// item:clone()
	const auto &item = Lua::getUserdataShared<Item>(L, 1);
	if (!item) {
		lua_pushnil(L);
		return 1;
	}

	const auto &clone = item->clone();
	if (!clone) {
		lua_pushnil(L);
		return 1;
	}

	Lua::getScriptEnv()->addTempItem(clone);
	clone->setParent(VirtualCylinder::virtualCylinder);

	Lua::pushUserdata<Item>(L, clone);
	Lua::setItemMetatable(L, -1, clone);
	return 1;
}

int ItemFunctions::luaItemSplit(lua_State* L) {
	// item:split([count = 1])
	const auto &itemPtr = Lua::getRawUserDataShared<Item>(L, 1);
	if (!itemPtr) {
		lua_pushnil(L);
		return 1;
	}

	const auto &item = *itemPtr;
	if (!item || !item->isStackable() || item->isRemoved()) {
		lua_pushnil(L);
		return 1;
	}

	const uint16_t count = std::min<uint16_t>(Lua::getNumber<uint16_t>(L, 2, 1), item->getItemCount());
	const uint16_t diff = item->getItemCount() - count;

	const auto &splitItem = item->clone();
	if (!splitItem) {
		lua_pushnil(L);
		return 1;
	}

	splitItem->setItemCount(count);

	ScriptEnvironment* env = Lua::getScriptEnv();
	const uint32_t uid = env->addThing(item);

	const auto &newItem = g_game().transformItem(item, item->getID(), diff);
	if (item->isRemoved()) {
		env->removeItemByUID(uid);
	}

	if (newItem && newItem != item) {
		env->insertItem(uid, newItem);
	}

	*itemPtr = newItem;

	splitItem->setParent(VirtualCylinder::virtualCylinder);
	env->addTempItem(splitItem);

	Lua::pushUserdata<Item>(L, splitItem);
	Lua::setItemMetatable(L, -1, splitItem);
	return 1;
}

int ItemFunctions::luaItemRemove(lua_State* L) {
	// item:remove([count = -1])
	const auto &item = Lua::getUserdataShared<Item>(L, 1);
	if (item) {
		const auto count = Lua::getNumber<int32_t>(L, 2, -1);
		Lua::pushBoolean(L, g_game().internalRemoveItem(item, count) == RETURNVALUE_NOERROR);
	} else {
		lua_pushnil(L);
	}
	return 1;
}

int ItemFunctions::luaItemGetUniqueId(lua_State* L) {
	// item:getUniqueId()
	const auto &item = Lua::getUserdataShared<Item>(L, 1);
	if (item) {
		uint32_t uniqueId = item->getAttribute<uint16_t>(ItemAttribute_t::UNIQUEID);
		if (uniqueId == 0) {
			uniqueId = Lua::getScriptEnv()->addThing(item);
		}
		lua_pushnumber(L, static_cast<lua_Number>(uniqueId));
	} else {
		lua_pushnil(L);
	}
	return 1;
}

int ItemFunctions::luaItemGetActionId(lua_State* L) {
	// item:getActionId()
	const auto &item = Lua::getUserdataShared<Item>(L, 1);
	if (item) {
		const auto actionId = item->getAttribute<uint16_t>(ItemAttribute_t::ACTIONID);
		lua_pushnumber(L, actionId);
	} else {
		lua_pushnil(L);
	}
	return 1;
}

int ItemFunctions::luaItemSetActionId(lua_State* L) {
	// item:setActionId(actionId)
	const uint16_t actionId = Lua::getNumber<uint16_t>(L, 2);
	const auto &item = Lua::getUserdataShared<Item>(L, 1);
	if (item) {
		item->setAttribute(ItemAttribute_t::ACTIONID, actionId);
		Lua::pushBoolean(L, true);
	} else {
		lua_pushnil(L);
	}
	return 1;
}

int ItemFunctions::luaItemGetCount(lua_State* L) {
	// item:getCount()
	const auto &item = Lua::getUserdataShared<Item>(L, 1);
	if (item) {
		lua_pushnumber(L, item->getItemCount());
	} else {
		lua_pushnil(L);
	}
	return 1;
}

int ItemFunctions::luaItemGetCharges(lua_State* L) {
	// item:getCharges()
	const auto &item = Lua::getUserdataShared<Item>(L, 1);
	if (item) {
		lua_pushnumber(L, item->getCharges());
	} else {
		lua_pushnil(L);
	}
	return 1;
}

int ItemFunctions::luaItemGetFluidType(lua_State* L) {
	// item:getFluidType()
	const auto &item = Lua::getUserdataShared<Item>(L, 1);
	if (item) {
		lua_pushnumber(L, static_cast<lua_Number>(item->getAttribute<uint16_t>(ItemAttribute_t::FLUIDTYPE)));
	} else {
		lua_pushnil(L);
	}
	return 1;
}

int ItemFunctions::luaItemGetWeight(lua_State* L) {
	// item:getWeight()
	const auto &item = Lua::getUserdataShared<Item>(L, 1);
	if (item) {
		lua_pushnumber(L, item->getWeight());
	} else {
		lua_pushnil(L);
	}
	return 1;
}

int ItemFunctions::luaItemGetSubType(lua_State* L) {
	// item:getSubType()
	const auto &item = Lua::getUserdataShared<Item>(L, 1);
	if (item) {
		lua_pushnumber(L, item->getSubType());
	} else {
		lua_pushnil(L);
	}
	return 1;
}

int ItemFunctions::luaItemGetName(lua_State* L) {
	// item:getName()
	const auto &item = Lua::getUserdataShared<Item>(L, 1);
	if (item) {
		Lua::pushString(L, item->getName());
	} else {
		lua_pushnil(L);
	}
	return 1;
}

int ItemFunctions::luaItemGetPluralName(lua_State* L) {
	// item:getPluralName()
	const auto &item = Lua::getUserdataShared<Item>(L, 1);
	if (item) {
		Lua::pushString(L, item->getPluralName());
	} else {
		lua_pushnil(L);
	}
	return 1;
}

int ItemFunctions::luaItemGetArticle(lua_State* L) {
	// item:getArticle()
	const auto &item = Lua::getUserdataShared<Item>(L, 1);
	if (item) {
		Lua::pushString(L, item->getArticle());
	} else {
		lua_pushnil(L);
	}
	return 1;
}

int ItemFunctions::luaItemGetPosition(lua_State* L) {
	// item:Lua::getPosition()
	const auto &item = Lua::getUserdataShared<Item>(L, 1);
	if (item) {
		Lua::pushPosition(L, item->getPosition());
	} else {
		lua_pushnil(L);
	}
	return 1;
}

int ItemFunctions::luaItemGetTile(lua_State* L) {
	// item:getTile()
	const auto &item = Lua::getUserdataShared<Item>(L, 1);
	if (!item) {
		lua_pushnil(L);
		return 1;
	}

	const auto &tile = item->getTile();
	if (tile) {
		Lua::pushUserdata<Tile>(L, tile);
		Lua::setMetatable(L, -1, "Tile");
	} else {
		lua_pushnil(L);
	}
	return 1;
}

int ItemFunctions::luaItemHasAttribute(lua_State* L) {
	// item:hasAttribute(key)
	const auto &item = Lua::getUserdataShared<Item>(L, 1);
	if (!item) {
		lua_pushnil(L);
		return 1;
	}

	ItemAttribute_t attribute;
	if (Lua::isNumber(L, 2)) {
		attribute = Lua::getNumber<ItemAttribute_t>(L, 2);
	} else if (Lua::isString(L, 2)) {
		attribute = stringToItemAttribute(Lua::getString(L, 2));
	} else {
		attribute = ItemAttribute_t::NONE;
	}

	Lua::pushBoolean(L, item->hasAttribute(attribute));
	return 1;
}

int ItemFunctions::luaItemGetAttribute(lua_State* L) {
	// item:getAttribute(key)
	const auto &item = Lua::getUserdataShared<Item>(L, 1);
	if (!item) {
		lua_pushnil(L);
		return 1;
	}

	ItemAttribute_t attribute;
	if (Lua::isNumber(L, 2)) {
		attribute = Lua::getNumber<ItemAttribute_t>(L, 2);
	} else if (Lua::isString(L, 2)) {
		attribute = stringToItemAttribute(Lua::getString(L, 2));
	} else {
		attribute = ItemAttribute_t::NONE;
	}

	if (item->isAttributeInteger(attribute)) {
		if (attribute == ItemAttribute_t::DURATION) {
			lua_pushnumber(L, static_cast<lua_Number>(item->getDuration()));
			return 1;
		}

		lua_pushnumber(L, static_cast<lua_Number>(item->getAttribute<int64_t>(attribute)));
	} else if (item->isAttributeString(attribute)) {
		Lua::pushString(L, item->getAttribute<std::string>(attribute));
	} else {
		lua_pushnil(L);
	}
	return 1;
}

int ItemFunctions::luaItemSetAttribute(lua_State* L) {
	// item:setAttribute(key, value)
	const auto &item = Lua::getUserdataShared<Item>(L, 1);
	if (!item) {
		lua_pushnil(L);
		return 1;
	}

	ItemAttribute_t attribute;
	if (Lua::isNumber(L, 2)) {
		attribute = Lua::getNumber<ItemAttribute_t>(L, 2);
	} else if (Lua::isString(L, 2)) {
		attribute = stringToItemAttribute(Lua::getString(L, 2));
	} else {
		attribute = ItemAttribute_t::NONE;
	}

	if (item->isAttributeInteger(attribute)) {
		switch (attribute) {
			case ItemAttribute_t::DECAYSTATE: {
				if (const auto decayState = Lua::getNumber<ItemDecayState_t>(L, 3);
				    decayState == DECAYING_FALSE || decayState == DECAYING_STOPPING) {
					g_decay().stopDecay(item);
				} else {
					g_decay().startDecay(item);
				}
				Lua::pushBoolean(L, true);
				return 1;
			}
			case ItemAttribute_t::DURATION: {
				item->setDecaying(DECAYING_PENDING);
				item->setDuration(Lua::getNumber<int32_t>(L, 3));
				g_decay().startDecay(item);
				Lua::pushBoolean(L, true);
				return 1;
			}
			case ItemAttribute_t::DURATION_TIMESTAMP: {
				Lua::reportErrorFunc("Attempt to set protected key \"duration timestamp\"");
				Lua::pushBoolean(L, false);
				return 1;
			}
			default:
				break;
		}

		item->setAttribute(attribute, Lua::getNumber<int64_t>(L, 3));
		item->updateTileFlags();
		Lua::pushBoolean(L, true);
	} else if (item->isAttributeString(attribute)) {
		const auto newAttributeString = Lua::getString(L, 3);
		item->setAttribute(attribute, newAttributeString);
		item->updateTileFlags();
		Lua::pushBoolean(L, true);
	} else {
		lua_pushnil(L);
	}
	return 1;
}

int ItemFunctions::luaItemRemoveAttribute(lua_State* L) {
	// item:removeAttribute(key)
	const auto &item = Lua::getUserdataShared<Item>(L, 1);
	if (!item) {
		lua_pushnil(L);
		return 1;
	}

	ItemAttribute_t attribute;
	if (Lua::isNumber(L, 2)) {
		attribute = Lua::getNumber<ItemAttribute_t>(L, 2);
	} else if (Lua::isString(L, 2)) {
		attribute = stringToItemAttribute(Lua::getString(L, 2));
	} else {
		attribute = ItemAttribute_t::NONE;
	}

	bool ret = (attribute != ItemAttribute_t::UNIQUEID);
	if (ret) {
		ret = (attribute != ItemAttribute_t::DURATION_TIMESTAMP);
		if (ret) {
			item->removeAttribute(attribute);
		} else {
			Lua::reportErrorFunc("Attempt to erase protected key \"duration timestamp\"");
		}
	} else {
		Lua::reportErrorFunc("Attempt to erase protected key \"uid\"");
	}
	Lua::pushBoolean(L, ret);
	return 1;
}

int ItemFunctions::luaItemGetCustomAttribute(lua_State* L) {
	// item:getCustomAttribute(key)
	const auto &item = Lua::getUserdataShared<Item>(L, 1);
	if (!item) {
		lua_pushnil(L);
		return 1;
	}

	const CustomAttribute* customAttribute;
	if (Lua::isNumber(L, 2)) {
		customAttribute = item->getCustomAttribute(std::to_string(Lua::getNumber<int64_t>(L, 2)));
	} else if (Lua::isString(L, 2)) {
		customAttribute = item->getCustomAttribute(Lua::getString(L, 2));
	} else {
		lua_pushnil(L);
		return 1;
	}

	if (customAttribute) {
		customAttribute->pushToLua(L);
	} else {
		lua_pushnil(L);
	}
	return 1;
}

int ItemFunctions::luaItemSetCustomAttribute(lua_State* L) {
	// item:setCustomAttribute(key, value)
	const auto &item = Lua::getUserdataShared<Item>(L, 1);
	if (!item) {
		lua_pushnil(L);
		return 1;
	}

	std::string key;
	if (Lua::isNumber(L, 2)) {
		key = std::to_string(Lua::getNumber<int64_t>(L, 2));
	} else if (Lua::isString(L, 2)) {
		key = Lua::getString(L, 2);
	} else {
		lua_pushnil(L);
		return 1;
	}

	if (Lua::isNumber(L, 3)) {
		const double doubleValue = Lua::getNumber<double>(L, 3);
		if (std::floor(doubleValue) < doubleValue) {
			item->setCustomAttribute(key, doubleValue);
		} else {
			const int64_t int64 = Lua::getNumber<int64_t>(L, 3);
			item->setCustomAttribute(key, int64);
		}
	} else if (Lua::isString(L, 3)) {
		const std::string stringValue = Lua::getString(L, 3);
		item->setCustomAttribute(key, stringValue);
	} else if (Lua::isBoolean(L, 3)) {
		const bool boolValue = Lua::getBoolean(L, 3);
		item->setCustomAttribute(key, boolValue);
	} else {
		lua_pushnil(L);
		return 1;
	}

	Lua::pushBoolean(L, true);
	return 1;
}

int ItemFunctions::luaItemRemoveCustomAttribute(lua_State* L) {
	// item:removeCustomAttribute(key)
	const auto &item = Lua::getUserdataShared<Item>(L, 1);
	if (!item) {
		lua_pushnil(L);
		return 1;
	}

	if (Lua::isNumber(L, 2)) {
		Lua::pushBoolean(L, item->removeCustomAttribute(std::to_string(Lua::getNumber<int64_t>(L, 2))));
	} else if (Lua::isString(L, 2)) {
		Lua::pushBoolean(L, item->removeCustomAttribute(Lua::getString(L, 2)));
	} else {
		lua_pushnil(L);
	}
	return 1;
}

int ItemFunctions::luaItemCanBeMoved(lua_State* L) {
	// item:canBeMoved()
	const auto &item = Lua::getUserdataShared<Item>(L, 1);
	if (item) {
		Lua::pushBoolean(L, item->canBeMoved());
	} else {
		lua_pushnil(L);
	}
	return 1;
}

int ItemFunctions::luaItemSerializeAttributes(lua_State* L) {
	// item:serializeAttributes()
	const auto &item = Lua::getUserdataShared<Item>(L, 1);
	if (!item) {
		lua_pushnil(L);
		return 1;
	}

	PropWriteStream propWriteStream;
	item->serializeAttr(propWriteStream);

	size_t attributesSize;
	const char* attributes = propWriteStream.getStream(attributesSize);
	lua_pushlstring(L, attributes, attributesSize);
	return 1;
}

int ItemFunctions::luaItemMoveTo(lua_State* L) {
	// item:moveTo(position or cylinder[, flags])
	const auto &itemPtr = Lua::getRawUserDataShared<Item>(L, 1);
	if (!itemPtr) {
		lua_pushnil(L);
		return 1;
	}

	const auto &item = *itemPtr;
	if (!item || item->isRemoved()) {
		lua_pushnil(L);
		return 1;
	}

	std::shared_ptr<Cylinder> toCylinder;
	if (Lua::isUserdata(L, 2)) {
		const LuaData_t type = Lua::getUserdataType(L, 2);
		switch (type) {
			case LuaData_t::Container:
				toCylinder = Lua::getUserdataShared<Container>(L, 2);
				break;
			case LuaData_t::Player:
				toCylinder = Lua::getUserdataShared<Player>(L, 2);
				break;
			case LuaData_t::Tile:
				toCylinder = Lua::getUserdataShared<Tile>(L, 2);
				break;
			default:
				toCylinder = nullptr;
				break;
		}
	} else {
		toCylinder = g_game().map.getTile(Lua::getPosition(L, 2));
	}

	if (!toCylinder) {
		lua_pushnil(L);
		return 1;
	}

	if (item->getParent() == toCylinder) {
		Lua::pushBoolean(L, true);
		return 1;
	}

	const auto flags = Lua::getNumber<uint32_t>(L, 3, FLAG_NOLIMIT | FLAG_IGNOREBLOCKITEM | FLAG_IGNOREBLOCKCREATURE | FLAG_IGNORENOTMOVABLE);

	if (item->getParent() == VirtualCylinder::virtualCylinder) {
		Lua::pushBoolean(L, g_game().internalAddItem(toCylinder, item, INDEX_WHEREEVER, flags) == RETURNVALUE_NOERROR);
	} else {
		std::shared_ptr<Item> moveItem = nullptr;
		ReturnValue ret = g_game().internalMoveItem(item->getParent(), toCylinder, INDEX_WHEREEVER, item, item->getItemCount(), &moveItem, flags);
		if (moveItem) {
			*itemPtr = moveItem;
		}
		Lua::pushBoolean(L, ret == RETURNVALUE_NOERROR);
	}
	return 1;
}

int ItemFunctions::luaItemTransform(lua_State* L) {
	// item:transform(itemId[, count/subType = -1])
	const auto &itemPtr = Lua::getRawUserDataShared<Item>(L, 1);
	if (!itemPtr) {
		lua_pushnil(L);
		return 1;
	}

	auto &item = *itemPtr;
	if (!item) {
		lua_pushnil(L);
		return 1;
	}

	uint16_t itemId;
	if (Lua::isNumber(L, 2)) {
		itemId = Lua::getNumber<uint16_t>(L, 2);
	} else {
		itemId = Item::items.getItemIdByName(Lua::getString(L, 2));
		if (itemId == 0) {
			lua_pushnil(L);
			return 1;
		}
	}

	auto subType = Lua::getNumber<int32_t>(L, 3, -1);
	if (item->getID() == itemId && (subType == -1 || subType == item->getSubType())) {
		Lua::pushBoolean(L, true);
		return 1;
	}

	const ItemType &it = Item::items[itemId];
	if (it.stackable) {
		subType = std::min<int32_t>(subType, it.stackSize);
	}

	ScriptEnvironment* env = Lua::getScriptEnv();
	const uint32_t uid = env->addThing(item);

	const auto &newItem = g_game().transformItem(item, itemId, subType);
	if (item->isRemoved()) {
		env->removeItemByUID(uid);
	}

	if (newItem && newItem != item) {
		env->insertItem(uid, newItem);
	}

	item = newItem;
	Lua::pushBoolean(L, true);
	return 1;
}

int ItemFunctions::luaItemDecay(lua_State* L) {
	// item:decay(decayId)
	const auto &item = Lua::getUserdataShared<Item>(L, 1);
	if (item) {
		if (Lua::isNumber(L, 2)) {
			ItemType &it = Item::items.getItemType(item->getID());
			it.decayTo = Lua::getNumber<int32_t>(L, 2);
		}

		item->startDecaying();
		Lua::pushBoolean(L, true);
	} else {
		lua_pushnil(L);
	}
	return 1;
}

int ItemFunctions::luaItemMoveToSlot(lua_State* L) {
	// item:moveToSlot(player, slot)
	const auto &item = Lua::getUserdataShared<Item>(L, 1);
	if (!item || item->isRemoved()) {
		lua_pushnil(L);
		return 1;
	}

	const auto &player = Lua::getUserdataShared<Player>(L, 2);
	if (!player) {
		lua_pushnil(L);
		return 1;
	}

	const auto slot = Lua::getNumber<Slots_t>(L, 3, CONST_SLOT_WHEREEVER);

	ReturnValue ret = g_game().internalMoveItem(item->getParent(), player, slot, item, item->getItemCount(), nullptr);

	Lua::pushBoolean(L, ret == RETURNVALUE_NOERROR);
	return 1;
}

int ItemFunctions::luaItemGetDescription(lua_State* L) {
	// item:getDescription(distance)
	const auto &item = Lua::getUserdataShared<Item>(L, 1);
	if (item) {
		const int32_t distance = Lua::getNumber<int32_t>(L, 2);
		Lua::pushString(L, item->getDescription(distance));
	} else {
		lua_pushnil(L);
	}
	return 1;
}

int ItemFunctions::luaItemHasProperty(lua_State* L) {
	// item:hasProperty(property)
	const auto &item = Lua::getUserdataShared<Item>(L, 1);
	if (item) {
		const ItemProperty property = Lua::getNumber<ItemProperty>(L, 2);
		Lua::pushBoolean(L, item->hasProperty(property));
	} else {
		lua_pushnil(L);
	}
	return 1;
}

int ItemFunctions::luaItemGetImbuement(lua_State* L) {
	// item:getImbuement()
	const auto &item = Lua::getUserdataShared<Item>(L, 1);
	if (!item) {
		Lua::reportErrorFunc(Lua::getErrorDesc(LUA_ERROR_ITEM_NOT_FOUND));
		Lua::pushBoolean(L, false);
		return 1;
	}

	for (uint8_t slotid = 0; slotid < item->getImbuementSlot(); slotid++) {
		ImbuementInfo imbuementInfo;
		if (!item->getImbuementInfo(slotid, &imbuementInfo)) {
			continue;
		}

		Imbuement* imbuement = imbuementInfo.imbuement;
		if (!imbuement) {
			continue;
		}

		Lua::pushUserdata<Imbuement>(L, imbuement);
		Lua::setMetatable(L, -1, "Imbuement");

		lua_createtable(L, 0, 3);
		Lua::setField(L, "id", imbuement->getID());
		Lua::setField(L, "name", imbuement->getName());
		Lua::setField(L, "duration", static_cast<lua_Number>(imbuementInfo.duration));
	}
	return 1;
}

int ItemFunctions::luaItemGetImbuementSlot(lua_State* L) {
	// item:getImbuementSlot()
	const auto &item = Lua::getUserdataShared<Item>(L, 1);
	if (!item) {
		Lua::reportErrorFunc(Lua::getErrorDesc(LUA_ERROR_ITEM_NOT_FOUND));
		Lua::pushBoolean(L, false);
		return 1;
	}

	lua_pushnumber(L, item->getImbuementSlot());
	return 1;
}

int ItemFunctions::luaItemSetDuration(lua_State* L) {
	// item:setDuration(minDuration, maxDuration = 0, decayTo = 0, showDuration = true)
	// Example: item:setDuration(10000, 20000, 2129, false) = random duration from range 10000/20000
	const auto &item = Lua::getUserdataShared<Item>(L, 1);
	if (!item) {
		Lua::reportErrorFunc(Lua::getErrorDesc(LUA_ERROR_ITEM_NOT_FOUND));
		Lua::pushBoolean(L, false);
		return 1;
	}

	const uint32_t minDuration = Lua::getNumber<uint32_t>(L, 2);
	uint32_t maxDuration = 0;
	if (lua_gettop(L) > 2) {
		maxDuration = uniform_random(minDuration, Lua::getNumber<uint32_t>(L, 3));
	}

	uint16_t itemid = 0;
	if (lua_gettop(L) > 3) {
		itemid = Lua::getNumber<uint16_t>(L, 4);
	}
	bool showDuration = true;
	if (lua_gettop(L) > 4) {
		showDuration = Lua::getBoolean(L, 5);
	}

	ItemType &it = Item::items.getItemType(item->getID());
	if (maxDuration == 0) {
		it.decayTime = minDuration;
	} else {
		it.decayTime = maxDuration;
	}
	it.showDuration = showDuration;
	it.decayTo = itemid;
	item->startDecaying();
	Lua::pushBoolean(L, true);
	return 1;
}

int ItemFunctions::luaItemIsInsideDepot(lua_State* L) {
	// item:isInsideDepot([includeInbox = false])
	const auto &item = Lua::getUserdataShared<Item>(L, 1);
	if (!item) {
		Lua::reportErrorFunc(Lua::getErrorDesc(LUA_ERROR_ITEM_NOT_FOUND));
		Lua::pushBoolean(L, false);
		return 1;
	}

	Lua::pushBoolean(L, item->isInsideDepot(Lua::getBoolean(L, 2, false)));
	return 1;
}

int ItemFunctions::luaItemIsContainer(lua_State* L) {
	// item:isContainer()
	const auto &item = Lua::getUserdataShared<const Item>(L, 1);
	if (!item) {
		Lua::reportErrorFunc(Lua::getErrorDesc(LUA_ERROR_ITEM_NOT_FOUND));
		Lua::pushBoolean(L, false);
		return 1;
	}

	const auto &it = Item::items[item->getID()];
	Lua::pushBoolean(L, it.isContainer());
	return 1;
}

int ItemFunctions::luaItemGetTier(lua_State* L) {
	// item:getTier()
	const auto &item = Lua::getUserdataShared<Item>(L, 1);
	if (!item) {
		Lua::reportErrorFunc(Lua::getErrorDesc(LUA_ERROR_ITEM_NOT_FOUND));
		Lua::pushBoolean(L, false);
		return 1;
	}

	lua_pushnumber(L, item->getTier());
	return 1;
}

int ItemFunctions::luaItemSetTier(lua_State* L) {
	// item:setTier(tier)
	const auto &item = Lua::getUserdataShared<Item>(L, 1);
	if (!item) {
		Lua::reportErrorFunc(Lua::getErrorDesc(LUA_ERROR_ITEM_NOT_FOUND));
		Lua::pushBoolean(L, false);
		return 1;
	}

	item->setTier(Lua::getNumber<uint8_t>(L, 2));
	Lua::pushBoolean(L, true);
	return 1;
}

int ItemFunctions::luaItemGetClassification(lua_State* L) {
	// item:getClassification()
	const auto &item = Lua::getUserdataShared<Item>(L, 1);
	if (!item) {
		Lua::reportErrorFunc(Lua::getErrorDesc(LUA_ERROR_ITEM_NOT_FOUND));
		Lua::pushBoolean(L, false);
		return 1;
	}

	lua_pushnumber(L, item->getClassification());
	return 1;
}

int ItemFunctions::luaItemCanReceiveAutoCarpet(lua_State* L) {
	// item:canReceiveAutoCarpet()
	const auto &item = Lua::getUserdataShared<Item>(L, 1);
	if (!item) {
		Lua::reportErrorFunc(Lua::getErrorDesc(LUA_ERROR_ITEM_NOT_FOUND));
		Lua::pushBoolean(L, false);
		return 1;
	}

	Lua::pushBoolean(L, item->canReceiveAutoCarpet());
	return 1;
}

int ItemFunctions::luaItemSetOwner(lua_State* L) {
	// item:setOwner(creature|creatureId)
	const auto &item = Lua::getUserdataShared<Item>(L, 1);
	if (!item) {
		Lua::reportErrorFunc(Lua::getErrorDesc(LUA_ERROR_ITEM_NOT_FOUND));
		return 0;
	}

	if (Lua::isUserdata(L, 2)) {
		const auto &creature = Lua::getUserdataShared<Creature>(L, 2);
		if (!creature) {
			Lua::reportErrorFunc(Lua::getErrorDesc(LUA_ERROR_PLAYER_NOT_FOUND));
			return 0;
		}
		item->setOwner(creature);
		Lua::pushBoolean(L, true);
		return 1;
	}

	const auto creatureId = Lua::getNumber<uint32_t>(L, 2);
	if (creatureId != 0) {
		item->setOwner(creatureId);
		Lua::pushBoolean(L, true);
		return 1;
	}

	Lua::pushBoolean(L, false);
	return 1;
}

int ItemFunctions::luaItemGetOwnerId(lua_State* L) {
	// item:getOwner()
	const auto &item = Lua::getUserdataShared<Item>(L, 1);
	if (!item) {
		Lua::reportErrorFunc(Lua::getErrorDesc(LUA_ERROR_ITEM_NOT_FOUND));
		return 0;
	}

	if (const auto ownerId = item->getOwnerId()) {
		lua_pushnumber(L, ownerId);
		return 1;
	}

	lua_pushnil(L);
	return 1;
}

int ItemFunctions::luaItemIsOwner(lua_State* L) {
	// item:isOwner(creature|creatureId)
	const auto &item = Lua::getUserdataShared<Item>(L, 1);
	if (!item) {
		Lua::reportErrorFunc(Lua::getErrorDesc(LUA_ERROR_ITEM_NOT_FOUND));
		return 0;
	}

	if (Lua::isUserdata(L, 2)) {
		const auto &creature = Lua::getUserdataShared<Creature>(L, 2);
		if (!creature) {
			Lua::reportErrorFunc(Lua::getErrorDesc(LUA_ERROR_PLAYER_NOT_FOUND));
			return 0;
		}
		Lua::pushBoolean(L, item->isOwner(creature));
		return 1;
	}

	const auto creatureId = Lua::getNumber<uint32_t>(L, 2);
	if (creatureId != 0) {
		Lua::pushBoolean(L, item->isOwner(creatureId));
		return 1;
	}

	Lua::pushBoolean(L, false);
	return 1;
}

int ItemFunctions::luaItemGetOwnerName(lua_State* L) {
	// item:getOwnerName()
	const auto &item = Lua::getUserdataShared<Item>(L, 1);
	if (!item) {
		Lua::reportErrorFunc(Lua::getErrorDesc(LUA_ERROR_ITEM_NOT_FOUND));
		return 0;
	}

	if (const auto ownerName = item->getOwnerName(); !ownerName.empty()) {
		Lua::pushString(L, ownerName);
		return 1;
	}

	lua_pushnil(L);
	return 1;
}

int ItemFunctions::luaItemHasOwner(lua_State* L) {
	// item:hasOwner()
	const auto &item = Lua::getUserdataShared<Item>(L, 1);
	if (!item) {
		Lua::reportErrorFunc(Lua::getErrorDesc(LUA_ERROR_ITEM_NOT_FOUND));
		return 1;
	}

	Lua::pushBoolean(L, item->hasOwner());
	return 1;
}

<<<<<<< HEAD
int ItemFunctions::luaItemHasShader(lua_State* L) {
	// item:hasShader()
=======
int ItemFunctions::luaItemActor(lua_State* L) {
	// item:actor()
>>>>>>> ef8f1e56
	const auto &item = Lua::getUserdataShared<Item>(L, 1);
	if (!item) {
		Lua::reportErrorFunc(Lua::getErrorDesc(LUA_ERROR_ITEM_NOT_FOUND));
		return 1;
	}

<<<<<<< HEAD
	Lua::pushBoolean(L, item->hasShader());
	return 1;
}

int ItemFunctions::luaItemGetShader(lua_State* L) {
	// item:getShader()
	const auto &item = Lua::getUserdataShared<Item>(L, 1);
	if (!item) {
		Lua::reportErrorFunc(Lua::getErrorDesc(LUA_ERROR_ITEM_NOT_FOUND));
		Lua::pushBoolean(L, false);
		return 1;
	}

	Lua::pushString(L, item->getShader());
	return 1;
}

int ItemFunctions::luaItemSetShader(lua_State* L) {
	// item:setShader(shaderName)
	const auto &item = Lua::getUserdataShared<Item>(L, 1);
	if (!item) {
		Lua::reportErrorFunc(Lua::getErrorDesc(LUA_ERROR_ITEM_NOT_FOUND));
		Lua::pushBoolean(L, false);
		return 1;
	}

	item->setShader(Lua::getString(L, 2));
	g_game().refreshItem(item);
	Lua::pushBoolean(L, true);
=======
	if (lua_gettop(L) == 1) {
		Lua::pushBoolean(L, item->hasActor());
	} else {
		item->setActor(Lua::getBoolean(L, 2));
		Lua::pushBoolean(L, true);
	}

>>>>>>> ef8f1e56
	return 1;
}<|MERGE_RESOLUTION|>--- conflicted
+++ resolved
@@ -1127,20 +1127,31 @@
 	return 1;
 }
 
-<<<<<<< HEAD
+int ItemFunctions::luaItemActor(lua_State* L) {
+	// item:actor()
+	const auto &item = Lua::getUserdataShared<Item>(L, 1);
+	if (!item) {
+		Lua::reportErrorFunc(Lua::getErrorDesc(LUA_ERROR_ITEM_NOT_FOUND));
+		return 1;
+	}
+
+	if (lua_gettop(L) == 1) {
+		Lua::pushBoolean(L, item->hasActor());
+	} else {
+		item->setActor(Lua::getBoolean(L, 2));
+		Lua::pushBoolean(L, true);
+	}
+
+	return 1;
+}
+
 int ItemFunctions::luaItemHasShader(lua_State* L) {
 	// item:hasShader()
-=======
-int ItemFunctions::luaItemActor(lua_State* L) {
-	// item:actor()
->>>>>>> ef8f1e56
-	const auto &item = Lua::getUserdataShared<Item>(L, 1);
-	if (!item) {
-		Lua::reportErrorFunc(Lua::getErrorDesc(LUA_ERROR_ITEM_NOT_FOUND));
-		return 1;
-	}
-
-<<<<<<< HEAD
+	const auto &item = Lua::getUserdataShared<Item>(L, 1);
+	if (!item) {
+		Lua::reportErrorFunc(Lua::getErrorDesc(LUA_ERROR_ITEM_NOT_FOUND));
+		return 1;
+	}
 	Lua::pushBoolean(L, item->hasShader());
 	return 1;
 }
@@ -1153,7 +1164,6 @@
 		Lua::pushBoolean(L, false);
 		return 1;
 	}
-
 	Lua::pushString(L, item->getShader());
 	return 1;
 }
@@ -1166,18 +1176,8 @@
 		Lua::pushBoolean(L, false);
 		return 1;
 	}
-
 	item->setShader(Lua::getString(L, 2));
 	g_game().refreshItem(item);
 	Lua::pushBoolean(L, true);
-=======
-	if (lua_gettop(L) == 1) {
-		Lua::pushBoolean(L, item->hasActor());
-	} else {
-		item->setActor(Lua::getBoolean(L, 2));
-		Lua::pushBoolean(L, true);
-	}
-
->>>>>>> ef8f1e56
 	return 1;
 }