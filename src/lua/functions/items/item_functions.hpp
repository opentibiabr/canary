--- conflicted
+++ resolved
@@ -85,12 +85,10 @@
 			registerMethod(L, "Item", "getImbuementSlot", ItemFunctions::luaItemGetImbuementSlot);
 			registerMethod(L, "Item", "getImbuement", ItemFunctions::luaItemGetImbuement);
 
-<<<<<<< HEAD
+			registerMethod(L, "Item", "setDuration", ItemFunctions::luaItemSetDuration);
+
 			registerMethod(L, "Item", "getTier", ItemFunctions::luaItemGetTier);
 			registerMethod(L, "Item", "setTier", ItemFunctions::luaItemSetTier);
-=======
-			registerMethod(L, "Item", "setDuration", ItemFunctions::luaItemSetDuration);
->>>>>>> f5fb2551
 
 			ContainerFunctions::init(L);
 			ImbuementFunctions::init(L);
@@ -151,14 +149,11 @@
 
 		static int luaItemGetImbuementSlot(lua_State* L);
 		static int luaItemGetImbuement(lua_State* L);
-<<<<<<< HEAD
-		
+
+		static int luaItemSetDuration(lua_State* L);
+
 		static int luaItemGetTier(lua_State* L);
 		static int luaItemSetTier(lua_State* L);
-=======
-
-		static int luaItemSetDuration(lua_State* L);
->>>>>>> f5fb2551
 };
 
 #endif  // SRC_LUA_FUNCTIONS_ITEMS_ITEM_FUNCTIONS_HPP_