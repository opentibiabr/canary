/**
 * Canary - A free and open-source MMORPG server emulator
 * Copyright (©) 2019-2022 OpenTibiaBR <opentibiabr@outlook.com>
 * Repository: https://github.com/opentibiabr/canary
 * License: https://github.com/opentibiabr/canary/blob/main/LICENSE
 * Contributors: https://github.com/opentibiabr/canary/graphs/contributors
 * Website: https://docs.opentibiabr.org/
*/

<<<<<<< HEAD
#include "otpch.h"
=======
#include "pch.hpp"
>>>>>>> 94288cf1

#include "game/game.h"
#include "items/item.h"
#include "items/weapons/weapons.h"
#include "lua/functions/items/weapon_functions.hpp"
#include "lua/scripts/scripts.h"
#include "utils/tools.h"

int WeaponFunctions::luaCreateWeapon(lua_State* L) {
	// Weapon(type)
	if (getScriptEnv()->getScriptInterface() != &g_scripts().getScriptInterface()) {
		reportErrorFunc("Weapons can only be registered in the Scripts interface.");
		lua_pushnil(L);
		return 1;
	}

	WeaponType_t type = getNumber<WeaponType_t>(L, 2);
	switch (type) {
		case WEAPON_SWORD:
		case WEAPON_AXE:
		case WEAPON_CLUB: {
			auto weapon = new WeaponMelee();
			if (weapon) {
				pushUserdata<WeaponMelee>(L, weapon);
				setMetatable(L, -1, "Weapon");
				weapon->weaponType = type;
			} else {
				lua_pushnil(L);
			}
			break;
		}
		case WEAPON_DISTANCE:
		case WEAPON_AMMO: {
			auto weapon = new WeaponDistance();
			if (weapon) {
				pushUserdata<WeaponDistance>(L, weapon);
				setMetatable(L, -1, "Weapon");
				weapon->weaponType = type;
			} else {
				lua_pushnil(L);
			}
			break;
		}
		case WEAPON_WAND: {
			auto weapon = new WeaponWand();
			if (weapon) {
				pushUserdata<WeaponWand>(L, weapon);
				setMetatable(L, -1, "Weapon");
				weapon->weaponType = type;
			} else {
				lua_pushnil(L);
			}
			break;
		}
		default: {
			lua_pushnil(L);
			break;
		}
	}
	return 1;
}

int WeaponFunctions::luaWeaponAction(lua_State* L) {
	// weapon:action(callback)
	Weapon* weapon = getUserdata<Weapon>(L, 1);
	if (weapon) {
		std::string typeName = getString(L, 2);
		std::string tmpStr = asLowerCaseString(typeName);
		if (tmpStr == "removecount") {
			weapon->action = WEAPONACTION_REMOVECOUNT;
		} else if (tmpStr == "removecharge") {
			weapon->action = WEAPONACTION_REMOVECHARGE;
		} else if (tmpStr == "move") {
			weapon->action = WEAPONACTION_MOVE;
		} else {
			SPDLOG_ERROR("[WeaponFunctions::luaWeaponAction] - "
                         "No valid action {}", typeName);
			pushBoolean(L, false);
		}
		pushBoolean(L, true);
	} else {
		lua_pushnil(L);
	}
	return 1;
}

int WeaponFunctions::luaWeaponRegister(lua_State* L) {
	// weapon:register()
	Weapon** weaponPtr = getRawUserdata<Weapon>(L, 1);
	if (weaponPtr && *weaponPtr) {
		Weapon* weapon = *weaponPtr;
		if (weapon->weaponType == WEAPON_DISTANCE || weapon->weaponType == WEAPON_AMMO) {
			weapon = getUserdata<WeaponDistance>(L, 1);
		} else if (weapon->weaponType == WEAPON_WAND) {
			weapon = getUserdata<WeaponWand>(L, 1);
		} else {
			weapon = getUserdata<WeaponMelee>(L, 1);
		}

		uint16_t id = weapon->getID();
		ItemType& it = Item::items.getItemType(id);
		it.weaponType = weapon->weaponType;

		if (weapon->getWieldInfo() != 0) {
			it.wieldInfo = weapon->getWieldInfo();
			it.vocationString = weapon->getVocationString();
			it.minReqLevel = weapon->getReqLevel();
			it.minReqMagicLevel = weapon->getReqMagLv();
		}

		weapon->configureWeapon(it);
		pushBoolean(L, g_weapons().registerLuaEvent(weapon));
		weapon = nullptr; // Releases weapon, removing the luascript reference
	} else {
		lua_pushnil(L);
	}
	return 1;
}

int WeaponFunctions::luaWeaponOnUseWeapon(lua_State* L) {
	// weapon:onUseWeapon(callback)
	const Weapon* weapon = getUserdata<Weapon>(L, 1);
	if (weapon) {
		pushBoolean(L, true);
	} else {
		lua_pushnil(L);
	}
	return 1;
}

int WeaponFunctions::luaWeaponUnproperly(lua_State* L) {
	// weapon:wieldedUnproperly(bool)
	Weapon* weapon = getUserdata<Weapon>(L, 1);
	if (weapon) {
		weapon->setWieldUnproperly(getBoolean(L, 2));
		pushBoolean(L, true);
	} else {
		lua_pushnil(L);
	}
	return 1;
}

int WeaponFunctions::luaWeaponLevel(lua_State* L) {
	// weapon:level(lvl)
	Weapon* weapon = getUserdata<Weapon>(L, 1);
	if (weapon) {
		weapon->setRequiredLevel(getNumber<uint32_t>(L, 2));
		weapon->setWieldInfo(WIELDINFO_LEVEL);
		pushBoolean(L, true);
	} else {
		lua_pushnil(L);
	}
	return 1;
}

int WeaponFunctions::luaWeaponMagicLevel(lua_State* L) {
	// weapon:magicLevel(lvl)
	Weapon* weapon = getUserdata<Weapon>(L, 1);
	if (weapon) {
		weapon->setRequiredMagLevel(getNumber<uint32_t>(L, 2));
		weapon->setWieldInfo(WIELDINFO_MAGLV);
		pushBoolean(L, true);
	} else {
		lua_pushnil(L);
	}
	return 1;
}

int WeaponFunctions::luaWeaponMana(lua_State* L) {
	// weapon:mana(mana)
	Weapon* weapon = getUserdata<Weapon>(L, 1);
	if (weapon) {
		weapon->setMana(getNumber<uint32_t>(L, 2));
		pushBoolean(L, true);
	} else {
		lua_pushnil(L);
	}
	return 1;
}

int WeaponFunctions::luaWeaponManaPercent(lua_State* L) {
	// weapon:manaPercent(percent)
	Weapon* weapon = getUserdata<Weapon>(L, 1);
	if (weapon) {
		weapon->setManaPercent(getNumber<uint32_t>(L, 2));
		pushBoolean(L, true);
	} else {
		lua_pushnil(L);
	}
	return 1;
}

int WeaponFunctions::luaWeaponHealth(lua_State* L) {
	// weapon:health(health)
	Weapon* weapon = getUserdata<Weapon>(L, 1);
	if (weapon) {
		weapon->setHealth(getNumber<int32_t>(L, 2));
		pushBoolean(L, true);
	} else {
		lua_pushnil(L);
	}
	return 1;
}

int WeaponFunctions::luaWeaponHealthPercent(lua_State* L) {
	// weapon:healthPercent(percent)
	Weapon* weapon = getUserdata<Weapon>(L, 1);
	if (weapon) {
		weapon->setHealthPercent(getNumber<uint32_t>(L, 2));
		pushBoolean(L, true);
	} else {
		lua_pushnil(L);
	}
	return 1;
}

int WeaponFunctions::luaWeaponSoul(lua_State* L) {
	// weapon:soul(soul)
	Weapon* weapon = getUserdata<Weapon>(L, 1);
	if (weapon) {
		weapon->setSoul(getNumber<uint32_t>(L, 2));
		pushBoolean(L, true);
	} else {
		lua_pushnil(L);
	}
	return 1;
}

int WeaponFunctions::luaWeaponBreakChance(lua_State* L) {
	// weapon:breakChance(percent)
	Weapon* weapon = getUserdata<Weapon>(L, 1);
	if (weapon) {
		weapon->setBreakChance(getNumber<uint32_t>(L, 2));
		pushBoolean(L, true);
	} else {
		lua_pushnil(L);
	}
	return 1;
}

int WeaponFunctions::luaWeaponWandDamage(lua_State* L) {
	// weapon:damage(damage[min, max]) only use this if the weapon is a wand!
	WeaponWand* weapon = getUserdata<WeaponWand>(L, 1);
	if (weapon) {
		weapon->setMinChange(getNumber<uint32_t>(L, 2));
		if (lua_gettop(L) > 2) {
			weapon->setMaxChange(getNumber<uint32_t>(L, 3));
		} else {
			weapon->setMaxChange(getNumber<uint32_t>(L, 2));
		}
		pushBoolean(L, true);
	} else {
		lua_pushnil(L);
	}
	return 1;
}

int WeaponFunctions::luaWeaponElement(lua_State* L) {
	// weapon:element(combatType)
	Weapon* weapon = getUserdata<Weapon>(L, 1);
	if (weapon) {
		if (!getNumber<CombatType_t>(L, 2)) {
			std::string element = getString(L, 2);
			std::string tmpStrValue = asLowerCaseString(element);
			if (tmpStrValue == "earth") {
				weapon->params.combatType = COMBAT_EARTHDAMAGE;
			} else if (tmpStrValue == "ice") {
				weapon->params.combatType = COMBAT_ICEDAMAGE;
			} else if (tmpStrValue == "energy") {
				weapon->params.combatType = COMBAT_ENERGYDAMAGE;
			} else if (tmpStrValue == "fire") {
				weapon->params.combatType = COMBAT_FIREDAMAGE;
			} else if (tmpStrValue == "death") {
				weapon->params.combatType = COMBAT_DEATHDAMAGE;
			} else if (tmpStrValue == "holy") {
				weapon->params.combatType = COMBAT_HOLYDAMAGE;
			} else {
				SPDLOG_WARN("[WeaponFunctions:luaWeaponElement] - "
							"Type {} does not exist", element);
			}
		} else {
			weapon->params.combatType = getNumber<CombatType_t>(L, 2);
		}
		pushBoolean(L, true);
	} else {
		lua_pushnil(L);
	}
	return 1;
}

int WeaponFunctions::luaWeaponPremium(lua_State* L) {
	// weapon:premium(bool)
	Weapon* weapon = getUserdata<Weapon>(L, 1);
	if (weapon) {
		weapon->setNeedPremium(getBoolean(L, 2));
		weapon->setWieldInfo(WIELDINFO_PREMIUM);
		pushBoolean(L, true);
	} else {
		lua_pushnil(L);
	}
	return 1;
}

int WeaponFunctions::luaWeaponVocation(lua_State* L) {
	// weapon:vocation(vocName[, showInDescription = false, lastVoc = false])
	Weapon* weapon = getUserdata<Weapon>(L, 1);
	if (weapon) {
		weapon->addVocWeaponMap(getString(L, 2));
		weapon->setWieldInfo(WIELDINFO_VOCREQ);
		std::string tmp;
		bool showInDescription = false;
		bool lastVoc = false;
		if (getBoolean(L, 3)) {
			showInDescription = getBoolean(L, 3);
		}
		if (getBoolean(L, 4)) {
			lastVoc = getBoolean(L, 4);
		}
		if (showInDescription) {
			if (weapon->getVocationString().empty()) {
				tmp = asLowerCaseString(getString(L, 2));
				tmp += "s";
				weapon->setVocationString(tmp);
			} else {
				tmp = weapon->getVocationString();
				if (lastVoc) {
					tmp += " and ";
				} else {
					tmp += ", ";
				}
				tmp += asLowerCaseString(getString(L, 2));
				tmp += "s";
				weapon->setVocationString(tmp);
			}
		}
		pushBoolean(L, true);
	} else {
		lua_pushnil(L);
	}
	return 1;
}

int WeaponFunctions::luaWeaponId(lua_State* L) {
	// weapon:id(id)
	Weapon* weapon = getUserdata<Weapon>(L, 1);
	if (weapon) {
		weapon->setID(getNumber<uint16_t>(L, 2));
		pushBoolean(L, true);
	} else {
		lua_pushnil(L);
	}
	return 1;
}

int WeaponFunctions::luaWeaponAttack(lua_State* L) {
	// weapon:attack(atk)
	Weapon* weapon = getUserdata<Weapon>(L, 1);
	if (weapon) {
		uint16_t id = weapon->getID();
		ItemType& it = Item::items.getItemType(id);
		it.attack = getNumber<int32_t>(L, 2);
		pushBoolean(L, true);
	} else {
		lua_pushnil(L);
	}
	return 1;
}

int WeaponFunctions::luaWeaponDefense(lua_State* L) {
	// weapon:defense(defense[, extraDefense])
	Weapon* weapon = getUserdata<Weapon>(L, 1);
	if (weapon) {
		uint16_t id = weapon->getID();
		ItemType& it = Item::items.getItemType(id);
		it.defense = getNumber<int32_t>(L, 2);
		if (lua_gettop(L) > 2) {
			it.extraDefense = getNumber<int32_t>(L, 3);
		}
		pushBoolean(L, true);
	} else {
		lua_pushnil(L);
	}
	return 1;
}

int WeaponFunctions::luaWeaponRange(lua_State* L) {
	// weapon:range(range)
	Weapon* weapon = getUserdata<Weapon>(L, 1);
	if (weapon) {
		uint16_t id = weapon->getID();
		ItemType& it = Item::items.getItemType(id);
		it.shootRange = getNumber<uint8_t>(L, 2);
		pushBoolean(L, true);
	} else {
		lua_pushnil(L);
	}
	return 1;
}

int WeaponFunctions::luaWeaponCharges(lua_State* L) {
	// weapon:charges(charges[, showCharges = true])
	Weapon* weapon = getUserdata<Weapon>(L, 1);
	if (weapon) {
		bool showCharges = true;
		if (lua_gettop(L) > 2) {
			showCharges = getBoolean(L, 3);
		}
		uint16_t id = weapon->getID();
		ItemType& it = Item::items.getItemType(id);
		it.charges = getNumber<uint8_t>(L, 2);
		it.showCharges = showCharges;
		pushBoolean(L, true);
	} else {
		lua_pushnil(L);
	}
	return 1;
}

int WeaponFunctions::luaWeaponDuration(lua_State* L) {
	// weapon:duration(duration[, showDuration = true])
	Weapon* weapon = getUserdata<Weapon>(L, 1);
	if (weapon) {
		bool showDuration = true;
		if (lua_gettop(L) > 2) {
			showDuration = getBoolean(L, 3);
		}
		uint16_t id = weapon->getID();
		ItemType& it = Item::items.getItemType(id);
		it.decayTime = getNumber<uint8_t>(L, 2);
		it.showDuration = showDuration;
		pushBoolean(L, true);
	} else {
		lua_pushnil(L);
	}
	return 1;
}

int WeaponFunctions::luaWeaponDecayTo(lua_State* L) {
	// weapon:decayTo([itemid = 0]
	Weapon* weapon = getUserdata<Weapon>(L, 1);
	if (weapon) {
		uint16_t itemid = 0;
		if (lua_gettop(L) > 1) {
			itemid = getNumber<uint16_t>(L, 2);
		}
		uint16_t id = weapon->getID();
		ItemType& it = Item::items.getItemType(id);
		it.decayTo = itemid;
		pushBoolean(L, true);
	} else {
		lua_pushnil(L);
	}
	return 1;
}

int WeaponFunctions::luaWeaponTransformEquipTo(lua_State* L) {
	// weapon:transformEquipTo(itemid)
	Weapon* weapon = getUserdata<Weapon>(L, 1);
	if (weapon) {
		uint16_t id = weapon->getID();
		ItemType& it = Item::items.getItemType(id);
		it.transformEquipTo = getNumber<uint16_t>(L, 2);
		pushBoolean(L, true);
	} else {
		lua_pushnil(L);
	}
	return 1;
}

int WeaponFunctions::luaWeaponTransformDeEquipTo(lua_State* L) {
	// weapon:transformDeEquipTo(itemid)
	Weapon* weapon = getUserdata<Weapon>(L, 1);
	if (weapon) {
		uint16_t id = weapon->getID();
		ItemType& it = Item::items.getItemType(id);
		it.transformDeEquipTo = getNumber<uint16_t>(L, 2);
		pushBoolean(L, true);
	} else {
		lua_pushnil(L);
	}
	return 1;
}

int WeaponFunctions::luaWeaponShootType(lua_State* L) {
	// weapon:shootType(type)
	Weapon* weapon = getUserdata<Weapon>(L, 1);
	if (weapon) {
		uint16_t id = weapon->getID();
		ItemType& it = Item::items.getItemType(id);
		it.shootType = getNumber<ShootType_t>(L, 2);
		pushBoolean(L, true);
	} else {
		lua_pushnil(L);
	}
	return 1;
}

int WeaponFunctions::luaWeaponSlotType(lua_State* L) {
	// weapon:slotType(slot)
	Weapon* weapon = getUserdata<Weapon>(L, 1);
	if (weapon) {
		uint16_t id = weapon->getID();
		ItemType& it = Item::items.getItemType(id);
		std::string slot = getString(L, 2);

		if (slot == "two-handed") {
			it.slotPosition = SLOTP_TWO_HAND;
		} else {
			it.slotPosition = SLOTP_HAND;
		}
		pushBoolean(L, true);
	} else {
		lua_pushnil(L);
	}
	return 1;
}

int WeaponFunctions::luaWeaponAmmoType(lua_State* L) {
	// weapon:ammoType(type)
	WeaponDistance* weapon = getUserdata<WeaponDistance>(L, 1);
	if (weapon) {
		uint16_t id = weapon->getID();
		ItemType& it = Item::items.getItemType(id);
		std::string type = getString(L, 2);

		if (type == "arrow") {
			it.ammoType = AMMO_ARROW;
		} else if (type == "bolt"){
			it.ammoType = AMMO_BOLT;
		} else {
			SPDLOG_WARN("[WeaponFunctions:luaWeaponAmmoType] - "
						"Type {} does not exist", type);
			lua_pushnil(L);
			return 1;
		}
		pushBoolean(L, true);
	} else {
		lua_pushnil(L);
	}
	return 1;
}

int WeaponFunctions::luaWeaponHitChance(lua_State* L) {
	// weapon:hitChance(chance)
	Weapon* weapon = getUserdata<Weapon>(L, 1);
	if (weapon) {
		uint16_t id = weapon->getID();
		ItemType& it = Item::items.getItemType(id);
		it.hitChance = getNumber<int8_t>(L, 2);
		pushBoolean(L, true);
	} else {
		lua_pushnil(L);
	}
	return 1;
}

int WeaponFunctions::luaWeaponMaxHitChance(lua_State* L) {
	// weapon:maxHitChance(max)
	Weapon* weapon = getUserdata<Weapon>(L, 1);
	if (weapon) {
		uint16_t id = weapon->getID();
		ItemType& it = Item::items.getItemType(id);
		it.maxHitChance = getNumber<int32_t>(L, 2);
		pushBoolean(L, true);
	} else {
		lua_pushnil(L);
	}
	return 1;
}

int WeaponFunctions::luaWeaponExtraElement(lua_State* L) {
	// weapon:extraElement(atk, combatType)
	Weapon* weapon = getUserdata<Weapon>(L, 1);
	if (weapon) {
		uint16_t id = weapon->getID();
		ItemType& it = Item::items.getItemType(id);
		it.abilities.get()->elementDamage = getNumber<uint16_t>(L, 2);

		if (!getNumber<CombatType_t>(L, 3)) {
			std::string element = getString(L, 3);
			std::string tmpStrValue = asLowerCaseString(element);
			if (tmpStrValue == "earth") {
				it.abilities.get()->elementType = COMBAT_EARTHDAMAGE;
			} else if (tmpStrValue == "ice") {
				it.abilities.get()->elementType = COMBAT_ICEDAMAGE;
			} else if (tmpStrValue == "energy") {
				it.abilities.get()->elementType = COMBAT_ENERGYDAMAGE;
			} else if (tmpStrValue == "fire") {
				it.abilities.get()->elementType = COMBAT_FIREDAMAGE;
			} else if (tmpStrValue == "death") {
				it.abilities.get()->elementType = COMBAT_DEATHDAMAGE;
			} else if (tmpStrValue == "holy") {
				it.abilities.get()->elementType = COMBAT_HOLYDAMAGE;
			} else {
				SPDLOG_WARN("[WeaponFunctions:luaWeaponExtraElement] - "
							"Type {} does not exist", element);
			}
		} else {
			it.abilities.get()->elementType = getNumber<CombatType_t>(L, 3);
		}
		pushBoolean(L, true);
	} else {
		lua_pushnil(L);
	}
	return 1;
}<|MERGE_RESOLUTION|>--- conflicted
+++ resolved
@@ -1,17 +1,23 @@
 /**
  * Canary - A free and open-source MMORPG server emulator
- * Copyright (©) 2019-2022 OpenTibiaBR <opentibiabr@outlook.com>
- * Repository: https://github.com/opentibiabr/canary
- * License: https://github.com/opentibiabr/canary/blob/main/LICENSE
- * Contributors: https://github.com/opentibiabr/canary/graphs/contributors
- * Website: https://docs.opentibiabr.org/
-*/
-
-<<<<<<< HEAD
-#include "otpch.h"
-=======
+ * Copyright (C) 2021 OpenTibiaBR <opentibiabr@outlook.com>
+ *
+ * This program is free software; you can redistribute it and/or modify
+ * it under the terms of the GNU General Public License as published by
+ * the Free Software Foundation; either version 2 of the License, or
+ * (at your option) any later version.
+ *
+ * This program is distributed in the hope that it will be useful,
+ * but WITHOUT ANY WARRANTY; without even the implied warranty of
+ * MERCHANTABILITY or FITNESS FOR A PARTICULAR PURPOSE.  See the
+ * GNU General Public License for more details.
+ *
+ * You should have received a copy of the GNU General Public License along
+ * with this program; if not, write to the Free Software Foundation, Inc.,
+ * 51 Franklin Street, Fifth Floor, Boston, MA 02110-1301 USA.
+ */
+
 #include "pch.hpp"
->>>>>>> 94288cf1
 
 #include "game/game.h"
 #include "items/item.h"
@@ -33,11 +39,12 @@
 		case WEAPON_SWORD:
 		case WEAPON_AXE:
 		case WEAPON_CLUB: {
-			auto weapon = new WeaponMelee();
+			WeaponMelee* weapon = new WeaponMelee(getScriptEnv()->getScriptInterface());
 			if (weapon) {
 				pushUserdata<WeaponMelee>(L, weapon);
 				setMetatable(L, -1, "Weapon");
 				weapon->weaponType = type;
+				weapon->fromLua = true;
 			} else {
 				lua_pushnil(L);
 			}
@@ -45,22 +52,24 @@
 		}
 		case WEAPON_DISTANCE:
 		case WEAPON_AMMO: {
-			auto weapon = new WeaponDistance();
+			WeaponDistance* weapon = new WeaponDistance(getScriptEnv()->getScriptInterface());
 			if (weapon) {
 				pushUserdata<WeaponDistance>(L, weapon);
 				setMetatable(L, -1, "Weapon");
 				weapon->weaponType = type;
+				weapon->fromLua = true;
 			} else {
 				lua_pushnil(L);
 			}
 			break;
 		}
 		case WEAPON_WAND: {
-			auto weapon = new WeaponWand();
+			WeaponWand* weapon = new WeaponWand(getScriptEnv()->getScriptInterface());
 			if (weapon) {
 				pushUserdata<WeaponWand>(L, weapon);
 				setMetatable(L, -1, "Weapon");
 				weapon->weaponType = type;
+				weapon->fromLua = true;
 			} else {
 				lua_pushnil(L);
 			}
@@ -133,8 +142,12 @@
 
 int WeaponFunctions::luaWeaponOnUseWeapon(lua_State* L) {
 	// weapon:onUseWeapon(callback)
-	const Weapon* weapon = getUserdata<Weapon>(L, 1);
-	if (weapon) {
+	Weapon* weapon = getUserdata<Weapon>(L, 1);
+	if (weapon) {
+		if (!weapon->loadCallback()) {
+			pushBoolean(L, false);
+			return 1;
+		}
 		pushBoolean(L, true);
 	} else {
 		lua_pushnil(L);
