--- conflicted
+++ resolved
@@ -239,15 +239,11 @@
 }
 
 void LuaFunctionsLoader::setWeakMetatable(lua_State* L, int32_t index, const std::string &name) {
-<<<<<<< HEAD
 	static phmap::flat_hash_set<std::string> weakObjectTypes;
-=======
-	if (validateDispatcherContext(__FUNCTION__)) {
-		return;
-	}
-
-	static std::set<std::string> weakObjectTypes;
->>>>>>> 69c763d5
+	if (validateDispatcherContext(__FUNCTION__)) {
+		return;
+	}
+
 	const std::string &weakName = name + "_weak";
 
 	auto result = weakObjectTypes.emplace(name);
