--- conflicted
+++ resolved
@@ -122,11 +122,7 @@
 
 int HouseFunctions::luaHouseStartTrade(lua_State* L) {
 	// house:startTrade(player, tradePartner)
-<<<<<<< HEAD
-	House* house = getUserdata<House>(L, 1);
-=======
-	const auto &house = getUserdataShared<House>(L, 1);
->>>>>>> e63dc63a
+	const auto &house = getUserdataShared<House>(L, 1);
 	std::shared_ptr<Player> player = getUserdataShared<Player>(L, 2);
 	std::shared_ptr<Player> tradePartner = getUserdataShared<Player>(L, 3);
 
