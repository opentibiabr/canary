/**
 * Canary - A free and open-source MMORPG server emulator
 * Copyright (©) 2019-2022 OpenTibiaBR <opentibiabr@outlook.com>
 * Repository: https://github.com/opentibiabr/canary
 * License: https://github.com/opentibiabr/canary/blob/main/LICENSE
 * Contributors: https://github.com/opentibiabr/canary/graphs/contributors
 * Website: https://docs.opentibiabr.org/
*/

#ifndef SRC_LUA_GLOBAL_GLOBALEVENT_H_
#define SRC_LUA_GLOBAL_GLOBALEVENT_H_

<<<<<<< HEAD
#include "utils/utils_definitions.hpp"
#include "lua/scripts/scripts.h"
=======
#include "lua/global/baseevents.h"
>>>>>>> 94288cf1

class GlobalEvent;
using GlobalEvent_ptr = std::unique_ptr<GlobalEvent>;
using GlobalEventMap = std::map<std::string, GlobalEvent>;

class GlobalEvents final : public Scripts {
	public:
		GlobalEvents() = default;

		// non-copyable
		GlobalEvents(const GlobalEvents&) = delete;
		GlobalEvents& operator=(const GlobalEvents&) = delete;

		static GlobalEvents& getInstance() {
			// Guaranteed to be destroyed
			static GlobalEvents instance;
			// Instantiated on first use
			return instance;
		}

		void startup() const;

		void timer();
		void think();
		void execute(GlobalEvent_t type) const;

		GlobalEventMap getEventMap(GlobalEvent_t type);

		bool registerLuaEvent(GlobalEvent* event);
		void clear();
<<<<<<< HEAD
=======
		// Old XML interface
		void clear(bool fromLua) override final;
>>>>>>> 94288cf1

	private:
		GlobalEventMap thinkMap, serverMap, timerMap;
		int32_t thinkEventId = 0, timerEventId = 0;
};

constexpr auto g_globalEvents = &GlobalEvents::getInstance;

class GlobalEvent final : public Script {
	public:
		explicit GlobalEvent(LuaScriptInterface* interface);

		bool executePeriodChange(LightState_t lightState, LightInfo lightInfo);
		bool executeRecord(uint32_t current, uint32_t old);
		bool executeEvent() const;

		GlobalEvent_t getEventType() const {
			return eventType;
		}
		void setEventType(GlobalEvent_t type) {
			eventType = type;
		}

		const std::string& getName() const {
			return name;
		}
		void setName(std::string eventName) {
			name = eventName;
		}
		const std::string& getFileName() const {
			return fileName;
		}
		void setFileName(std::string scriptName) {
			fileName = scriptName;
		}

		uint32_t getInterval() const {
			return interval;
		}
		void setInterval(uint32_t eventInterval) {
			interval |= eventInterval;
		}

		int64_t getNextExecution() const {
			return nextExecution;
		}
		void setNextExecution(int64_t time) {
			nextExecution = time;
		}

	private:
		GlobalEvent_t eventType = GLOBALEVENT_NONE;

		std::string getScriptTypeName() const override;

		std::string name;
		std::string fileName;
		int64_t nextExecution = 0;
		uint32_t interval = 0;
};

#endif  // SRC_LUA_GLOBAL_GLOBALEVENT_H_<|MERGE_RESOLUTION|>--- conflicted
+++ resolved
@@ -10,12 +10,8 @@
 #ifndef SRC_LUA_GLOBAL_GLOBALEVENT_H_
 #define SRC_LUA_GLOBAL_GLOBALEVENT_H_
 
-<<<<<<< HEAD
 #include "utils/utils_definitions.hpp"
 #include "lua/scripts/scripts.h"
-=======
-#include "lua/global/baseevents.h"
->>>>>>> 94288cf1
 
 class GlobalEvent;
 using GlobalEvent_ptr = std::unique_ptr<GlobalEvent>;
@@ -23,7 +19,8 @@
 
 class GlobalEvents final : public Scripts {
 	public:
-		GlobalEvents() = default;
+		GlobalEvents();
+		~GlobalEvents();
 
 		// non-copyable
 		GlobalEvents(const GlobalEvents&) = delete;
@@ -46,11 +43,6 @@
 
 		bool registerLuaEvent(GlobalEvent* event);
 		void clear();
-<<<<<<< HEAD
-=======
-		// Old XML interface
-		void clear(bool fromLua) override final;
->>>>>>> 94288cf1
 
 	private:
 		GlobalEventMap thinkMap, serverMap, timerMap;
