/**
 * Canary - A free and open-source MMORPG server emulator
 * Copyright (©) 2019-2022 OpenTibiaBR <opentibiabr@outlook.com>
 * Repository: https://github.com/opentibiabr/canary
 * License: https://github.com/opentibiabr/canary/blob/main/LICENSE
 * Contributors: https://github.com/opentibiabr/canary/graphs/contributors
 * Website: https://docs.opentibiabr.org/
*/

<<<<<<< HEAD
#include "otpch.h"

#include <limits>
#include <map>
=======
#include "pch.hpp"
>>>>>>> 94288cf1

#include "declarations.hpp"
#include "game/game.h"
#include "lua/scripts/luascript.h"
#include "lua/scripts/script_environment.hpp"

ScriptEnvironment::ScriptEnvironment() {
	resetEnv();
}

ScriptEnvironment::~ScriptEnvironment() {
	resetEnv();
}

void ScriptEnvironment::resetEnv() {
	scriptId = 0;
	callbackId = 0;
	timerEvent = false;
	interface = nullptr;
	localMap.clear();
	tempResults.clear();

	auto pair = tempItems.equal_range(this);
	auto it = pair.first;
	while (it != pair.second) {
		Item * item = it -> second;
		if (item -> getParent() == VirtualCylinder::virtualCylinder) {
			g_game().ReleaseItem(item);
		}
		it = tempItems.erase(it);
	}
}

bool ScriptEnvironment::setCallbackId(int32_t newCallbackId, LuaScriptInterface * scriptInterface) {
	if (this -> callbackId != 0) {
		// nested callbacks are not allowed
		if (interface) {
			interface -> reportErrorFunc("Nested callbacks!");
		}
		return false;
	}

	this -> callbackId = newCallbackId;
	interface = scriptInterface;
	return true;
}

void ScriptEnvironment::getEventInfo(int32_t & retScriptId, LuaScriptInterface * & retScriptInterface, int32_t & retCallbackId, bool & retTimerEvent) const {
	retScriptId = this -> scriptId;
	retScriptInterface = interface;
	retCallbackId = this -> callbackId;
	retTimerEvent = this -> timerEvent;
}

uint32_t ScriptEnvironment::addThing(Thing * thing) {
	if (!thing || thing -> isRemoved()) {
		return 0;
	}

	Creature * creature = thing -> getCreature();
	if (creature) {
		return creature -> getID();
	}

	Item * item = thing -> getItem();
	if (item && item -> hasAttribute(ITEM_ATTRIBUTE_UNIQUEID)) {
		return item -> getUniqueId();
	}

	for (const auto & it: localMap) {
		if (it.second == item) {
			return it.first;
		}
	}

	localMap[++lastUID] = item;
	return lastUID;
}

void ScriptEnvironment::insertItem(uint32_t uid, Item * item) {
	auto result = localMap.emplace(uid, item);
	if (!result.second) {
		SPDLOG_ERROR("Thing uid already taken: {}", uid);
	}
}

Thing * ScriptEnvironment::getThingByUID(uint32_t uid) {
	if (uid >= 0x10000000) {
		return g_game().getCreatureByID(uid);
	}

	if (uid <= std::numeric_limits < uint16_t > ::max()) {
		Item * item = g_game().getUniqueItem(static_cast<uint16_t>(uid));
		if (item && !item -> isRemoved()) {
			return item;
		}
		return nullptr;
	}

	auto it = localMap.find(uid);
	if (it != localMap.end()) {
		Item * item = it -> second;
		if (!item -> isRemoved()) {
			return item;
		}
	}
	return nullptr;
}

Item * ScriptEnvironment::getItemByUID(uint32_t uid) {
	Thing * thing = getThingByUID(uid);
	if (!thing) {
		return nullptr;
	}
	return thing -> getItem();
}

Container * ScriptEnvironment::getContainerByUID(uint32_t uid) {
	Item * item = getItemByUID(uid);
	if (!item) {
		return nullptr;
	}
	return item -> getContainer();
}

void ScriptEnvironment::removeItemByUID(uint32_t uid) {
	if (uid <= std::numeric_limits < uint16_t > ::max()) {
		g_game().removeUniqueItem(static_cast<uint16_t>(uid));
		return;
	}

	auto it = localMap.find(uid);
	if (it != localMap.end()) {
		localMap.erase(it);
	}
}

void ScriptEnvironment::addTempItem(Item * item) {
	tempItems.emplace(this, item);
}

void ScriptEnvironment::removeTempItem(Item * item) {
	for (auto it = tempItems.begin(), end = tempItems.end(); it != end; ++it) {
		if (it -> second == item) {
			tempItems.erase(it);
			break;
		}
	}
}

uint32_t ScriptEnvironment::addResult(DBResult_ptr res) {
	tempResults[++lastResultId] = res;
	return lastResultId;
}

bool ScriptEnvironment::removeResult(uint32_t id) {
	auto it = tempResults.find(id);
	if (it == tempResults.end()) {
		return false;
	}

	tempResults.erase(it);
	return true;
}

DBResult_ptr ScriptEnvironment::getResultByID(uint32_t id) {
	auto it = tempResults.find(id);
	if (it == tempResults.end()) {
		return nullptr;
	}
	return it -> second;
}<|MERGE_RESOLUTION|>--- conflicted
+++ resolved
@@ -7,14 +7,7 @@
  * Website: https://docs.opentibiabr.org/
 */
 
-<<<<<<< HEAD
-#include "otpch.h"
-
-#include <limits>
-#include <map>
-=======
 #include "pch.hpp"
->>>>>>> 94288cf1
 
 #include "declarations.hpp"
 #include "game/game.h"
