--- conflicted
+++ resolved
@@ -23,86 +23,6 @@
 class Game;
 
 class ScriptEnvironment {
-<<<<<<< HEAD
-	public:
-		ScriptEnvironment();
-		virtual ~ScriptEnvironment();
-
-		// non-copyable
-		ScriptEnvironment(const ScriptEnvironment &) = delete;
-		ScriptEnvironment &operator=(const ScriptEnvironment &) = delete;
-
-		void resetEnv();
-
-		void setScriptId(int32_t newScriptId, LuaScriptInterface* newScriptInterface) {
-			this->scriptId = newScriptId;
-			this->interface = newScriptInterface;
-		}
-		bool setCallbackId(int32_t callbackId, LuaScriptInterface* scriptInterface);
-
-		int32_t getScriptId() const {
-			return scriptId;
-		}
-		LuaScriptInterface* getScriptInterface() {
-			return interface;
-		}
-
-		void setTimerEvent() {
-			timerEvent = true;
-		}
-
-		void getEventInfo(int32_t &scriptId, LuaScriptInterface*&scriptInterface, int32_t &callbackId, bool &timerEvent) const;
-
-		void addTempItem(Item* item);
-		static void removeTempItem(Item* item);
-		uint32_t addThing(Thing* thing);
-		void insertItem(uint32_t uid, Item* item);
-
-		static DBResult_ptr getResultByID(uint32_t id);
-		static uint32_t addResult(DBResult_ptr res);
-		static bool removeResult(uint32_t id);
-
-		void setNpc(Npc* npc) {
-			curNpc = npc;
-		}
-		Npc* getNpc() const {
-			return curNpc;
-		}
-
-		Thing* getThingByUID(uint32_t uid);
-		Item* getItemByUID(uint32_t uid);
-		Container* getContainerByUID(uint32_t uid);
-		void removeItemByUID(uint32_t uid);
-
-	private:
-		using VariantVector = std::vector<const LuaVariant*>;
-		using StorageMap = std::map<uint32_t, int32_t>;
-		using DBResultMap = std::map<uint32_t, DBResult_ptr>;
-
-		LuaScriptInterface* interface;
-
-		// for npc scripts
-		Npc* curNpc = nullptr;
-
-		// temporary item list
-		static std::multimap<ScriptEnvironment*, Item*> tempItems;
-
-		// local item map
-		phmap::flat_hash_map<uint32_t, Item*> localMap;
-		uint32_t lastUID = std::numeric_limits<uint16_t>::max();
-
-		// script file id
-		int32_t scriptId;
-		int32_t callbackId;
-		bool timerEvent;
-
-		// result map
-		static uint32_t lastResultId;
-		static DBResultMap tempResults;
-};
-
-#endif // SRC_LUA_SCRIPTS_SCRIPT_ENVIRONMENT_HPP_
-=======
 public:
 	ScriptEnvironment();
 	virtual ~ScriptEnvironment();
@@ -178,5 +98,4 @@
 	// result map
 	static uint32_t lastResultId;
 	static DBResultMap tempResults;
-};
->>>>>>> 691898a8
+};