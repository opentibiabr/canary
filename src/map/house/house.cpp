--- conflicted
+++ resolved
@@ -9,11 +9,6 @@
 
 #include "pch.hpp"
 
-<<<<<<< HEAD
-
-=======
-#include "utils/pugicast.h"
->>>>>>> 94288cf1
 #include "map/house/house.h"
 #include "io/iologindata.h"
 #include "game/game.h"
