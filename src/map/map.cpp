/**
 * The Forgotten Server - a free and open-source MMORPG server emulator
 * Copyright (C) 2019  Mark Samman <mark.samman@gmail.com>
 *
 * This program is free software; you can redistribute it and/or modify
 * it under the terms of the GNU General Public License as published by
 * the Free Software Foundation; either version 2 of the License, or
 * (at your option) any later version.
 *
 * This program is distributed in the hope that it will be useful,
 * but WITHOUT ANY WARRANTY; without even the implied warranty of
 * MERCHANTABILITY or FITNESS FOR A PARTICULAR PURPOSE.  See the
 * GNU General Public License for more details.
 *
 * You should have received a copy of the GNU General Public License along
 * with this program; if not, write to the Free Software Foundation, Inc.,
 * 51 Franklin Street, Fifth Floor, Boston, MA 02110-1301 USA.
 */

#include "otpch.h"

<<<<<<< HEAD
#include <filesystem>
#include <fstream>
#include <iostream>
#include "libzippp.h"
=======
#include <boost/filesystem.hpp>
#include <fstream>
#include <libzippp.h>
>>>>>>> e06dd7ff

#include "io/iomap.h"
#include "io/iomapserialize.h"
#include "creatures/combat/combat.h"
#include "creatures/creature.h"
#include "game/game.h"
#include "creatures/monsters/monster.h"
#include "creatures/npcs/npc.h"
#include "utils/tools.h"

bool Map::load(const std::string& identifier) {
	try {
		IOMap loader;
		if (!loader.loadMap(this, identifier)) {
			SPDLOG_ERROR("[Map::load] - {}", loader.getLastErrorString());
			return false;
		}
	}
	catch(const std::exception) {
		SPDLOG_ERROR("[Map::load] - The map in folder {} is missing or corrupted", identifier);
		return false;
	}
	return true;
}

bool Map::extractMap(const std::string& identifier) const {
	if (std::filesystem::exists(identifier)) {
		return true;
	}
	
	using namespace libzippp;
	std::string mapName = g_configManager().getString(MAP_NAME) + ".otbm";
	SPDLOG_INFO("Unzipping " + mapName + " to world folder");
	ZipArchive zf("data/world/world.zip");

	if (!zf.open(ZipArchive::ReadOnly)) {
		SPDLOG_ERROR("[Map::extractMap] - Failed to unzip world.zip, file doesn't exist");
		consoleHandlerExit();
		return false;
	}

	std::ofstream unzippedFile("data/world/" + mapName, std::ofstream::binary);
	zf.getEntry(mapName).readContent(unzippedFile, ZipArchive::Current);
	zf.close();
	return true;
}

bool Map::loadMap(const std::string& identifier,
	bool mainMap /*= false*/,bool loadHouses /*= false*/,
	bool loadMonsters /*= false*/, bool loadNpcs /*= false*/)
{
	// Only extract map if is loading the main map
	if (mainMap) {
		// Extract the map
		this->extractMap(identifier);
	}

	// Load the map
	this->load(identifier);

	// Only create items from lua functions if is loading main map
	// It needs to be after the load map to ensure the map already exists before creating the items
	if (mainMap) {
		// Create items from lua scripts per position
		// Example: ActionFunctions::luaActionPosition
		g_game().createLuaItemsOnMap();
	}

	if (loadMonsters) {
		if (!IOMap::loadMonsters(this)) {
			SPDLOG_WARN("Failed to load spawn data");
		}
	}

	if (loadHouses) {
		if (!IOMap::loadHouses(this)) {
			SPDLOG_WARN("Failed to load house data");
		}

		/**
		 * Only load houses items if map custom load is disabled
		 * If map custom is enabled, then it is load in loadMapCustom function
		 * NOTE: This will ensure that the information is not duplicated
		*/
		if (!g_configManager().getBoolean(TOGGLE_MAP_CUSTOM)) {
			IOMapSerialize::loadHouseInfo();
			IOMapSerialize::loadHouseItems(this);
		}
	}

	if (loadNpcs) {
		if (!IOMap::loadNpcs(this)) {
			SPDLOG_WARN("Failed to load npc spawn data");
		}
	}

	// Files need to be cleaned up if custom map is enabled to open, or will try to load main map files
	if (g_configManager().getBoolean(TOGGLE_MAP_CUSTOM)) {
		this->monsterfile.clear();
		this->housefile.clear();
		this->npcfile.clear();
	}
	return true;
}

bool Map::loadMapCustom(const std::string& identifier, bool loadHouses, bool loadMonsters, bool loadNpcs)
{
	// Load the map
	this->load(identifier);

	if (loadMonsters) {
		if (!IOMap::loadMonstersCustom(this)) {
			SPDLOG_WARN("Failed to load monster custom data");
		}
	}

	if (loadHouses) {
		if (!IOMap::loadHousesCustom(this)) {
			SPDLOG_WARN("Failed to load house custom data");
		}

		IOMapSerialize::loadHouseInfo();
		IOMapSerialize::loadHouseItems(this);
	}

	if (loadNpcs) {
		if (!IOMap::loadNpcsCustom(this)) {
			SPDLOG_WARN("Failed to load npc custom spawn data");
		}
	}
	return true;
}

bool Map::save()
{
	bool saved = false;
	for (uint32_t tries = 0; tries < 6; tries++) {
		if (IOMapSerialize::saveHouseInfo()) {
			saved = true;
		}
		if (saved && IOMapSerialize::saveHouseItems()) {
			return true;
		}
	}
	return false;
}

Tile* Map::getTile(uint16_t x, uint16_t y, uint8_t z) const
{
	if (z >= MAP_MAX_LAYERS) {
		return nullptr;
	}

	const QTreeLeafNode* leaf = QTreeNode::getLeafStatic<const QTreeLeafNode*, const QTreeNode*>(&root, x, y);
	if (!leaf) {
		return nullptr;
	}

	const Floor* floor = leaf->getFloor(z);
	if (!floor) {
		return nullptr;
	}
	return floor->tiles[x & FLOOR_MASK][y & FLOOR_MASK];
}

void Map::setTile(uint16_t x, uint16_t y, uint8_t z, Tile* newTile)
{
	if (z >= MAP_MAX_LAYERS) {
		SPDLOG_ERROR("Attempt to set tile on invalid coordinate: {}",
                     Position(x, y, z).toString());
		return;
	}

	QTreeLeafNode::newLeaf = false;
	QTreeLeafNode* leaf = root.createLeaf(x, y, 15);

	if (QTreeLeafNode::newLeaf) {
		//update north
		QTreeLeafNode* northLeaf = root.getLeaf(x, y - FLOOR_SIZE);
		if (northLeaf) {
			northLeaf->leafS = leaf;
		}

		//update west leaf
		QTreeLeafNode* westLeaf = root.getLeaf(x - FLOOR_SIZE, y);
		if (westLeaf) {
			westLeaf->leafE = leaf;
		}

		//update south
		QTreeLeafNode* southLeaf = root.getLeaf(x, y + FLOOR_SIZE);
		if (southLeaf) {
			leaf->leafS = southLeaf;
		}

		//update east
		QTreeLeafNode* eastLeaf = root.getLeaf(x + FLOOR_SIZE, y);
		if (eastLeaf) {
			leaf->leafE = eastLeaf;
		}
	}

	Floor* floor = leaf->createFloor(z);
	uint32_t offsetX = x & FLOOR_MASK;
	uint32_t offsetY = y & FLOOR_MASK;

	Tile*& tile = floor->tiles[offsetX][offsetY];
	if (tile) {
		TileItemVector* items = newTile->getItemList();
		if (items) {
			for (auto it = items->rbegin(), end = items->rend(); it != end; ++it) {
				tile->addThing(*it);
			}
			items->clear();
		}

		Item* ground = newTile->getGround();
		if (ground) {
			tile->addThing(ground);
			newTile->setGround(nullptr);
		}
		delete newTile;
	} else {
		tile = newTile;
	}
}

bool Map::placeCreature(const Position& centerPos, Creature* creature, bool extendedPos/* = false*/, bool forceLogin/* = false*/)
{
	Monster* monster = creature->getMonster();
	if (monster) {
		monster->ignoreFieldDamage = true;
	}

	bool foundTile;
	bool placeInPZ;

	Tile* tile = getTile(centerPos.x, centerPos.y, centerPos.z);
	if (tile) {
		placeInPZ = tile->hasFlag(TILESTATE_PROTECTIONZONE);
		ReturnValue ret = tile->queryAdd(0, *creature, 1, FLAG_IGNOREBLOCKITEM | FLAG_IGNOREFIELDDAMAGE);
		foundTile = forceLogin || ret == RETURNVALUE_NOERROR || ret == RETURNVALUE_PLAYERISNOTINVITED;
    if (monster) {
			monster->ignoreFieldDamage = false;
		}
	} else {
		placeInPZ = false;
		foundTile = false;
	}

	if (!foundTile) {
		static std::vector<std::pair<int32_t, int32_t>> extendedRelList {
                              {0, -2},
                    {-1, -1}, {0, -1}, {1, -1},
           {-2, 0}, {-1,  0},          {1,  0}, {2, 0},
                    {-1,  1}, {0,  1}, {1,  1},
                              {0,  2}
		};

		static std::vector<std::pair<int32_t, int32_t>> normalRelList {
            {-1, -1}, {0, -1}, {1, -1},
            {-1,  0},          {1,  0},
            {-1,  1}, {0,  1}, {1,  1}
		};

		std::vector<std::pair<int32_t, int32_t>>& relList = (extendedPos ? extendedRelList : normalRelList);

		if (extendedPos) {
			std::shuffle(relList.begin(), relList.begin() + 4, getRandomGenerator());
			std::shuffle(relList.begin() + 4, relList.end(), getRandomGenerator());
		} else {
			std::shuffle(relList.begin(), relList.end(), getRandomGenerator());
		}

		for (const auto& it : relList) {
			Position tryPos(centerPos.x + it.first, centerPos.y + it.second, centerPos.z);

			tile = getTile(tryPos.x, tryPos.y, tryPos.z);
			if (!tile || (placeInPZ && !tile->hasFlag(TILESTATE_PROTECTIONZONE))) {
				continue;
			}

			if (monster) {
				monster->ignoreFieldDamage = true;
			}

			if (tile->queryAdd(0, *creature, 1, FLAG_IGNOREBLOCKITEM | FLAG_IGNOREFIELDDAMAGE) == RETURNVALUE_NOERROR) {
				if (!extendedPos || isSightClear(centerPos, tryPos, false)) {
					foundTile = true;
					break;
				}
			}
		}

		if (!foundTile) {
			return false;
		} else {
			if (monster) {
				monster->ignoreFieldDamage = false;
			}
		}
	}

	int32_t index = 0;
	uint32_t flags = 0;
	Item* toItem = nullptr;

	Cylinder* toCylinder = tile->queryDestination(index, *creature, &toItem, flags);
	toCylinder->internalAddThing(creature);

	const Position& dest = toCylinder->getPosition();
	getQTNode(dest.x, dest.y)->addCreature(creature);
	return true;
}

void Map::moveCreature(Creature& creature, Tile& newTile, bool forceTeleport/* = false*/)
{
	Tile& oldTile = *creature.getTile();

	Position oldPos = oldTile.getPosition();
	Position newPos = newTile.getPosition();

	bool teleport = forceTeleport || !newTile.getGround() || !Position::areInRange<1, 1, 0>(oldPos, newPos);

	SpectatorHashSet spectators;
	getSpectators(spectators, oldPos, true);
	getSpectators(spectators, newPos, true);

	std::vector<int32_t> oldStackPosVector;
	for (Creature* spectator : spectators) {
		if (Player* tmpPlayer = spectator->getPlayer()) {
			if (tmpPlayer->canSeeCreature(&creature)) {
				oldStackPosVector.push_back(oldTile.getClientIndexOfCreature(tmpPlayer, &creature));
			} else {
				oldStackPosVector.push_back(-1);
			}
		}
	}

	//remove the creature
	oldTile.removeThing(&creature, 0);

	QTreeLeafNode* leaf = getQTNode(oldPos.x, oldPos.y);
	QTreeLeafNode* new_leaf = getQTNode(newPos.x, newPos.y);

	// Switch the node ownership
	if (leaf != new_leaf) {
		leaf->removeCreature(&creature);
		new_leaf->addCreature(&creature);
	}

	//add the creature
	newTile.addThing(&creature);

	if (!teleport) {
		if (oldPos.y > newPos.y) {
			creature.setDirection(DIRECTION_NORTH);
		} else if (oldPos.y < newPos.y) {
			creature.setDirection(DIRECTION_SOUTH);
		}

		if (oldPos.x < newPos.x) {
			creature.setDirection(DIRECTION_EAST);
		} else if (oldPos.x > newPos.x) {
			creature.setDirection(DIRECTION_WEST);
		}
	}

	//send to client
	size_t i = 0;
	for (Creature* spectator : spectators) {
		if (Player* tmpPlayer = spectator->getPlayer()) {
			//Use the correct stackpos
			int32_t stackpos = oldStackPosVector[i++];
			if (stackpos != -1) {
				tmpPlayer->sendCreatureMove(&creature, newPos, newTile.getStackposOfCreature(tmpPlayer, &creature), oldPos, stackpos, teleport);
			}
		}
	}

	//event method
	for (Creature* spectator : spectators) {
		spectator->onCreatureMove(&creature, &newTile, newPos, &oldTile, oldPos, teleport);
	}

	oldTile.postRemoveNotification(&creature, &newTile, 0);
	newTile.postAddNotification(&creature, &oldTile, 0);
}

void Map::getSpectatorsInternal(SpectatorHashSet& spectators, const Position& centerPos, int32_t minRangeX, int32_t maxRangeX, int32_t minRangeY, int32_t maxRangeY, int32_t minRangeZ, int32_t maxRangeZ, bool onlyPlayers) const
{
	int_fast32_t min_y = centerPos.y + minRangeY;
	int_fast32_t min_x = centerPos.x + minRangeX;
	int_fast32_t max_y = centerPos.y + maxRangeY;
	int_fast32_t max_x = centerPos.x + maxRangeX;

	int32_t minoffset = centerPos.getZ() - maxRangeZ;
	uint16_t x1 = std::min<uint32_t>(0xFFFF, std::max<int32_t>(0, (min_x + minoffset)));
	uint16_t y1 = std::min<uint32_t>(0xFFFF, std::max<int32_t>(0, (min_y + minoffset)));

	int32_t maxoffset = centerPos.getZ() - minRangeZ;
	uint16_t x2 = std::min<uint32_t>(0xFFFF, std::max<int32_t>(0, (max_x + maxoffset)));
	uint16_t y2 = std::min<uint32_t>(0xFFFF, std::max<int32_t>(0, (max_y + maxoffset)));

	int32_t startx1 = x1 - (x1 % FLOOR_SIZE);
	int32_t starty1 = y1 - (y1 % FLOOR_SIZE);
	int32_t endx2 = x2 - (x2 % FLOOR_SIZE);
	int32_t endy2 = y2 - (y2 % FLOOR_SIZE);

	const QTreeLeafNode* startLeaf = QTreeNode::getLeafStatic<const QTreeLeafNode*, const QTreeNode*>(&root, startx1, starty1);
	const QTreeLeafNode* leafS = startLeaf;
	const QTreeLeafNode* leafE;

	for (int_fast32_t ny = starty1; ny <= endy2; ny += FLOOR_SIZE) {
		leafE = leafS;
		for (int_fast32_t nx = startx1; nx <= endx2; nx += FLOOR_SIZE) {
			if (leafE) {
				const CreatureVector& node_list = (onlyPlayers ? leafE->player_list : leafE->creature_list);
				for (Creature* creature : node_list) {
					const Position& cpos = creature->getPosition();
					if (minRangeZ > cpos.z || maxRangeZ < cpos.z) {
						continue;
					}

					int_fast16_t offsetZ = Position::getOffsetZ(centerPos, cpos);
					if ((min_y + offsetZ) > cpos.y || (max_y + offsetZ) < cpos.y || (min_x + offsetZ) > cpos.x || (max_x + offsetZ) < cpos.x) {
						continue;
					}

					spectators.insert(creature);
				}
				leafE = leafE->leafE;
			} else {
				leafE = QTreeNode::getLeafStatic<const QTreeLeafNode*, const QTreeNode*>(&root, nx + FLOOR_SIZE, ny);
			}
		}

		if (leafS) {
			leafS = leafS->leafS;
		} else {
			leafS = QTreeNode::getLeafStatic<const QTreeLeafNode*, const QTreeNode*>(&root, startx1, ny + FLOOR_SIZE);
		}
	}
}

void Map::getSpectators(SpectatorHashSet& spectators, const Position& centerPos, bool multifloor /*= false*/, bool onlyPlayers /*= false*/, int32_t minRangeX /*= 0*/, int32_t maxRangeX /*= 0*/, int32_t minRangeY /*= 0*/, int32_t maxRangeY /*= 0*/)
{
	if (centerPos.z >= MAP_MAX_LAYERS) {
		return;
	}

	bool foundCache = false;
	bool cacheResult = false;

	minRangeX = (minRangeX == 0 ? -maxViewportX : -minRangeX);
	maxRangeX = (maxRangeX == 0 ? maxViewportX : maxRangeX);
	minRangeY = (minRangeY == 0 ? -maxViewportY : -minRangeY);
	maxRangeY = (maxRangeY == 0 ? maxViewportY : maxRangeY);

	if (minRangeX == -maxViewportX && maxRangeX == maxViewportX && minRangeY == -maxViewportY && maxRangeY == maxViewportY && multifloor) {
		if (onlyPlayers) {
			auto it = playersSpectatorCache.find(centerPos);
			if (it != playersSpectatorCache.end()) {
				if (!spectators.empty()) {
					const SpectatorHashSet& cachedSpectators = it->second;
					spectators.insert(cachedSpectators.begin(), cachedSpectators.end());
				} else {
					spectators = it->second;
				}

				foundCache = true;
			}
		}

		if (!foundCache) {
			auto it = spectatorCache.find(centerPos);
			if (it != spectatorCache.end()) {
				if (!onlyPlayers) {
					if (!spectators.empty()) {
						const SpectatorHashSet& cachedSpectators = it->second;
						spectators.insert(cachedSpectators.begin(), cachedSpectators.end());
					} else {
						spectators = it->second;
					}
				} else {
					const SpectatorHashSet& cachedSpectators = it->second;
					for (Creature* spectator : cachedSpectators) {
						if (spectator->getPlayer()) {
							spectators.insert(spectator);
						}
					}
				}

				foundCache = true;
			} else {
				cacheResult = true;
			}
		}
	}

	if (!foundCache) {
		int32_t minRangeZ;
		int32_t maxRangeZ;

		if (multifloor) {
			if (centerPos.z > 7) {
				//underground

				//8->15
				minRangeZ = std::max<int32_t>(centerPos.getZ() - 2, 0);
				maxRangeZ = std::min<int32_t>(centerPos.getZ() + 2, MAP_MAX_LAYERS - 1);
			} else if (centerPos.z == 6) {
				minRangeZ = 0;
				maxRangeZ = 8;
			} else if (centerPos.z == 7) {
				minRangeZ = 0;
				maxRangeZ = 9;
			} else {
				minRangeZ = 0;
				maxRangeZ = 7;
			}
		} else {
			minRangeZ = centerPos.z;
			maxRangeZ = centerPos.z;
		}

		getSpectatorsInternal(spectators, centerPos, minRangeX, maxRangeX, minRangeY, maxRangeY, minRangeZ, maxRangeZ, onlyPlayers);

		if (cacheResult) {
			if (onlyPlayers) {
				playersSpectatorCache[centerPos] = spectators;
			} else {
				spectatorCache[centerPos] = spectators;
			}
		}
	}
}

void Map::clearSpectatorCache()
{
	spectatorCache.clear();
	playersSpectatorCache.clear();
}

bool Map::canThrowObjectTo(const Position& fromPos, const Position& toPos, bool checkLineOfSight /*= true*/,
                           int32_t rangex /*= Map::maxClientViewportX*/, int32_t rangey /*= Map::maxClientViewportY*/) const
{
	//z checks
	//underground 8->15
	//ground level and above 7->0
	if ((fromPos.z >= 8 && toPos.z < 8) || (toPos.z >= 8 && fromPos.z < 8)) {
		return false;
	}

	int32_t deltaz = Position::getDistanceZ(fromPos, toPos);
	if (deltaz > 2) {
		return false;
	}

	if ((Position::getDistanceX(fromPos, toPos) - deltaz) > rangex) {
		return false;
	}

	//distance checks
	if ((Position::getDistanceY(fromPos, toPos) - deltaz) > rangey) {
		return false;
	}

	if (!checkLineOfSight) {
		return true;
	}
	return isSightClear(fromPos, toPos, false);
}

bool Map::checkSightLine(const Position& fromPos, const Position& toPos) const
{
	if (fromPos == toPos) {
		return true;
	}

	Position start(fromPos.z > toPos.z ? toPos : fromPos);
	Position destination(fromPos.z > toPos.z ? fromPos : toPos);

	const int8_t mx = start.x < destination.x ? 1 : start.x == destination.x ? 0 : -1;
	const int8_t my = start.y < destination.y ? 1 : start.y == destination.y ? 0 : -1;

	int32_t A = Position::getOffsetY(destination, start);
	int32_t B = Position::getOffsetX(start, destination);
	int32_t C = -(A * destination.x + B * destination.y);

	while (start.x != destination.x || start.y != destination.y) {
		int32_t move_hor = std::abs(A * (start.x + mx) + B * (start.y) + C);
		int32_t move_ver = std::abs(A * (start.x) + B * (start.y + my) + C);
		int32_t move_cross = std::abs(A * (start.x + mx) + B * (start.y + my) + C);

		if (start.y != destination.y && (start.x == destination.x || move_hor > move_ver || move_hor > move_cross)) {
			start.y += my;
		}

		if (start.x != destination.x && (start.y == destination.y || move_ver > move_hor || move_ver > move_cross)) {
			start.x += mx;
		}

		const Tile* tile = getTile(start.x, start.y, start.z);
		if (tile && tile->hasProperty(CONST_PROP_BLOCKPROJECTILE)) {
			return false;
		}
	}

	// now we need to perform a jump between floors to see if everything is clear (literally)
	while (start.z != destination.z) {
		const Tile* tile = getTile(start.x, start.y, start.z);
		if (tile && tile->getThingCount() > 0) {
			return false;
		}

		start.z++;
	}

	return true;
}

bool Map::isSightClear(const Position& fromPos, const Position& toPos, bool floorCheck) const
{
	if (floorCheck && fromPos.z != toPos.z) {
		return false;
	}

	// Cast two converging rays and see if either yields a result.
	return checkSightLine(fromPos, toPos) || checkSightLine(toPos, fromPos);
}

const Tile* Map::canWalkTo(const Creature& creature, const Position& pos) const
{
	int32_t walkCache = creature.getWalkCache(pos);
	if (walkCache == 0) {
		return nullptr;
	} else if (walkCache == 1) {
		return getTile(pos.x, pos.y, pos.z);
	}

	//used for non-cached tiles
	Tile* tile = getTile(pos.x, pos.y, pos.z);
	if (creature.getTile() != tile) {
		if (!tile || tile->queryAdd(0, creature, 1, FLAG_PATHFINDING | FLAG_IGNOREFIELDDAMAGE) != RETURNVALUE_NOERROR) {
			return nullptr;
		}
	}
	return tile;
}

bool Map::getPathMatching(const Creature& creature, std::forward_list<Direction>& dirList, const FrozenPathingConditionCall& pathCondition, const FindPathParams& fpp) const
{
	Position pos = creature.getPosition();
	Position endPos;

	AStarNodes nodes(pos.x, pos.y);

	int32_t bestMatch = 0;

	static int_fast32_t dirNeighbors[8][5][2] = {
		{{-1, 0}, {0, 1}, {1, 0}, {1, 1}, {-1, 1}},
		{{-1, 0}, {0, 1}, {0, -1}, {-1, -1}, {-1, 1}},
		{{-1, 0}, {1, 0}, {0, -1}, {-1, -1}, {1, -1}},
		{{0, 1}, {1, 0}, {0, -1}, {1, -1}, {1, 1}},
		{{1, 0}, {0, -1}, {-1, -1}, {1, -1}, {1, 1}},
		{{-1, 0}, {0, -1}, {-1, -1}, {1, -1}, {-1, 1}},
		{{0, 1}, {1, 0}, {1, -1}, {1, 1}, {-1, 1}},
		{{-1, 0}, {0, 1}, {-1, -1}, {1, 1}, {-1, 1}}
	};
	static int_fast32_t allNeighbors[8][2] = {
		{-1, 0}, {0, 1}, {1, 0}, {0, -1}, {-1, -1}, {1, -1}, {1, 1}, {-1, 1}
	};

	const Position startPos = pos;

	AStarNode* found = nullptr;
	while (fpp.maxSearchDist != 0 || nodes.getClosedNodes() < 100) {
		AStarNode* n = nodes.getBestNode();
		if (!n) {
			if (found) {
				break;
			}
			return false;
		}

		const int_fast32_t x = n->x;
		const int_fast32_t y = n->y;
		pos.x = x;
		pos.y = y;
		if (pathCondition(startPos, pos, fpp, bestMatch)) {
			found = n;
			endPos = pos;
			if (bestMatch == 0) {
				break;
			}
		}

		uint_fast32_t dirCount;
		int_fast32_t* neighbors;
		if (n->parent) {
			const int_fast32_t offset_x = n->parent->x - x;
			const int_fast32_t offset_y = n->parent->y - y;
			if (offset_y == 0) {
				if (offset_x == -1) {
					neighbors = *dirNeighbors[DIRECTION_WEST];
				} else {
					neighbors = *dirNeighbors[DIRECTION_EAST];
				}
			} else if (!fpp.allowDiagonal || offset_x == 0) {
				if (offset_y == -1) {
					neighbors = *dirNeighbors[DIRECTION_NORTH];
				} else {
					neighbors = *dirNeighbors[DIRECTION_SOUTH];
				}
			} else if (offset_y == -1) {
				if (offset_x == -1) {
					neighbors = *dirNeighbors[DIRECTION_NORTHWEST];
				} else {
					neighbors = *dirNeighbors[DIRECTION_NORTHEAST];
				}
			} else if (offset_x == -1) {
				neighbors = *dirNeighbors[DIRECTION_SOUTHWEST];
			} else {
				neighbors = *dirNeighbors[DIRECTION_SOUTHEAST];
			}
			dirCount = fpp.allowDiagonal ? 5 : 3;
		} else {
			dirCount = 8;
			neighbors = *allNeighbors;
		}

		const int_fast32_t f = n->f;
		for (uint_fast32_t i = 0; i < dirCount; ++i) {
			pos.x = x + *neighbors++;
			pos.y = y + *neighbors++;

			if (fpp.maxSearchDist != 0 && (Position::getDistanceX(startPos, pos) > fpp.maxSearchDist || Position::getDistanceY(startPos, pos) > fpp.maxSearchDist)) {
				continue;
			}

			if (fpp.keepDistance && !pathCondition.isInRange(startPos, pos, fpp)) {
				continue;
			}

			const Tile* tile;
			AStarNode* neighborNode = nodes.getNodeByPosition(pos.x, pos.y);
			if (neighborNode) {
				tile = getTile(pos.x, pos.y, pos.z);
			} else {
				tile = canWalkTo(creature, pos);
				if (!tile) {
					continue;
				}
			}

			//The cost (g) for this neighbor
			const int_fast32_t cost = AStarNodes::getMapWalkCost(n, pos);
			const int_fast32_t extraCost = AStarNodes::getTileWalkCost(creature, tile);
			const int_fast32_t newf = f + cost + extraCost;

			if (neighborNode) {
				if (neighborNode->f <= newf) {
					//The node on the closed/open list is cheaper than this one
					continue;
				}

				neighborNode->f = newf;
				neighborNode->parent = n;
				nodes.openNode(neighborNode);
			} else {
				//Does not exist in the open/closed list, create a new node
				neighborNode = nodes.createOpenNode(n, pos.x, pos.y, newf);
				if (!neighborNode) {
					if (found) {
						break;
					}
					return false;
				}
			}
		}

		nodes.closeNode(n);
	}

	if (!found) {
		return false;
	}

	int_fast32_t prevx = endPos.x;
	int_fast32_t prevy = endPos.y;

	found = found->parent;
	while (found) {
		pos.x = found->x;
		pos.y = found->y;

		int_fast32_t dx = pos.getX() - prevx;
		int_fast32_t dy = pos.getY() - prevy;

		prevx = pos.x;
		prevy = pos.y;

		if (dx == 1 && dy == 1) {
			dirList.push_front(DIRECTION_NORTHWEST);
		} else if (dx == -1 && dy == 1) {
			dirList.push_front(DIRECTION_NORTHEAST);
		} else if (dx == 1 && dy == -1) {
			dirList.push_front(DIRECTION_SOUTHWEST);
		} else if (dx == -1 && dy == -1) {
			dirList.push_front(DIRECTION_SOUTHEAST);
		} else if (dx == 1) {
			dirList.push_front(DIRECTION_WEST);
		} else if (dx == -1) {
			dirList.push_front(DIRECTION_EAST);
		} else if (dy == 1) {
			dirList.push_front(DIRECTION_NORTH);
		} else if (dy == -1) {
			dirList.push_front(DIRECTION_SOUTH);
		}

		found = found->parent;
	}
	return true;
}

bool Map::getPathMatching(const Position& start, std::forward_list<Direction>& dirList, const FrozenPathingConditionCall& pathCondition, const FindPathParams& fpp) const
{
	Position pos = start;
	Position endPos;

	AStarNodes nodes(pos.x, pos.y);

	int32_t bestMatch = 0;

	static int_fast32_t dirNeighbors[8][5][2] = {
		{{-1, 0}, {0, 1}, {1, 0}, {1, 1}, {-1, 1}},
		{{-1, 0}, {0, 1}, {0, -1}, {-1, -1}, {-1, 1}},
		{{-1, 0}, {1, 0}, {0, -1}, {-1, -1}, {1, -1}},
		{{0, 1}, {1, 0}, {0, -1}, {1, -1}, {1, 1}},
		{{1, 0}, {0, -1}, {-1, -1}, {1, -1}, {1, 1}},
		{{-1, 0}, {0, -1}, {-1, -1}, {1, -1}, {-1, 1}},
		{{0, 1}, {1, 0}, {1, -1}, {1, 1}, {-1, 1}},
		{{-1, 0}, {0, 1}, {-1, -1}, {1, 1}, {-1, 1}}
	};
	static int_fast32_t allNeighbors[8][2] = {
		{-1, 0}, {0, 1}, {1, 0}, {0, -1}, {-1, -1}, {1, -1}, {1, 1}, {-1, 1}
	};

	const Position startPos = pos;

	AStarNode* found = nullptr;
	while (fpp.maxSearchDist != 0 || nodes.getClosedNodes() < 100) {
		AStarNode* n = nodes.getBestNode();
		if (!n) {
			if (found) {
				break;
			}
			return false;
		}

		const int_fast32_t x = n->x;
		const int_fast32_t y = n->y;
		pos.x = x;
		pos.y = y;
		if (pathCondition(startPos, pos, fpp, bestMatch)) {
			found = n;
			endPos = pos;
			if (bestMatch == 0) {
				break;
			}
		}

		uint_fast32_t dirCount;
		int_fast32_t* neighbors;
		if (n->parent) {
			const int_fast32_t offset_x = n->parent->x - x;
			const int_fast32_t offset_y = n->parent->y - y;
			if (offset_y == 0) {
				if (offset_x == -1) {
					neighbors = *dirNeighbors[DIRECTION_WEST];
				}
				else {
					neighbors = *dirNeighbors[DIRECTION_EAST];
				}
			}
			else if (!fpp.allowDiagonal || offset_x == 0) {
				if (offset_y == -1) {
					neighbors = *dirNeighbors[DIRECTION_NORTH];
				}
				else {
					neighbors = *dirNeighbors[DIRECTION_SOUTH];
				}
			}
			else if (offset_y == -1) {
				if (offset_x == -1) {
					neighbors = *dirNeighbors[DIRECTION_NORTHWEST];
				}
				else {
					neighbors = *dirNeighbors[DIRECTION_NORTHEAST];
				}
			}
			else if (offset_x == -1) {
				neighbors = *dirNeighbors[DIRECTION_SOUTHWEST];
			}
			else {
				neighbors = *dirNeighbors[DIRECTION_SOUTHEAST];
			}
			dirCount = fpp.allowDiagonal ? 5 : 3;
		}
		else {
			dirCount = 8;
			neighbors = *allNeighbors;
		}

		const int_fast32_t f = n->f;
		for (uint_fast32_t i = 0; i < dirCount; ++i) {
			pos.x = x + *neighbors++;
			pos.y = y + *neighbors++;

			if (fpp.maxSearchDist != 0 && (Position::getDistanceX(startPos, pos) > fpp.maxSearchDist || Position::getDistanceY(startPos, pos) > fpp.maxSearchDist)) {
				continue;
			}

			if (fpp.keepDistance && !pathCondition.isInRange(startPos, pos, fpp)) {
				continue;
			}

			const Tile* tile;
			AStarNode* neighborNode = nodes.getNodeByPosition(pos.x, pos.y);
			if (neighborNode) {
				tile = getTile(pos.x, pos.y, pos.z);
			}
			else {
				tile = getTile(pos.x, pos.y, pos.z);
				if (!tile || tile->hasFlag(TILESTATE_BLOCKSOLID)) {
					continue;
				}
			}

			//The cost (g) for this neighbor
			const int_fast32_t cost = AStarNodes::getMapWalkCost(n, pos, true);
			const int_fast32_t extraCost = 0;
			const int_fast32_t newf = f + cost + extraCost;

			if (neighborNode) {
				if (neighborNode->f <= newf) {
					//The node on the closed/open list is cheaper than this one
					continue;
				}

				neighborNode->f = newf;
				neighborNode->parent = n;
				nodes.openNode(neighborNode);
			}
			else {
				//Does not exist in the open/closed list, create a new node
				neighborNode = nodes.createOpenNode(n, pos.x, pos.y, newf);
				if (!neighborNode) {
					if (found) {
						break;
					}
					return false;
				}
			}
		}

		nodes.closeNode(n);
	}

	if (!found) {
		return false;
	}

	int_fast32_t prevx = endPos.x;
	int_fast32_t prevy = endPos.y;

	found = found->parent;
	while (found) {
		pos.x = found->x;
		pos.y = found->y;

		int_fast32_t dx = pos.getX() - prevx;
		int_fast32_t dy = pos.getY() - prevy;

		prevx = pos.x;
		prevy = pos.y;

		if (dx == 1 && dy == 1) {
			dirList.push_front(DIRECTION_NORTHWEST);
		}
		else if (dx == -1 && dy == 1) {
			dirList.push_front(DIRECTION_NORTHEAST);
		}
		else if (dx == 1 && dy == -1) {
			dirList.push_front(DIRECTION_SOUTHWEST);
		}
		else if (dx == -1 && dy == -1) {
			dirList.push_front(DIRECTION_SOUTHEAST);
		}
		else if (dx == 1) {
			dirList.push_front(DIRECTION_WEST);
		}
		else if (dx == -1) {
			dirList.push_front(DIRECTION_EAST);
		}
		else if (dy == 1) {
			dirList.push_front(DIRECTION_NORTH);
		}
		else if (dy == -1) {
			dirList.push_front(DIRECTION_SOUTH);
		}

		found = found->parent;
	}
	return true;
}

// AStarNodes

AStarNodes::AStarNodes(uint32_t x, uint32_t y)
	: nodes(), openNodes()
{
	curNode = 1;
	closedNodes = 0;
	openNodes[0] = true;

	AStarNode& startNode = nodes[0];
	startNode.parent = nullptr;
	startNode.x = x;
	startNode.y = y;
	startNode.f = 0;
	nodeTable[(x << 16) | y] = nodes;
}

AStarNode* AStarNodes::createOpenNode(AStarNode* parent, uint32_t x, uint32_t y, int_fast32_t f)
{
	if (curNode >= MAX_NODES) {
		return nullptr;
	}

	size_t retNode = curNode++;
	openNodes[retNode] = true;

	AStarNode* node = nodes + retNode;
	nodeTable[(x << 16) | y] = node;
	node->parent = parent;
	node->x = x;
	node->y = y;
	node->f = f;
	return node;
}

AStarNode* AStarNodes::getBestNode()
{
	if (curNode == 0) {
		return nullptr;
	}

	int32_t best_node_f = std::numeric_limits<int32_t>::max();
	int32_t best_node = -1;
	for (size_t i = 0; i < curNode; i++) {
		if (openNodes[i] && nodes[i].f < best_node_f) {
			best_node_f = nodes[i].f;
			best_node = i;
		}
	}

	if (best_node >= 0) {
		return nodes + best_node;
	}
	return nullptr;
}

void AStarNodes::closeNode(AStarNode* node)
{
	size_t index = node - nodes;
	assert(index < MAX_NODES);
	openNodes[index] = false;
	++closedNodes;
}

void AStarNodes::openNode(AStarNode* node)
{
	size_t index = node - nodes;
	assert(index < MAX_NODES);
	if (!openNodes[index]) {
		openNodes[index] = true;
		--closedNodes;
	}
}

int_fast32_t AStarNodes::getClosedNodes() const
{
	return closedNodes;
}

AStarNode* AStarNodes::getNodeByPosition(uint32_t x, uint32_t y)
{
	auto it = nodeTable.find((x << 16) | y);
	if (it == nodeTable.end()) {
		return nullptr;
	}
	return it->second;
}

int_fast32_t AStarNodes::getMapWalkCost(AStarNode* node, const Position& neighborPos, bool preferDiagonal)
{
	if (std::abs(node->x - neighborPos.x) == std::abs(node->y - neighborPos.y)) {
		//diagonal movement extra cost
		if (preferDiagonal)
			return MAP_PREFERDIAGONALWALKCOST;
		else
			return MAP_DIAGONALWALKCOST;
	}
	return MAP_NORMALWALKCOST;
}

int_fast32_t AStarNodes::getTileWalkCost(const Creature& creature, const Tile* tile)
{
	int_fast32_t cost = 0;
	if (tile->getTopVisibleCreature(&creature) != nullptr) {
		//destroy creature cost
		cost += MAP_NORMALWALKCOST * 3;
	}

	if (const MagicField* field = tile->getFieldItem()) {
		CombatType_t combatType = field->getCombatType();
		const Monster* monster = creature.getMonster();
		if (!creature.isImmune(combatType) && !creature.hasCondition(Combat::DamageToConditionType(combatType)) && (monster && !monster->canWalkOnFieldType(combatType))) {
			cost += MAP_NORMALWALKCOST * 18;
		}
	}
	return cost;
}

// Floor
Floor::~Floor()
{
	for (auto& row : tiles) {
		for (auto tile : row) {
			delete tile;
		}
	}
}

// QTreeNode
QTreeNode::~QTreeNode()
{
	for (auto* ptr : child) {
		delete ptr;
	}
}

QTreeLeafNode* QTreeNode::getLeaf(uint32_t x, uint32_t y)
{
	if (leaf) {
		return static_cast<QTreeLeafNode*>(this);
	}

	QTreeNode* node = child[((x & 0x8000) >> 15) | ((y & 0x8000) >> 14)];
	if (!node) {
		return nullptr;
	}
	return node->getLeaf(x << 1, y << 1);
}

QTreeLeafNode* QTreeNode::createLeaf(uint32_t x, uint32_t y, uint32_t level)
{
	if (!isLeaf()) {
		uint32_t index = ((x & 0x8000) >> 15) | ((y & 0x8000) >> 14);
		if (!child[index]) {
			if (level != FLOOR_BITS) {
				child[index] = new QTreeNode();
			} else {
				child[index] = new QTreeLeafNode();
				QTreeLeafNode::newLeaf = true;
			}
		}
		return child[index]->createLeaf(x * 2, y * 2, level - 1);
	}
	return static_cast<QTreeLeafNode*>(this);
}

// QTreeLeafNode
bool QTreeLeafNode::newLeaf = false;

QTreeLeafNode::~QTreeLeafNode()
{
	for (auto* ptr : array) {
		delete ptr;
	}
}

Floor* QTreeLeafNode::createFloor(uint32_t z)
{
	if (!array[z]) {
		array[z] = new Floor();
	}
	return array[z];
}

void QTreeLeafNode::addCreature(Creature* c)
{
	creature_list.push_back(c);

	if (c->getPlayer()) {
		player_list.push_back(c);
	}
}

void QTreeLeafNode::removeCreature(Creature* c)
{
	auto iter = std::find(creature_list.begin(), creature_list.end(), c);
	assert(iter != creature_list.end());
	*iter = creature_list.back();
	creature_list.pop_back();

	if (c->getPlayer()) {
		iter = std::find(player_list.begin(), player_list.end(), c);
		assert(iter != player_list.end());
		*iter = player_list.back();
		player_list.pop_back();
	}
}

uint32_t Map::clean() const
{
	uint64_t start = OTSYS_TIME();
	size_t tiles = 0;

	if (g_game().getGameState() == GAME_STATE_NORMAL) {
		g_game().setGameState(GAME_STATE_MAINTAIN);
	}

	std::vector<Item*> toRemove;
	for (auto tile : g_game().getTilesToClean()) {
    if (!tile) {
      continue;
    }
    if (auto items = tile->getItemList()) {
      ++tiles;
      for (auto item : *items) {
				if (item->isCleanable()) {
					toRemove.emplace_back(item);
				}
      }
		}
	}

  for (auto item : toRemove) {
		g_game().internalRemoveItem(item, -1);
	}

	size_t count = toRemove.size();
	g_game().clearTilesToClean();

	if (g_game().getGameState() == GAME_STATE_MAINTAIN) {
		g_game().setGameState(GAME_STATE_NORMAL);
	}

	SPDLOG_INFO("CLEAN: Removed {} item{} from {} tile{} in {} seconds",
                count, (count != 1 ? "s" : ""),
                tiles, (tiles != 1 ? "s" : ""),
                (OTSYS_TIME() - start) / (1000.));
	return count;
}<|MERGE_RESOLUTION|>--- conflicted
+++ resolved
@@ -19,16 +19,10 @@
 
 #include "otpch.h"
 
-<<<<<<< HEAD
 #include <filesystem>
 #include <fstream>
 #include <iostream>
 #include "libzippp.h"
-=======
-#include <boost/filesystem.hpp>
-#include <fstream>
-#include <libzippp.h>
->>>>>>> e06dd7ff
 
 #include "io/iomap.h"
 #include "io/iomapserialize.h"
