--- conflicted
+++ resolved
@@ -137,14 +137,6 @@
 		tile = std::make_shared<DynamicTile>(pos);
 	}
 
-<<<<<<< HEAD
-	for (const auto &creature : oldCreatureList) {
-		tile->internalAddThing(creature);
-	}
-=======
-	auto pos = Position(x, y, z);
->>>>>>> 1382b776
-
 	if (cachedTile->ground != nullptr) {
 		tile->internalAddThing(createItem(cachedTile->ground, pos));
 	}
