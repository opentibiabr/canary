/**
 * Canary - A free and open-source MMORPG server emulator
 * Copyright (©) 2019-2024 OpenTibiaBR <opentibiabr@outlook.com>
 * Repository: https://github.com/opentibiabr/canary
 * License: https://github.com/opentibiabr/canary/blob/main/LICENSE
 * Contributors: https://github.com/opentibiabr/canary/graphs/contributors
 * Website: https://docs.opentibiabr.com/
 */

#include "pch.hpp"

#include "spectators.hpp"
#include "game/game.hpp"

phmap::flat_hash_map<Position, SpectatorsCache> Spectators::spectatorsCache;

void Spectators::clearCache() {
	spectatorsCache.clear();
}

bool Spectators::contains(const std::shared_ptr<Creature> &creature) {
	return creatures.contains(creature);
}

bool Spectators::erase(const std::shared_ptr<Creature> &creature) {
	return creatures.erase(creature);
}

Spectators Spectators::insert(const std::shared_ptr<Creature> &creature) {
	if (creature) {
		creatures.emplace(creature);
	}
	return *this;
}

Spectators Spectators::insertAll(const SpectatorList &list) {
	if (!list.empty()) {
		creatures.insertAll(list);
	}
	return *this;
}

Spectators Spectators::join(Spectators &anotherSpectators) {
	return insertAll(anotherSpectators.creatures.data());
}

bool Spectators::empty() const noexcept {
	return creatures.empty();
}

size_t Spectators::size() noexcept {
	return creatures.size();
}

CreatureVector::iterator Spectators::begin() noexcept {
	return creatures.begin();
}

CreatureVector::iterator Spectators::end() noexcept {
	return creatures.end();
}

const CreatureVector &Spectators::data() noexcept {
	return creatures.data();
}

bool Spectators::checkCache(const SpectatorsCache::FloorData &specData, bool onlyPlayers, const Position &centerPos, bool checkDistance, bool multifloor, int32_t minRangeX, int32_t maxRangeX, int32_t minRangeY, int32_t maxRangeY) {
	const auto &list = multifloor || !specData.floor ? specData.multiFloor : specData.floor;

	if (!list) {
		return false;
	}

	if (!multifloor && !specData.floor) {
		// Force check the distance of creatures as we only need to pick up creatures from the Floor(centerPos.z)
		checkDistance = true;
	}

	if (checkDistance) {
		SpectatorList spectators;
		spectators.reserve(creatures.size());
		for (const auto &creature : *list) {
			const auto &specPos = creature->getPosition();
			if (centerPos.x - specPos.x >= minRangeX
				&& centerPos.y - specPos.y >= minRangeY
				&& centerPos.x - specPos.x <= maxRangeX
				&& centerPos.y - specPos.y <= maxRangeY
				&& (multifloor || specPos.z == centerPos.z)
				&& (!onlyPlayers || creature->getPlayer())) {
				spectators.emplace_back(creature);
			}
		}
		insertAll(spectators);
	} else {
		insertAll(*list);
	}

	return true;
}

Spectators Spectators::find(const Position &centerPos, bool multifloor, bool onlyPlayers, int32_t minRangeX, int32_t maxRangeX, int32_t minRangeY, int32_t maxRangeY) {
	minRangeX = (minRangeX == 0 ? -MAP_MAX_VIEW_PORT_X : -minRangeX);
	maxRangeX = (maxRangeX == 0 ? MAP_MAX_VIEW_PORT_X : maxRangeX);
	minRangeY = (minRangeY == 0 ? -MAP_MAX_VIEW_PORT_Y : -minRangeY);
	maxRangeY = (maxRangeY == 0 ? MAP_MAX_VIEW_PORT_Y : maxRangeY);

	const auto &it = spectatorsCache.find(centerPos);
	const bool cacheFound = it != spectatorsCache.end();
	if (cacheFound) {
		auto &cache = it->second;
		if (minRangeX < cache.minRangeX || maxRangeX > cache.maxRangeX || minRangeY < cache.minRangeY || maxRangeY > cache.maxRangeY) {
			// recache with new range
			cache.minRangeX = minRangeX = std::min<int32_t>(minRangeX, cache.minRangeX);
			cache.minRangeY = minRangeY = std::min<int32_t>(minRangeY, cache.minRangeY);
			cache.maxRangeX = maxRangeX = std::max<int32_t>(maxRangeX, cache.maxRangeX);
			cache.maxRangeY = maxRangeY = std::max<int32_t>(maxRangeY, cache.maxRangeY);
		} else {
			const bool checkDistance = minRangeX != cache.minRangeX || maxRangeX != cache.maxRangeX || minRangeY != cache.minRangeY || maxRangeY != cache.maxRangeY;

			if (onlyPlayers) {
				// check players cache
				if (checkCache(cache.players, true, centerPos, checkDistance, multifloor, minRangeX, maxRangeX, minRangeY, maxRangeY)) {
					return *this;
				}

				// if there is no player cache, look for players in the creatures cache.
				if (checkCache(cache.creatures, true, centerPos, true, multifloor, minRangeX, maxRangeX, minRangeY, maxRangeY)) {
					return *this;
				}

				// All Creatures
			} else if (checkCache(cache.creatures, false, centerPos, checkDistance, multifloor, minRangeX, maxRangeX, minRangeY, maxRangeY)) {
				return *this;
			}
		}
	}

	uint8_t minRangeZ = centerPos.z;
	uint8_t maxRangeZ = centerPos.z;

	if (multifloor) {
		if (centerPos.z > MAP_INIT_SURFACE_LAYER) {
			minRangeZ = static_cast<uint8_t>(std::max<int8_t>(centerPos.z - MAP_LAYER_VIEW_LIMIT, 0u));
			maxRangeZ = static_cast<uint8_t>(std::min<int8_t>(centerPos.z + MAP_LAYER_VIEW_LIMIT, MAP_MAX_LAYERS - 1));
		} else if (centerPos.z == MAP_INIT_SURFACE_LAYER - 1) {
			minRangeZ = 0;
			maxRangeZ = (MAP_INIT_SURFACE_LAYER - 1) + MAP_LAYER_VIEW_LIMIT;
		} else if (centerPos.z == MAP_INIT_SURFACE_LAYER) {
			minRangeZ = 0;
			maxRangeZ = MAP_INIT_SURFACE_LAYER + MAP_LAYER_VIEW_LIMIT;
		} else {
			minRangeZ = 0;
			maxRangeZ = MAP_INIT_SURFACE_LAYER;
		}
	}

	const int32_t min_y = centerPos.y + minRangeY;
	const int32_t min_x = centerPos.x + minRangeX;
	const int32_t max_y = centerPos.y + maxRangeY;
	const int32_t max_x = centerPos.x + maxRangeX;

	const auto width = static_cast<uint32_t>(max_x - min_x);
	const auto height = static_cast<uint32_t>(max_y - min_y);
	const auto depth = static_cast<uint32_t>(maxRangeZ - minRangeZ);

	const int32_t minoffset = centerPos.getZ() - maxRangeZ;
	const int32_t x1 = std::min<int32_t>(0xFFFF, std::max<int32_t>(0, min_x + minoffset));
	const int32_t y1 = std::min<int32_t>(0xFFFF, std::max<int32_t>(0, min_y + minoffset));

	const int32_t maxoffset = centerPos.getZ() - minRangeZ;
	const int32_t x2 = std::min<int32_t>(0xFFFF, std::max<int32_t>(0, max_x + maxoffset));
	const int32_t y2 = std::min<int32_t>(0xFFFF, std::max<int32_t>(0, max_y + maxoffset));

	const int32_t startx1 = x1 - (x1 & SECTOR_MASK);
	const int32_t starty1 = y1 - (y1 & SECTOR_MASK);
	const int32_t endx2 = x2 - (x2 & SECTOR_MASK);
	const int32_t endy2 = y2 - (y2 & SECTOR_MASK);

	SpectatorList spectators;
	spectators.reserve(std::max<uint8_t>(MAP_MAX_VIEW_PORT_X, MAP_MAX_VIEW_PORT_Y) * 2);

<<<<<<< HEAD
	const MapSector* startSector = g_game().map.getMapSector(startx1, starty1);
	const MapSector* sectorS = startSector;
	for (int32_t ny = starty1; ny <= endy2; ny += SECTOR_SIZE) {
		const MapSector* sectorE = sectorS;
		for (int32_t nx = startx1; nx <= endx2; nx += SECTOR_SIZE) {
			if (sectorE) {
				const CreatureVector &node_list = onlyPlayers ? sectorE->player_list : sectorE->creature_list;
				for (const auto creature : node_list) {
					const Position &cpos = creature->getPosition();
					if (static_cast<uint32_t>(static_cast<int32_t>(cpos.z) - minRangeZ) <= depth) {
						const int_fast16_t offsetZ = Position::getOffsetZ(centerPos, cpos);
						if (static_cast<uint32_t>(cpos.x - offsetZ - min_x) <= width && static_cast<uint32_t>(cpos.y - offsetZ - min_y) <= height) {
							spectators.emplace_back(creature);
						}
=======
	for (uint_fast16_t ny = starty1; ny <= endy2; ny += FLOOR_SIZE) {
		leafE = leafS;
		for (uint_fast16_t nx = startx1; nx <= endx2; nx += FLOOR_SIZE) {
			if (leafE) {
				const auto &node_list = (onlyPlayers ? leafE->player_list : leafE->creature_list);
				for (const auto &creature : node_list) {
					const auto &cpos = creature->getPosition();
					if (minRangeZ > cpos.z || maxRangeZ < cpos.z) {
						continue;
>>>>>>> 360e0068
					}
				}
				sectorE = sectorE->sectorE;
			} else {
				sectorE = g_game().map.getMapSector(nx + SECTOR_SIZE, ny);
			}
		}

		if (sectorS) {
			sectorS = sectorS->sectorS;
		} else {
			sectorS = g_game().map.getMapSector(startx1, ny + SECTOR_SIZE);
		}
	}

	// It is necessary to create the cache even if no spectators is found, so that there is no future query.
	auto &cache = cacheFound ? it->second : spectatorsCache.emplace(centerPos, SpectatorsCache { .minRangeX = minRangeX, .maxRangeX = maxRangeX, .minRangeY = minRangeY, .maxRangeY = maxRangeY, .creatures = {}, .players = {} }).first->second;
	auto &creaturesCache = onlyPlayers ? cache.players : cache.creatures;
	auto &creatureList = (multifloor ? creaturesCache.multiFloor : creaturesCache.floor);
	if (creatureList) {
		creatureList->clear();
	} else {
		creatureList.emplace();
	}

	if (!spectators.empty()) {
		insertAll(spectators);

		creatureList->insert(creatureList->end(), spectators.begin(), spectators.end());
	}

	return *this;
}<|MERGE_RESOLUTION|>--- conflicted
+++ resolved
@@ -179,32 +179,20 @@
 	SpectatorList spectators;
 	spectators.reserve(std::max<uint8_t>(MAP_MAX_VIEW_PORT_X, MAP_MAX_VIEW_PORT_Y) * 2);
 
-<<<<<<< HEAD
 	const MapSector* startSector = g_game().map.getMapSector(startx1, starty1);
 	const MapSector* sectorS = startSector;
 	for (int32_t ny = starty1; ny <= endy2; ny += SECTOR_SIZE) {
 		const MapSector* sectorE = sectorS;
 		for (int32_t nx = startx1; nx <= endx2; nx += SECTOR_SIZE) {
 			if (sectorE) {
-				const CreatureVector &node_list = onlyPlayers ? sectorE->player_list : sectorE->creature_list;
-				for (const auto creature : node_list) {
-					const Position &cpos = creature->getPosition();
+				const auto &node_list = onlyPlayers ? sectorE->player_list : sectorE->creature_list;
+				for (const auto & creature : node_list) {
+					const auto &cpos = creature->getPosition();
 					if (static_cast<uint32_t>(static_cast<int32_t>(cpos.z) - minRangeZ) <= depth) {
 						const int_fast16_t offsetZ = Position::getOffsetZ(centerPos, cpos);
 						if (static_cast<uint32_t>(cpos.x - offsetZ - min_x) <= width && static_cast<uint32_t>(cpos.y - offsetZ - min_y) <= height) {
 							spectators.emplace_back(creature);
 						}
-=======
-	for (uint_fast16_t ny = starty1; ny <= endy2; ny += FLOOR_SIZE) {
-		leafE = leafS;
-		for (uint_fast16_t nx = startx1; nx <= endx2; nx += FLOOR_SIZE) {
-			if (leafE) {
-				const auto &node_list = (onlyPlayers ? leafE->player_list : leafE->creature_list);
-				for (const auto &creature : node_list) {
-					const auto &cpos = creature->getPosition();
-					if (minRangeZ > cpos.z || maxRangeZ < cpos.z) {
-						continue;
->>>>>>> 360e0068
 					}
 				}
 				sectorE = sectorE->sectorE;
