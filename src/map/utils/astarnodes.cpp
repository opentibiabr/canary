/**
 * Canary - A free and open-source MMORPG server emulator
 * Copyright (©) 2019-2023 OpenTibiaBR <opentibiabr@outlook.com>
 * Repository: https://github.com/opentibiabr/canary
 * License: https://github.com/opentibiabr/canary/blob/main/LICENSE
 * Contributors: https://github.com/opentibiabr/canary/graphs/contributors
 * Website: https://docs.opentibiabr.com/
 */

#include "astarnodes.hpp"
#include "creatures/monsters/monster.hpp"
#include "creatures/combat/combat.hpp"

AStarNodes::AStarNodes(uint32_t x, uint32_t y, int_fast32_t extraCost) :
<<<<<<< HEAD
	nodes(), openNodes() {
=======
#if defined(__AVX2__) || defined(__SSE2__)
	nodesTable(), // 1. nodesTable
	calculatedNodes(), // 2. calculatedNodes
	nodes(), // 3. nodes
	closedNodes(0), // 4. closedNodes
	curNode(0), // 5. curNode
	openNodes() // 6. openNodes
#else
	nodes(), // 1. nodes
	nodesTable(), // 2. nodesTable
	closedNodes(0), // 3. closedNodes
	curNode(0), // 4. curNode
	openNodes() // 5. openNodes
#endif
{
>>>>>>> 0c7aafe0
#if defined(__AVX2__)
	__m256i defaultCost = _mm256_set1_epi32(std::numeric_limits<int32_t>::max());
	for (int32_t i = 0; i < MAX_NODES; i += 32) {
		_mm256_stream_si256(reinterpret_cast<__m256i*>(&calculatedNodes[i + 0]), defaultCost);
		_mm256_stream_si256(reinterpret_cast<__m256i*>(&calculatedNodes[i + 8]), defaultCost);
		_mm256_stream_si256(reinterpret_cast<__m256i*>(&calculatedNodes[i + 16]), defaultCost);
		_mm256_stream_si256(reinterpret_cast<__m256i*>(&calculatedNodes[i + 24]), defaultCost);
	}
	_mm_sfence();
#elif defined(__SSE2__)
	__m128i defaultCost = _mm_set1_epi32(std::numeric_limits<int32_t>::max());
	for (int32_t i = 0; i < MAX_NODES; i += 16) {
		_mm_stream_si128(reinterpret_cast<__m128i*>(&calculatedNodes[i + 0]), defaultCost);
		_mm_stream_si128(reinterpret_cast<__m128i*>(&calculatedNodes[i + 4]), defaultCost);
		_mm_stream_si128(reinterpret_cast<__m128i*>(&calculatedNodes[i + 8]), defaultCost);
		_mm_stream_si128(reinterpret_cast<__m128i*>(&calculatedNodes[i + 12]), defaultCost);
	}
	_mm_sfence();
#endif

	curNode = 1;
	closedNodes = 0;
	openNodes[0] = true;

	AStarNode &startNode = nodes[0];
	startNode.parent = nullptr;
	startNode.x = x;
	startNode.y = y;
	startNode.f = 0;
	startNode.g = 0;
	startNode.c = extraCost;
	nodesTable[0] = (x << 16) | y;
#if defined(__SSE2__) || defined(__AVX2__)
	calculatedNodes[0] = 0;
#endif
}

bool AStarNodes::createOpenNode(AStarNode* parent, uint32_t x, uint32_t y, int_fast32_t f, int_fast32_t heuristic, int_fast32_t extraCost) {
	if (curNode >= MAX_NODES) {
		return false;
	}

	const int32_t retNode = curNode++;
	openNodes[retNode] = true;

	AStarNode &node = nodes[retNode];
	node.parent = parent;
	node.x = x;
	node.y = y;
	node.f = f;
	node.g = heuristic;
	node.c = extraCost;
	nodesTable[retNode] = (x << 16) | y;
#if defined(__SSE2__)
	calculatedNodes[retNode] = f + heuristic;
#endif
	return true;
}

AStarNode* AStarNodes::getBestNode() {
// Branchless best node search
#if defined(__AVX512F__)
	const __m512i increment = _mm512_set1_epi32(16);
	__m512i indices = _mm512_setr_epi32(0, 1, 2, 3, 4, 5, 6, 7, 8, 9, 10, 11, 12, 13, 14, 15);
	__m512i minindices = indices;
	__m512i minvalues = _mm512_load_si512(reinterpret_cast<const void*>(calculatedNodes));
	for (int32_t pos = 16; pos < curNode; pos += 16) {
		const __m512i values = _mm512_load_si512(reinterpret_cast<const void*>(&calculatedNodes[pos]));
		indices = _mm512_add_epi32(indices, increment);
		minindices = _mm512_mask_blend_epi32(_mm512_cmplt_epi32_mask(values, minvalues), minindices, indices);
		minvalues = _mm512_min_epi32(minvalues, values);
	}

	alignas(64) int32_t values_array[16];
	alignas(64) int32_t indices_array[16];
	_mm512_store_si512(reinterpret_cast<void*>(values_array), minvalues);
	_mm512_store_si512(reinterpret_cast<void*>(indices_array), minindices);

	int32_t best_node = indices_array[0];
	int32_t best_node_f = values_array[0];
	for (int32_t i = 1; i < 16; ++i) {
		int32_t total_cost = values_array[i];
		best_node = (total_cost < best_node_f ? indices_array[i] : best_node);
		best_node_f = (total_cost < best_node_f ? total_cost : best_node_f);
	}
	return (openNodes[best_node] ? &nodes[best_node] : nullptr);
#elif defined(__AVX2__)
	const __m256i increment = _mm256_set1_epi32(8);
	__m256i indices = _mm256_setr_epi32(0, 1, 2, 3, 4, 5, 6, 7);
	__m256i minindices = indices;
	__m256i minvalues = _mm256_load_si256(reinterpret_cast<const __m256i*>(calculatedNodes));
	for (int32_t pos = 8; pos < curNode; pos += 8) {
		const __m256i values = _mm256_load_si256(reinterpret_cast<const __m256i*>(&calculatedNodes[pos]));
		indices = _mm256_add_epi32(indices, increment);
		minindices = _mm256_blendv_epi8(minindices, indices, _mm256_cmpgt_epi32(minvalues, values));
		minvalues = _mm256_min_epi32(values, minvalues);
	}

	__m256i res = _mm256_min_epi32(minvalues, _mm256_shuffle_epi32(minvalues, _MM_SHUFFLE(2, 3, 0, 1))); // Calculate horizontal minimum
	res = _mm256_min_epi32(res, _mm256_shuffle_epi32(res, _MM_SHUFFLE(0, 1, 2, 3))); // Calculate horizontal minimum
	res = _mm256_min_epi32(res, _mm256_permutevar8x32_epi32(res, _mm256_set_epi32(0, 1, 2, 3, 4, 5, 6, 7))); // Calculate horizontal minimum

	alignas(32) int32_t indices_array[8];
	_mm256_store_si256(reinterpret_cast<__m256i*>(indices_array), minindices);

	int32_t best_node = indices_array[(mm_ctz(_mm256_movemask_epi8(_mm256_cmpeq_epi32(minvalues, res))) >> 2)];
	return (openNodes[best_node] ? &nodes[best_node] : nullptr);
#elif defined(__SSE4_1__)
	const __m128i increment = _mm_set1_epi32(4);
	__m128i indices = _mm_setr_epi32(0, 1, 2, 3);
	__m128i minindices = indices;
	__m128i minvalues = _mm_load_si128(reinterpret_cast<const __m128i*>(calculatedNodes));
	for (int32_t pos = 4; pos < curNode; pos += 4) {
		const __m128i values = _mm_load_si128(reinterpret_cast<const __m128i*>(&calculatedNodes[pos]));
		indices = _mm_add_epi32(indices, increment);
		minindices = _mm_blendv_epi8(minindices, indices, _mm_cmplt_epi32(values, minvalues));
		minvalues = _mm_min_epi32(values, minvalues);
	}

	__m128i res = _mm_min_epi32(minvalues, _mm_shuffle_epi32(minvalues, _MM_SHUFFLE(2, 3, 0, 1))); // Calculate horizontal minimum
	res = _mm_min_epi32(res, _mm_shuffle_epi32(res, _MM_SHUFFLE(0, 1, 2, 3))); // Calculate horizontal minimum

	alignas(16) int32_t indices_array[4];
	_mm_store_si128(reinterpret_cast<__m128i*>(indices_array), minindices);

	int32_t best_node = indices_array[(mm_ctz(_mm_movemask_epi8(_mm_cmpeq_epi32(minvalues, res))) >> 2)];
	return (openNodes[best_node] ? &nodes[best_node] : NULL);
#elif defined(__SSE2__)
	auto _mm_sse2_min_epi32 = [](const __m128i a, const __m128i b) {
		__m128i mask = _mm_cmpgt_epi32(a, b);
		return _mm_or_si128(_mm_and_si128(mask, b), _mm_andnot_si128(mask, a));
	};

	auto _mm_sse2_blendv_epi8 = [](const __m128i a, const __m128i b, __m128i mask) {
		mask = _mm_cmplt_epi8(mask, _mm_setzero_si128());
		return _mm_or_si128(_mm_andnot_si128(mask, a), _mm_and_si128(mask, b));
	};

	const __m128i increment = _mm_set1_epi32(4);
	__m128i indices = _mm_setr_epi32(0, 1, 2, 3);
	__m128i minindices = indices;
	__m128i minvalues = _mm_load_si128(reinterpret_cast<const __m128i*>(calculatedNodes));
	for (int32_t pos = 4; pos < curNode; pos += 4) {
		const __m128i values = _mm_load_si128(reinterpret_cast<const __m128i*>(&calculatedNodes[pos]));
		indices = _mm_add_epi32(indices, increment);
		minindices = _mm_sse2_blendv_epi8(minindices, indices, _mm_cmplt_epi32(values, minvalues));
		minvalues = _mm_sse2_min_epi32(values, minvalues);
	}

	__m128i res = _mm_sse2_min_epi32(minvalues, _mm_shuffle_epi32(minvalues, _MM_SHUFFLE(2, 3, 0, 1))); // Calculate horizontal minimum
	res = _mm_sse2_min_epi32(res, _mm_shuffle_epi32(res, _MM_SHUFFLE(0, 1, 2, 3))); // Calculate horizontal minimum

	alignas(16) int32_t indices_array[4];
	_mm_store_si128(reinterpret_cast<__m128i*>(indices_array), minindices);

	int32_t best_node = indices_array[(mm_ctz(_mm_movemask_epi8(_mm_cmpeq_epi32(minvalues, res))) >> 2)];
	return (openNodes[best_node] ? &nodes[best_node] : nullptr);
#else
	int32_t best_node_f = std::numeric_limits<int32_t>::max();
	int32_t best_node = -1;
	for (int32_t pos = 0; pos < curNode; ++pos) {
		if (!openNodes[pos]) {
			continue;
		}

		int32_t total_cost = nodes[pos].f + nodes[pos].g;
		best_node = (total_cost < best_node_f ? pos : best_node);
		best_node_f = (total_cost < best_node_f ? total_cost : best_node_f);
	}
	return (best_node != -1 ? &nodes[best_node] : nullptr);
#endif
}

void AStarNodes::closeNode(const AStarNode* node) {
	const size_t index = node - nodes;
	assert(index < MAX_NODES);
#if defined(__SSE2__)
	calculatedNodes[index] = std::numeric_limits<int32_t>::max();
#endif
	openNodes[index] = false;
	++closedNodes;
}

void AStarNodes::openNode(const AStarNode* node) {
	const size_t index = node - nodes;
	assert(index < MAX_NODES);
#if defined(__SSE2__)
	calculatedNodes[index] = nodes[index].f + nodes[index].g;
#endif
	closedNodes -= (openNodes[index] ? 0 : 1);
	openNodes[index] = true;
}

int32_t AStarNodes::getClosedNodes() const {
	return closedNodes;
}

AStarNode* AStarNodes::getNodeByPosition(uint32_t x, uint32_t y) {
	uint32_t xy = (x << 16) | y;
#if defined(__SSE2__)
	const __m128i key = _mm_set1_epi32(xy);

	int32_t pos = 0;
	int32_t curRound = curNode - 16;
	for (; pos <= curRound; pos += 16) {
		__m128i v[4];
		v[0] = _mm_cmpeq_epi32(_mm_load_si128(reinterpret_cast<const __m128i*>(&nodesTable[pos])), key);
		v[1] = _mm_cmpeq_epi32(_mm_load_si128(reinterpret_cast<const __m128i*>(&nodesTable[pos + 4])), key);
		v[2] = _mm_cmpeq_epi32(_mm_load_si128(reinterpret_cast<const __m128i*>(&nodesTable[pos + 8])), key);
		v[3] = _mm_cmpeq_epi32(_mm_load_si128(reinterpret_cast<const __m128i*>(&nodesTable[pos + 12])), key);
		const uint32_t mask = _mm_movemask_epi8(_mm_packs_epi16(_mm_packs_epi32(v[0], v[1]), _mm_packs_epi32(v[2], v[3])));
		if (mask != 0) {
			return &nodes[pos + mm_ctz(mask)];
		}
	}
	curRound = curNode - 8;
	if (pos <= curRound) {
		__m128i v[2];
		v[0] = _mm_cmpeq_epi32(_mm_load_si128(reinterpret_cast<const __m128i*>(&nodesTable[pos])), key);
		v[1] = _mm_cmpeq_epi32(_mm_load_si128(reinterpret_cast<const __m128i*>(&nodesTable[pos + 4])), key);
		const uint32_t mask = _mm_movemask_epi8(_mm_packs_epi32(v[0], v[1]));
		if (mask != 0) {
			return &nodes[pos + (mm_ctz(mask) >> 1)];
		}
		pos += 8;
	}
	for (; pos < curNode; ++pos) {
		if (nodesTable[pos] == xy) {
			return &nodes[pos];
		}
	}
	return nullptr;
#else
	for (int32_t i = 1; i < curNode; ++i) {
		if (nodesTable[i] == xy) {
			return &nodes[i];
		}
	}
	return (nodesTable[0] == xy ? &nodes[0] : nullptr); // The first node is very unlikely to be the "neighbor" so leave it for end
#endif
}

int_fast32_t AStarNodes::getMapWalkCost(const AStarNode* node, const Position &neighborPos) {
	// diagonal movement extra cost
	return (((std::abs(node->x - neighborPos.x) + std::abs(node->y - neighborPos.y)) - 1) * MAP_DIAGONALWALKCOST) + MAP_NORMALWALKCOST;
}

int_fast32_t AStarNodes::getTileWalkCost(const std::shared_ptr<Creature> &creature, const std::shared_ptr<Tile> &tile) {
	int_fast32_t cost = 0;

	if (creature && tile) {
		// Destroy creature cost
		if (tile->getTopVisibleCreature(creature) != nullptr) {
			cost += MAP_NORMALWALKCOST * 4;
		}
		if (const auto &field = tile->getFieldItem()) {
			const CombatType_t combatType = field->getCombatType();
			if (!creature->isImmune(combatType) && !creature->hasCondition(Combat::DamageToConditionType(combatType)) && (creature->getMonster() && !creature->getMonster()->canWalkOnFieldType(combatType))) {
				cost += MAP_NORMALWALKCOST * 18;
			}
		}
	}

	return cost;
}<|MERGE_RESOLUTION|>--- conflicted
+++ resolved
@@ -12,9 +12,6 @@
 #include "creatures/combat/combat.hpp"
 
 AStarNodes::AStarNodes(uint32_t x, uint32_t y, int_fast32_t extraCost) :
-<<<<<<< HEAD
-	nodes(), openNodes() {
-=======
 #if defined(__AVX2__) || defined(__SSE2__)
 	nodesTable(), // 1. nodesTable
 	calculatedNodes(), // 2. calculatedNodes
@@ -30,7 +27,6 @@
 	openNodes() // 5. openNodes
 #endif
 {
->>>>>>> 0c7aafe0
 #if defined(__AVX2__)
 	__m256i defaultCost = _mm256_set1_epi32(std::numeric_limits<int32_t>::max());
 	for (int32_t i = 0; i < MAX_NODES; i += 32) {
