--- conflicted
+++ resolved
@@ -296,25 +296,7 @@
 	SPDLOG_INFO("{} - Version {}", STATUS_SERVER_NAME, STATUS_SERVER_VERSION);
 #endif
 
-<<<<<<< HEAD
-	// Increment compiller information
-	SPDLOG_INFO("Compiled with {}, linked with standard {}", getCompiler(), getCppVersion());
-	// Increment platform information
-	SPDLOG_INFO("Compiled on {} {} for platform {}\n", __DATE__, __TIME__, getPlatform());
-=======
-	std::string platform;
-	#if defined(__amd64__) || defined(_M_X64)
-		platform = "x64";
-	#elif defined(__i386__) || defined(_M_IX86) || defined(_X86_)
-		platform = "x86";
-	#elif defined(__arm__)
-		platform = "ARM";
-	#else
-		platform = "unknown";
-	#endif
-
-	SPDLOG_INFO("Compiled with {}, on {} {}, for platform {}\n", BOOST_COMPILER, __DATE__, __TIME__, platform);
->>>>>>> 94288cf1
+	SPDLOG_INFO("Compiled with {}, on {} {}, for platform {}\n", getCompiler(), __DATE__, __TIME__, getPlatform());
 
 #if defined(LUAJIT_VERSION)
 	SPDLOG_INFO("Linked with {} for Lua support", LUAJIT_VERSION);
@@ -326,14 +308,9 @@
 	SPDLOG_INFO("Visit our website for updates, support, and resources: "
 		"https://docs.opentibiabr.org/");
 
-<<<<<<< HEAD
-	// Check if config.lua or config.lua.dist exist
-	std::ifstream c_test("./config.lua");
-=======
 	std::string configName = "config.lua";
 	// Check if config or config.dist exist
 	std::ifstream c_test("./" + configName);
->>>>>>> 94288cf1
 	if (!c_test.is_open()) {
 		std::ifstream config_lua_dist(configName + ".dist");
 		if (config_lua_dist.is_open()) {
