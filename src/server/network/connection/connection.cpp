--- conflicted
+++ resolved
@@ -1,11 +1,21 @@
 /**
- * Canary - A free and open-source MMORPG server emulator
- * Copyright (©) 2019-2022 OpenTibiaBR <opentibiabr@outlook.com>
- * Repository: https://github.com/opentibiabr/canary
- * License: https://github.com/opentibiabr/canary/blob/main/LICENSE
- * Contributors: https://github.com/opentibiabr/canary/graphs/contributors
- * Website: https://docs.opentibiabr.org/
-*/
+ * The Forgotten Server - a free and open-source MMORPG server emulator
+ * Copyright (C) 2019  Mark Samman <mark.samman@gmail.com>
+ *
+ * This program is free software; you can redistribute it and/or modify
+ * it under the terms of the GNU General Public License as published by
+ * the Free Software Foundation; either version 2 of the License, or
+ * (at your option) any later version.
+ *
+ * This program is distributed in the hope that it will be useful,
+ * but WITHOUT ANY WARRANTY; without even the implied warranty of
+ * MERCHANTABILITY or FITNESS FOR A PARTICULAR PURPOSE.  See the
+ * GNU General Public License for more details.
+ *
+ * You should have received a copy of the GNU General Public License along
+ * with this program; if not, write to the Free Software Foundation, Inc.,
+ * 51 Franklin Street, Fifth Floor, Boston, MA 02110-1301 USA.
+ */
 
 #include "pch.hpp"
 
@@ -15,7 +25,6 @@
 #include "server/network/protocol/protocolgame.h"
 #include "game/scheduling/scheduler.h"
 #include "server/server.h"
-#include "game/game.h"
 
 Connection_ptr ConnectionManager::createConnection(asio::io_service& io_service, ConstServicePort_ptr servicePort)
 {
@@ -41,10 +50,6 @@
 		try {
 			std::error_code error;
 			connection->socket.shutdown(asio::ip::tcp::socket::shutdown_both, error);
-<<<<<<< HEAD
-			connection->socket.close(error);
-=======
->>>>>>> 94288cf1
 		} catch (const std::system_error& systemError) {
 			SPDLOG_ERROR("[ConnectionManager::closeAll] - Failed to close connection, system error code {}", systemError.what());
 		}
@@ -60,7 +65,7 @@
 	service_port(std::move(initservicePort)),
 	socket(initIoService)
 {
-	timeConnected = Game::getTimeNow();
+	timeConnected = time(nullptr);
 }
 // Constructor end
 
@@ -205,7 +210,7 @@
 		return;
 	}
 
-	uint32_t timePassed = std::max<uint32_t>(1, static_cast<uint32_t>((Game::getTimeNow() - timeConnected) + 1));
+	uint32_t timePassed = std::max<uint32_t>(1, (time(nullptr) - timeConnected) + 1);
 	if ((++packetsSent / timePassed) > static_cast<uint32_t>(g_configManager().getNumber(MAX_PACKETS_PER_SECOND))) {
 		SPDLOG_WARN("{} disconnected for exceeding packet per second limit.", convertIPToString(getIP()));
 		close();
@@ -213,7 +218,7 @@
 	}
 
 	if (timePassed > 2) {
-		timeConnected = Game::getTimeNow();
+		timeConnected = time(nullptr);
 		packetsSent = 0;
 	}
 
