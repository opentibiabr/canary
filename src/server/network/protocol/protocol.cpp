--- conflicted
+++ resolved
@@ -16,13 +16,9 @@
 #include "game/scheduling/dispatcher.hpp"
 #include "utils/tools.hpp"
 
-<<<<<<< HEAD
 #include <lib/logging/log_with_spd_log.hpp>
 
 Protocol::Protocol(Connection_ptr initConnection) :
-=======
-Protocol::Protocol(const Connection_ptr &initConnection) :
->>>>>>> b54a712f
 	connectionPtr(initConnection) { }
 
 void Protocol::onSendMessage(const OutputMessage_ptr &msg) {
@@ -126,14 +122,9 @@
 }
 
 void Protocol::disconnect() const {
-<<<<<<< HEAD
 	auto conn = connectionPtr.lock();
 	if (conn) {
 		conn->close();
-=======
-	if (const auto connection = getConnection()) {
-		connection->close();
->>>>>>> b54a712f
 	}
 }
 
