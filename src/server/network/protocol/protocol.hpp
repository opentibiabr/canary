--- conflicted
+++ resolved
@@ -59,12 +59,7 @@
 		encryptionEnabled = true;
 	}
 	void setXTEAKey(const uint32_t* newKey) {
-<<<<<<< HEAD
-		uint32_t* dst = this->key.data();
-		memcpy(dst, newKey, sizeof(uint32_t) * 4);
-=======
 		std::ranges::copy(newKey, newKey + 4, this->key.begin());
->>>>>>> 135866a6
 	}
 
 	void setChecksumMethod(ChecksumMethods_t method) {
@@ -91,12 +86,7 @@
 		std::array<char, NETWORKMESSAGE_MAXSIZE> buffer {};
 	};
 
-<<<<<<< HEAD
-	mutable std::array<uint32_t, 4> key {};
-
-=======
 	void XTEA_transform(uint8_t* buffer, size_t messageLength, bool encrypt) const;
->>>>>>> 135866a6
 	void XTEA_encrypt(OutputMessage &msg) const;
 	bool XTEA_decrypt(NetworkMessage &msg) const;
 	bool compression(OutputMessage &msg) const;
