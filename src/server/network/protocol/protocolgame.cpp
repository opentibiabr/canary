/**
 * The Forgotten Server - a free and open-source MMORPG server emulator
 * Copyright (C) 2019  Mark Samman <mark.samman@gmail.com>
 *
 * This program is free software; you can redistribute it and/or modify
 * it under the terms of the GNU General Public License as published by
 * the Free Software Foundation; either version 2 of the License, or
 * (at your option) any later version.
 *
 * This program is distributed in the hope that it will be useful,
 * but WITHOUT ANY WARRANTY; without even the implied warranty of
 * MERCHANTABILITY or FITNESS FOR A PARTICULAR PURPOSE.  See the
 * GNU General Public License for more details.
 *
 * You should have received a copy of the GNU General Public License along
 * with this program; if not, write to the Free Software Foundation, Inc.,
 * 51 Franklin Street, Fifth Floor, Boston, MA 02110-1301 USA.
 */

#include "otpch.h"

#include <boost/range/adaptor/reversed.hpp>

#include "lua/creature/actions.h"
#include "creatures/players/management/ban.h"
#include "config/configmanager.h"
#include "declarations.hpp"
#include "game/game.h"
#include "creatures/players/imbuements/imbuements.h"
#include "io/iobestiary.h"
#include "io/iologindata.h"
#include "io/iomarket.h"
#include "lua/modules/modules.h"
#include "creatures/monsters/monsters.h"
#include "server/network/message/outputmessage.h"
#include "creatures/players/player.h"
#include "server/network/protocol/protocolgame.h"
#include "game/scheduling/scheduler.h"
#include "creatures/combat/spells.h"
#include "creatures/players/management/waitlist.h"
#include "items/weapons/weapons.h"

extern Game g_game;
extern ConfigManager g_config;
extern Actions actions;
extern CreatureEvents *g_creatureEvents;
extern Vocations g_vocations;
extern Chat *g_chat;
extern Modules *g_modules;
extern Spells *g_spells;
extern Imbuements *g_imbuements;
extern Monsters g_monsters;
extern IOBestiary g_bestiary;
extern IOPrey g_prey;

void ProtocolGame::AddItem(NetworkMessage &msg, uint16_t id, uint8_t count)
{
	const ItemType &it = Item::items[id];

	msg.add<uint16_t>(it.clientId);

	if (it.stackable)
	{
		msg.addByte(count);
	}
	else if (it.isSplash() || it.isFluidContainer())
	{
		msg.addByte(fluidMap[count & 7]);
	}
	else if (it.isContainer() && player->getOperatingSystem() <= CLIENTOS_NEW_MAC)
	{
		msg.addByte(0x00);
		msg.addByte(0x00);
	}
	if (it.isPodium) {
		msg.add<uint16_t>(0);
		msg.add<uint16_t>(0);

		msg.addByte(2);
		msg.addByte(0x01);
	}
}

void ProtocolGame::AddItem(NetworkMessage &msg, const Item *item)
{
	if (!item)
	{
		return;
	}

	const ItemType &it = Item::items[item->getID()];

	msg.add<uint16_t>(it.clientId);

	if (it.stackable)
	{
		msg.addByte(std::min<uint16_t>(0xFF, item->getItemCount()));
	}
	else if (it.isSplash() || it.isFluidContainer())
	{
		msg.addByte(fluidMap[item->getFluidType() & 7]);
	}
	else if (it.isContainer() && player->getOperatingSystem() <= CLIENTOS_NEW_MAC)
	{
		const Container *container = item->getContainer();
		if (container && container->getHoldingPlayer() == player)
		{
			uint32_t lootFlags = 0;
			for (auto itt : player->quickLootContainers)
			{
				if (itt.second == container)
				{
					lootFlags |= 1 << itt.first;
				}
			}

			if (lootFlags != 0)
			{
				msg.addByte(0x01);
				msg.add<uint32_t>(lootFlags);
			}
			else
			{
				msg.addByte(0x00);
			}
		}
		else
		{
			msg.addByte(0x00);
		}

		// Quiver ammo count
    	if (container && item->getWeaponType() == WEAPON_QUIVER && player->getThing(CONST_SLOT_RIGHT) == item) {
      		uint16_t ammoTotal = 0;
      		for (Item* listItem : container->getItemList()) {
        		ammoTotal += listItem->getItemCount();
      		}
      		msg.addByte(0x01);
      		msg.add<uint32_t>(ammoTotal);
    	}
    	else
      		msg.addByte(0x00);
	}
	if (it.isPodium) {
		const ItemAttributes::CustomAttribute* podiumVisible = item->getCustomAttribute("PodiumVisible");
		const ItemAttributes::CustomAttribute* lookType = item->getCustomAttribute("LookType");
		const ItemAttributes::CustomAttribute* lookMount = item->getCustomAttribute("LookMount");
		const ItemAttributes::CustomAttribute* lookDirection = item->getCustomAttribute("LookDirection");

		if (lookType) {
			uint16_t look = static_cast<uint16_t>(boost::get<int64_t>(lookType->value));
			msg.add<uint16_t>(look);

			if(look != 0) {
				const ItemAttributes::CustomAttribute* lookHead = item->getCustomAttribute("LookHead");
				const ItemAttributes::CustomAttribute* lookBody = item->getCustomAttribute("LookBody");
				const ItemAttributes::CustomAttribute* lookLegs = item->getCustomAttribute("LookLegs");
				const ItemAttributes::CustomAttribute* lookFeet = item->getCustomAttribute("LookFeet");

				msg.addByte(lookHead ? static_cast<uint8_t>(boost::get<int64_t>(lookHead->value)) : 0);
				msg.addByte(lookBody ? static_cast<uint8_t>(boost::get<int64_t>(lookBody->value)) : 0);
				msg.addByte(lookLegs ? static_cast<uint8_t>(boost::get<int64_t>(lookLegs->value)) : 0);
				msg.addByte(lookFeet ? static_cast<uint8_t>(boost::get<int64_t>(lookFeet->value)) : 0);

				const ItemAttributes::CustomAttribute* lookAddons = item->getCustomAttribute("LookAddons");
				msg.addByte(lookAddons ? static_cast<uint8_t>(boost::get<int64_t>(lookAddons->value)) : 0);
			}
		} else {
			msg.add<uint16_t>(0);
		}

		if (lookMount) {
			uint16_t look = static_cast<uint16_t>(boost::get<int64_t>(lookMount->value));
			msg.add<uint16_t>(look);

			if (look != 0) {
				const ItemAttributes::CustomAttribute* lookHead = item->getCustomAttribute("LookMountHead");
				const ItemAttributes::CustomAttribute* lookBody = item->getCustomAttribute("LookMountBody");
				const ItemAttributes::CustomAttribute* lookLegs = item->getCustomAttribute("LookMountLegs");
				const ItemAttributes::CustomAttribute* lookFeet = item->getCustomAttribute("LookMountFeet");

				msg.addByte(lookHead ? static_cast<uint8_t>(boost::get<int64_t>(lookHead->value)) : 0);
				msg.addByte(lookBody ? static_cast<uint8_t>(boost::get<int64_t>(lookBody->value)) : 0);
				msg.addByte(lookLegs ? static_cast<uint8_t>(boost::get<int64_t>(lookLegs->value)) : 0);
				msg.addByte(lookFeet ? static_cast<uint8_t>(boost::get<int64_t>(lookFeet->value)) : 0);
			}
		} else {
			msg.add<uint16_t>(0);
		}

		msg.addByte(lookDirection ? static_cast<uint8_t>(boost::get<int64_t>(lookDirection->value)) : 2);
		msg.addByte(podiumVisible ? static_cast<uint8_t>(boost::get<int64_t>(podiumVisible->value)) : 0x01);
	}
}

void ProtocolGame::release()
{
	//dispatcher thread
	if (player && player->client == shared_from_this())
	{
		player->client.reset();
		player->decrementReferenceCounter();
		player = nullptr;
	}

	OutputMessagePool::getInstance().removeProtocolFromAutosend(shared_from_this());
	Protocol::release();
}

void ProtocolGame::login(const std::string &name, uint32_t accountId, OperatingSystem_t operatingSystem)
{
	//dispatcher thread
	Player *foundPlayer = g_game.getPlayerByName(name);
	if (!foundPlayer || g_config.getBoolean(ALLOW_CLONES))
	{
		player = new Player(getThis());
		player->setName(name);

		player->incrementReferenceCounter();
		player->setID();

		if (!IOLoginData::preloadPlayer(player, name))
		{
			disconnectClient("Your character could not be loaded.");
			return;
		}

		if (IOBan::isPlayerNamelocked(player->getGUID()))
		{
			disconnectClient("Your character has been namelocked.");
			return;
		}

		if (g_game.getGameState() == GAME_STATE_CLOSING && !player->hasFlag(PlayerFlag_CanAlwaysLogin))
		{
			disconnectClient("The game is just going down.\nPlease try again later.");
			return;
		}

		if (g_game.getGameState() == GAME_STATE_CLOSED && !player->hasFlag(PlayerFlag_CanAlwaysLogin))
		{
			disconnectClient("Server is currently closed.\nPlease try again later.");
			return;
		}

		if (g_config.getBoolean(ONLY_PREMIUM_ACCOUNT) && !player->isPremium() && (player->getGroup()->id < account::GROUP_TYPE_GAMEMASTER || player->getAccountType() < account::ACCOUNT_TYPE_GAMEMASTER))
		{
			disconnectClient("Your premium time for this account is out.\n\nTo play please buy additional premium time from our website");
			return;
		}

		if (g_config.getBoolean(ONE_PLAYER_ON_ACCOUNT) && player->getAccountType() < account::ACCOUNT_TYPE_GAMEMASTER && g_game.getPlayerByAccount(player->getAccount()))
		{
			disconnectClient("You may only login with one character\nof your account at the same time.");
			return;
		}

		if (!player->hasFlag(PlayerFlag_CannotBeBanned))
		{
			BanInfo banInfo;
			if (IOBan::isAccountBanned(accountId, banInfo))
			{
				if (banInfo.reason.empty())
				{
					banInfo.reason = "(none)";
				}

				std::ostringstream ss;
				if (banInfo.expiresAt > 0)
				{
					ss << "Your account has been banned until " << formatDateShort(banInfo.expiresAt) << " by " << banInfo.bannedBy << ".\n\nReason specified:\n"
                      << banInfo.reason;
				}
				else
				{
					ss << "Your account has been permanently banned by " << banInfo.bannedBy << ".\n\nReason specified:\n"
                      << banInfo.reason;
				}
				disconnectClient(ss.str());
				return;
			}
		}

		WaitingList &waitingList = WaitingList::getInstance();
		if (!waitingList.clientLogin(player))
		{
			uint32_t currentSlot = waitingList.getClientSlot(player);
			uint32_t retryTime = WaitingList::getTime(currentSlot);
			std::ostringstream ss;

			ss << "Too many players online.\nYou are at place "
               << currentSlot << " on the waiting list.";

			auto output = OutputMessagePool::getOutputMessage();
			output->addByte(0x16);
			output->addString(ss.str());
			output->addByte(retryTime);
			send(output);
			disconnect();
			return;
		}

		if (!IOLoginData::loadPlayerById(player, player->getGUID()))
		{
			disconnectClient("Your character could not be loaded.");
			SPDLOG_WARN("Player {} could not be loaded", player->getName());
			return;
		}

		player->setOperatingSystem(operatingSystem);

		if (!g_game.placeCreature(player, player->getLoginPosition()))
		{
			if (!g_game.placeCreature(player, player->getTemplePosition(), false, true))
			{
				disconnectClient("Temple position is wrong. Please, contact the administrator.");
				SPDLOG_WARN("Player {} temple position is wrong", player->getName());
				return;
			}
		}

		if (operatingSystem >= CLIENTOS_OTCLIENT_LINUX)
		{
			player->registerCreatureEvent("ExtendedOpcode");
		}

		player->lastIP = player->getIP();
		player->lastLoginSaved = std::max<time_t>(time(nullptr), player->lastLoginSaved + 1);
		acceptPackets = true;
	}
	else
	{
		if (eventConnect != 0 || !g_config.getBoolean(REPLACE_KICK_ON_LOGIN))
		{
			//Already trying to connect
			disconnectClient("You are already logged in.");
			return;
		}

		if (foundPlayer->client)
		{
			foundPlayer->disconnect();
			foundPlayer->isConnecting = true;

			eventConnect = g_scheduler.addEvent(createSchedulerTask(1000, std::bind(&ProtocolGame::connect, getThis(), foundPlayer->getID(), operatingSystem)));
		}
		else
		{
			connect(foundPlayer->getID(), operatingSystem);
		}
	}
	OutputMessagePool::getInstance().addProtocolToAutosend(shared_from_this());
}

void ProtocolGame::connect(uint32_t playerId, OperatingSystem_t operatingSystem)
{
	eventConnect = 0;

	Player *foundPlayer = g_game.getPlayerByID(playerId);
	if (!foundPlayer || foundPlayer->client)
	{
		disconnectClient("You are already logged in.");
		return;
	}

	if (isConnectionExpired())
	{
		//ProtocolGame::release() has been called at this point and the Connection object
		//no longer exists, so we return to prevent leakage of the Player.
		return;
	}

	player = foundPlayer;
	player->incrementReferenceCounter();

	g_chat->removeUserFromAllChannels(*player);
	player->clearModalWindows();
	player->setOperatingSystem(operatingSystem);
	player->isConnecting = false;

	player->client = getThis();
	player->openPlayerContainers();
	sendAddCreature(player, player->getPosition(), 0, false);
	player->lastIP = player->getIP();
	player->lastLoginSaved = std::max<time_t>(time(nullptr), player->lastLoginSaved + 1);
	acceptPackets = true;
}

void ProtocolGame::logout(bool displayEffect, bool forced)
{
	if (!player) {
		return;
	}

	bool removePlayer = !player->isRemoved() && !forced;
	if (removePlayer && !player->isAccessPlayer()) {
		if (player->getTile()->hasFlag(TILESTATE_NOLOGOUT)) {
			player->sendCancelMessage(RETURNVALUE_YOUCANNOTLOGOUTHERE);
			return;
		}

		if (!player->getTile()->hasFlag(TILESTATE_PROTECTIONZONE) && player->hasCondition(CONDITION_INFIGHT)) {
			player->sendCancelMessage(RETURNVALUE_YOUMAYNOTLOGOUTDURINGAFIGHT);
			return;
		}
	}

	if (removePlayer && !g_creatureEvents->playerLogout(player)) {
		return;
	}

	displayEffect = displayEffect && !player->isRemoved() && player->getHealth() > 0 && !player->isInGhostMode();
	if (displayEffect) {
		g_game.addMagicEffect(player->getPosition(), CONST_ME_POFF);
	}

	sendSessionEndInformation(forced ? SESSION_END_FORCECLOSE : SESSION_END_LOGOUT);

	g_game.removeCreature(player);
}

void ProtocolGame::onRecvFirstMessage(NetworkMessage &msg)
{
	if (g_game.getGameState() == GAME_STATE_SHUTDOWN)
	{
		disconnect();
		return;
	}

	OperatingSystem_t operatingSystem = static_cast<OperatingSystem_t>(msg.get<uint16_t>());

	if (operatingSystem <= CLIENTOS_NEW_MAC) {
		enableCompact();
	}

	version = msg.get<uint16_t>();

	clientVersion = static_cast<int32_t>(msg.get<uint32_t>());

	msg.skipBytes(3); // U16 dat revision, game preview state

	// In version 12.40.10030 we have 13 extra bytes
	if (msg.getLength() - msg.getBufferPosition() == 141)
	{
		msg.skipBytes(13);
	}

	if (!Protocol::RSA_decrypt(msg))
	{
		SPDLOG_WARN("[ProtocolGame::onRecvFirstMessage] - RSA Decrypt Failed");
		disconnect();
		return;
	}

	xtea::key key;
	key[0] = msg.get<uint32_t>();
	key[1] = msg.get<uint32_t>();
	key[2] = msg.get<uint32_t>();
	key[3] = msg.get<uint32_t>();
	enableXTEAEncryption();
	setXTEAKey(std::move(key));

	msg.skipBytes(1); // gamemaster flag

	std::string sessionKey = msg.getString();
	size_t pos = sessionKey.find('\n');
	if (pos == std::string::npos)
	{
		disconnectClient("You must enter your email.");
		return;
	}

	if (operatingSystem == CLIENTOS_NEW_LINUX)
	{
		// TODO: check what new info for linux is send
		msg.getString();
		msg.getString();
	}

	std::string email = sessionKey.substr(0, pos);
	if (email.empty())
	{
		disconnectClient("You must enter your email.");
		return;
	}

	std::string password = sessionKey.substr(pos + 1);
	std::string characterName = msg.getString();

	uint32_t timeStamp = msg.get<uint32_t>();
	uint8_t randNumber = msg.getByte();
	if (challengeTimestamp != timeStamp || challengeRandom != randNumber)
	{
		disconnect();
		return;
	}

	if (clientVersion != g_config.getNumber(CLIENT_VERSION))
	{
		std::ostringstream ss;
		ss << "Only clients with protocol " << g_config.getString(CLIENT_VERSION_STR) << " allowed!";
		disconnectClient(ss.str());
		return;
	}

	if (g_game.getGameState() == GAME_STATE_STARTUP)
	{
		disconnectClient("Gameworld is starting up. Please wait.");
		return;
	}

	if (g_game.getGameState() == GAME_STATE_MAINTAIN)
	{
		disconnectClient("Gameworld is under maintenance. Please re-connect in a while.");
		return;
	}

	BanInfo banInfo;
	if (IOBan::isIpBanned(getIP(), banInfo))
	{
		if (banInfo.reason.empty())
		{
			banInfo.reason = "(none)";
		}

		std::ostringstream ss;
		ss << "Your IP has been banned until " << formatDateShort(banInfo.expiresAt) << " by " << banInfo.bannedBy << ".\n\nReason specified:\n"
          << banInfo.reason;
		disconnectClient(ss.str());
		return;
	}

	uint32_t accountId;
	if (!IOLoginData::gameWorldAuthentication(email, password, characterName, &accountId)) {
		disconnectClient("Email or password is not correct.");
		return;
	}

	g_dispatcher.addTask(createTask(std::bind(&ProtocolGame::login, getThis(), characterName, accountId, operatingSystem)));
}

void ProtocolGame::onConnect()
{
	auto output = OutputMessagePool::getOutputMessage();
	static std::random_device rd;
	static std::ranlux24 generator(rd());
	static std::uniform_int_distribution<uint16_t> randNumber(0x00, 0xFF);

	// Skip checksum
	output->skipBytes(sizeof(uint32_t));

	// Packet length & type
	output->add<uint16_t>(0x0006);
	output->addByte(0x1F);

	// Add timestamp & random number
	challengeTimestamp = static_cast<uint32_t>(time(nullptr));
	output->add<uint32_t>(challengeTimestamp);

	challengeRandom = randNumber(generator);
	output->addByte(challengeRandom);

	// Go back and write checksum
	output->skipBytes(-12);
	// To support 11.10-, not have problems with 11.11+
	output->add<uint32_t>(adlerChecksum(output->getOutputBuffer() + sizeof(uint32_t), 8));

	send(std::move(output));
}

void ProtocolGame::disconnectClient(const std::string &message) const
{
	auto output = OutputMessagePool::getOutputMessage();
	output->addByte(0x14);
	output->addString(message);
	send(output);
	disconnect();
}

void ProtocolGame::writeToOutputBuffer(const NetworkMessage &msg)
{
	auto out = getOutputBuffer(msg.getLength());
	out->append(msg);
}

void ProtocolGame::parsePacket(NetworkMessage& msg)
{
	if (!acceptPackets || g_game.getGameState() == GAME_STATE_SHUTDOWN || msg.getLength() <= 0) {
		return;
	}

	uint8_t recvbyte = msg.getByte();

	// A dead player can not perform actions
	if (!player || player->isRemoved() || player->getHealth() <= 0) {
		if (recvbyte == 0x0F) {
			// we need to make the player pointer != null in this part, game.cpp release is the first step
			// login(player->getName(), player->getAccount(), player->operatingSystem);
			disconnect();
			return;
		}

		if (recvbyte != 0x14) {
			return;
		}
	}

	// Modules system
	if(player && recvbyte != 0xD3){
		g_dispatcher.addTask(createTask(std::bind(&Modules::executeOnRecvbyte, g_modules, player->getID(), msg, recvbyte)));
	}

		g_dispatcher.addTask(createTask(std::bind(&ProtocolGame::parsePacketFromDispatcher, getThis(), msg, recvbyte)));
}

void ProtocolGame::parsePacketFromDispatcher(NetworkMessage msg, uint8_t recvbyte)
{
	if (!acceptPackets || g_game.getGameState() == GAME_STATE_SHUTDOWN) {
		return;
	}

	if (!player || player->isRemoved() || player->getHealth() <= 0) {
		return;
}

	switch (recvbyte) {
		case 0x14: g_dispatcher.addTask(createTask(std::bind(&ProtocolGame::logout, getThis(), true, false))); break;
		case 0x1D: addGameTask(&Game::playerReceivePingBack, player->getID()); break;
		case 0x1E: addGameTask(&Game::playerReceivePing, player->getID()); break;
		case 0x2a: addBestiaryTrackerList(msg); break;
		case 0x2c: parseLeaderFinderWindow(msg); break;
		case 0x2d: parseMemberFinderWindow(msg); break;
		case 0x28: parseStashWithdraw(msg); break;
		case 0x32: parseExtendedOpcode(msg); break; //otclient extended opcode
		case 0x64: parseAutoWalk(msg); break;
		case 0x65: addGameTask(&Game::playerMove, player->getID(), DIRECTION_NORTH); break;
		case 0x66: addGameTask(&Game::playerMove, player->getID(), DIRECTION_EAST); break;
		case 0x67: addGameTask(&Game::playerMove, player->getID(), DIRECTION_SOUTH); break;
		case 0x68: addGameTask(&Game::playerMove, player->getID(), DIRECTION_WEST); break;
		case 0x69: addGameTask(&Game::playerStopAutoWalk, player->getID()); break;
		case 0x6A: addGameTask(&Game::playerMove, player->getID(), DIRECTION_NORTHEAST); break;
		case 0x6B: addGameTask(&Game::playerMove, player->getID(), DIRECTION_SOUTHEAST); break;
		case 0x6C: addGameTask(&Game::playerMove, player->getID(), DIRECTION_SOUTHWEST); break;
		case 0x6D: addGameTask(&Game::playerMove, player->getID(), DIRECTION_NORTHWEST); break;
		case 0x6F: addGameTaskTimed(DISPATCHER_TASK_EXPIRATION, &Game::playerTurn, player->getID(), DIRECTION_NORTH); break;
		case 0x70: addGameTaskTimed(DISPATCHER_TASK_EXPIRATION, &Game::playerTurn, player->getID(), DIRECTION_EAST); break;
		case 0x71: addGameTaskTimed(DISPATCHER_TASK_EXPIRATION, &Game::playerTurn, player->getID(), DIRECTION_SOUTH); break;
		case 0x72: addGameTaskTimed(DISPATCHER_TASK_EXPIRATION, &Game::playerTurn, player->getID(), DIRECTION_WEST); break;
		case 0x73: parseTeleport(msg); break;
		case 0x77: parseHotkeyEquip(msg); break;
		case 0x78: parseThrow(msg); break;
		case 0x79: parseLookInShop(msg); break;
		case 0x7A: parsePlayerPurchase(msg); break;
		case 0x7B: parsePlayerSale(msg); break;
		case 0x7C: addGameTask(&Game::playerCloseShop, player->getID()); break;
		case 0x7D: parseRequestTrade(msg); break;
		case 0x7E: parseLookInTrade(msg); break;
		case 0x7F: addGameTask(&Game::playerAcceptTrade, player->getID()); break;
		case 0x80: addGameTask(&Game::playerCloseTrade, player->getID()); break;
		case 0x82: parseUseItem(msg); break;
		case 0x83: parseUseItemEx(msg); break;
		case 0x84: parseUseWithCreature(msg); break;
		case 0x85: parseRotateItem(msg); break;
		case 0x86: parseConfigureShowOffSocket(msg); break;
		case 0x87: parseCloseContainer(msg); break;
		case 0x88: parseUpArrowContainer(msg); break;
		case 0x89: parseTextWindow(msg); break;
		case 0x8A: parseHouseWindow(msg); break;
		case 0x8B: parseWrapableItem(msg); break;
		case 0x8C: parseLookAt(msg); break;
		case 0x8D: parseLookInBattleList(msg); break;
		case 0x8E: /* join aggression */ break;
		case 0x8F: parseQuickLoot(msg); break;
		case 0x90: parseLootContainer(msg); break;
		case 0x91: parseQuickLootBlackWhitelist(msg); break;
		case 0x92: parseRequestLockItems(); break;
		case 0x96: parseSay(msg); break;
		case 0x97: addGameTask(&Game::playerRequestChannels, player->getID()); break;
		case 0x98: parseOpenChannel(msg); break;
		case 0x99: parseCloseChannel(msg); break;
		case 0x9A: parseOpenPrivateChannel(msg); break;
		case 0x9E: addGameTask(&Game::playerCloseNpcChannel, player->getID()); break;
		case 0xA0: parseFightModes(msg); break;
		case 0xA1: parseAttack(msg); break;
		case 0xA2: parseFollow(msg); break;
		case 0xA3: parseInviteToParty(msg); break;
		case 0xA4: parseJoinParty(msg); break;
		case 0xA5: parseRevokePartyInvite(msg); break;
		case 0xA6: parsePassPartyLeadership(msg); break;
		case 0xA7: addGameTask(&Game::playerLeaveParty, player->getID()); break;
		case 0xA8: parseEnableSharedPartyExperience(msg); break;
		case 0xAA: addGameTask(&Game::playerCreatePrivateChannel, player->getID()); break;
		case 0xAB: parseChannelInvite(msg); break;
		case 0xAC: parseChannelExclude(msg); break;
		case 0xB1: parseHighscores(msg); break;
		case 0xBA: parseTaskHuntingAction(msg); break;
		case 0xBE: addGameTask(&Game::playerCancelAttackAndFollow, player->getID()); break;
		case 0xC7: parseTournamentLeaderboard(msg); break;
		case 0xC9: /* update tile */ break;
		case 0xCA: parseUpdateContainer(msg); break;
		case 0xCB: parseBrowseField(msg); break;
		case 0xCC: parseSeekInContainer(msg); break;
		case 0xCD: parseInspectionObject(msg); break;
		case 0xD2: addGameTask(&Game::playerRequestOutfit, player->getID()); break;
		//g_dispatcher.addTask(createTask(std::bind(&Modules::executeOnRecvbyte, g_modules, player, msg, recvbyte)));
		case 0xD3: g_dispatcher.addTask(createTask(std::bind(&ProtocolGame::parseSetOutfit, getThis(), msg))); break;
		case 0xD4: parseToggleMount(msg); break;
		case 0xD5: parseApplyImbuement(msg); break;
		case 0xD6: parseClearImbuement(msg); break;
		case 0xD7: parseCloseImbuementWindow(msg); break;
		case 0xDC: parseAddVip(msg); break;
		case 0xDD: parseRemoveVip(msg); break;
		case 0xDE: parseEditVip(msg); break;
		case 0xE1: parseBestiarysendRaces(); break;
		case 0xE2: parseBestiarysendCreatures(msg); break;
		case 0xE3: parseBestiarysendMonsterData(msg); break;
		case 0xE4: parseSendBuyCharmRune(msg); break;
		case 0xE5: parseCyclopediaCharacterInfo(msg); break;
		case 0xE6: parseBugReport(msg); break;
		case 0xE7: /* thank you */ break;
		case 0xE8: parseDebugAssert(msg); break;
		case 0xEB: parsePreyAction(msg); break;
		case 0xEE: parseGreet(msg); break;
		case 0xEF: if (!g_config.getBoolean(STOREMODULES)) { parseCoinTransfer(msg); } break; /* premium coins transfer */
		case 0xF0: addGameTaskTimed(DISPATCHER_TASK_EXPIRATION, &Game::playerShowQuestLog, player->getID()); break;
		case 0xF1: parseQuestLine(msg); break;
		// case 0xF2: parseRuleViolationReport(msg); break;
		case 0xF3: /* get object info */ break;
		case 0xF4: parseMarketLeave(); break;
		case 0xF5: parseMarketBrowse(msg); break;
		case 0xF6: parseMarketCreateOffer(msg); break;
		case 0xF7: parseMarketCancelOffer(msg); break;
		case 0xF8: parseMarketAcceptOffer(msg); break;
		case 0xF9: parseModalWindowAnswer(msg); break;
		case 0xFA: if (!g_config.getBoolean(STOREMODULES)) { parseStoreOpen(msg); } break;
		case 0xFB: if (!g_config.getBoolean(STOREMODULES)) { parseStoreRequestOffers(msg); } break;
		case 0xFC: if (!g_config.getBoolean(STOREMODULES)) { parseStoreBuyOffer(msg); } break;
//		case 0xFD: parseStoreOpenTransactionHistory(msg); break;
//		case 0xFE: parseStoreRequestTransactionHistory(msg); break;

		//case 0xDF, 0xE0, 0xE1, 0xFB, 0xFC, 0xFD, 0xFE Premium Shop.

		default:
			SPDLOG_DEBUG("Player: {} sent an unknown packet header: x0{}",
				player->getName(), static_cast<uint16_t>(recvbyte));
			break;
	}

	// Send disconnect when opening the store
	// if (msg.isOverrun()) {
	// 	SPDLOG_WARN("[ProtocolGame::parsePacket] - Message is overrun");
	// 	disconnect();
	// }
}

void ProtocolGame::parseHotkeyEquip(NetworkMessage &msg)
{
	if (!player)
	{
		return;
	}
	uint16_t spriteid = msg.get<uint16_t>();
	addGameTask(&Game::onPressHotkeyEquip, player->getID(), spriteid);
}

void ProtocolGame::GetTileDescription(const Tile *tile, NetworkMessage &msg)
{
	int32_t count;
	Item *ground = tile->getGround();
	if (ground)
	{
		AddItem(msg, ground);
		count = 1;
	}
	else
	{
		count = 0;
	}

	const TileItemVector *items = tile->getItemList();
	if (items)
	{
		for (auto it = items->getBeginTopItem(), end = items->getEndTopItem(); it != end; ++it)
		{
			AddItem(msg, *it);

			count++;
			if (count == 9 && tile->getPosition() == player->getPosition())
			{
				break;
			}
			else if (count == 10)
			{
				return;
			}
		}
	}

	const CreatureVector *creatures = tile->getCreatures();
	if (creatures)
	{
		bool playerAdded = false;
		for (const Creature *creature : boost::adaptors::reverse(*creatures))
		{
			if (!player->canSeeCreature(creature))
			{
				continue;
			}

			if (tile->getPosition() == player->getPosition() && count == 9 && !playerAdded)
			{
				creature = player;
			}

			if (creature->getID() == player->getID())
			{
				playerAdded = true;
			}

			bool known;
			uint32_t removedKnown;
			checkCreatureAsKnown(creature->getID(), known, removedKnown);
			AddCreature(msg, creature, known, removedKnown);

			if (++count == 10)
			{
				return;
			}
		}
	}

	if (items)
	{
		for (auto it = items->getBeginDownItem(), end = items->getEndDownItem(); it != end; ++it)
		{
			AddItem(msg, *it);

			if (++count == 10)
			{
				return;
			}
		}
	}
}

void ProtocolGame::GetMapDescription(int32_t x, int32_t y, int32_t z, int32_t width, int32_t height, NetworkMessage &msg)
{
	int32_t skip = -1;
	int32_t startz, endz, zstep;

	if (z > 7)
	{
		startz = z - 2;
		endz = std::min<int32_t>(MAP_MAX_LAYERS - 1, z + 2);
		zstep = 1;
	}
	else
	{
		startz = 7;
		endz = 0;
		zstep = -1;
	}

	for (int32_t nz = startz; nz != endz + zstep; nz += zstep)
	{
		GetFloorDescription(msg, x, y, nz, width, height, z - nz, skip);
	}

	if (skip >= 0)
	{
		msg.addByte(skip);
		msg.addByte(0xFF);
	}
}

void ProtocolGame::GetFloorDescription(NetworkMessage &msg, int32_t x, int32_t y, int32_t z, int32_t width, int32_t height, int32_t offset, int32_t &skip)
{
	for (int32_t nx = 0; nx < width; nx++)
	{
		for (int32_t ny = 0; ny < height; ny++)
		{
			Tile *tile = g_game.map.getTile(x + nx + offset, y + ny + offset, z);
			if (tile)
			{
				if (skip >= 0)
				{
					msg.addByte(skip);
					msg.addByte(0xFF);
				}

				skip = 0;
				GetTileDescription(tile, msg);
			}
			else if (skip == 0xFE)
			{
				msg.addByte(0xFF);
				msg.addByte(0xFF);
				skip = -1;
			}
			else
			{
				++skip;
			}
		}
	}
}

void ProtocolGame::checkCreatureAsKnown(uint32_t id, bool &known, uint32_t &removedKnown)
{
	auto result = knownCreatureSet.insert(id);
	if (!result.second)
	{
		known = true;
		return;
	}

	known = false;

	if (knownCreatureSet.size() > 1300)
	{
		// Look for a creature to remove
		for (auto it = knownCreatureSet.begin(), end = knownCreatureSet.end(); it != end; ++it) {
			// We need to protect party players from removing
			Creature* creature = g_game.getCreatureByID(*it);
			Player* checkPlayer;
			if (creature && (checkPlayer = creature->getPlayer()) != nullptr) {
				if (player->getParty() != checkPlayer->getParty() && !canSee(creature)) {
					removedKnown = *it;
					knownCreatureSet.erase(it);
					return;
				}
			} else if (!canSee(creature)) {
				removedKnown = *it;
				knownCreatureSet.erase(it);
				return;
			}
		}

		// Bad situation. Let's just remove anyone.
		auto it = knownCreatureSet.begin();
		if (*it == id)
		{
			++it;
		}

		removedKnown = *it;
		knownCreatureSet.erase(it);
	}
	else
	{
		removedKnown = 0;
	}
}

bool ProtocolGame::canSee(const Creature *c) const
{
	if (!c || !player || c->isRemoved())
	{
		return false;
	}

	if (!player->canSeeCreature(c))
	{
		return false;
	}

	return canSee(c->getPosition());
}

bool ProtocolGame::canSee(const Position &pos) const
{
	return canSee(pos.x, pos.y, pos.z);
}

bool ProtocolGame::canSee(int32_t x, int32_t y, int32_t z) const
{
	if (!player)
	{
		return false;
	}

	const Position &myPos = player->getPosition();
	if (myPos.z <= 7)
	{
		//we are on ground level or above (7 -> 0)
		//view is from 7 -> 0
		if (z > 7)
		{
			return false;
		}
	}
	else if (myPos.z >= 8)
	{
		//we are underground (8 -> 15)
		//view is +/- 2 from the floor we stand on
		if (std::abs(myPos.getZ() - z) > 2)
		{
			return false;
		}
	}

	//negative offset means that the action taken place is on a lower floor than ourself
	int32_t offsetz = myPos.getZ() - z;
	if ((x >= myPos.getX() - 8 + offsetz) && (x <= myPos.getX() + 9 + offsetz) &&
		(y >= myPos.getY() - 6 + offsetz) && (y <= myPos.getY() + 7 + offsetz))
	{
		return true;
	}
	return false;
}

// Parse methods
void ProtocolGame::parseChannelInvite(NetworkMessage &msg)
{
	const std::string name = msg.getString();
	addGameTask(&Game::playerChannelInvite, player->getID(), name);
}

void ProtocolGame::parseChannelExclude(NetworkMessage &msg)
{
	const std::string name = msg.getString();
	addGameTask(&Game::playerChannelExclude, player->getID(), name);
}

void ProtocolGame::parseOpenChannel(NetworkMessage &msg)
{
	uint16_t channelId = msg.get<uint16_t>();
	addGameTask(&Game::playerOpenChannel, player->getID(), channelId);
}

void ProtocolGame::parseCloseChannel(NetworkMessage &msg)
{
	uint16_t channelId = msg.get<uint16_t>();
	addGameTask(&Game::playerCloseChannel, player->getID(), channelId);
}

void ProtocolGame::parseOpenPrivateChannel(NetworkMessage &msg)
{
	const std::string receiver = msg.getString();
	addGameTask(&Game::playerOpenPrivateChannel, player->getID(), receiver);
}

void ProtocolGame::parseAutoWalk(NetworkMessage &msg)
{
	uint8_t numdirs = msg.getByte();
	if (numdirs == 0 || (msg.getBufferPosition() + numdirs) != (msg.getLength() + 8))
	{
		return;
	}

	msg.skipBytes(numdirs);

	std::forward_list<Direction> path;
	for (uint8_t i = 0; i < numdirs; ++i)
	{
		uint8_t rawdir = msg.getPreviousByte();
		switch (rawdir)
		{
		case 1:
			path.push_front(DIRECTION_EAST);
			break;
		case 2:
			path.push_front(DIRECTION_NORTHEAST);
			break;
		case 3:
			path.push_front(DIRECTION_NORTH);
			break;
		case 4:
			path.push_front(DIRECTION_NORTHWEST);
			break;
		case 5:
			path.push_front(DIRECTION_WEST);
			break;
		case 6:
			path.push_front(DIRECTION_SOUTHWEST);
			break;
		case 7:
			path.push_front(DIRECTION_SOUTH);
			break;
		case 8:
			path.push_front(DIRECTION_SOUTHEAST);
			break;
		default:
			break;
		}
	}

	if (path.empty())
	{
		return;
	}

	addGameTask(&Game::playerAutoWalk, player->getID(), path);
}

void ProtocolGame::parseSetOutfit(NetworkMessage &msg)
{
	if (!player || player->isRemoved()) {
		return;
	}

	uint16_t startBufferPosition = msg.getBufferPosition();
	Module *outfitModule = g_modules->getEventByRecvbyte(0xD3, false);
	if (outfitModule)
	{
		outfitModule->executeOnRecvbyte(player, msg);
	}

	if (msg.getBufferPosition() == startBufferPosition)
	{
		uint8_t outfitType = 0;
		outfitType = msg.getByte();
		Outfit_t newOutfit;
		newOutfit.lookType = msg.get<uint16_t>();
		newOutfit.lookHead = std::min<uint8_t>(132, msg.getByte());
		newOutfit.lookBody = std::min<uint8_t>(132, msg.getByte());
		newOutfit.lookLegs = std::min<uint8_t>(132, msg.getByte());
		newOutfit.lookFeet = std::min<uint8_t>(132, msg.getByte());
		newOutfit.lookAddons = msg.getByte();
		if (outfitType == 0)
		{
			newOutfit.lookMount = msg.get<uint16_t>();
			newOutfit.lookMountHead = std::min<uint8_t>(132, msg.getByte());
			newOutfit.lookMountBody = std::min<uint8_t>(132, msg.getByte());
			newOutfit.lookMountLegs = std::min<uint8_t>(132, msg.getByte());
			newOutfit.lookMountFeet = std::min<uint8_t>(132, msg.getByte());
			newOutfit.lookFamiliarsType = msg.get<uint16_t>();
			g_game.playerChangeOutfit(player->getID(), newOutfit);
		}
		else if (outfitType == 1)
		{
			//This value probably has something to do with try outfit variable inside outfit window dialog
			//if try outfit is set to 2 it expects uint32_t value after mounted and disable mounts from outfit window dialog
			newOutfit.lookMount = 0;
			msg.get<uint32_t>();
		} else if (outfitType == 2) {
			Position pos = msg.getPosition();
			uint16_t spriteId = msg.get<uint16_t>();
			uint8_t stackpos = msg.getByte();
			newOutfit.lookMount = msg.get<uint16_t>();
			newOutfit.lookMountHead = std::min<uint8_t>(132, msg.getByte());
			newOutfit.lookMountBody = std::min<uint8_t>(132, msg.getByte());
			newOutfit.lookMountLegs = std::min<uint8_t>(132, msg.getByte());
			newOutfit.lookMountFeet = std::min<uint8_t>(132, msg.getByte());
			uint8_t direction = std::max<uint8_t>(DIRECTION_NORTH, std::min<uint8_t>(DIRECTION_WEST, msg.getByte()));
			uint8_t podiumVisible = msg.getByte();
			g_game.playerSetShowOffSocket(player->getID(), newOutfit, pos, stackpos, spriteId, podiumVisible, direction);
		}
	}
}

void ProtocolGame::parseToggleMount(NetworkMessage &msg)
{
	bool mount = msg.getByte() != 0;
	addGameTask(&Game::playerToggleMount, player->getID(), mount);
}

void ProtocolGame::parseApplyImbuement(NetworkMessage &msg)
{
	uint8_t slot = msg.getByte();
	uint32_t imbuementId = msg.get<uint32_t>();
	bool protectionCharm = msg.getByte() != 0x00;
	addGameTask(&Game::playerApplyImbuement, player->getID(), imbuementId, slot, protectionCharm);
}

void ProtocolGame::parseClearImbuement(NetworkMessage &msg)
{
	uint8_t slot = msg.getByte();
	addGameTask(&Game::playerClearImbuement, player->getID(), slot);
}

void ProtocolGame::parseCloseImbuementWindow(NetworkMessage &)
{
	addGameTask(&Game::playerCloseImbuementWindow, player->getID());
}

void ProtocolGame::parseUseItem(NetworkMessage &msg)
{
	Position pos = msg.getPosition();
	uint16_t spriteId = msg.get<uint16_t>();
	uint8_t stackpos = msg.getByte();
	uint8_t index = msg.getByte();
	addGameTaskTimed(DISPATCHER_TASK_EXPIRATION, &Game::playerUseItem, player->getID(), pos, stackpos, index, spriteId);
}

void ProtocolGame::parseUseItemEx(NetworkMessage &msg)
{
	Position fromPos = msg.getPosition();
	uint16_t fromSpriteId = msg.get<uint16_t>();
	uint8_t fromStackPos = msg.getByte();
	Position toPos = msg.getPosition();
	uint16_t toSpriteId = msg.get<uint16_t>();
	uint8_t toStackPos = msg.getByte();
	addGameTaskTimed(DISPATCHER_TASK_EXPIRATION, &Game::playerUseItemEx, player->getID(), fromPos, fromStackPos, fromSpriteId, toPos, toStackPos, toSpriteId);
}

void ProtocolGame::parseUseWithCreature(NetworkMessage &msg)
{
	Position fromPos = msg.getPosition();
	uint16_t spriteId = msg.get<uint16_t>();
	uint8_t fromStackPos = msg.getByte();
	uint32_t creatureId = msg.get<uint32_t>();
	addGameTaskTimed(DISPATCHER_TASK_EXPIRATION, &Game::playerUseWithCreature, player->getID(), fromPos, fromStackPos, creatureId, spriteId);
}

void ProtocolGame::parseCloseContainer(NetworkMessage &msg)
{
	uint8_t cid = msg.getByte();
	addGameTask(&Game::playerCloseContainer, player->getID(), cid);
}

void ProtocolGame::parseUpArrowContainer(NetworkMessage &msg)
{
	uint8_t cid = msg.getByte();
	addGameTask(&Game::playerMoveUpContainer, player->getID(), cid);
}

void ProtocolGame::parseUpdateContainer(NetworkMessage &msg)
{
	uint8_t cid = msg.getByte();
	addGameTask(&Game::playerUpdateContainer, player->getID(), cid);
}

void ProtocolGame::parseTeleport(NetworkMessage &msg)
{
	Position newPosition = msg.getPosition();
	addGameTask(&Game::playerTeleport, player->getID(), newPosition);
}

void ProtocolGame::parseThrow(NetworkMessage &msg)
{
	Position fromPos = msg.getPosition();
	uint16_t spriteId = msg.get<uint16_t>();
	uint8_t fromStackpos = msg.getByte();
	Position toPos = msg.getPosition();
	uint8_t count = msg.getByte();

	if (toPos != fromPos)
	{
		addGameTaskTimed(DISPATCHER_TASK_EXPIRATION, &Game::playerMoveThing, player->getID(), fromPos, spriteId, fromStackpos, toPos, count);
	}
}

void ProtocolGame::parseLookAt(NetworkMessage &msg)
{
	Position pos = msg.getPosition();
	msg.skipBytes(2); // spriteId
	uint8_t stackpos = msg.getByte();
	addGameTaskTimed(DISPATCHER_TASK_EXPIRATION, &Game::playerLookAt, player->getID(), pos, stackpos);
}

void ProtocolGame::parseLookInBattleList(NetworkMessage &msg)
{
	uint32_t creatureId = msg.get<uint32_t>();
	addGameTaskTimed(DISPATCHER_TASK_EXPIRATION, &Game::playerLookInBattleList, player->getID(), creatureId);
}

void ProtocolGame::parseQuickLoot(NetworkMessage &msg)
{
	Position pos = msg.getPosition();
	uint16_t spriteId = msg.get<uint16_t>();
	uint8_t stackpos = msg.getByte();
	addGameTask(&Game::playerQuickLoot, player->getID(), pos, spriteId, stackpos, nullptr);
}

void ProtocolGame::parseLootContainer(NetworkMessage &msg)
{
	uint8_t action = msg.getByte();
	if (action == 0)
	{
		ObjectCategory_t category = (ObjectCategory_t)msg.getByte();
		Position pos = msg.getPosition();
		uint16_t spriteId = msg.get<uint16_t>();
		uint8_t stackpos = msg.getByte();
		addGameTask(&Game::playerSetLootContainer, player->getID(), category, pos, spriteId, stackpos);
	}
	else if (action == 1)
	{
		ObjectCategory_t category = (ObjectCategory_t)msg.getByte();
		addGameTask(&Game::playerClearLootContainer, player->getID(), category);
	}
	else if (action == 2)
	{
		ObjectCategory_t category = (ObjectCategory_t)msg.getByte();
		addGameTask(&Game::playerOpenLootContainer, player->getID(), category);
	}
	else if (action == 3)
	{
		bool useMainAsFallback = msg.getByte() == 1;
		addGameTask(&Game::playerSetQuickLootFallback, player->getID(), useMainAsFallback);
	}
}

void ProtocolGame::parseQuickLootBlackWhitelist(NetworkMessage &msg)
{
	QuickLootFilter_t filter = (QuickLootFilter_t)msg.getByte();
	std::vector<uint16_t> listedItems;

	uint16_t size = msg.get<uint16_t>();
	listedItems.reserve(size);

	for (int i = 0; i < size; i++)
	{
		listedItems.push_back(msg.get<uint16_t>());
	}

	addGameTask(&Game::playerQuickLootBlackWhitelist, player->getID(), filter, listedItems);
}

void ProtocolGame::parseRequestLockItems()
{
	addGameTask(&Game::playerRequestLockFind, player->getID());
}

void ProtocolGame::parseSay(NetworkMessage &msg)
{
	std::string receiver;
	uint16_t channelId;

	SpeakClasses type = static_cast<SpeakClasses>(msg.getByte());
	switch (type)
	{
	case TALKTYPE_PRIVATE_TO:
	case TALKTYPE_PRIVATE_RED_TO:
		receiver = msg.getString();
		channelId = 0;
		break;

	case TALKTYPE_CHANNEL_Y:
	case TALKTYPE_CHANNEL_R1:
		channelId = msg.get<uint16_t>();
		break;

	default:
		channelId = 0;
		break;
	}

	const std::string text = msg.getString();
	if (text.length() > 255)
	{
		return;
	}

	addGameTask(&Game::playerSay, player->getID(), channelId, type, receiver, text);
}

void ProtocolGame::parseFightModes(NetworkMessage &msg)
{
	uint8_t rawFightMode = msg.getByte();  // 1 - offensive, 2 - balanced, 3 - defensive
	uint8_t rawChaseMode = msg.getByte();  // 0 - stand while fightning, 1 - chase opponent
	uint8_t rawSecureMode = msg.getByte(); // 0 - can't attack unmarked, 1 - can attack unmarked
	// uint8_t rawPvpMode = msg.getByte(); // pvp mode introduced in 10.0

	FightMode_t fightMode;
	if (rawFightMode == 1)
	{
		fightMode = FIGHTMODE_ATTACK;
	}
	else if (rawFightMode == 2)
	{
		fightMode = FIGHTMODE_BALANCED;
	}
	else
	{
		fightMode = FIGHTMODE_DEFENSE;
	}

	addGameTask(&Game::playerSetFightModes, player->getID(), fightMode, rawChaseMode != 0, rawSecureMode != 0);
}

void ProtocolGame::parseAttack(NetworkMessage &msg)
{
	uint32_t creatureId = msg.get<uint32_t>();
	// msg.get<uint32_t>(); creatureId (same as above)
	addGameTask(&Game::playerSetAttackedCreature, player->getID(), creatureId);
}

void ProtocolGame::parseFollow(NetworkMessage &msg)
{
	uint32_t creatureId = msg.get<uint32_t>();
	// msg.get<uint32_t>(); creatureId (same as above)
	addGameTask(&Game::playerFollowCreature, player->getID(), creatureId);
}

void ProtocolGame::parseTextWindow(NetworkMessage &msg)
{
	uint32_t windowTextId = msg.get<uint32_t>();
	const std::string newText = msg.getString();
	addGameTask(&Game::playerWriteItem, player->getID(), windowTextId, newText);
}

void ProtocolGame::parseHouseWindow(NetworkMessage &msg)
{
	uint8_t doorId = msg.getByte();
	uint32_t id = msg.get<uint32_t>();
	const std::string text = msg.getString();
	addGameTask(&Game::playerUpdateHouseWindow, player->getID(), doorId, id, text);
}

void ProtocolGame::parseLookInShop(NetworkMessage &msg)
{
	uint16_t id = msg.get<uint16_t>();
	uint8_t count = msg.getByte();
	addGameTaskTimed(DISPATCHER_TASK_EXPIRATION, &Game::playerLookInShop, player->getID(), id, count);
}

void ProtocolGame::parsePlayerPurchase(NetworkMessage &msg)
{
	uint16_t id = msg.get<uint16_t>();
	uint8_t count = msg.getByte();
	uint8_t amount = msg.getByte();
	bool ignoreCap = msg.getByte() != 0;
	bool inBackpacks = msg.getByte() != 0;
	addGameTaskTimed(DISPATCHER_TASK_EXPIRATION, &Game::playerBuyItem, player->getID(), id, count, amount, ignoreCap, inBackpacks);
}

void ProtocolGame::parsePlayerSale(NetworkMessage &msg)
{
	uint16_t id = msg.get<uint16_t>();
	uint8_t count = std::max(msg.getByte(), (uint8_t) 1);
	uint8_t amount = msg.getByte();
	bool ignoreEquipped = msg.getByte() != 0;

	addGameTaskTimed(DISPATCHER_TASK_EXPIRATION, &Game::playerSellItem, player->getID(), id, count, amount, ignoreEquipped);
}

void ProtocolGame::parseRequestTrade(NetworkMessage &msg)
{
	Position pos = msg.getPosition();
	uint16_t spriteId = msg.get<uint16_t>();
	uint8_t stackpos = msg.getByte();
	uint32_t playerId = msg.get<uint32_t>();
	addGameTask(&Game::playerRequestTrade, player->getID(), pos, stackpos, playerId, spriteId);
}

void ProtocolGame::parseLookInTrade(NetworkMessage &msg)
{
	bool counterOffer = (msg.getByte() == 0x01);
	uint8_t index = msg.getByte();
	addGameTaskTimed(DISPATCHER_TASK_EXPIRATION, &Game::playerLookInTrade, player->getID(), counterOffer, index);
}

void ProtocolGame::parseAddVip(NetworkMessage &msg)
{
	const std::string name = msg.getString();
	addGameTask(&Game::playerRequestAddVip, player->getID(), name);
}

void ProtocolGame::parseRemoveVip(NetworkMessage &msg)
{
	uint32_t guid = msg.get<uint32_t>();
	addGameTask(&Game::playerRequestRemoveVip, player->getID(), guid);
}

void ProtocolGame::parseEditVip(NetworkMessage &msg)
{
	uint32_t guid = msg.get<uint32_t>();
	const std::string description = msg.getString();
	uint32_t icon = std::min<uint32_t>(10, msg.get<uint32_t>()); // 10 is max icon in 9.63
	bool notify = msg.getByte() != 0;
	addGameTask(&Game::playerRequestEditVip, player->getID(), guid, description, icon, notify);
}

void ProtocolGame::parseRotateItem(NetworkMessage &msg)
{
	Position pos = msg.getPosition();
	uint16_t spriteId = msg.get<uint16_t>();
	uint8_t stackpos = msg.getByte();
	addGameTaskTimed(DISPATCHER_TASK_EXPIRATION, &Game::playerRotateItem, player->getID(), pos, stackpos, spriteId);
}

void ProtocolGame::parseWrapableItem(NetworkMessage &msg)
{
	Position pos = msg.getPosition();
	uint16_t spriteId = msg.get<uint16_t>();
	uint8_t stackpos = msg.getByte();
	addGameTaskTimed(DISPATCHER_TASK_EXPIRATION, &Game::playerWrapableItem, player->getID(), pos, stackpos, spriteId);
}

void ProtocolGame::parseInspectionObject(NetworkMessage &msg)
{
	uint8_t inspectionType = msg.getByte();
	if (inspectionType == INSPECT_NORMALOBJECT)
	{
		Position pos = msg.getPosition();
		g_game.playerInspectItem(player, pos);
	}
	else if (inspectionType == INSPECT_NPCTRADE || inspectionType == INSPECT_CYCLOPEDIA)
	{
		uint16_t itemId = msg.get<uint16_t>();
		uint16_t itemCount = msg.getByte();
		g_game.playerInspectItem(player, itemId, itemCount, (inspectionType == INSPECT_CYCLOPEDIA));
	}
}

void ProtocolGame::sendSessionEndInformation(SessionEndInformations information)
{
	auto output = OutputMessagePool::getOutputMessage();
	output->addByte(0x18);
	output->addByte(information);
	send(output);
	disconnect();
}

void ProtocolGame::sendItemInspection(uint16_t itemId, uint8_t itemCount, const Item *item, bool cyclopedia)
{
	NetworkMessage msg;
	msg.addByte(0x76);
	msg.addByte(0x00);
	msg.addByte(cyclopedia ? 0x01 : 0x00);
	msg.addByte(0x01);

	const ItemType &it = Item::items.getItemIdByClientId(itemId);

	if (item)
	{
		msg.addString(item->getName());
		AddItem(msg, item);
	}
	else
	{
		msg.addString(it.name);
		AddItem(msg, it.id, itemCount);
	}
	msg.addByte(0);

	auto descriptions = Item::getDescriptions(it, item);
	msg.addByte(descriptions.size());
	for (const auto &description : descriptions)
	{
		msg.addString(description.first);
		msg.addString(description.second);
	}
	writeToOutputBuffer(msg);
}

void ProtocolGame::parseCyclopediaCharacterInfo(NetworkMessage &msg)
{
	uint32_t characterID;
	CyclopediaCharacterInfoType_t characterInfoType;
	characterID = msg.get<uint32_t>();
	characterInfoType = static_cast<CyclopediaCharacterInfoType_t>(msg.getByte());
	uint16_t entriesPerPage = 0, page = 0;
	if (characterInfoType == CYCLOPEDIA_CHARACTERINFO_RECENTDEATHS || characterInfoType == CYCLOPEDIA_CHARACTERINFO_RECENTPVPKILLS)
	{
		entriesPerPage = std::min<uint16_t>(30, std::max<uint16_t>(5, msg.get<uint16_t>()));
		page = std::max<uint16_t>(1, msg.get<uint16_t>());
	}
	if (characterID == 0)
	{
		characterID = player->getGUID();
	}
	g_game.playerCyclopediaCharacterInfo(player, characterID, characterInfoType, entriesPerPage, page);
}

void ProtocolGame::parseHighscores(NetworkMessage &msg)
{
	HighscoreType_t type = static_cast<HighscoreType_t>(msg.getByte());
	uint8_t category = msg.getByte();
	uint32_t vocation = msg.get<uint32_t>();
	uint16_t page = 1;
	const std::string worldName = msg.getString();
	msg.getByte(); // Game World Category
	msg.getByte(); // BattlEye World Type
	if (type == HIGHSCORE_GETENTRIES)
	{
		page = std::max<uint16_t>(1, msg.get<uint16_t>());
	}
	uint8_t entriesPerPage = std::min<uint8_t>(30, std::max<uint8_t>(5, msg.getByte()));
	g_game.playerHighscores(player, type, category, vocation, worldName, page, entriesPerPage);
}

void ProtocolGame::parseTaskHuntingAction(NetworkMessage &msg)
{
	uint8_t slot = msg.getByte();
	uint8_t action = msg.getByte();
	bool upgrade = msg.getByte() != 0;
	uint16_t raceId = msg.get<uint16_t>();

	if (!g_config.getBoolean(TASK_HUNTING_ENABLED)) {
		return;
	}

	addGameTask(&Game::playerTaskHuntingAction, player->getID(), slot, action, upgrade, raceId);
}

void ProtocolGame::sendHighscoresNoData()
{
	NetworkMessage msg;
	msg.addByte(0xB1);
	msg.addByte(0x01); // No data available
	writeToOutputBuffer(msg);
}

void ProtocolGame::sendHighscores(const std::vector<HighscoreCharacter> &characters, uint8_t categoryId, uint32_t vocationId, uint16_t page, uint16_t pages)
{
	NetworkMessage msg;
	msg.addByte(0xB1);
	msg.addByte(0x00); // No data available

	msg.addByte(1); // Worlds
	msg.addString(g_config.getString(SERVER_NAME)); // First World
	msg.addString(g_config.getString(SERVER_NAME)); // Selected World

	msg.addByte(0); // Game World Category: 0xFF(-1) - Selected World
	msg.addByte(0); // BattlEye World Type

	auto vocationPosition = msg.getBufferPosition();
	uint8_t vocations = 1;

	msg.skipBytes(1); // Vocation Count
	msg.add<uint32_t>(0xFFFFFFFF); // All Vocations - hardcoded
	msg.addString("(all)");          // All Vocations - hardcoded

	uint32_t selectedVocation = 0xFFFFFFFF;
	const auto &vocationsMap = g_vocations.getVocations();
	for (const auto &it : vocationsMap)
	{
		const Vocation &vocation = it.second;
		if (vocation.getFromVocation() == static_cast<uint32_t>(vocation.getId()))
		{
			msg.add<uint32_t>(vocation.getFromVocation()); // Vocation Id
			msg.addString(vocation.getVocName());          // Vocation Name
			++vocations;
			if (vocation.getFromVocation() == vocationId)
			{
				selectedVocation = vocationId;
			}
		}
	}
	msg.add<uint32_t>(selectedVocation); // Selected Vocation

	HighscoreCategory highscoreCategories[] =
		{
			{"Experience Points", HIGHSCORE_CATEGORY_EXPERIENCE},
			{"Fist Fighting", HIGHSCORE_CATEGORY_FIST_FIGHTING},
			{"Club Fighting", HIGHSCORE_CATEGORY_CLUB_FIGHTING},
			{"Sword Fighting", HIGHSCORE_CATEGORY_SWORD_FIGHTING},
			{"Axe Fighting", HIGHSCORE_CATEGORY_AXE_FIGHTING},
			{"Distance Fighting", HIGHSCORE_CATEGORY_DISTANCE_FIGHTING},
			{"Shielding", HIGHSCORE_CATEGORY_SHIELDING},
			{"Fishing", HIGHSCORE_CATEGORY_FISHING},
			{"Magic Level", HIGHSCORE_CATEGORY_MAGIC_LEVEL}};

	uint8_t selectedCategory = 0;
	msg.addByte(sizeof(highscoreCategories) / sizeof(HighscoreCategory)); // Category Count
	for (HighscoreCategory &category : highscoreCategories)
	{
		msg.addByte(category.id); // Category Id
		msg.addString(category.name); // Category Name
		if (category.id == categoryId)
		{
			selectedCategory = categoryId;
		}
	}
	msg.addByte(selectedCategory); // Selected Category

	msg.add<uint16_t>(page);  // Current page
	msg.add<uint16_t>(pages); // Pages

	msg.addByte(characters.size()); // Character Count
	for (const HighscoreCharacter &character : characters)
	{
		msg.add<uint32_t>(character.rank); // Rank
		msg.addString(character.name); // Character Name
		msg.addString(""); // Probably Character Title(not visible in window)
		msg.addByte(character.vocation); // Vocation Id
		msg.addString(g_config.getString(SERVER_NAME)); // World
		msg.add<uint16_t>(character.level); // Level
		msg.addByte((player->getGUID() == character.id)); // Player Indicator Boolean
		msg.add<uint64_t>(character.points); // Points
	}

	msg.addByte(0xFF); // ??
	msg.addByte(0); // ??
	msg.addByte(1); // ??
	msg.add<uint32_t>(time(nullptr)); // Last Update

	msg.setBufferPosition(vocationPosition);
	msg.addByte(vocations);
	writeToOutputBuffer(msg);
}

void ProtocolGame::parseTournamentLeaderboard(NetworkMessage &msg)
{
	uint8_t ledaerboardType = msg.getByte();
	if (ledaerboardType == 0)
	{
		const std::string worldName = msg.getString();
		uint16_t currentPage = msg.get<uint16_t>();
		(void)worldName;
		(void)currentPage;
	}
	else if (ledaerboardType == 1)
	{
		const std::string worldName = msg.getString();
		const std::string characterName = msg.getString();
		(void)worldName;
		(void)characterName;
	}
	uint8_t elementsPerPage = msg.getByte();
	(void)elementsPerPage;

	addGameTask(&Game::playerTournamentLeaderboard, player->getID(), ledaerboardType);
}

void ProtocolGame::parseConfigureShowOffSocket(NetworkMessage& msg)
{
	Position pos = msg.getPosition();
	uint16_t spriteId = msg.get<uint16_t>();
	uint8_t stackpos = msg.getByte();
	g_game.playerConfigureShowOffSocket(player->getID(), pos, stackpos, spriteId);
}

void ProtocolGame::parseRuleViolationReport(NetworkMessage &msg)
{
	uint8_t reportType = msg.getByte();
	uint8_t reportReason = msg.getByte();
	const std::string &targetName = msg.getString();
	const std::string &comment = msg.getString();
	std::string translation;
	if (reportType == REPORT_TYPE_NAME)
	{
		translation = msg.getString();
	}
	else if (reportType == REPORT_TYPE_STATEMENT)
	{
		translation = msg.getString();
		msg.get<uint32_t>(); // statement id, used to get whatever player have said, we don't log that.
	}

	addGameTask(&Game::playerReportRuleViolationReport, player->getID(), targetName, reportType, reportReason, comment, translation);
}

void ProtocolGame::parseBestiarysendRaces()
{
	NetworkMessage msg;
	msg.addByte(0xd5);
	msg.add<uint16_t>(BESTY_RACE_LAST);
	std::map<uint16_t, std::string> mtype_list = g_game.getBestiaryList();
	for (uint8_t i = BESTY_RACE_FIRST; i <= BESTY_RACE_LAST; i++)
	{
		std::string BestClass = "";
		uint16_t count = 0;
		for (auto rit : mtype_list)
		{
			MonsterType *mtype = g_monsters.getMonsterType(rit.second);
			if (!mtype)
			{
				return;
			}
			if (mtype->info.bestiaryRace == static_cast<BestiaryType_t>(i))
			{
				count += 1;
				BestClass = mtype->info.bestiaryClass;
			}
		}
		msg.addString(BestClass);
		msg.add<uint16_t>(count);
		uint16_t unlockedCount = g_bestiary.getBestiaryRaceUnlocked(player, static_cast<BestiaryType_t>(i));
		msg.add<uint16_t>(unlockedCount);
	}
	writeToOutputBuffer(msg);

	player->BestiarysendCharms();
}

void ProtocolGame::sendBestiaryEntryChanged(uint16_t raceid)
{
	NetworkMessage msg;
	msg.addByte(0xd9);
	msg.add<uint16_t>(raceid);
	writeToOutputBuffer(msg);
}

void ProtocolGame::parseBestiarysendMonsterData(NetworkMessage &msg)
{
	uint16_t raceId = msg.get<uint16_t>();
	std::string Class = "";
	MonsterType *mtype = nullptr;
	std::map<uint16_t, std::string> mtype_list = g_game.getBestiaryList();

	auto ait = mtype_list.find(raceId);
	if (ait != mtype_list.end())
	{
		MonsterType *mType = g_monsters.getMonsterType(ait->second);
		if (mType)
		{
			Class = mType->info.bestiaryClass;
			mtype = mType;
		}
	}

	if (!mtype)
	{
		SPDLOG_WARN("[ProtocolGame::parseBestiarysendMonsterData] - "
                    "MonsterType was not found");
		return;
	}

	uint32_t killCounter = player->getBestiaryKillCount(raceId);
	uint8_t currentLevel = g_bestiary.getKillStatus(mtype, killCounter);

	NetworkMessage newmsg;
	newmsg.addByte(0xd7);
	newmsg.add<uint16_t>(raceId);
	newmsg.addString(Class);

	newmsg.addByte(currentLevel);
	newmsg.add<uint32_t>(killCounter);

	newmsg.add<uint16_t>(mtype->info.bestiaryFirstUnlock);
	newmsg.add<uint16_t>(mtype->info.bestiarySecondUnlock);
	newmsg.add<uint16_t>(mtype->info.bestiaryToUnlock);

	newmsg.addByte(mtype->info.bestiaryStars);
	newmsg.addByte(mtype->info.bestiaryOccurrence);

	std::vector<LootBlock> lootList = mtype->info.lootItems;
	newmsg.addByte(lootList.size());
	for (LootBlock loot : lootList)
	{
		int8_t difficult = g_bestiary.calculateDifficult(loot.chance);
		bool shouldAddItem = false;

		switch (currentLevel)
		{
		case 1:
			shouldAddItem = false;
			break;
		case 2:
			if (difficult < 2)
			{
				shouldAddItem = true;
			}
			break;
		case 3:
			if (difficult < 3)
			{
				shouldAddItem = true;
			}
			break;
		case 4:
			shouldAddItem = true;
			break;
		}

		newmsg.addItemId(shouldAddItem == true ? loot.id : 0);
		newmsg.addByte(difficult);
		newmsg.addByte(0); // 1 if special event - 0 if regular loot (?)
		if (shouldAddItem == true)
		{
			newmsg.addString(loot.name);
			newmsg.addByte(loot.countmax > 0 ? 0x1 : 0x0);
		}
	}

	if (currentLevel > 1)
	{
		newmsg.add<uint16_t>(mtype->info.bestiaryCharmsPoints);
		int8_t attackmode = 0;
		if (!mtype->info.isHostile)
		{
			attackmode = 2;
		}
		else if (mtype->info.targetDistance)
		{
			attackmode = 1;
		}

		newmsg.addByte(attackmode);
		newmsg.addByte(0x2);
		newmsg.add<uint32_t>(mtype->info.healthMax);
		newmsg.add<uint32_t>(mtype->info.experience);
		newmsg.add<uint16_t>(mtype->info.baseSpeed);
		newmsg.add<uint16_t>(mtype->info.armor);
	}

	if (currentLevel > 2)
	{
		std::map<uint8_t, int16_t> elements = g_bestiary.getMonsterElements(mtype);

		newmsg.addByte(elements.size());
		for (auto it = std::begin(elements), end = std::end(elements); it != end; it++)
		{
			newmsg.addByte(it->first);
			newmsg.add<uint16_t>(it->second);
		}

		newmsg.add<uint16_t>(1);
		newmsg.addString(mtype->info.bestiaryLocations);
	}

	if (currentLevel > 3)
	{
		charmRune_t mType_c = g_bestiary.getCharmFromTarget(player, mtype);
		if (mType_c != CHARM_NONE)
		{
			newmsg.addByte(1);
			newmsg.addByte(mType_c);
			newmsg.add<uint32_t>(player->getLevel() * 100);
		}
		else
		{
			newmsg.addByte(0);
			newmsg.addByte(1);
		}
	}

	writeToOutputBuffer(newmsg);
}

void ProtocolGame::addBestiaryTrackerList(NetworkMessage &msg)
{
	uint16_t thisrace = msg.get<uint16_t>();
	std::map<uint16_t, std::string> mtype_list = g_game.getBestiaryList();
	auto it = mtype_list.find(thisrace);
	if (it != mtype_list.end())
	{
		MonsterType *mtype = g_monsters.getMonsterType(it->second);
		if (mtype)
		{
			player->addBestiaryTrackerList(mtype);
		}
	}
}

void ProtocolGame::sendTeamFinderList()
{
	if (!player)
		return;

	NetworkMessage msg;
	msg.addByte(0x2D);
	msg.addByte(0x00); // Bool value, with 'true' the player exceed packets for second.
	std::map<uint32_t, TeamFinder*> teamFinder = g_game.getTeamFinderList();
	msg.add<uint16_t>(teamFinder.size());
	for (auto it : teamFinder) {
		Player* leader = g_game.getPlayerByGUID(it.first);
		if (!leader)
			return;

		TeamFinder* teamAssemble = it.second;
		if (!teamAssemble)
			return;

		uint8_t status = 0;
		uint16_t membersSize = 0;
		msg.add<uint32_t>(leader->getGUID());
		msg.addString(leader->getName());
		msg.add<uint16_t>(teamAssemble->minLevel);
		msg.add<uint16_t>(teamAssemble->maxLevel);
		msg.addByte(teamAssemble->vocationIDs);
		msg.add<uint16_t>(teamAssemble->teamSlots);
		for (auto itt : teamAssemble->membersMap) {
			Player* member = g_game.getPlayerByGUID(it.first);
			if (member) {
				if (itt.first == player->getGUID())
					status = itt.second;

				if (itt.second == 3)
					membersSize += 1;
			}
		}
		msg.add<uint16_t>(std::max<uint16_t>((teamAssemble->teamSlots - teamAssemble->freeSlots), membersSize));
		// The leader does not count on this math, he is included inside the 'freeSlots'.
		msg.add<uint32_t>(teamAssemble->timestamp);
		msg.addByte(teamAssemble->teamType);

		switch (teamAssemble->teamType) {
			case 1: {
				msg.add<uint16_t>(teamAssemble->bossID);
				break;
			}
			case 2: {
				msg.add<uint16_t>(teamAssemble->hunt_type);
				msg.add<uint16_t>(teamAssemble->hunt_area);
				break;
			}
			case 3: {
				msg.add<uint16_t>(teamAssemble->questID);
				break;
			}

			default:
				break;
		}

		msg.addByte(status);
	}
	writeToOutputBuffer(msg);
}

void ProtocolGame::sendLeaderTeamFinder(bool reset)
{
	if (!player)
		return;

	TeamFinder* teamAssemble = nullptr;
	std::map<uint32_t, TeamFinder*> teamFinder = g_game.getTeamFinderList();
	auto it = teamFinder.find(player->getGUID());
	if (it != teamFinder.end()) {
		teamAssemble = it->second;
	}

	if (!teamAssemble)
		return;

	NetworkMessage msg;
	msg.addByte(0x2C);
	msg.addByte(reset ? 1 : 0);
	if (reset) {
		g_game.removeTeamFinderListed(player->getGUID());
		return;
	}
	msg.add<uint16_t>(teamAssemble->minLevel);
	msg.add<uint16_t>(teamAssemble->maxLevel);
	msg.addByte(teamAssemble->vocationIDs);
	msg.add<uint16_t>(teamAssemble->teamSlots);
	msg.add<uint16_t>(teamAssemble->freeSlots);
	msg.add<uint32_t>(teamAssemble->timestamp);
	msg.addByte(teamAssemble->teamType);

	switch (teamAssemble->teamType) {
		case 1: {
			msg.add<uint16_t>(teamAssemble->bossID);
			break;
		}
		case 2: {
			msg.add<uint16_t>(teamAssemble->hunt_type);
			msg.add<uint16_t>(teamAssemble->hunt_area);
			break;
		}
		case 3: {
			msg.add<uint16_t>(teamAssemble->questID);
			break;
		}

		default:
			break;
	}

	uint16_t membersSize = 1;
	for (auto memberPair : teamAssemble->membersMap) {
		Player* member = g_game.getPlayerByGUID(memberPair.first);
		if (member) {
			membersSize += 1;
		}
	}

	msg.add<uint16_t>(membersSize);
	Player* leader = g_game.getPlayerByGUID(teamAssemble->leaderGuid);
	if (!leader)
		return;

	msg.add<uint32_t>(leader->getGUID());
	msg.addString(leader->getName());
	msg.add<uint16_t>(leader->getLevel());
	msg.addByte(leader->getVocation()->getClientId());
	msg.addByte(3);

	for (auto memberPair : teamAssemble->membersMap) {
		Player* member = g_game.getPlayerByGUID(memberPair.first);
		if (!member) {
			continue;
		}
		msg.add<uint32_t>(member->getGUID());
		msg.addString(member->getName());
		msg.add<uint16_t>(member->getLevel());
		msg.addByte(member->getVocation()->getClientId());
		msg.addByte(memberPair.second);
	}

	writeToOutputBuffer(msg);
}

void ProtocolGame::createLeaderTeamFinder(NetworkMessage &msg)
{
	if (!player)
		return;

	std::map<uint32_t, uint8_t> members;
	std::map<uint32_t, TeamFinder*> teamFinder = g_game.getTeamFinderList();
	TeamFinder* teamAssemble = nullptr;
	auto it = teamFinder.find(player->getGUID());
	if (it != teamFinder.end()) {
		members = it->second->membersMap;
		teamAssemble = it->second;
	}

	if (!teamAssemble)
		teamAssemble = new TeamFinder();

	teamAssemble->minLevel = msg.get<uint16_t>();
	teamAssemble->maxLevel = msg.get<uint16_t>();
	teamAssemble->vocationIDs = msg.getByte();
	teamAssemble->teamSlots = msg.get<uint16_t>();
	teamAssemble->freeSlots = msg.get<uint16_t>();
	teamAssemble->partyBool = (msg.getByte() == 1);
	teamAssemble->timestamp = msg.get<uint32_t>();
	teamAssemble->teamType = msg.getByte();

	uint16_t bossID = 0;
	uint16_t huntType1 = 0;
	uint16_t huntType2 = 0;
	uint16_t questID = 0;

	switch (teamAssemble->teamType) {
		case 1: {
			bossID = msg.get<uint16_t>();
			break;
		}
		case 2: {
			huntType1 = msg.get<uint16_t>();
			huntType2 = msg.get<uint16_t>();
			break;
		}

		case 3: {
			questID = msg.get<uint16_t>();
			break;
		}

		default:
			break;
	}

	teamAssemble->bossID = bossID;
	teamAssemble->hunt_type = huntType1;
	teamAssemble->hunt_area = huntType2;
	teamAssemble->questID = questID;
	teamAssemble->leaderGuid = player->getGUID();

	if (teamAssemble->partyBool && player->getParty()) {
		for (Player* member : player->getParty()->getMembers()) {
			if (member && member->getGUID() != player->getGUID()) {
				members.insert({member->getGUID(), 3});
			}
		}
		if (player->getParty()->getLeader()->getGUID() != player->getGUID()) {
			members.insert({player->getParty()->getLeader()->getGUID(), 3});
		}
	}
	teamAssemble->membersMap = members;
	g_game.registerTeamFinderAssemble(player->getGUID(), teamAssemble);
}

void ProtocolGame::parseLeaderFinderWindow(NetworkMessage &msg)
{
	if (!player)
		return;

	uint8_t action = msg.getByte();
	switch (action) {
		case 0: {
			player->sendLeaderTeamFinder(false);
			break;
		}
		case 1: {
			player->sendLeaderTeamFinder(true);
			break;
		}
		case 2: {
			uint32_t memberID = msg.get<uint32_t>();
			Player* member = g_game.getPlayerByGUID(memberID);
			if (!member)
				return;

			std::map<uint32_t, TeamFinder*> teamFinder = g_game.getTeamFinderList();
			TeamFinder* teamAssemble = nullptr;
			auto it = teamFinder.find(player->getGUID());
			if (it != teamFinder.end()) {
				teamAssemble = it->second;
			}

			if (!teamAssemble)
				return;

			uint8_t memberStatus = msg.getByte();
			for (auto& memberPair : teamAssemble->membersMap) {
				if (memberPair.first == memberID) {
					memberPair.second = memberStatus;
				}
			}

			switch (memberStatus) {
				case 2: {
					member->sendTextMessage(MESSAGE_STATUS, "You are invited to a new team.");
					break;
				}
				case 3: {
					member->sendTextMessage(MESSAGE_STATUS, "Your team finder request was accepted.");
					break;
				}
				case 4: {
					member->sendTextMessage(MESSAGE_STATUS, "Your team finder request was denied.");
					break;
				}

				default:
					break;
			}
			player->sendLeaderTeamFinder(false);
			break;
		}
		case 3: {
			player->createLeaderTeamFinder(msg);
			player->sendLeaderTeamFinder(false);
			break;
		}

		default:
			break;
	}
}

void ProtocolGame::parseMemberFinderWindow(NetworkMessage &msg)
{
	if (!player)
		return;

	uint8_t action = msg.getByte();
	if (action == 0) {
			player->sendTeamFinderList();
	} else {
		uint32_t leaderID = msg.get<uint32_t>();
		Player* leader = g_game.getPlayerByGUID(leaderID);
		if (!leader)
			return;

		std::map<uint32_t, TeamFinder*> teamFinder = g_game.getTeamFinderList();
		TeamFinder* teamAssemble = nullptr;
		auto it = teamFinder.find(leaderID);
		if (it != teamFinder.end()) {
			teamAssemble = it->second;
		}

		if (!teamAssemble)
			return;

		if (action == 1) {
			leader->sendTextMessage(MESSAGE_STATUS, "There is a new request to join your team.");
			teamAssemble->membersMap.insert({player->getGUID(), 1});
		} else {
			for (auto itt = teamAssemble->membersMap.begin(), end = teamAssemble->membersMap.end(); itt != end; ++itt) {
				if (itt->first == player->getGUID()) {
					teamAssemble->membersMap.erase(itt);
					break;
				}
			}
		}
		player->sendTeamFinderList();
	}
}

void ProtocolGame::parseSendBuyCharmRune(NetworkMessage &msg)
{
	charmRune_t runeID = static_cast<charmRune_t>(msg.getByte());
	uint8_t action = msg.getByte();
	uint16_t raceid = msg.get<uint16_t>();
	g_bestiary.sendBuyCharmRune(player, runeID, action, raceid);
}

void ProtocolGame::refreshBestiaryTracker(std::list<MonsterType *> trackerList)
{
	NetworkMessage msg;
	msg.addByte(0xB9);
	msg.addByte(trackerList.size());
	for (MonsterType *mtype : trackerList)
	{
		uint32_t killAmount = player->getBestiaryKillCount(mtype->info.raceid);
		msg.add<uint16_t>(mtype->info.raceid);
		msg.add<uint32_t>(killAmount);
		msg.add<uint16_t>(mtype->info.bestiaryFirstUnlock);
		msg.add<uint16_t>(mtype->info.bestiarySecondUnlock);
		msg.add<uint16_t>(mtype->info.bestiaryToUnlock);

		if (g_bestiary.getKillStatus(mtype, killAmount) == 4)
		{
			msg.addByte(4);
		}
		else
		{
			msg.addByte(0);
		}
	}
	writeToOutputBuffer(msg);
}

void ProtocolGame::BestiarysendCharms()
{
	int32_t removeRuneCost = player->getLevel() * 100;
	if (player->hasCharmExpansion())
	{
		removeRuneCost = (removeRuneCost * 75) / 100;
	}
	NetworkMessage msg;
	msg.addByte(0xd8);
	msg.add<uint32_t>(player->getCharmPoints());

	std::vector<Charm *> charmList = g_game.getCharmList();
	msg.addByte(charmList.size());
	for (Charm *c_type : charmList)
	{
		msg.addByte(c_type->id);
		msg.addString(c_type->name);
		msg.addString(c_type->description);
		msg.addByte(0); // Unknown
		msg.add<uint16_t>(c_type->points);
		if (g_bestiary.hasCharmUnlockedRuneBit(c_type, player->getUnlockedRunesBit()))
		{
			msg.addByte(1);
			uint16_t raceid = player->parseRacebyCharm(c_type->id, false, 0);
			if (raceid > 0)
			{
				msg.addByte(1);
				msg.add<uint16_t>(raceid);
				msg.add<uint32_t>(removeRuneCost);
			}
			else
			{
				msg.addByte(0);
			}
		}
		else
		{
			msg.addByte(0);
			msg.addByte(0);
		}
	}
	msg.addByte(4); // Unknown

	std::list<uint16_t> finishedMonsters = g_bestiary.getBestiaryFinished(player);
	std::list<charmRune_t> usedRunes = g_bestiary.getCharmUsedRuneBitAll(player);

	for (charmRune_t charmRune : usedRunes)
	{
		Charm *tmpCharm = g_bestiary.getBestiaryCharm(charmRune);
		uint16_t tmp_raceid = player->parseRacebyCharm(tmpCharm->id, false, 0);
		finishedMonsters.remove(tmp_raceid);
	}

	msg.add<uint16_t>(finishedMonsters.size());
	for (uint16_t raceid_tmp : finishedMonsters)
	{
		msg.add<uint16_t>(raceid_tmp);
	}

	writeToOutputBuffer(msg);
}

void ProtocolGame::parseBestiarysendCreatures(NetworkMessage &msg)
{
	std::ostringstream ss;
	std::map<uint16_t, std::string> race = {};
	std::string text = "";
	uint8_t search = msg.getByte();

	if (search == 1) {
		uint16_t monsterAmount = msg.get<uint16_t>();
		std::map<uint16_t, std::string> mtype_list = g_game.getBestiaryList();
		for (uint16_t monsterCount = 1; monsterCount <= monsterAmount; monsterCount++) {
			uint16_t raceid = msg.get<uint16_t>();
			if (player->getBestiaryKillCount(raceid) > 0) {
				auto it = mtype_list.find(raceid);
				if (it != mtype_list.end()) {
						race.insert({raceid, it->second});
				}
			}
		}
	} else {
		std::string raceName = msg.getString();
		race = g_bestiary.findRaceByName(raceName);

		if (race.size() == 0)
		{
			SPDLOG_WARN("[ProtocolGame::parseBestiarysendCreature] - "
                        "Race was not found: {}, search: {}", raceName, search);
			return;
		}
		text = raceName;
	}
	NetworkMessage newmsg;
	newmsg.addByte(0xd6);
	newmsg.addString(text);
	newmsg.add<uint16_t>(race.size());
	std::map<uint16_t, uint32_t> creaturesKilled = g_bestiary.getBestiaryKillCountByMonsterIDs(player, race);

	for (auto it_ : race)
	{
		uint16_t raceid_ = it_.first;
		newmsg.add<uint16_t>(raceid_);

		uint8_t progress = 0;
		for (const auto &_it : creaturesKilled)
		{
			if (_it.first == raceid_)
			{
				MonsterType *tmpType = g_monsters.getMonsterType(it_.second);
				if (!tmpType)
				{
					return;
				}
				progress = g_bestiary.getKillStatus(tmpType, _it.second);
			}
		}

		if (progress > 0)
		{
			newmsg.add<uint16_t>(static_cast<uint16_t>(progress));
		}
		else
		{
			newmsg.addByte(0);
		}
	}
	writeToOutputBuffer(newmsg);
}

void ProtocolGame::parseBugReport(NetworkMessage &msg)
{
	uint8_t category = msg.getByte();
	std::string message = msg.getString();

	Position position;
	if (category == BUG_CATEGORY_MAP)
	{
		position = msg.getPosition();
	}

	addGameTask(&Game::playerReportBug, player->getID(), message, position, category);
}

void ProtocolGame::parseGreet(NetworkMessage &msg)
{
	uint32_t npcId = msg.get<uint32_t>();
	addGameTask(&Game::playerNpcGreet, player->getID(), npcId);
}

void ProtocolGame::parseDebugAssert(NetworkMessage &msg)
{
	if (debugAssertSent)
	{
		return;
	}

	debugAssertSent = true;

	std::string assertLine = msg.getString();
	std::string date = msg.getString();
	std::string description = msg.getString();
	std::string comment = msg.getString();
	addGameTask(&Game::playerDebugAssert, player->getID(), assertLine, date, description, comment);
}

void ProtocolGame::parsePreyAction(NetworkMessage &msg)
{
	int8_t index = -1;
	uint8_t slot = msg.getByte();
	uint8_t action = msg.getByte();
	uint8_t option = 0;
	uint16_t raceId = 0;
	if (action == static_cast<uint8_t>(PreyAction_MonsterSelection)) {
		index = msg.getByte();
	} else if (action == static_cast<uint8_t>(PreyAction_Option)) {
		option = msg.getByte();
	} else if (action == static_cast<uint8_t>(PreyAction_ListAll_Selection)) {
		raceId = msg.get<uint16_t>();
	}

	if (!g_config.getBoolean(PREY_ENABLED)) {
		return;
	}

	addGameTask(&Game::playerPreyAction, player->getID(), slot, action, option, index, raceId);
}

void ProtocolGame::parseInviteToParty(NetworkMessage &msg)
{
	uint32_t targetId = msg.get<uint32_t>();
	addGameTask(&Game::playerInviteToParty, player->getID(), targetId);
}

void ProtocolGame::parseJoinParty(NetworkMessage &msg)
{
	uint32_t targetId = msg.get<uint32_t>();
	addGameTask(&Game::playerJoinParty, player->getID(), targetId);
}

void ProtocolGame::parseRevokePartyInvite(NetworkMessage &msg)
{
	uint32_t targetId = msg.get<uint32_t>();
	addGameTask(&Game::playerRevokePartyInvitation, player->getID(), targetId);
}

void ProtocolGame::parsePassPartyLeadership(NetworkMessage &msg)
{
	uint32_t targetId = msg.get<uint32_t>();
	addGameTask(&Game::playerPassPartyLeadership, player->getID(), targetId);
}

void ProtocolGame::parseEnableSharedPartyExperience(NetworkMessage &msg)
{
	bool sharedExpActive = msg.getByte() == 1;
	addGameTask(&Game::playerEnableSharedPartyExperience, player->getID(), sharedExpActive);
}

void ProtocolGame::parseQuestLine(NetworkMessage &msg)
{
	uint16_t questId = msg.get<uint16_t>();
	addGameTask(&Game::playerShowQuestLine, player->getID(), questId);
}

void ProtocolGame::parseMarketLeave()
{
	addGameTask(&Game::playerLeaveMarket, player->getID());
}

void ProtocolGame::parseMarketBrowse(NetworkMessage &msg)
{
	uint16_t browseId = msg.get<uint16_t>();

	if (browseId == MARKETREQUEST_OWN_OFFERS)
	{
		addGameTask(&Game::playerBrowseMarketOwnOffers, player->getID());
	}
	else if (browseId == MARKETREQUEST_OWN_HISTORY)
	{
		addGameTask(&Game::playerBrowseMarketOwnHistory, player->getID());
	}
	else
	{
		player->sendMarketEnter(player->getLastDepotId());
		addGameTask(&Game::playerBrowseMarket, player->getID(), browseId);
	}
}

void ProtocolGame::parseStoreOpen(NetworkMessage &msg)
{
	uint8_t serviceType = msg.getByte();
	addGameTaskTimed(600, &Game::playerStoreOpen, player->getID(), serviceType);
}

void ProtocolGame::parseStoreRequestOffers(NetworkMessage &message)
{
	//StoreService_t serviceType = SERVICE_STANDARD;
	message.getByte(); // discard service type byte // version >= 1092

	std::string categoryName = message.getString();
	const int16_t index = g_game.gameStore.getCategoryIndexByName(categoryName);

	if (index >= 0)
	{
		addGameTaskTimed(350, &Game::playerShowStoreCategoryOffers, player->getID(),
                         g_game.gameStore.getCategoryOffers().at(index));
	}
	else
	{
		SPDLOG_WARN("[ProtocolGame::parseStoreRequestOffers] - "
                    "Requested category: {} doesn't exists", categoryName);
	}
}

void ProtocolGame::parseStoreBuyOffer(NetworkMessage &message)
{
	uint32_t offerId = message.get<uint32_t>();
	uint8_t productType = message.getByte(); //used only in return of a namechange offer request
	std::string additionalInfo;
	if (productType == ADDITIONALINFO)
	{
		additionalInfo = message.getString();
	}
	addGameTaskTimed(350, &Game::playerBuyStoreOffer, player->getID(), offerId, productType, additionalInfo);
}

void ProtocolGame::parseStoreOpenTransactionHistory(NetworkMessage &msg)
{
	uint8_t entriesPerPage = msg.getByte();
	if (entriesPerPage > 0 && entriesPerPage != GameStore::HISTORY_ENTRIES_PER_PAGE)
	{
		GameStore::HISTORY_ENTRIES_PER_PAGE = entriesPerPage;
	}

	addGameTaskTimed(2000, &Game::playerStoreTransactionHistory, player->getID(), 1);
}

void ProtocolGame::parseStoreRequestTransactionHistory(NetworkMessage &msg)
{
	uint32_t pageNumber = msg.get<uint32_t>();
	addGameTaskTimed(2000, &Game::playerStoreTransactionHistory, player->getID(), pageNumber);
}

void ProtocolGame::parseCoinTransfer(NetworkMessage &msg)
{
	std::string receiverName = msg.getString();
	uint32_t amount = msg.get<uint32_t>();

	if (amount > 0)
	{
		addGameTaskTimed(350, &Game::playerCoinTransfer, player->getID(), receiverName, amount);
	}

	updateCoinBalance();
}

void ProtocolGame::parseMarketCreateOffer(NetworkMessage &msg)
{
	uint8_t type = msg.getByte();
	uint16_t spriteId = msg.get<uint16_t>();
	uint16_t amount = msg.get<uint16_t>();
	uint32_t price = msg.get<uint32_t>();
	bool anonymous = (msg.getByte() != 0);
	if (amount > 0 && price > 0)
	{
		addGameTask(&Game::playerCreateMarketOffer, player->getID(), type, spriteId, amount, price, anonymous);
	}
}

void ProtocolGame::parseMarketCancelOffer(NetworkMessage &msg)
{
	uint32_t timestamp = msg.get<uint32_t>();
	uint16_t counter = msg.get<uint16_t>();
	if (counter > 0)
	{
		addGameTask(&Game::playerCancelMarketOffer, player->getID(), timestamp, counter);
	}

	updateCoinBalance();
}

void ProtocolGame::parseMarketAcceptOffer(NetworkMessage &msg)
{
	uint32_t timestamp = msg.get<uint32_t>();
	uint16_t counter = msg.get<uint16_t>();
	uint16_t amount = msg.get<uint16_t>();
	if (amount > 0 && counter > 0)
	{
		addGameTask(&Game::playerAcceptMarketOffer, player->getID(), timestamp, counter, amount);
	}

	updateCoinBalance();
}

void ProtocolGame::parseModalWindowAnswer(NetworkMessage &msg)
{
	uint32_t id = msg.get<uint32_t>();
	uint8_t button = msg.getByte();
	uint8_t choice = msg.getByte();
	addGameTask(&Game::playerAnswerModalWindow, player->getID(), id, button, choice);
}

void ProtocolGame::parseBrowseField(NetworkMessage &msg)
{
	const Position &pos = msg.getPosition();
	addGameTask(&Game::playerBrowseField, player->getID(), pos);
}

void ProtocolGame::parseSeekInContainer(NetworkMessage &msg)
{
	uint8_t containerId = msg.getByte();
	uint16_t index = msg.get<uint16_t>();
	addGameTask(&Game::playerSeekInContainer, player->getID(), containerId, index);
}

// Send methods
void ProtocolGame::sendOpenPrivateChannel(const std::string &receiver)
{
	NetworkMessage msg;
	msg.addByte(0xAD);
	msg.addString(receiver);
	writeToOutputBuffer(msg);
}

void ProtocolGame::sendChannelEvent(uint16_t channelId, const std::string &playerName, ChannelEvent_t channelEvent)
{
	NetworkMessage msg;
	msg.addByte(0xF3);
	msg.add<uint16_t>(channelId);
	msg.addString(playerName);
	msg.addByte(channelEvent);
	writeToOutputBuffer(msg);
}

void ProtocolGame::sendCreatureOutfit(const Creature *creature, const Outfit_t &outfit)
{
	if (!canSee(creature))
	{
		return;
	}

	NetworkMessage msg;
	msg.addByte(0x8E);
	msg.add<uint32_t>(creature->getID());
	AddOutfit(msg, outfit);
	if (outfit.lookMount != 0)
	{
		msg.addByte(outfit.lookMountHead);
		msg.addByte(outfit.lookMountBody);
		msg.addByte(outfit.lookMountLegs);
		msg.addByte(outfit.lookMountFeet);
	}
	writeToOutputBuffer(msg);
}

void ProtocolGame::sendCreatureLight(const Creature *creature)
{
	if (!canSee(creature))
	{
		return;
	}

	NetworkMessage msg;
	AddCreatureLight(msg, creature);
	writeToOutputBuffer(msg);
}

void ProtocolGame::sendCreatureIcon(const Creature* creature)
{
	if (!creature)
	{
		return;
	}

	CreatureIcon_t icon = creature->getIcon();
	NetworkMessage msg;
	msg.addByte(0x8B);
	msg.add<uint32_t>(creature->getID());
	// Type 14 for this
	msg.addByte(14);
	// 0 = no icon, 1 = we'll send an icon
	msg.addByte(icon != CREATUREICON_NONE);
	if (icon != CREATUREICON_NONE) {
		msg.addByte(icon);
		// Creature update
		msg.addByte(1);
		// Used for the life in the new quest
		msg.add<uint16_t>(0);
	}
	writeToOutputBuffer(msg);
}

void ProtocolGame::sendWorldLight(const LightInfo &lightInfo)
{
	NetworkMessage msg;
	AddWorldLight(msg, lightInfo);
	writeToOutputBuffer(msg);
}

void ProtocolGame::sendTibiaTime(int32_t time)
{
	NetworkMessage msg;
	msg.addByte(0xEF);
	msg.addByte(time / 60);
	msg.addByte(time % 60);
	writeToOutputBuffer(msg);
}

void ProtocolGame::sendCreatureWalkthrough(const Creature *creature, bool walkthrough)
{
	if (!canSee(creature))
	{
		return;
	}

	NetworkMessage msg;
	msg.addByte(0x92);
	msg.add<uint32_t>(creature->getID());
	msg.addByte(walkthrough ? 0x00 : 0x01);
	writeToOutputBuffer(msg);
}

void ProtocolGame::sendCreatureShield(const Creature *creature)
{
	if (!canSee(creature))
	{
		return;
	}

	NetworkMessage msg;
	msg.addByte(0x91);
	msg.add<uint32_t>(creature->getID());
	msg.addByte(player->getPartyShield(creature->getPlayer()));
	writeToOutputBuffer(msg);
}

void ProtocolGame::sendCreatureSkull(const Creature *creature)
{
	if (g_game.getWorldType() != WORLD_TYPE_PVP)
	{
		return;
	}

	if (!canSee(creature))
	{
		return;
	}

	NetworkMessage msg;
	msg.addByte(0x90);
	msg.add<uint32_t>(creature->getID());
	msg.addByte(player->getSkullClient(creature));
	writeToOutputBuffer(msg);
}

void ProtocolGame::sendCreatureType(const Creature *creature, uint8_t creatureType)
{
	NetworkMessage msg;
	msg.addByte(0x95);
	msg.add<uint32_t>(creature->getID());
	if (creatureType == CREATURETYPE_SUMMON_OTHERS) {
		creatureType = CREATURETYPE_SUMMON_PLAYER;
	}
	msg.addByte(creatureType); // type or any byte idk
	if (creatureType == CREATURETYPE_SUMMON_PLAYER) {
		const Creature* master = creature->getMaster();
		if (master) {
			msg.add<uint32_t>(master->getID());
		} else {
			msg.add<uint32_t>(0);
		}
	}

	writeToOutputBuffer(msg);
}

void ProtocolGame::sendCreatureSquare(const Creature *creature, SquareColor_t color)
{
	if (!canSee(creature))
	{
		return;
	}

	NetworkMessage msg;
	msg.addByte(0x93);
	msg.add<uint32_t>(creature->getID());
	msg.addByte(0x01);
	msg.addByte(color);
	writeToOutputBuffer(msg);
}

void ProtocolGame::sendTutorial(uint8_t tutorialId)
{
	NetworkMessage msg;
	msg.addByte(0xDC);
	msg.addByte(tutorialId);
	writeToOutputBuffer(msg);
}

void ProtocolGame::sendAddMarker(const Position &pos, uint8_t markType, const std::string &desc)
{
	NetworkMessage msg;
	msg.addByte(0xDD);
	msg.addByte(0x00); // unknow

	msg.addPosition(pos);
	msg.addByte(markType);
	msg.addString(desc);
	writeToOutputBuffer(msg);
}

void ProtocolGame::sendCyclopediaCharacterNoData(CyclopediaCharacterInfoType_t characterInfoType, uint8_t errorCode)
{
	NetworkMessage msg;
	msg.addByte(0xDA);
	msg.addByte(static_cast<uint8_t>(characterInfoType));
	msg.addByte(errorCode);
	writeToOutputBuffer(msg);
}

void ProtocolGame::sendCyclopediaCharacterBaseInformation()
{
	NetworkMessage msg;
	msg.addByte(0xDA);
	msg.addByte(CYCLOPEDIA_CHARACTERINFO_BASEINFORMATION);
	msg.addByte(0x00);
	msg.addString(player->getName());
	msg.addString(player->getVocation()->getVocName());
	msg.add<uint16_t>(player->getLevel());
	AddOutfit(msg, player->getDefaultOutfit(), false);

	msg.addByte(0x00); // hide stamina
	msg.addByte(0x00); // enable store summary & character titles
	msg.addString(""); // character title
	writeToOutputBuffer(msg);
}

void ProtocolGame::sendCyclopediaCharacterGeneralStats()
{
	NetworkMessage msg;
	msg.addByte(0xDA);
	msg.addByte(CYCLOPEDIA_CHARACTERINFO_GENERALSTATS);
	msg.addByte(0x00);
	msg.add<uint64_t>(player->getExperience());
	msg.add<uint16_t>(player->getLevel());
	msg.addByte(player->getLevelPercent());
	// BaseXPGainRate
	msg.add<uint16_t>(100);
	// TournamentXPFactor
	msg.add<int32_t>(0);
	// LowLevelBonus
	msg.add<uint16_t>(0);
	// XPBoost
	msg.add<uint16_t>(0);
	// StaminaMultiplier(100=x1.0)
	msg.add<uint16_t>(100);
	// xpBoostRemainingTime
	msg.add<uint16_t>(0);
	// canBuyXpBoost
	msg.addByte(0x00);
	msg.add<uint16_t>(std::min<int32_t>(player->getHealth(), std::numeric_limits<uint16_t>::max()));
	msg.add<uint16_t>(std::min<int32_t>(player->getMaxHealth(), std::numeric_limits<uint16_t>::max()));
	msg.add<uint16_t>(std::min<int32_t>(player->getMana(), std::numeric_limits<uint16_t>::max()));
	msg.add<uint16_t>(std::min<int32_t>(player->getMaxMana(), std::numeric_limits<uint16_t>::max()));
	msg.addByte(player->getSoul());
	msg.add<uint16_t>(player->getStaminaMinutes());

	Condition *condition = player->getCondition(CONDITION_REGENERATION, CONDITIONID_DEFAULT);
	msg.add<uint16_t>(condition ? condition->getTicks() / 1000 : 0x00);
	msg.add<uint16_t>(player->getOfflineTrainingTime() / 60 / 1000);
	msg.add<uint16_t>(player->getSpeed() / 2);
	msg.add<uint16_t>(player->getBaseSpeed() / 2);
	msg.add<uint32_t>(player->getCapacity());
	msg.add<uint32_t>(player->getCapacity());
	msg.add<uint32_t>(player->getFreeCapacity());
	msg.addByte(8);
	msg.addByte(1);
	msg.add<uint16_t>(player->getMagicLevel());
	msg.add<uint16_t>(player->getBaseMagicLevel());
	// loyalty bonus
	msg.add<uint16_t>(player->getBaseMagicLevel());
	msg.add<uint16_t>(player->getMagicLevelPercent() * 100);

	for (uint8_t i = SKILL_FIRST; i < SKILL_CRITICAL_HIT_CHANCE; ++i)
	{
		static const uint8_t HardcodedSkillIds[] = {11, 9, 8, 10, 7, 6, 13};
		msg.addByte(HardcodedSkillIds[i]);
		msg.add<uint16_t>(std::min<int32_t>(player->getSkillLevel(i), std::numeric_limits<uint16_t>::max()));
		msg.add<uint16_t>(player->getBaseSkill(i));
		// loyalty bonus
		msg.add<uint16_t>(player->getBaseSkill(i));
		msg.add<uint16_t>(player->getSkillPercent(i) * 100);
	}

	// Version 12.70
	msg.addByte(0x00);

	writeToOutputBuffer(msg);
}

void ProtocolGame::sendCyclopediaCharacterCombatStats()
{
	NetworkMessage msg;
	msg.addByte(0xDA);
	msg.addByte(CYCLOPEDIA_CHARACTERINFO_COMBATSTATS);
	msg.addByte(0x00);
	for (uint8_t i = SKILL_CRITICAL_HIT_CHANCE; i <= SKILL_LAST; ++i)
	{
		msg.add<uint16_t>(std::min<int32_t>(player->getSkillLevel(i), std::numeric_limits<uint16_t>::max()));
		msg.add<uint16_t>(0);
	}

	// Cleave (12.70)
	msg.add<uint16_t>(0);
	// Magic shield capacity (12.70)
	msg.add<uint16_t>(0); // Direct bonus
	msg.add<uint16_t>(0); // Percentage bonus

	// Perfect shot range (12.70)
	for (uint16_t i = 1; i <= 5; i++)
	{
		msg.add<uint16_t>(0x00);
	}

	// Damage reflection
	msg.add<uint16_t>(0);

	uint8_t haveBlesses = 0;
	uint8_t blessings = 8;
	for (uint8_t i = 1; i < blessings; ++i)
	{
		if (player->hasBlessing(i))
		{
			++haveBlesses;
		}
	}

	msg.addByte(haveBlesses);
	msg.addByte(blessings);

	const Item *weapon = player->getWeapon();
	if (weapon)
	{
		const ItemType &it = Item::items[weapon->getID()];
		if (it.weaponType == WEAPON_WAND)
		{
			msg.add<uint16_t>(it.maxHitChance);
			msg.addByte(getCipbiaElement(it.combatType));
			msg.addByte(0);
			msg.addByte(CIPBIA_ELEMENTAL_UNDEFINED);
		}
		else if (it.weaponType == WEAPON_DISTANCE || it.weaponType == WEAPON_AMMO)
		{
			int32_t attackValue = weapon->getAttack();
			if (it.weaponType == WEAPON_AMMO)
			{
				const Item *weaponItem = player->getWeapon(true);
				if (weaponItem)
				{
					attackValue += weaponItem->getAttack();
				}
			}

			int32_t attackSkill = player->getSkillLevel(SKILL_DISTANCE);
			float attackFactor = player->getAttackFactor();
			int32_t maxDamage = static_cast<int32_t>(Weapons::getMaxWeaponDamage(player->getLevel(), attackSkill, attackValue, attackFactor, true) * player->getVocation()->distDamageMultiplier);
			if (it.abilities && it.abilities->elementType != COMBAT_NONE)
			{
				maxDamage += static_cast<int32_t>(Weapons::getMaxWeaponDamage(player->getLevel(), attackSkill, attackValue - weapon->getAttack() + it.abilities->elementDamage, attackFactor, true) * player->getVocation()->distDamageMultiplier);
			}
			msg.add<uint16_t>(maxDamage >> 1);
			msg.addByte(CIPBIA_ELEMENTAL_PHYSICAL);
			if (it.abilities && it.abilities->elementType != COMBAT_NONE)
			{
				msg.addByte(static_cast<uint32_t>(it.abilities->elementDamage) * 100 / attackValue);
				msg.addByte(getCipbiaElement(it.abilities->elementType));
			}
			else
			{
				msg.addByte(0);
				msg.addByte(CIPBIA_ELEMENTAL_UNDEFINED);
			}
		}
		else
		{
			int32_t attackValue = std::max<int32_t>(0, weapon->getAttack());
			int32_t attackSkill = player->getWeaponSkill(weapon);
			float attackFactor = player->getAttackFactor();
			int32_t maxDamage = static_cast<int32_t>(Weapons::getMaxWeaponDamage(player->getLevel(), attackSkill, attackValue, attackFactor, true) * player->getVocation()->meleeDamageMultiplier);
			if (it.abilities && it.abilities->elementType != COMBAT_NONE)
			{
				maxDamage += static_cast<int32_t>(Weapons::getMaxWeaponDamage(player->getLevel(), attackSkill, it.abilities->elementDamage, attackFactor, true) * player->getVocation()->meleeDamageMultiplier);
			}
			msg.add<uint16_t>(maxDamage >> 1);
			msg.addByte(CIPBIA_ELEMENTAL_PHYSICAL);
			if (it.abilities && it.abilities->elementType != COMBAT_NONE)
			{
				msg.addByte(static_cast<uint32_t>(it.abilities->elementDamage) * 100 / attackValue);
				msg.addByte(getCipbiaElement(it.abilities->elementType));
			}
			else
			{
				msg.addByte(0);
				msg.addByte(CIPBIA_ELEMENTAL_UNDEFINED);
			}
		}
	}
	else
	{
		float attackFactor = player->getAttackFactor();
		int32_t attackSkill = player->getSkillLevel(SKILL_FIST);
		int32_t attackValue = 7;

		int32_t maxDamage = Weapons::getMaxWeaponDamage(player->getLevel(), attackSkill, attackValue, attackFactor, true);
		msg.add<uint16_t>(maxDamage >> 1);
		msg.addByte(CIPBIA_ELEMENTAL_PHYSICAL);
		msg.addByte(0);
		msg.addByte(CIPBIA_ELEMENTAL_UNDEFINED);
	}

	msg.add<uint16_t>(player->getArmor());
	msg.add<uint16_t>(player->getDefense());

	uint8_t combats = 0;
	auto startCombats = msg.getBufferPosition();
	msg.skipBytes(1);

	alignas(16) int16_t absorbs[COMBAT_COUNT] = {};
	for (int32_t slot = CONST_SLOT_FIRST; slot <= CONST_SLOT_LAST; ++slot)
	{
		if (!player->isItemAbilityEnabled(static_cast<Slots_t>(slot)))
		{
			continue;
		}

		Item *item = player->getInventoryItem(static_cast<Slots_t>(slot));
		if (!item)
		{
			continue;
		}

		const ItemType &it = Item::items[item->getID()];
		if (!it.abilities)
		{
			continue;
		}

		if (COMBAT_COUNT == 12)
		{
			absorbs[0] += it.abilities->absorbPercent[0];
			absorbs[1] += it.abilities->absorbPercent[1];
			absorbs[2] += it.abilities->absorbPercent[2];
			absorbs[3] += it.abilities->absorbPercent[3];
			absorbs[4] += it.abilities->absorbPercent[4];
			absorbs[5] += it.abilities->absorbPercent[5];
			absorbs[6] += it.abilities->absorbPercent[6];
			absorbs[7] += it.abilities->absorbPercent[7];
			absorbs[8] += it.abilities->absorbPercent[8];
			absorbs[9] += it.abilities->absorbPercent[9];
			absorbs[10] += it.abilities->absorbPercent[10];
			absorbs[11] += it.abilities->absorbPercent[11];
		}
		else
		{
			for (size_t i = 0; i < COMBAT_COUNT; ++i)
			{
				absorbs[i] += it.abilities->absorbPercent[i];
			}
		}
	}

	static const Cipbia_Elementals_t cipbiaCombats[] = {CIPBIA_ELEMENTAL_PHYSICAL, CIPBIA_ELEMENTAL_ENERGY, CIPBIA_ELEMENTAL_EARTH, CIPBIA_ELEMENTAL_FIRE, CIPBIA_ELEMENTAL_UNDEFINED,
														CIPBIA_ELEMENTAL_LIFEDRAIN, CIPBIA_ELEMENTAL_UNDEFINED, CIPBIA_ELEMENTAL_HEALING, CIPBIA_ELEMENTAL_DROWN, CIPBIA_ELEMENTAL_ICE, CIPBIA_ELEMENTAL_HOLY, CIPBIA_ELEMENTAL_DEATH};
	for (size_t i = 0; i < COMBAT_COUNT; ++i)
	{
		if (absorbs[i] != 0)
		{
			msg.addByte(cipbiaCombats[i]);
			msg.addByte(std::max<int16_t>(-100, std::min<int16_t>(100, absorbs[i])));
			++combats;
		}
	}

	// Concoctions potions (12.70)
	msg.addByte(0x00);

	msg.setBufferPosition(startCombats);
	msg.addByte(combats);

	writeToOutputBuffer(msg);
}

void ProtocolGame::sendCyclopediaCharacterRecentDeaths(uint16_t page, uint16_t pages, const std::vector<RecentDeathEntry> &entries)
{
	NetworkMessage msg;
	msg.addByte(0xDA);
	msg.addByte(CYCLOPEDIA_CHARACTERINFO_RECENTDEATHS);
	msg.addByte(0x00);
	msg.add<uint16_t>(page);
	msg.add<uint16_t>(pages);
	msg.add<uint16_t>(entries.size());
	for (const RecentDeathEntry &entry : entries)
	{
		msg.add<uint32_t>(entry.timestamp);
		msg.addString(entry.cause);
	}
	writeToOutputBuffer(msg);
}

void ProtocolGame::sendCyclopediaCharacterRecentPvPKills(uint16_t page, uint16_t pages, const std::vector<RecentPvPKillEntry> &entries)
{
	NetworkMessage msg;
	msg.addByte(0xDA);
	msg.addByte(CYCLOPEDIA_CHARACTERINFO_RECENTPVPKILLS);
	msg.addByte(0x00);
	msg.add<uint16_t>(page);
	msg.add<uint16_t>(pages);
	msg.add<uint16_t>(entries.size());
	for (const RecentPvPKillEntry &entry : entries)
	{
		msg.add<uint32_t>(entry.timestamp);
		msg.addString(entry.description);
		msg.addByte(entry.status);
	}
	writeToOutputBuffer(msg);
}

void ProtocolGame::sendCyclopediaCharacterAchievements()
{
	NetworkMessage msg;
	msg.addByte(0xDA);
	msg.addByte(CYCLOPEDIA_CHARACTERINFO_ACHIEVEMENTS);
	msg.addByte(0x00);
	msg.add<uint16_t>(0);
	msg.add<uint16_t>(0);
	msg.add<uint16_t>(0);
	writeToOutputBuffer(msg);
}

void ProtocolGame::sendCyclopediaCharacterItemSummary()
{
	NetworkMessage msg;
	msg.addByte(0xDA);
	msg.addByte(CYCLOPEDIA_CHARACTERINFO_ITEMSUMMARY);
	msg.addByte(0x00);
	msg.add<uint16_t>(0);
	msg.add<uint16_t>(0);
	msg.add<uint16_t>(0);
	msg.add<uint16_t>(0);
	msg.add<uint16_t>(0);
	writeToOutputBuffer(msg);
}

void ProtocolGame::sendCyclopediaCharacterOutfitsMounts()
{
	NetworkMessage msg;
	msg.addByte(0xDA);
	msg.addByte(CYCLOPEDIA_CHARACTERINFO_OUTFITSMOUNTS);
	msg.addByte(0x00);
	Outfit_t currentOutfit = player->getDefaultOutfit();

	uint16_t outfitSize = 0;
	auto startOutfits = msg.getBufferPosition();
	msg.skipBytes(2);

	const auto &outfits = Outfits::getInstance().getOutfits(player->getSex());
	for (const Outfit &outfit : outfits)
	{
		uint8_t addons;
		if (!player->getOutfitAddons(outfit, addons))
		{
			continue;
		}
		const std::string from = outfit.from;
		++outfitSize;

		msg.add<uint16_t>(outfit.lookType);
		msg.addString(outfit.name);
		msg.addByte(addons);
		if (from == "store")
			msg.addByte(CYCLOPEDIA_CHARACTERINFO_OUTFITTYPE_STORE);
		else if (from == "quest")
			msg.addByte(CYCLOPEDIA_CHARACTERINFO_OUTFITTYPE_QUEST);
		else
			msg.addByte(CYCLOPEDIA_CHARACTERINFO_OUTFITTYPE_NONE);
		if (outfit.lookType == currentOutfit.lookType)
		{
			msg.add<uint32_t>(1000);
		}
		else
		{
			msg.add<uint32_t>(0);
		}
	}
	if (outfitSize > 0)
	{
		msg.addByte(currentOutfit.lookHead);
		msg.addByte(currentOutfit.lookBody);
		msg.addByte(currentOutfit.lookLegs);
		msg.addByte(currentOutfit.lookFeet);
	}

	uint16_t mountSize = 0;
	auto startMounts = msg.getBufferPosition();
	msg.skipBytes(2);
	for (const Mount &mount : g_game.mounts.getMounts())
	{
		const std::string type = mount.type;
		if (player->hasMount(&mount))
		{
			++mountSize;

			msg.add<uint16_t>(mount.clientId);
			msg.addString(mount.name);
			if (type == "store")
				msg.addByte(CYCLOPEDIA_CHARACTERINFO_OUTFITTYPE_STORE);
			else if (type == "quest")
				msg.addByte(CYCLOPEDIA_CHARACTERINFO_OUTFITTYPE_QUEST);
			else
				msg.addByte(CYCLOPEDIA_CHARACTERINFO_OUTFITTYPE_NONE);
			msg.add<uint32_t>(1000);
		}
	}
	if (mountSize > 0)
	{
		msg.addByte(currentOutfit.lookMountHead);
		msg.addByte(currentOutfit.lookMountBody);
		msg.addByte(currentOutfit.lookMountLegs);
		msg.addByte(currentOutfit.lookMountFeet);
	}

	uint16_t familiarsSize = 0;
	auto startFamiliars = msg.getBufferPosition();
	msg.skipBytes(2);
	const auto &familiars = Familiars::getInstance().getFamiliars(player->getVocationId());
	for (const Familiar &familiar : familiars)
	{
		const std::string type = familiar.type;
		if (!player->getFamiliar(familiar))
		{
			continue;
		}
		++familiarsSize;
		msg.add<uint16_t>(familiar.lookType);
		msg.addString(familiar.name);
		if (type == "quest")
			msg.addByte(CYCLOPEDIA_CHARACTERINFO_OUTFITTYPE_QUEST);
		else
			msg.addByte(CYCLOPEDIA_CHARACTERINFO_OUTFITTYPE_NONE);
		msg.add<uint32_t>(0);
	}

	msg.setBufferPosition(startOutfits);
	msg.add<uint16_t>(outfitSize);
	msg.setBufferPosition(startMounts);
	msg.add<uint16_t>(mountSize);
	msg.setBufferPosition(startFamiliars);
	msg.add<uint16_t>(familiarsSize);
	writeToOutputBuffer(msg);
}

void ProtocolGame::sendCyclopediaCharacterStoreSummary()
{
	NetworkMessage msg;
	msg.addByte(0xDA);
	msg.addByte(CYCLOPEDIA_CHARACTERINFO_STORESUMMARY);
	msg.addByte(0x00);
	msg.add<uint32_t>(0);
	msg.add<uint32_t>(0);
	msg.addByte(0x00);
	msg.addByte(0x00);
	msg.addByte(0x00);
	msg.addByte(0x00);
	msg.addByte(0x00);
	msg.addByte(0x00);
	msg.addByte(0x00);
	msg.addByte(0x00);
	msg.add<uint16_t>(0);
	writeToOutputBuffer(msg);
}

void ProtocolGame::sendCyclopediaCharacterInspection()
{
	NetworkMessage msg;
	msg.addByte(0xDA);
	msg.addByte(CYCLOPEDIA_CHARACTERINFO_INSPECTION);
	msg.addByte(0x00);
	uint8_t inventoryItems = 0;
	auto startInventory = msg.getBufferPosition();
	msg.skipBytes(1);
	for (std::underlying_type<Slots_t>::type slot = CONST_SLOT_FIRST; slot <= CONST_SLOT_LAST; slot++)
	{
		Item *inventoryItem = player->getInventoryItem(static_cast<Slots_t>(slot));
		if (inventoryItem)
		{
			++inventoryItems;

			msg.addByte(slot);
			msg.addString(inventoryItem->getName());
			AddItem(msg, inventoryItem);
			msg.addByte(0);

			auto descriptions = Item::getDescriptions(Item::items[inventoryItem->getID()], inventoryItem);
			msg.addByte(descriptions.size());
			for (const auto &description : descriptions)
			{
				msg.addString(description.first);
				msg.addString(description.second);
			}
		}
	}
	msg.addString(player->getName());
	AddOutfit(msg, player->getDefaultOutfit(), false);

	msg.addByte(3);
	msg.addString("Level");
	msg.addString(std::to_string(player->getLevel()));
	msg.addString("Vocation");
	msg.addString(player->getVocation()->getVocName());
	msg.addString("Outfit");

	const Outfit *outfit = Outfits::getInstance().getOutfitByLookType(
                           player->getSex(),
                           player->getDefaultOutfit().lookType);
	if (outfit)
	{
		msg.addString(outfit->name);
	}
	else
	{
		msg.addString("unknown");
	}
	msg.setBufferPosition(startInventory);
	msg.addByte(inventoryItems);
	writeToOutputBuffer(msg);
}

void ProtocolGame::sendCyclopediaCharacterBadges()
{
	NetworkMessage msg;
	msg.addByte(0xDA);
	msg.addByte(CYCLOPEDIA_CHARACTERINFO_BADGES);
	msg.addByte(0x00);
	// enable badges
	msg.addByte(0x00);
	writeToOutputBuffer(msg);
}

void ProtocolGame::sendCyclopediaCharacterTitles()
{
	NetworkMessage msg;
	msg.addByte(0xDA);
	msg.addByte(CYCLOPEDIA_CHARACTERINFO_TITLES);
	msg.addByte(0x00);
	msg.addByte(0x00);
	msg.addByte(0x00);
	writeToOutputBuffer(msg);
}

void ProtocolGame::sendTournamentLeaderboard()
{
	NetworkMessage msg;
	msg.addByte(0xC5);
	msg.addByte(0);
	msg.addByte(0x01);
	writeToOutputBuffer(msg);
}

void ProtocolGame::sendReLoginWindow(uint8_t unfairFightReduction)
{
	NetworkMessage msg;
	msg.addByte(0x28);
	msg.addByte(0x00);
	msg.addByte(unfairFightReduction);
	msg.addByte(0x00); // use death redemption (boolean)
	writeToOutputBuffer(msg);
}

void ProtocolGame::sendStats()
{
	NetworkMessage msg;
	AddPlayerStats(msg);
	writeToOutputBuffer(msg);
}

void ProtocolGame::sendBasicData()
{
	NetworkMessage msg;
	msg.addByte(0x9F);
	if (player->isPremium())
	{
		msg.addByte(1);
		msg.add<uint32_t>(time(nullptr) + (player->premiumDays * 86400));
	}
	else
	{
		msg.addByte(0);
		msg.add<uint32_t>(0);
	}
	msg.addByte(player->getVocation()->getClientId());

	// Prey window
	if (player->getVocation()->getId() == 0)
	{
		msg.addByte(0);
	}
	else
	{
		msg.addByte(1); // has reached Main (allow player to open Prey window)
	}

	std::list<uint16_t> spellsList = g_spells->getSpellsByVocation(player->getVocationId());
	msg.add<uint16_t>(spellsList.size());
	for (uint16_t sid : spellsList)
	{
		msg.addByte(sid);
	}
	msg.addByte(player->getVocation()->getMagicShield()); // bool - determine whether magic shield is active or not
	writeToOutputBuffer(msg);
}

void ProtocolGame::sendBlessStatus()
{
	if (!player)
		return;

	NetworkMessage msg;
	//uint8_t maxClientBlessings = (player->operatingSystem == CLIENTOS_NEW_WINDOWS) ? 8 : 6; (compartability for the client 10)
	//Ignore ToF (bless 1)
	uint8_t blessCount = 0;
	uint16_t flag = 0;
	uint16_t pow2 = 2;
	for (int i = 1; i <= 8; i++)
	{
		if (player->hasBlessing(i))
		{
			if (i > 1)
				blessCount++;
			flag |= pow2;
		}
		pow2 = pow2 * 2;
	}

	msg.addByte(0x9C);

	msg.add<uint16_t>((blessCount >= 5) ? (flag | 1) : flag);         //Show up the glowing effect in items if have all blesses
	msg.addByte((blessCount >= 7) ? 3 : ((blessCount >= 5) ? 2 : 1)); // 1 = Disabled | 2 = normal | 3 = green
	// msg.add<uint16_t>(0);

	writeToOutputBuffer(msg);
}

void ProtocolGame::sendStoreHighlight()
{
	NetworkMessage msg;
	bool haveSale = g_game.gameStore.haveCategoryByState(StoreState_t::SALE);
	bool haveNewItem = g_game.gameStore.haveCategoryByState(StoreState_t::NEW);
	msg.addByte(0x19);
	msg.addByte((haveSale) ? 1 : 0);
	msg.addByte((haveNewItem) ? 1 : 0);
	writeToOutputBuffer(msg);
}

void ProtocolGame::sendPremiumTrigger()
{
	if (!g_config.getBoolean(FREE_PREMIUM))
	{
		NetworkMessage msg;
		msg.addByte(0x9E);
		msg.addByte(16);
		for (uint16_t i = 0; i <= 15; i++)
		{
			//PREMIUM_TRIGGER_TRAIN_OFFLINE = false, PREMIUM_TRIGGER_XP_BOOST = false, PREMIUM_TRIGGER_MARKET = false, PREMIUM_TRIGGER_VIP_LIST = false, PREMIUM_TRIGGER_DEPOT_SPACE = false, PREMIUM_TRIGGER_INVITE_PRIVCHAT = false
			msg.addByte(0x01);
		}
		writeToOutputBuffer(msg);
	}
}

<<<<<<< HEAD
void ProtocolGame::closeImbuingWindow()
{
	NetworkMessage msg;
	msg.addByte(0xEC);
=======
// Send preyInfo
void ProtocolGame::initPreyData()
{
	for (uint8_t i = 0; i <= PREY_SLOTNUM_THIRD; i++)
	{
		sendPreyData(static_cast<PreySlotNum_t>(i), PREY_STATE_LOCKED);
	}

	sendResourcesBalance();
	sendPreyRerollPrice();
}

void ProtocolGame::sendPreyRerollPrice(uint32_t price /*= 0*/, uint8_t wildcard /*= 0*/, uint8_t directly /*= 0*/)
{
	NetworkMessage msg;
	msg.addByte(0xE9); // reroll prices
	msg.add<uint32_t>(price); // price
	msg.addByte(wildcard); // wildcard
	msg.addByte(directly); // selectCreatureDirectly price (5 in tibia)

	// Prey Task
	msg.add<uint32_t>(0);
	msg.add<uint32_t>(0);
	msg.addByte(0);
	msg.addByte(0);

	writeToOutputBuffer(msg);
}

void ProtocolGame::sendPreyData(PreySlotNum_t slot, PreyState_t slotState)
{
	NetworkMessage msg;
	msg.addByte(0xE8);
	msg.addByte(slot);

	msg.addByte(slotState);
	msg.addByte(0x00); // empty byte
	msg.add<uint32_t>(0); // next free roll
	msg.addByte(0x00); // wildCards

>>>>>>> 3a68c290
	writeToOutputBuffer(msg);
}

void ProtocolGame::sendTextMessage(const TextMessage &message)
{
	NetworkMessage msg;
	msg.addByte(0xB4);
	msg.addByte(message.type);
	switch (message.type)
	{
	case MESSAGE_DAMAGE_DEALT:
	case MESSAGE_DAMAGE_RECEIVED:
	case MESSAGE_DAMAGE_OTHERS:
	{
		msg.addPosition(message.position);
		msg.add<uint32_t>(message.primary.value);
		msg.addByte(message.primary.color);
		msg.add<uint32_t>(message.secondary.value);
		msg.addByte(message.secondary.color);
		break;
	}
	case MESSAGE_HEALED:
	case MESSAGE_HEALED_OTHERS:
	case MESSAGE_EXPERIENCE:
	case MESSAGE_EXPERIENCE_OTHERS:
	{
		msg.addPosition(message.position);
		msg.add<uint32_t>(message.primary.value);
		msg.addByte(message.primary.color);
		break;
	}
	case MESSAGE_GUILD:
	case MESSAGE_PARTY_MANAGEMENT:
	case MESSAGE_PARTY:
		msg.add<uint16_t>(message.channelId);
		break;
	default:
	{
		break;
	}
	}
	msg.addString(message.text);
	writeToOutputBuffer(msg);
}

void ProtocolGame::sendClosePrivate(uint16_t channelId)
{
	NetworkMessage msg;
	msg.addByte(0xB3);
	msg.add<uint16_t>(channelId);
	writeToOutputBuffer(msg);
}

void ProtocolGame::sendCreatePrivateChannel(uint16_t channelId, const std::string &channelName)
{
	NetworkMessage msg;
	msg.addByte(0xB2);
	msg.add<uint16_t>(channelId);
	msg.addString(channelName);
	msg.add<uint16_t>(0x01);
	msg.addString(player->getName());
	msg.add<uint16_t>(0x00);
	writeToOutputBuffer(msg);
}

void ProtocolGame::sendChannelsDialog()
{
	NetworkMessage msg;
	msg.addByte(0xAB);

	const ChannelList &list = g_chat->getChannelList(*player);
	msg.addByte(list.size());
	for (ChatChannel *channel : list)
	{
		msg.add<uint16_t>(channel->getId());
		msg.addString(channel->getName());
	}

	writeToOutputBuffer(msg);
}

void ProtocolGame::sendChannel(uint16_t channelId, const std::string &channelName, const UsersMap *channelUsers, const InvitedMap *invitedUsers)
{
	NetworkMessage msg;
	msg.addByte(0xAC);

	msg.add<uint16_t>(channelId);
	msg.addString(channelName);

	if (channelUsers)
	{
		msg.add<uint16_t>(channelUsers->size());
		for (const auto &it : *channelUsers)
		{
			msg.addString(it.second->getName());
		}
	}
	else
	{
		msg.add<uint16_t>(0x00);
	}

	if (invitedUsers)
	{
		msg.add<uint16_t>(invitedUsers->size());
		for (const auto &it : *invitedUsers)
		{
			msg.addString(it.second->getName());
		}
	}
	else
	{
		msg.add<uint16_t>(0x00);
	}
	writeToOutputBuffer(msg);
}

void ProtocolGame::sendChannelMessage(const std::string &author, const std::string &text, SpeakClasses type, uint16_t channel)
{
	NetworkMessage msg;
	msg.addByte(0xAA);
	msg.add<uint32_t>(0x00);
	msg.addString(author);
	msg.add<uint16_t>(0x00);
	msg.addByte(type);
	msg.add<uint16_t>(channel);
	msg.addString(text);
	writeToOutputBuffer(msg);
}

void ProtocolGame::sendIcons(uint32_t icons)
{
	NetworkMessage msg;
	msg.addByte(0xA2);
	msg.add<uint32_t>(icons);
	writeToOutputBuffer(msg);
}

void ProtocolGame::sendUnjustifiedPoints(const uint8_t &dayProgress, const uint8_t &dayLeft, const uint8_t &weekProgress, const uint8_t &weekLeft, const uint8_t &monthProgress, const uint8_t &monthLeft, const uint8_t &skullDuration)
{
	NetworkMessage msg;
	msg.addByte(0xB7);
	msg.addByte(dayProgress);
	msg.addByte(dayLeft);
	msg.addByte(weekProgress);
	msg.addByte(weekLeft);
	msg.addByte(monthProgress);
	msg.addByte(monthLeft);
	msg.addByte(skullDuration);
	writeToOutputBuffer(msg);
}

void ProtocolGame::sendContainer(uint8_t cid, const Container *container, bool hasParent, uint16_t firstIndex)
{
	NetworkMessage msg;
	msg.addByte(0x6E);

	msg.addByte(cid);

	if (container->getID() == ITEM_BROWSEFIELD)
	{
		AddItem(msg, ITEM_BAG, 1);
		msg.addString("Browse Field");
	}
	else
	{
		AddItem(msg, container);
		msg.addString(container->getName());
	}

	msg.addByte(container->capacity());

	msg.addByte(hasParent ? 0x01 : 0x00);

	msg.addByte(0x00); // To-do: Depot Find (boolean)

	msg.addByte(container->isUnlocked() ? 0x01 : 0x00); // Drag and drop
	msg.addByte(container->hasPagination() ? 0x01 : 0x00); // Pagination

	uint32_t containerSize = container->size();
	msg.add<uint16_t>(containerSize);
	msg.add<uint16_t>(firstIndex);

	uint32_t maxItemsToSend;

	if (container->hasPagination() && firstIndex > 0)
	{
		maxItemsToSend = std::min<uint32_t>(container->capacity(), containerSize - firstIndex);
	}
	else
	{
		maxItemsToSend = container->capacity();
	}

	if (firstIndex >= containerSize)
	{
		msg.addByte(0x00);
	}
	else
	{
		msg.addByte(std::min<uint32_t>(maxItemsToSend, containerSize));

		uint32_t i = 0;
		const ItemDeque &itemList = container->getItemList();
		for (ItemDeque::const_iterator it = itemList.begin() + firstIndex, end = itemList.end(); i < maxItemsToSend && it != end; ++it, ++i)
		{
			AddItem(msg, *it);
		}
	}
	writeToOutputBuffer(msg);
}

void ProtocolGame::sendLootContainers()
{
	NetworkMessage msg;
	msg.addByte(0xC0);
	msg.addByte(player->quickLootFallbackToMainContainer ? 1 : 0);
	std::map<ObjectCategory_t, Container *> quickLoot;
	for (auto it : player->quickLootContainers)
	{
		if (it.second && !it.second->isRemoved())
		{
			quickLoot[it.first] = it.second;
		}
	}
	msg.addByte(quickLoot.size());
	for (auto it : quickLoot)
	{
		msg.addByte(it.first);
		msg.add<uint16_t>(it.second->getClientID());
	}

	writeToOutputBuffer(msg);
}

void ProtocolGame::sendLootStats(Item *item, uint8_t count)
{
	if (!item)
	{
		return;
	}
	Item* lootedItem = nullptr;
	lootedItem = item->clone();
	lootedItem->setItemCount(count);

	NetworkMessage msg;
	msg.addByte(0xCF);
	AddItem(msg, lootedItem);
	msg.addString(lootedItem->getName());

	lootedItem = nullptr;
	writeToOutputBuffer(msg);
}

void ProtocolGame::sendShop(Npc *npc)
{
	NetworkMessage msg;
	msg.addByte(0x7A);
	msg.addString(npc->getName());
	msg.add<uint16_t>(npc->getCurrencyTrading());

	msg.addString(std::string()); // ??

	const ShopInfoMap itemMap = npc->getShopItems();
	uint16_t itemsToSend = std::min<size_t>(itemMap.size(), std::numeric_limits<uint16_t>::max());
	msg.add<uint16_t>(itemsToSend);

	uint16_t i = 0;
	for (auto& it : itemMap)
	{
		if (++i > itemsToSend) break;

		AddShopItem(msg, it.second, it.first);
	}

	writeToOutputBuffer(msg);
}

void ProtocolGame::sendCloseShop()
{
	NetworkMessage msg;
	msg.addByte(0x7C);
	writeToOutputBuffer(msg);
}

void ProtocolGame::sendClientCheck()
{
	NetworkMessage msg;
	msg.addByte(0x63);
	msg.add<uint32_t>(1);
	msg.addByte(1);
	writeToOutputBuffer(msg);
}

void ProtocolGame::sendGameNews()
{
	NetworkMessage msg;
	msg.addByte(0x98);
	msg.add<uint32_t>(1); // unknown
	msg.addByte(1);         //(0 = open | 1 = highlight)
	writeToOutputBuffer(msg);
}

void ProtocolGame::sendResourcesBalance(uint64_t money /*= 0*/, uint64_t bank /*= 0*/, uint64_t preyCards /*= 0*/, uint64_t taskHunting /*= 0*/)
{
	sendResourceBalance(RESOURCE_BANK, bank);
	sendResourceBalance(RESOURCE_INVENTORY, money);
	sendResourceBalance(RESOURCE_PREY_CARDS, preyCards);
	sendResourceBalance(RESOURCE_TASK_HUNTING, taskHunting);
}

void ProtocolGame::sendResourceBalance(Resource_t resourceType, uint64_t value)
{
	NetworkMessage msg;
	msg.addByte(0xEE);
	msg.addByte(resourceType);
	msg.add<uint64_t>(value);
	writeToOutputBuffer(msg);
}

void ProtocolGame::sendSaleItemList(const ShopInfoMap &shop, const std::map<uint32_t, uint32_t> &inventoryMap)
{
	//Since we already have full inventory map we shouldn't call getMoney here - it is simply wasting cpu power
	uint64_t playerMoney = 0;
	auto it = inventoryMap.find(ITEM_CRYSTAL_COIN);
	if (it != inventoryMap.end())
	{
		playerMoney += static_cast<uint64_t>(it->second) * 10000;
	}
	it = inventoryMap.find(ITEM_PLATINUM_COIN);
	if (it != inventoryMap.end())
	{
		playerMoney += static_cast<uint64_t>(it->second) * 100;
	}
	it = inventoryMap.find(ITEM_GOLD_COIN);
	if (it != inventoryMap.end())
	{
		playerMoney += static_cast<uint64_t>(it->second);
	}

	NetworkMessage msg;
	msg.addByte(0xEE);
	msg.addByte(0x00);
	msg.add<uint64_t>(player->getBankBalance());
	uint16_t currency = player->getShopOwner() ? player->getShopOwner()->getCurrency() : ITEM_GOLD_COIN;
	msg.addByte(0xEE);
	if (currency == ITEM_GOLD_COIN) {
		msg.addByte(0x01);
 		msg.add<uint64_t>(playerMoney);
	} else {
		msg.addByte(0x02);
		uint64_t newCurrency = 0;
		auto search = inventoryMap.find(currency);
  		if (search != inventoryMap.end()) {
			newCurrency += static_cast<uint64_t>(search->second);
		}
		msg.add<uint64_t>(newCurrency);
	}

	msg.addByte(0x7B);
	msg.add<uint64_t>(playerMoney);

	uint8_t itemsToSend = 0;
	auto msgPosition = msg.getBufferPosition();
	msg.skipBytes(1);

	for (auto& shopInfoPair : shop)
	{
		const uint16_t itemId = shopInfoPair.first;
		const ShopInfo &shopInfo = shopInfoPair.second;
		if (shopInfo.sellPrice == 0)
		{
			continue;
		}

		uint32_t index = static_cast<uint32_t>(itemId);
		if (Item::items[itemId].isFluidContainer())
		{
			index |= (static_cast<uint32_t>(shopInfo.subType) << 16);
		}

		it = inventoryMap.find(index);
		if (it != inventoryMap.end())
		{
			msg.addItemId(itemId);
			msg.addByte(std::min<uint32_t>(it->second, std::numeric_limits<uint8_t>::max()));
			if (++itemsToSend >= 0xFF)
			{
				break;
			}
		}
	}

	msg.setBufferPosition(msgPosition);
	msg.addByte(itemsToSend);
	writeToOutputBuffer(msg);
}

void ProtocolGame::sendMarketEnter(uint32_t depotId)
{
	NetworkMessage msg;
	msg.addByte(0xF6);
	msg.addByte(std::min<uint32_t>(IOMarket::getPlayerOfferCount(player->getGUID()), std::numeric_limits<uint8_t>::max()));

	DepotLocker *depotLocker = player->getDepotLocker(depotId);
	if (!depotLocker)
	{
		msg.add<uint16_t>(0x00);
		writeToOutputBuffer(msg);
		return;
	}

	player->setInMarket(true);

	std::map<uint16_t, uint32_t> depotItems;
	std::forward_list<Container *> containerList{depotLocker};

	do
	{
		Container *container = containerList.front();
		if (!container)
		{
			continue;
		}
		containerList.pop_front();

		for (Item *item : container->getItemList())
		{
			if (!item)
			{
				continue;
			}

			Container *c = item->getContainer();
			if (c && !c->empty())
			{
				containerList.push_front(c);
				continue;
			}

			const ItemType &itemType = Item::items[item->getID()];
			if (itemType.wareId == 0)
			{
				continue;
			}

			if (c && (!itemType.isContainer() || c->capacity() != itemType.maxItems))
			{
				continue;
			}

			if (!item->hasMarketAttributes())
			{
				continue;
			}

			depotItems[itemType.wareId] += Item::countByType(item, -1);
		}
	} while (!containerList.empty());
	StashItemList stashToSend = player->getStashItems();
	uint16_t size = 0;
	for (auto item : stashToSend)
	{
		size += ceil(item.second);
	}

	do
	{
		for (auto item : stashToSend)
		{

			const ItemType &itemType = Item::items[Item::items.getItemIdByClientId(item.first).id];
			if (itemType.wareId == 0)
			{
				continue;
			}

			size = size - item.second;
			depotItems[itemType.wareId] += item.second;
		}
	} while (size > 0);
	uint16_t itemsToSend = std::min<size_t>(depotItems.size(), std::numeric_limits<uint16_t>::max());
	msg.add<uint16_t>(itemsToSend);

	uint16_t i = 0;
	for (std::map<uint16_t, uint32_t>::const_iterator it = depotItems.begin(); i < itemsToSend; ++it, ++i)
	{
		msg.add<uint16_t>(it->first);
		msg.add<uint16_t>(std::min<uint32_t>(0xFFFF, it->second));
	}

	writeToOutputBuffer(msg);

	updateCoinBalance();
	sendResourcesBalance(player->getMoney(), player->getBankBalance(), player->getPreyCards(), player->getTaskHuntingPoints());
}

void ProtocolGame::sendCoinBalance()
{
	if (!player)
	{
		return;
	}

	// send is updating
	// TODO: export this to it own function
	NetworkMessage msg;
	msg.addByte(0xF2);
	msg.addByte(0x01);
	writeToOutputBuffer(msg);

	msg.reset();

	// send update
	msg.addByte(0xDF);
	msg.addByte(0x01);

	msg.add<uint32_t>(player->coinBalance); // Normal Coins
	msg.add<uint32_t>(player->coinBalance); // Transferable Coins
	msg.add<uint32_t>(player->coinBalance); // Reserved Auction Coins
	msg.add<uint32_t>(0);					// Tournament Coins

	writeToOutputBuffer(msg);
}

void ProtocolGame::updateCoinBalance()
{
	if (!player) {
		return;
	}

	g_dispatcher.addTask(
		createTask(std::bind([](uint32_t playerId) {
			Player* threadPlayer = g_game.getPlayerByID(playerId);
			if (threadPlayer) {
				account::Account account;
				account.LoadAccountDB(threadPlayer->getAccount());
				uint32_t coins;
				account.GetCoins(&coins);
				threadPlayer->coinBalance = coins;
				threadPlayer->sendCoinBalance();
			}
		},
                              player->getID())));
}

void ProtocolGame::sendMarketLeave()
{
	NetworkMessage msg;
	msg.addByte(0xF7);
	writeToOutputBuffer(msg);
}

void ProtocolGame::sendMarketBrowseItem(uint16_t itemId, const MarketOfferList &buyOffers, const MarketOfferList &sellOffers)
{
	NetworkMessage msg;

	msg.addByte(0xF9);
	msg.addItemId(itemId);

	msg.add<uint32_t>(buyOffers.size());
	for (const MarketOffer &offer : buyOffers)
	{
		msg.add<uint32_t>(offer.timestamp);
		msg.add<uint16_t>(offer.counter);
		msg.add<uint16_t>(offer.amount);
		msg.add<uint32_t>(offer.price);
		msg.addString(offer.playerName);
	}

	msg.add<uint32_t>(sellOffers.size());
	for (const MarketOffer &offer : sellOffers)
	{
		msg.add<uint32_t>(offer.timestamp);
		msg.add<uint16_t>(offer.counter);
		msg.add<uint16_t>(offer.amount);
		msg.add<uint32_t>(offer.price);
		msg.addString(offer.playerName);
	}

	updateCoinBalance();
	writeToOutputBuffer(msg);
}

void ProtocolGame::sendMarketAcceptOffer(const MarketOfferEx &offer)
{
	NetworkMessage msg;
	msg.addByte(0xF9);
	msg.addItemId(offer.itemId);

	if (offer.type == MARKETACTION_BUY)
	{
		msg.add<uint32_t>(0x01);
		msg.add<uint32_t>(offer.timestamp);
		msg.add<uint16_t>(offer.counter);
		msg.add<uint16_t>(offer.amount);
		msg.add<uint32_t>(offer.price);
		msg.addString(offer.playerName);
		msg.add<uint32_t>(0x00);
	}
	else
	{
		msg.add<uint32_t>(0x00);
		msg.add<uint32_t>(0x01);
		msg.add<uint32_t>(offer.timestamp);
		msg.add<uint16_t>(offer.counter);
		msg.add<uint16_t>(offer.amount);
		msg.add<uint32_t>(offer.price);
		msg.addString(offer.playerName);
	}

	writeToOutputBuffer(msg);
}

void ProtocolGame::sendMarketBrowseOwnOffers(const MarketOfferList &buyOffers, const MarketOfferList &sellOffers)
{
	NetworkMessage msg;
	msg.addByte(0xF9);
	msg.add<uint16_t>(MARKETREQUEST_OWN_OFFERS);

	msg.add<uint32_t>(buyOffers.size());
	for (const MarketOffer &offer : buyOffers)
	{
		msg.add<uint32_t>(offer.timestamp);
		msg.add<uint16_t>(offer.counter);
		msg.addItemId(offer.itemId);
		msg.add<uint16_t>(offer.amount);
		msg.add<uint32_t>(offer.price);
	}

	msg.add<uint32_t>(sellOffers.size());
	for (const MarketOffer &offer : sellOffers)
	{
		msg.add<uint32_t>(offer.timestamp);
		msg.add<uint16_t>(offer.counter);
		msg.addItemId(offer.itemId);
		msg.add<uint16_t>(offer.amount);
		msg.add<uint32_t>(offer.price);
	}

	writeToOutputBuffer(msg);
}

void ProtocolGame::sendMarketCancelOffer(const MarketOfferEx &offer)
{
	NetworkMessage msg;
	msg.addByte(0xF9);
	msg.add<uint16_t>(MARKETREQUEST_OWN_OFFERS);

	if (offer.type == MARKETACTION_BUY)
	{
		msg.add<uint32_t>(0x01);
		msg.add<uint32_t>(offer.timestamp);
		msg.add<uint16_t>(offer.counter);
		msg.addItemId(offer.itemId);
		msg.add<uint16_t>(offer.amount);
		msg.add<uint32_t>(offer.price);
		msg.add<uint32_t>(0x00);
	}
	else
	{
		msg.add<uint32_t>(0x00);
		msg.add<uint32_t>(0x01);
		msg.add<uint32_t>(offer.timestamp);
		msg.add<uint16_t>(offer.counter);
		msg.addItemId(offer.itemId);
		msg.add<uint16_t>(offer.amount);
		msg.add<uint32_t>(offer.price);
	}

	writeToOutputBuffer(msg);
}

void ProtocolGame::sendMarketBrowseOwnHistory(const HistoryMarketOfferList &buyOffers, const HistoryMarketOfferList &sellOffers)
{
	uint32_t i = 0;
	std::map<uint32_t, uint16_t> counterMap;
	uint32_t buyOffersToSend = std::min<uint32_t>(buyOffers.size(), 810 + std::max<int32_t>(0, 810 - sellOffers.size()));
	uint32_t sellOffersToSend = std::min<uint32_t>(sellOffers.size(), 810 + std::max<int32_t>(0, 810 - buyOffers.size()));

	NetworkMessage msg;
	msg.addByte(0xF9);
	msg.add<uint16_t>(MARKETREQUEST_OWN_HISTORY);

	msg.add<uint32_t>(buyOffersToSend);
	for (auto it = buyOffers.begin(); i < buyOffersToSend; ++it, ++i)
	{
		msg.add<uint32_t>(it->timestamp);
		msg.add<uint16_t>(counterMap[it->timestamp]++);
		msg.addItemId(it->itemId);
		msg.add<uint16_t>(it->amount);
		msg.add<uint32_t>(it->price);
		msg.addByte(it->state);
	}

	counterMap.clear();
	i = 0;

	msg.add<uint32_t>(sellOffersToSend);
	for (auto it = sellOffers.begin(); i < sellOffersToSend; ++it, ++i)
	{
		msg.add<uint32_t>(it->timestamp);
		msg.add<uint16_t>(counterMap[it->timestamp]++);
		msg.addItemId(it->itemId);
		msg.add<uint16_t>(it->amount);
		msg.add<uint32_t>(it->price);
		msg.addByte(it->state);
	}

	writeToOutputBuffer(msg);
}

void ProtocolGame::sendMarketDetail(uint16_t itemId)
{
	NetworkMessage msg;
	msg.addByte(0xF8);
	msg.addItemId(itemId);

	const ItemType &it = Item::items[itemId];
	if (it.armor != 0)
	{
		msg.addString(std::to_string(it.armor));
	}
	else
	{
		msg.add<uint16_t>(0x00);
	}

	if (it.attack != 0)
	{
		// TODO: chance to hit, range
		// example:
		// "attack +x, chance to hit +y%, z fields"
		if (it.abilities && it.abilities->elementType != COMBAT_NONE && it.abilities->elementDamage != 0)
		{
			std::ostringstream ss;
			ss << it.attack << " physical +" << it.abilities->elementDamage << ' ' << getCombatName(it.abilities->elementType);
			msg.addString(ss.str());
		}
		else
		{
			msg.addString(std::to_string(it.attack));
		}
	}
	else
	{
		msg.add<uint16_t>(0x00);
	}

	if (it.isContainer())
	{
		msg.addString(std::to_string(it.maxItems));
	}
	else
	{
		msg.add<uint16_t>(0x00);
	}

	if (it.defense != 0)
	{
		if (it.extraDefense != 0)
		{
			std::ostringstream ss;
			ss << it.defense << ' ' << std::showpos << it.extraDefense << std::noshowpos;
			msg.addString(ss.str());
		}
		else
		{
			msg.addString(std::to_string(it.defense));
		}
	}
	else
	{
		msg.add<uint16_t>(0x00);
	}

	if (!it.description.empty())
	{
		const std::string &descr = it.description;
		if (descr.back() == '.')
		{
			msg.addString(std::string(descr, 0, descr.length() - 1));
		}
		else
		{
			msg.addString(descr);
		}
	}
	else
	{
		msg.add<uint16_t>(0x00);
	}

	if (it.decayTime != 0)
	{
		std::ostringstream ss;
		ss << it.decayTime << " seconds";
		msg.addString(ss.str());
	}
	else
	{
		msg.add<uint16_t>(0x00);
	}

	if (it.abilities)
	{
		std::ostringstream ss;
		bool separator = false;

		for (size_t i = 0; i < COMBAT_COUNT; ++i)
		{
			if (it.abilities->absorbPercent[i] == 0)
			{
				continue;
			}

			if (separator)
			{
				ss << ", ";
			}
			else
			{
				separator = true;
			}

			ss << getCombatName(indexToCombatType(i)) << ' ' << std::showpos << it.abilities->absorbPercent[i] << std::noshowpos << '%';
		}

		msg.addString(ss.str());
	}
	else
	{
		msg.add<uint16_t>(0x00);
	}

	if (it.minReqLevel != 0)
	{
		msg.addString(std::to_string(it.minReqLevel));
	}
	else
	{
		msg.add<uint16_t>(0x00);
	}

	if (it.minReqMagicLevel != 0)
	{
		msg.addString(std::to_string(it.minReqMagicLevel));
	}
	else
	{
		msg.add<uint16_t>(0x00);
	}

	msg.addString(it.vocationString);

	msg.addString(it.runeSpellName);

	if (it.abilities)
	{
		std::ostringstream ss;
		bool separator = false;

		for (uint8_t i = SKILL_FIRST; i <= SKILL_FISHING; i++)
		{
			if (!it.abilities->skills[i])
			{
				continue;
			}

			if (separator)
			{
				ss << ", ";
			}
			else
			{
				separator = true;
			}

			ss << getSkillName(i) << ' ' << std::showpos << it.abilities->skills[i] << std::noshowpos;
		}

		for (uint8_t i = SKILL_CRITICAL_HIT_CHANCE; i <= SKILL_LAST; i++)
		{
			if (!it.abilities->skills[i])
			{
				continue;
			}

			if (separator)
			{
				ss << ", ";
			}
			else
			{
				separator = true;
			}

			ss << getSkillName(i) << ' ';
			if (i != SKILL_CRITICAL_HIT_CHANCE) {
				ss << std::showpos;
			}
			ss << it.abilities->skills[i] << '%';

			if (i != SKILL_CRITICAL_HIT_CHANCE) {
				ss << std::noshowpos;
			}
		}

		if (it.abilities->stats[STAT_MAGICPOINTS] != 0)
		{
			if (separator)
			{
				ss << ", ";
			}
			else
			{
				separator = true;
			}

			ss << "magic level " << std::showpos << it.abilities->stats[STAT_MAGICPOINTS] << std::noshowpos;
		}

		if (it.abilities->speed != 0)
		{
			if (separator)
			{
				ss << ", ";
			}

			ss << "speed " << std::showpos << (it.abilities->speed >> 1) << std::noshowpos;
		}

		msg.addString(ss.str());
	}
	else
	{
		msg.add<uint16_t>(0x00);
	}

	if (it.charges != 0)
	{
		msg.addString(std::to_string(it.charges));
	}
	else
	{
		msg.add<uint16_t>(0x00);
	}

	std::string weaponName = getWeaponName(it.weaponType);

	if (it.slotPosition & SLOTP_TWO_HAND)
	{
		if (!weaponName.empty())
		{
			weaponName += ", two-handed";
		}
		else
		{
			weaponName = "two-handed";
		}
	}

	msg.addString(weaponName);

	if (it.weight != 0)
	{
		std::ostringstream ss;
		if (it.weight < 10)
		{
			ss << "0.0" << it.weight;
		}
		else if (it.weight < 100)
		{
			ss << "0." << it.weight;
		}
		else
		{
			std::string weightString = std::to_string(it.weight);
			weightString.insert(weightString.end() - 2, '.');
			ss << weightString;
		}
		ss << " oz";
		msg.addString(ss.str());
	}
	else
	{
		msg.add<uint16_t>(0x00);
	}

	if (it.imbuementSlot > 0)
	{
		msg.addString(std::to_string(it.imbuementSlot));
	}
	else
	{
		msg.add<uint16_t>(0x00);
	}

	// Magic shield capacity modifier (12.70)
	msg.add<uint16_t>(0x00);
	// Cleave modifier (12.70)
	msg.add<uint16_t>(0x00);
	// Damage reflection modifier (12.70)
	msg.add<uint16_t>(0x00);
	// Perfect shot modifier (12.70)
	msg.add<uint16_t>(0x00);

	MarketStatistics *statistics = IOMarket::getInstance().getPurchaseStatistics(itemId);
	if (statistics)
	{
		msg.addByte(0x01);
		msg.add<uint32_t>(statistics->numTransactions);
		msg.add<uint32_t>(std::min<uint64_t>(std::numeric_limits<uint32_t>::max(), statistics->totalPrice));
		msg.add<uint32_t>(0);
		msg.add<uint32_t>(statistics->highestPrice);
		msg.add<uint32_t>(statistics->lowestPrice);
	}
	else
	{
		msg.addByte(0x00);
	}

	statistics = IOMarket::getInstance().getSaleStatistics(itemId);
	if (statistics)
	{
		msg.addByte(0x01);
		msg.add<uint32_t>(statistics->numTransactions);
		msg.add<uint32_t>(std::min<uint64_t>(std::numeric_limits<uint32_t>::max(), statistics->totalPrice));
		msg.add<uint32_t>(0);
		msg.add<uint32_t>(statistics->highestPrice);
		msg.add<uint32_t>(statistics->lowestPrice);
	}
	else
	{
		msg.addByte(0x00);
	}

	writeToOutputBuffer(msg);
}

void ProtocolGame::sendTradeItemRequest(const std::string &traderName, const Item *item, bool ack)
{
	NetworkMessage msg;

	if (ack)
	{
		msg.addByte(0x7D);
	}
	else
	{
		msg.addByte(0x7E);
	}

	msg.addString(traderName);

	if (const Container *tradeContainer = item->getContainer())
	{
		std::list<const Container *> listContainer{tradeContainer};
		std::list<const Item *> itemList{tradeContainer};
		while (!listContainer.empty())
		{
			const Container *container = listContainer.front();
			listContainer.pop_front();

			for (Item *containerItem : container->getItemList())
			{
				Container *tmpContainer = containerItem->getContainer();
				if (tmpContainer)
				{
					listContainer.push_back(tmpContainer);
				}
				itemList.push_back(containerItem);
			}
		}

		msg.addByte(itemList.size());
		for (const Item *listItem : itemList)
		{
			AddItem(msg, listItem);
		}
	}
	else
	{
		msg.addByte(0x01);
		AddItem(msg, item);
	}
	writeToOutputBuffer(msg);
}

void ProtocolGame::sendCloseTrade()
{
	NetworkMessage msg;
	msg.addByte(0x7F);
	writeToOutputBuffer(msg);
}

void ProtocolGame::sendCloseContainer(uint8_t cid)
{
	NetworkMessage msg;
	msg.addByte(0x6F);
	msg.addByte(cid);
	writeToOutputBuffer(msg);
}

void ProtocolGame::sendCreatureTurn(const Creature *creature, uint32_t stackPos)
{
	if (!canSee(creature))
	{
		return;
	}

	NetworkMessage msg;
	msg.addByte(0x6B);
	msg.addPosition(creature->getPosition());
	msg.addByte(stackPos);
	msg.add<uint16_t>(0x63);
	msg.add<uint32_t>(creature->getID());
	msg.addByte(creature->getDirection());
	msg.addByte(player->canWalkthroughEx(creature) ? 0x00 : 0x01);
	writeToOutputBuffer(msg);
}

void ProtocolGame::sendCreatureSay(const Creature *creature, SpeakClasses type, const std::string &text, const Position *pos /* = nullptr*/)
{
	NetworkMessage msg;
	msg.addByte(0xAA);

	static uint32_t statementId = 0;
	msg.add<uint32_t>(++statementId);

	msg.addString(creature->getName());
	msg.addByte(0x00); // Show (Traded)

	//Add level only for players
	if (const Player *speaker = creature->getPlayer())
	{
		msg.add<uint16_t>(speaker->getLevel());
	}
	else
	{
		msg.add<uint16_t>(0x00);
	}

	msg.addByte(type);
	if (pos)
	{
		msg.addPosition(*pos);
	}
	else
	{
		msg.addPosition(creature->getPosition());
	}

	msg.addString(text);
	writeToOutputBuffer(msg);
}

void ProtocolGame::sendToChannel(const Creature *creature, SpeakClasses type, const std::string &text, uint16_t channelId)
{
	NetworkMessage msg;
	msg.addByte(0xAA);

	static uint32_t statementId = 0;
	msg.add<uint32_t>(++statementId);
	if (!creature)
	{
		msg.add<uint32_t>(0x00);
		if (statementId != 0)
		{
			msg.addByte(0x00); // Show (Traded)
		}
	}
	else if (type == TALKTYPE_CHANNEL_R2)
	{
		msg.add<uint32_t>(0x00);
		if (statementId != 0)
		{
			msg.addByte(0x00); // Show (Traded)
		}
		type = TALKTYPE_CHANNEL_R1;
	}
	else
	{
		msg.addString(creature->getName());
		if (statementId != 0)
		{
			msg.addByte(0x00); // Show (Traded)
		}

		//Add level only for players
		if (const Player *speaker = creature->getPlayer())
		{
			msg.add<uint16_t>(speaker->getLevel());
		}
		else
		{
			msg.add<uint16_t>(0x00);
		}
	}

	msg.addByte(type);
	msg.add<uint16_t>(channelId);
	msg.addString(text);
	writeToOutputBuffer(msg);
}

void ProtocolGame::sendPrivateMessage(const Player *speaker, SpeakClasses type, const std::string &text)
{
	NetworkMessage msg;
	msg.addByte(0xAA);
	static uint32_t statementId = 0;
	msg.add<uint32_t>(++statementId);
	if (speaker)
	{
		msg.addString(speaker->getName());
		if (statementId != 0)
		{
			msg.addByte(0x00); // Show (Traded)
		}
		msg.add<uint16_t>(speaker->getLevel());
	}
	else
	{
		msg.add<uint32_t>(0x00);
		if (statementId != 0)
		{
			msg.addByte(0x00); // Show (Traded)
		}
	}
	msg.addByte(type);
	msg.addString(text);
	writeToOutputBuffer(msg);
}

void ProtocolGame::sendCancelTarget()
{
	NetworkMessage msg;
	msg.addByte(0xA3);
	msg.add<uint32_t>(0x00);
	writeToOutputBuffer(msg);
}

void ProtocolGame::sendChangeSpeed(const Creature *creature, uint32_t speed)
{
	NetworkMessage msg;
	msg.addByte(0x8F);
	msg.add<uint32_t>(creature->getID());
	msg.add<uint16_t>(creature->getBaseSpeed() / 2);
	msg.add<uint16_t>(speed / 2);
	writeToOutputBuffer(msg);
}

void ProtocolGame::sendCancelWalk()
{
	if (player)
	{
		NetworkMessage msg;
		msg.addByte(0xB5);
		msg.addByte(player->getDirection());
		writeToOutputBuffer(msg);
	}
}

void ProtocolGame::sendSkills()
{
	NetworkMessage msg;
	AddPlayerSkills(msg);
	writeToOutputBuffer(msg);
}

void ProtocolGame::sendPing()
{
	if (player)
	{
		NetworkMessage msg;
		msg.addByte(0x1D);
		writeToOutputBuffer(msg);
	}
}

void ProtocolGame::sendPingBack()
{
	NetworkMessage msg;
	msg.addByte(0x1E);
	writeToOutputBuffer(msg);
}

void ProtocolGame::sendDistanceShoot(const Position &from, const Position &to, uint8_t type)
{
	NetworkMessage msg;
	msg.addByte(0x83);
	msg.addPosition(from);
	msg.addByte(MAGIC_EFFECTS_CREATE_DISTANCEEFFECT);
	msg.addByte(type);
	msg.addByte(static_cast<uint8_t>(static_cast<int8_t>(static_cast<int32_t>(to.x) - static_cast<int32_t>(from.x))));
	msg.addByte(static_cast<uint8_t>(static_cast<int8_t>(static_cast<int32_t>(to.y) - static_cast<int32_t>(from.y))));
	msg.addByte(MAGIC_EFFECTS_END_LOOP);
	writeToOutputBuffer(msg);
}

void ProtocolGame::sendRestingStatus(uint8_t protection)
{
	if (!player)
	{
		return;
	}

	NetworkMessage msg;
	msg.addByte(0xA9);
	msg.addByte(protection); // 1 / 0
	int32_t PlayerdailyStreak = 0;
	player->getStorageValue(STORAGEVALUE_DAILYREWARD, PlayerdailyStreak);
	msg.addByte(PlayerdailyStreak < 2 ? 0 : 1);
	if (PlayerdailyStreak < 2)
	{
		msg.addString("Resting Area (no active bonus)");
	}
	else
	{
		std::ostringstream ss;
		ss << "Active Resting Area Bonuses: ";
		if (PlayerdailyStreak < DAILY_REWARD_DOUBLE_HP_REGENERATION)
		{
			ss << "\nHit Points Regeneration";
		}
		else
		{
			ss << "\nDouble Hit Points Regeneration";
		}
		if (PlayerdailyStreak >= DAILY_REWARD_MP_REGENERATION)
		{
			if (PlayerdailyStreak < DAILY_REWARD_DOUBLE_MP_REGENERATION)
			{
				ss << ",\nMana Points Regeneration";
			}
			else
			{
				ss << ",\nDouble Mana Points Regeneration";
			}
		}
		if (PlayerdailyStreak >= DAILY_REWARD_STAMINA_REGENERATION)
		{
			ss << ",\nStamina Points Regeneration";
		}
		if (PlayerdailyStreak >= DAILY_REWARD_SOUL_REGENERATION)
		{
			ss << ",\nSoul Points Regeneration";
		}
		ss << ".";
		msg.addString(ss.str());
	}
	writeToOutputBuffer(msg);
}

void ProtocolGame::sendMagicEffect(const Position &pos, uint8_t type)
{
	if (!canSee(pos))
	{
		return;
	}

	NetworkMessage msg;
	msg.addByte(0x83);
	msg.addPosition(pos);
	msg.addByte(MAGIC_EFFECTS_CREATE_EFFECT);
	msg.addByte(type);
	msg.addByte(MAGIC_EFFECTS_END_LOOP);
	writeToOutputBuffer(msg);
}

void ProtocolGame::sendCreatureHealth(const Creature *creature)
{
	if (creature->isHealthHidden())
	{
		return;
	}

	NetworkMessage msg;
	msg.addByte(0x8C);
	msg.add<uint32_t>(creature->getID());

	if (creature->isHealthHidden())
	{
		msg.addByte(0x00);
	}
	else
	{
		msg.addByte(std::ceil((static_cast<double>(creature->getHealth()) / std::max<int32_t>(creature->getMaxHealth(), 1)) * 100));
	}
	writeToOutputBuffer(msg);
}

void ProtocolGame::sendPartyCreatureUpdate(const Creature* target)
{
	bool known;
	uint32_t removedKnown = 0;
	uint32_t cid = target->getID();
	checkCreatureAsKnown(cid, known, removedKnown);

	NetworkMessage msg;
	msg.addByte(0x8B);
	msg.add<uint32_t>(cid);
	msg.addByte(0);  // creature update
	AddCreature(msg, target, known, removedKnown);
	writeToOutputBuffer(msg);
}

void ProtocolGame::sendPartyCreatureShield(const Creature* target)
{
	uint32_t cid = target->getID();
	if (knownCreatureSet.find(cid) == knownCreatureSet.end()) {
		sendPartyCreatureUpdate(target);
		return;
	}

	NetworkMessage msg;
	msg.addByte(0x91);
	msg.add<uint32_t>(cid);
	msg.addByte(player->getPartyShield(target->getPlayer()));
	writeToOutputBuffer(msg);
}

void ProtocolGame::sendPartyCreatureSkull(const Creature* target)
{
	if (g_game.getWorldType() != WORLD_TYPE_PVP) {
		return;
	}

	uint32_t cid = target->getID();
	if (knownCreatureSet.find(cid) == knownCreatureSet.end()) {
		sendPartyCreatureUpdate(target);
		return;
	}

	NetworkMessage msg;
	msg.addByte(0x90);
	msg.add<uint32_t>(cid);
	msg.addByte(player->getSkullClient(target));
	writeToOutputBuffer(msg);
}

void ProtocolGame::sendPartyCreatureHealth(const Creature* target, uint8_t healthPercent)
{
	uint32_t cid = target->getID();
	if (knownCreatureSet.find(cid) == knownCreatureSet.end()) {
		sendPartyCreatureUpdate(target);
		return;
	}

	NetworkMessage msg;
	msg.addByte(0x8C);
	msg.add<uint32_t>(cid);
	msg.addByte(healthPercent);
	writeToOutputBuffer(msg);
}

void ProtocolGame::sendPartyPlayerMana(const Player* target, uint8_t manaPercent)
{
	uint32_t cid = target->getID();
	if (knownCreatureSet.find(cid) == knownCreatureSet.end()) {
		sendPartyCreatureUpdate(target);
	}

	NetworkMessage msg;
	msg.addByte(0x8B);
	msg.add<uint32_t>(cid);
	msg.addByte(11);  // mana percent
	msg.addByte(manaPercent);
	writeToOutputBuffer(msg);
}

void ProtocolGame::sendPartyCreatureShowStatus(const Creature* target, bool showStatus)
{
	uint32_t cid = target->getID();
	if (knownCreatureSet.find(cid) == knownCreatureSet.end()) {
		sendPartyCreatureUpdate(target);
	}

	NetworkMessage msg;
	msg.addByte(0x8B);
	msg.add<uint32_t>(cid);
	msg.addByte(12);  // show status
	msg.addByte((showStatus ? 0x01 : 0x00));
	writeToOutputBuffer(msg);
}

void ProtocolGame::sendPartyPlayerVocation(const Player* target)
{
	uint32_t cid = target->getID();
	if (knownCreatureSet.find(cid) == knownCreatureSet.end()) {
		sendPartyCreatureUpdate(target);
		return;
	}

	NetworkMessage msg;
	msg.addByte(0x8B);
	msg.add<uint32_t>(cid);
	msg.addByte(13);  // vocation
	msg.addByte(target->getVocation()->getClientId());
	writeToOutputBuffer(msg);
}

void ProtocolGame::sendPlayerVocation(const Player* target)
{
	NetworkMessage msg;
	msg.addByte(0x8B);
	msg.add<uint32_t>(target->getID());
	msg.addByte(13);  // vocation
	msg.addByte(target->getVocation()->getClientId());
	writeToOutputBuffer(msg);
}

void ProtocolGame::sendFYIBox(const std::string &message)
{
	NetworkMessage msg;
	msg.addByte(0x15);
	msg.addString(message);
	writeToOutputBuffer(msg);
}

//tile
void ProtocolGame::sendMapDescription(const Position &pos)
{
	NetworkMessage msg;
	msg.addByte(0x64);
	msg.addPosition(player->getPosition());
	GetMapDescription(pos.x - 8, pos.y - 6, pos.z, 18, 14, msg);
	writeToOutputBuffer(msg);
}

void ProtocolGame::sendAddTileItem(const Position &pos, uint32_t stackpos, const Item *item)
{
	if (!canSee(pos))
	{
		return;
	}

	NetworkMessage msg;
	msg.addByte(0x6A);
	msg.addPosition(pos);
	msg.addByte(stackpos);
	AddItem(msg, item);
	writeToOutputBuffer(msg);
}

void ProtocolGame::sendUpdateTileItem(const Position &pos, uint32_t stackpos, const Item *item)
{
	if (!canSee(pos))
	{
		return;
	}

	NetworkMessage msg;
	msg.addByte(0x6B);
	msg.addPosition(pos);
	msg.addByte(stackpos);
	AddItem(msg, item);
	writeToOutputBuffer(msg);
}

void ProtocolGame::sendRemoveTileThing(const Position &pos, uint32_t stackpos)
{
	if (!canSee(pos))
	{
		return;
	}

	NetworkMessage msg;
	RemoveTileThing(msg, pos, stackpos);
	writeToOutputBuffer(msg);
}

void ProtocolGame::sendUpdateTile(const Tile *tile, const Position &pos)
{
	if (!canSee(pos))
	{
		return;
	}

	NetworkMessage msg;
	msg.addByte(0x69);
	msg.addPosition(pos);

	if (tile)
	{
		GetTileDescription(tile, msg);
		msg.addByte(0x00);
		msg.addByte(0xFF);
	}
	else
	{
		msg.addByte(0x01);
		msg.addByte(0xFF);
	}

	writeToOutputBuffer(msg);
}

void ProtocolGame::sendPendingStateEntered()
{
	NetworkMessage msg;
	msg.addByte(0x0A);
	writeToOutputBuffer(msg);
}

void ProtocolGame::sendEnterWorld()
{
	NetworkMessage msg;
	msg.addByte(0x0F);
	writeToOutputBuffer(msg);
}

void ProtocolGame::sendFightModes()
{
	NetworkMessage msg;
	msg.addByte(0xA7);
	msg.addByte(player->fightMode);
	msg.addByte(player->chaseMode);
	msg.addByte(player->secureMode);
	msg.addByte(PVP_MODE_DOVE);
	writeToOutputBuffer(msg);
}

void ProtocolGame::sendAddCreature(const Creature *creature, const Position &pos, int32_t stackpos, bool isLogin)
{
	if (!canSee(pos))
	{
		return;
	}

	if (creature != player)
	{
		if (stackpos >= 10)
		{
			return;
		}

		NetworkMessage msg;
		msg.addByte(0x6A);
		msg.addPosition(pos);
		msg.addByte(stackpos);

		bool known;
		uint32_t removedKnown;
		checkCreatureAsKnown(creature->getID(), known, removedKnown);
		AddCreature(msg, creature, known, removedKnown);
		writeToOutputBuffer(msg);

		if (isLogin)
		{
			if (const Player *creaturePlayer = creature->getPlayer())
			{
				if (!creaturePlayer->isAccessPlayer() ||
					creaturePlayer->getAccountType() == account::ACCOUNT_TYPE_NORMAL)
					sendMagicEffect(pos, CONST_ME_TELEPORT);
			}
			else
			{
				sendMagicEffect(pos, CONST_ME_TELEPORT);
			}
		}

		return;
	}

	NetworkMessage msg;
	msg.addByte(0x17);

	msg.add<uint32_t>(player->getID());
	msg.add<uint16_t>(0x32); // beat duration (50)

	msg.addDouble(Creature::speedA, 3);
	msg.addDouble(Creature::speedB, 3);
	msg.addDouble(Creature::speedC, 3);

	// can report bugs?
	if (player->getAccountType() >= account::ACCOUNT_TYPE_NORMAL)
	{
		msg.addByte(0x01);
	}
	else
	{
		msg.addByte(0x00);
	}

	msg.addByte(0x00); // can change pvp framing option
	msg.addByte(0x00); // expert mode button enabled

	msg.addString(g_config.getString(STORE_IMAGES_URL));
	msg.add<uint16_t>(static_cast<uint16_t>(g_config.getNumber(STORE_COIN_PACKET)));

	msg.addByte(shouldAddExivaRestrictions ? 0x01 : 0x00); // exiva button enabled
	msg.addByte(0x00); // Tournament button

	writeToOutputBuffer(msg);

	sendTibiaTime(g_game.getLightHour());
	sendPendingStateEntered();
	sendEnterWorld();
	sendMapDescription(pos);
	loggedIn = true;

	if (isLogin)
	{
		sendMagicEffect(pos, CONST_ME_TELEPORT);
	}

	for (int i = CONST_SLOT_FIRST; i <= CONST_SLOT_LAST; ++i)
	{
		sendInventoryItem(static_cast<Slots_t>(i), player->getInventoryItem(static_cast<Slots_t>(i)));
	}

	sendStats();
	sendSkills();
	sendBlessStatus();

	sendPremiumTrigger();
	sendStoreHighlight();

	sendItemsPrice();

	sendPreyPrices();
	player->sendPreyData();
	player->sendTaskHuntingData();

	//gameworld light-settings
	sendWorldLight(g_game.getWorldLightInfo());

	//player light level
	sendCreatureLight(creature);

	const std::forward_list<VIPEntry> &vipEntries = IOLoginData::getVIPEntries(player->getAccount());

	if (player->isAccessPlayer())
	{
		for (const VIPEntry &entry : vipEntries)
		{
			VipStatus_t vipStatus;

			Player *vipPlayer = g_game.getPlayerByGUID(entry.guid);
			if (!vipPlayer)
			{
				vipStatus = VIPSTATUS_OFFLINE;
			}
			else
			{
				vipStatus = VIPSTATUS_ONLINE;
			}

			sendVIP(entry.guid, entry.name, entry.description, entry.icon, entry.notify, vipStatus);
		}
	}
	else
	{
		for (const VIPEntry &entry : vipEntries)
		{
			VipStatus_t vipStatus;

			Player *vipPlayer = g_game.getPlayerByGUID(entry.guid);
			if (!vipPlayer || vipPlayer->isInGhostMode())
			{
				vipStatus = VIPSTATUS_OFFLINE;
			}
			else
			{
				vipStatus = VIPSTATUS_ONLINE;
			}

			sendVIP(entry.guid, entry.name, entry.description, entry.icon, entry.notify, vipStatus);
		}
	}

	sendInventoryClientIds();
	Item *slotItem = player->getInventoryItem(CONST_SLOT_BACKPACK);
	if (slotItem)
	{
		Container *mainBackpack = slotItem->getContainer();
		Container *hasQuickLootContainer = player->getLootContainer(OBJECTCATEGORY_DEFAULT);
		if (mainBackpack && !hasQuickLootContainer)
		{
			player->setLootContainer(OBJECTCATEGORY_DEFAULT, mainBackpack);
			sendInventoryItem(CONST_SLOT_BACKPACK, player->getInventoryItem(CONST_SLOT_BACKPACK));
		}
	}

	sendLootContainers();
	sendBasicData();

	player->sendClientCheck();
	player->sendGameNews();
	player->sendIcons();
}

void ProtocolGame::sendMoveCreature(const Creature *creature, const Position &newPos, int32_t newStackPos, const Position &oldPos, int32_t oldStackPos, bool teleport)
{
	if (creature == player)
	{
		if (oldStackPos >= 10)
		{
			sendMapDescription(newPos);
		}
		else if (teleport)
		{
			NetworkMessage msg;
			RemoveTileThing(msg, oldPos, oldStackPos);
			writeToOutputBuffer(msg);
			sendMapDescription(newPos);
		}
		else
		{
			NetworkMessage msg;
			if (oldPos.z == 7 && newPos.z >= 8)
			{
				RemoveTileThing(msg, oldPos, oldStackPos);
			}
			else
			{
				msg.addByte(0x6D);
				msg.addPosition(oldPos);
				msg.addByte(oldStackPos);
				msg.addPosition(newPos);
			}

			if (newPos.z > oldPos.z)
			{
				MoveDownCreature(msg, creature, newPos, oldPos);
			}
			else if (newPos.z < oldPos.z)
			{
				MoveUpCreature(msg, creature, newPos, oldPos);
			}

			if (oldPos.y > newPos.y)
			{ // north, for old x
				msg.addByte(0x65);
				GetMapDescription(oldPos.x - 8, newPos.y - 6, newPos.z, 18, 1, msg);
			}
			else if (oldPos.y < newPos.y)
			{ // south, for old x
				msg.addByte(0x67);
				GetMapDescription(oldPos.x - 8, newPos.y + 7, newPos.z, 18, 1, msg);
			}

			if (oldPos.x < newPos.x)
			{ // east, [with new y]
				msg.addByte(0x66);
				GetMapDescription(newPos.x + 9, newPos.y - 6, newPos.z, 1, 14, msg);
			}
			else if (oldPos.x > newPos.x)
			{ // west, [with new y]
				msg.addByte(0x68);
				GetMapDescription(newPos.x - 8, newPos.y - 6, newPos.z, 1, 14, msg);
			}
			writeToOutputBuffer(msg);
		}
	}
	else if (canSee(oldPos) && canSee(newPos))
	{
		if (teleport || (oldPos.z == 7 && newPos.z >= 8) || oldStackPos >= 10)
		{
			sendRemoveTileThing(oldPos, oldStackPos);
			sendAddCreature(creature, newPos, newStackPos, false);
		}
		else
		{
			NetworkMessage msg;
			msg.addByte(0x6D);
			msg.addPosition(oldPos);
			msg.addByte(oldStackPos);
			msg.addPosition(newPos);
			writeToOutputBuffer(msg);
		}
	}
	else if (canSee(oldPos))
	{
		sendRemoveTileThing(oldPos, oldStackPos);
	}
	else if (canSee(newPos))
	{
		sendAddCreature(creature, newPos, newStackPos, false);
	}
}

void ProtocolGame::sendInventoryItem(Slots_t slot, const Item *item)
{
	NetworkMessage msg;
	if (item)
	{
		msg.addByte(0x78);
		msg.addByte(slot);
		AddItem(msg, item);
	}
	else
	{
		msg.addByte(0x79);
		msg.addByte(slot);
	}
	writeToOutputBuffer(msg);
}

void ProtocolGame::sendInventoryClientIds()
{
	std::map<uint16_t, uint16_t> items = player->getInventoryClientIds();

	NetworkMessage msg;
	msg.addByte(0xF5);
	msg.add<uint16_t>(items.size() + 11);

	for (uint16_t i = 1; i <= 11; i++)
	{
		msg.add<uint16_t>(i);
		msg.addByte(0x00);
		msg.add<uint16_t>(0x01);
	}

	for (const auto &it : items)
	{
		msg.add<uint16_t>(it.first);
		msg.addByte(0x00);
		msg.add<uint16_t>(it.second);
	}
	writeToOutputBuffer(msg);
}

void ProtocolGame::sendAddContainerItem(uint8_t cid, uint16_t slot, const Item *item)
{
	NetworkMessage msg;
	msg.addByte(0x70);
	msg.addByte(cid);
	msg.add<uint16_t>(slot);
	AddItem(msg, item);
	writeToOutputBuffer(msg);
}

void ProtocolGame::sendUpdateContainerItem(uint8_t cid, uint16_t slot, const Item *item)
{
	NetworkMessage msg;
	msg.addByte(0x71);
	msg.addByte(cid);
	msg.add<uint16_t>(slot);
	AddItem(msg, item);
	writeToOutputBuffer(msg);
}

void ProtocolGame::sendRemoveContainerItem(uint8_t cid, uint16_t slot, const Item *lastItem)
{
	NetworkMessage msg;
	msg.addByte(0x72);
	msg.addByte(cid);
	msg.add<uint16_t>(slot);
	if (lastItem)
	{
		AddItem(msg, lastItem);
	}
	else
	{
		msg.add<uint16_t>(0x00);
	}
	writeToOutputBuffer(msg);
}

void ProtocolGame::sendTextWindow(uint32_t windowTextId, Item *item, uint16_t maxlen, bool canWrite)
{
	NetworkMessage msg;
	msg.addByte(0x96);
	msg.add<uint32_t>(windowTextId);
	AddItem(msg, item);

	if (canWrite)
	{
		msg.add<uint16_t>(maxlen);
		msg.addString(item->getText());
	}
	else
	{
		const std::string &text = item->getText();
		msg.add<uint16_t>(text.size());
		msg.addString(text);
	}

	const std::string &writer = item->getWriter();
	if (!writer.empty())
	{
		msg.addString(writer);
	}
	else
	{
		msg.add<uint16_t>(0x00);
	}

	msg.addByte(0x00); // Show (Traded)

	time_t writtenDate = item->getDate();
	if (writtenDate != 0)
	{
		msg.addString(formatDateShort(writtenDate));
	}
	else
	{
		msg.add<uint16_t>(0x00);
	}

	writeToOutputBuffer(msg);
}

void ProtocolGame::sendTextWindow(uint32_t windowTextId, uint32_t itemId, const std::string &text)
{
	NetworkMessage msg;
	msg.addByte(0x96);
	msg.add<uint32_t>(windowTextId);
	AddItem(msg, itemId, 1);
	msg.add<uint16_t>(text.size());
	msg.addString(text);
	msg.add<uint16_t>(0x00);
	msg.addByte(0x00); // Show (Traded)
	msg.add<uint16_t>(0x00);
	writeToOutputBuffer(msg);
}

void ProtocolGame::sendHouseWindow(uint32_t windowTextId, const std::string &text)
{
	NetworkMessage msg;
	msg.addByte(0x97);
	msg.addByte(0x00);
	msg.add<uint32_t>(windowTextId);
	msg.addString(text);
	writeToOutputBuffer(msg);
}

void ProtocolGame::sendOutfitWindow()
{
	NetworkMessage msg;
	msg.addByte(0xC8);

	bool mounted = false;
	Outfit_t currentOutfit = player->getDefaultOutfit();
	Mount* currentMount = g_game.mounts.getMountByID(player->getCurrentMount());
	if (currentMount) {
		mounted = (currentOutfit.lookMount == currentMount->clientId);
		currentOutfit.lookMount = currentMount->clientId;
	}

	AddOutfit(msg, currentOutfit);

	msg.addByte(currentOutfit.lookMountHead);
	msg.addByte(currentOutfit.lookMountBody);
	msg.addByte(currentOutfit.lookMountLegs);
	msg.addByte(currentOutfit.lookMountFeet);
	msg.add<uint16_t>(currentOutfit.lookFamiliarsType);

	auto startOutfits = msg.getBufferPosition();
	uint16_t limitOutfits = std::numeric_limits<uint16_t>::max();
	uint16_t outfitSize = 0;
	msg.skipBytes(2);

	if (player->isAccessPlayer()) {
		msg.add<uint16_t>(75);
		msg.addString("Gamemaster");
		msg.addByte(0);
		msg.addByte(0x00);
		++outfitSize;

		msg.add<uint16_t>(266);
		msg.addString("Customer Support");
		msg.addByte(0);
		msg.addByte(0x00);
		++outfitSize;

		msg.add<uint16_t>(302);
		msg.addString("Community Manager");
		msg.addByte(0);
		msg.addByte(0x00);
		++outfitSize;
	}

	const auto& outfits = Outfits::getInstance().getOutfits(player->getSex());

	for (const Outfit& outfit : outfits) {
		uint8_t addons;
		if (!player->getOutfitAddons(outfit, addons)) {
			continue;
		}

		msg.add<uint16_t>(outfit.lookType);
		msg.addString(outfit.name);
		msg.addByte(addons);
		msg.addByte(0x00);
		if (++outfitSize == limitOutfits) {
			break;
		}
	}

	auto endOutfits = msg.getBufferPosition();
	msg.setBufferPosition(startOutfits);
	msg.add<uint16_t>(outfitSize);
	msg.setBufferPosition(endOutfits);

	auto startMounts = msg.getBufferPosition();
	uint16_t limitMounts = std::numeric_limits<uint16_t>::max();
	uint16_t mountSize = 0;
	msg.skipBytes(2);

	const auto& mounts = g_game.mounts.getMounts();
	for (const Mount& mount : mounts) {
		if (player->hasMount(&mount)) {
			msg.add<uint16_t>(mount.clientId);
			msg.addString(mount.name);
			msg.addByte(0x00);
			if (++mountSize == limitMounts) {
				break;
			}
		}
	}

	auto endMounts = msg.getBufferPosition();
	msg.setBufferPosition(startMounts);
	msg.add<uint16_t>(mountSize);
	msg.setBufferPosition(endMounts);

	auto startFamiliars = msg.getBufferPosition();
	uint16_t limitFamiliars = std::numeric_limits<uint16_t>::max();
	uint16_t familiarSize = 0;
	msg.skipBytes(2);

	const auto& familiars = Familiars::getInstance().getFamiliars(player->getVocationId());

	for (const Familiar& familiar : familiars) {
		if (!player->getFamiliar(familiar)) {
			continue;
		}

		msg.add<uint16_t>(familiar.lookType);
		msg.addString(familiar.name);
		msg.addByte(0x00);
		if (++familiarSize == limitFamiliars) {
				break;
		}
	}

	auto endFamiliars = msg.getBufferPosition();
	msg.setBufferPosition(startFamiliars);
	msg.add<uint16_t>(familiarSize);
	msg.setBufferPosition(endFamiliars);

	msg.addByte(0x00); //Try outfit
	msg.addByte(mounted ? 0x01 : 0x00);

	writeToOutputBuffer(msg);
}

void ProtocolGame::sendPodiumWindow(const Item* podium, const Position& position, uint16_t spriteId, uint8_t stackpos)
{
	NetworkMessage msg;
	msg.addByte(0xC8);

	const ItemAttributes::CustomAttribute* podiumVisible = podium->getCustomAttribute("PodiumVisible");
	const ItemAttributes::CustomAttribute* lookType = podium->getCustomAttribute("LookType");
	const ItemAttributes::CustomAttribute* lookMount = podium->getCustomAttribute("LookMount");
	const ItemAttributes::CustomAttribute* lookDirection = podium->getCustomAttribute("LookDirection");

	bool outfited = false;
	bool mounted = false;

	if (lookType) {
		uint16_t look = static_cast<uint16_t>(boost::get<int64_t>(lookType->value));
		outfited = (look != 0);
		msg.add<uint16_t>(look);

		if (outfited) {
			const ItemAttributes::CustomAttribute* lookHead = podium->getCustomAttribute("LookHead");
			const ItemAttributes::CustomAttribute* lookBody = podium->getCustomAttribute("LookBody");
			const ItemAttributes::CustomAttribute* lookLegs = podium->getCustomAttribute("LookLegs");
			const ItemAttributes::CustomAttribute* lookFeet = podium->getCustomAttribute("LookFeet");

			msg.addByte(lookHead ? static_cast<uint8_t>(boost::get<int64_t>(lookHead->value)) : 0);
			msg.addByte(lookBody ? static_cast<uint8_t>(boost::get<int64_t>(lookBody->value)) : 0);
			msg.addByte(lookLegs ? static_cast<uint8_t>(boost::get<int64_t>(lookLegs->value)) : 0);
			msg.addByte(lookFeet ? static_cast<uint8_t>(boost::get<int64_t>(lookFeet->value)) : 0);

			const ItemAttributes::CustomAttribute* lookAddons = podium->getCustomAttribute("LookAddons");
			msg.addByte(lookAddons ? static_cast<uint8_t>(boost::get<int64_t>(lookAddons->value)) : 0);
		}
	} else {
		msg.add<uint16_t>(0);
	}

	if (lookMount) {
		uint16_t look = static_cast<uint16_t>(boost::get<int64_t>(lookMount->value));
		mounted = (look != 0);
		msg.add<uint16_t>(look);

		if (mounted) {
			const ItemAttributes::CustomAttribute* lookHead = podium->getCustomAttribute("LookMountHead");
			const ItemAttributes::CustomAttribute* lookBody = podium->getCustomAttribute("LookMountBody");
			const ItemAttributes::CustomAttribute* lookLegs = podium->getCustomAttribute("LookMountLegs");
			const ItemAttributes::CustomAttribute* lookFeet = podium->getCustomAttribute("LookMountFeet");

			msg.addByte(lookHead ? static_cast<uint8_t>(boost::get<int64_t>(lookHead->value)) : 0);
			msg.addByte(lookBody ? static_cast<uint8_t>(boost::get<int64_t>(lookBody->value)) : 0);
			msg.addByte(lookLegs ? static_cast<uint8_t>(boost::get<int64_t>(lookLegs->value)) : 0);
			msg.addByte(lookFeet ? static_cast<uint8_t>(boost::get<int64_t>(lookFeet->value)) : 0);
		}
	} else {
		msg.add<uint16_t>(0);
		msg.addByte(0);
		msg.addByte(0);
		msg.addByte(0);
		msg.addByte(0);
	}
	msg.add<uint16_t>(0);

	auto startOutfits = msg.getBufferPosition();
	uint16_t limitOutfits = std::numeric_limits<uint16_t>::max();
	uint16_t outfitSize = 0;
	msg.skipBytes(2);

	const auto& outfits = Outfits::getInstance().getOutfits(player->getSex());
	for (const Outfit& outfit : outfits) {
		uint8_t addons;
		if (!player->getOutfitAddons(outfit, addons)) {
			continue;
		}

		msg.add<uint16_t>(outfit.lookType);
		msg.addString(outfit.name);
		msg.addByte(addons);
		msg.addByte(0x00);
		if (++outfitSize == limitOutfits) {
			break;
		}
	}

	auto endOutfits = msg.getBufferPosition();
	msg.setBufferPosition(startOutfits);
	msg.add<uint16_t>(outfitSize);
	msg.setBufferPosition(endOutfits);

	auto startMounts = msg.getBufferPosition();
	uint16_t limitMounts = std::numeric_limits<uint16_t>::max();
	uint16_t mountSize = 0;
	msg.skipBytes(2);

	const auto& mounts = g_game.mounts.getMounts();
	for (const Mount& mount : mounts) {
		if (player->hasMount(&mount)) {
			msg.add<uint16_t>(mount.clientId);
			msg.addString(mount.name);
			msg.addByte(0x00);
			if (++mountSize == limitMounts) {
				break;
			}
		}
	}

	auto endMounts = msg.getBufferPosition();
	msg.setBufferPosition(startMounts);
	msg.add<uint16_t>(mountSize);
	msg.setBufferPosition(endMounts);

	msg.add<uint16_t>(0);

	msg.addByte(0x05);
	msg.addByte(mounted ? 0x01 : 0x00);

	msg.add<uint16_t>(0);

	msg.addPosition(position);
	msg.add<uint16_t>(spriteId);
	msg.addByte(stackpos);

	msg.addByte(podiumVisible ? static_cast<uint8_t>(boost::get<int64_t>(podiumVisible->value)) : 0x01);
	msg.addByte(outfited ? 0x01 : 0x00);
	msg.addByte(lookDirection ? static_cast<uint8_t>(boost::get<int64_t>(lookDirection->value)) : 2);
	writeToOutputBuffer(msg);
}

void ProtocolGame::sendUpdatedVIPStatus(uint32_t guid, VipStatus_t newStatus)
{
	NetworkMessage msg;
	msg.addByte(0xD3);
	msg.add<uint32_t>(guid);
	msg.addByte(newStatus);
	writeToOutputBuffer(msg);
}

void ProtocolGame::sendVIP(uint32_t guid, const std::string &name, const std::string &description, uint32_t icon, bool notify, VipStatus_t status)
{
	NetworkMessage msg;
	msg.addByte(0xD2);
	msg.add<uint32_t>(guid);
	msg.addString(name);
	msg.addString(description);
	msg.add<uint32_t>(std::min<uint32_t>(10, icon));
	msg.addByte(notify ? 0x01 : 0x00);
	msg.addByte(status);
	msg.addByte(0x00); // vipGroups
	writeToOutputBuffer(msg);
}

void ProtocolGame::sendSpellCooldown(uint8_t spellId, uint32_t time)
{
	NetworkMessage msg;
	msg.addByte(0xA4);

	msg.addByte(spellId);
	msg.add<uint32_t>(time);
	writeToOutputBuffer(msg);
}

void ProtocolGame::sendSpellGroupCooldown(SpellGroup_t groupId, uint32_t time)
{
	NetworkMessage msg;
	msg.addByte(0xA5);
	msg.addByte(groupId);
	msg.add<uint32_t>(time);
	writeToOutputBuffer(msg);
}

void ProtocolGame::sendOpenStore(uint8_t)
{
	NetworkMessage msg;

	msg.addByte(0xFB); //open store
	msg.addByte(0x00);

	//add categories
	uint16_t categoriesCount = g_game.gameStore.getCategoryOffers().size();

	msg.add<uint16_t>(categoriesCount);

	for (StoreCategory *category : g_game.gameStore.getCategoryOffers())
	{
		msg.addString(category->name);
		msg.addString(category->description);

		uint8_t stateByte;
		switch (category->state)
		{
		case NORMAL:
			stateByte = 0;
			break;
		case NEW:
			stateByte = 1;
			break;
		case SALE:
			stateByte = 2;
			break;
		case LIMITED_TIME:
			stateByte = 3;
			break;
		default:
			stateByte = 0;
			break;
		}
		msg.addByte(stateByte);

		msg.addByte((uint8_t)category->icons.size());
		for (std::string iconStr : category->icons)
		{
			msg.addString(iconStr);
		}
		msg.addString(""); //TODO: parentCategory
	}

	writeToOutputBuffer(msg);
}

void ProtocolGame::sendStoreCategoryOffers(StoreCategory *category)
{
	NetworkMessage msg;
	msg.addByte(0xFC); //StoreOffers
	msg.addString(category->name);
	msg.add<uint16_t>(category->offers.size());

	for (BaseOffer *offer : category->offers)
	{
		msg.add<uint32_t>(offer->id);
		std::stringstream offername;
		if (offer->type == Offer_t::ITEM || offer->type == Offer_t::STACKABLE_ITEM)
		{
			if (((ItemOffer *)offer)->count > 1)
			{
				offername << ((ItemOffer *)offer)->count << "x ";
			}
		}
		offername << offer->name;

		msg.addString(offername.str());
		msg.addString(offer->description);

		msg.add<uint32_t>(offer->price);
		msg.addByte((uint8_t)offer->state);

		//outfits
		uint8_t disabled = 0;
		std::stringstream disabledReason;

		disabledReason << "";

		if (offer->type == OUTFIT || offer->type == OUTFIT_ADDON)
		{
			OutfitOffer *outfitOffer = (OutfitOffer *)offer;

			uint16_t looktype = (player->getSex() == PLAYERSEX_MALE) ? outfitOffer->maleLookType : outfitOffer->femaleLookType;
			uint8_t addons = outfitOffer->addonNumber;

			if (player->canWear(looktype, addons))
			{ //player can wear the offer already
				disabled = 1;
				if (addons == 0)
				{ //addons == 0 //oufit-only offer and player already has it
					disabledReason << "You already have this outfit.";
				}
				else
				{
					disabledReason << "You already have this outfit/addon.";
				}
			}
			else
			{
				if (outfitOffer->type == OUTFIT_ADDON && !player->canWear(looktype, 0))
				{ //addon offer and player doesnt have the base outfit
					disabled = 1;
					disabledReason << "You don't have the outfit, you can't buy the addon.";
				}
			}
		}
		else if (offer->type == MOUNT)
		{
			MountOffer *mountOffer = (MountOffer *)offer;
			Mount *m = g_game.mounts.getMountByID(mountOffer->mountId);
			if (player->hasMount(m))
			{
				disabled = 1;
				disabledReason << "You already have this mount.";
			}
		}
		else if (offer->type == PROMOTION)
		{
			if (player->isPromoted() || !player->isPremium())
			{ //TODO: add support to multiple promotion levels
				disabled = 1;
				disabledReason << "You can't get this promotion";
			}
		}

		msg.addByte(disabled);

		if (disabled)
		{
			msg.addString(disabledReason.str());
		}

		//add icons
		msg.addByte((uint8_t)offer->icons.size());

		for (std::string iconName : offer->icons)
		{
			msg.addString(iconName);
		}

		msg.add<uint16_t>(0);
		//TODO: add support to suboffers
	}

	writeToOutputBuffer(msg);
}

void ProtocolGame::sendStoreError(GameStoreError_t error, const std::string &message)
{
	NetworkMessage msg;

	msg.addByte(0xE0); //storeError
	msg.addByte(error);
	msg.addString(message);

	writeToOutputBuffer(msg);
}

void ProtocolGame::sendStorePurchaseSuccessful(const std::string &message, const uint32_t coinBalance)
{
	NetworkMessage msg;

	msg.addByte(0xFE); //CompletePurchase
	msg.addByte(0x00);

	msg.addString(message);
	msg.add<uint32_t>(coinBalance); //dont know why the client needs it duplicated. But ok...
	msg.add<uint32_t>(coinBalance);

	writeToOutputBuffer(msg);
}

void ProtocolGame::sendStoreRequestAdditionalInfo(uint32_t offerId, ClientOffer_t clientOfferType)
{
	NetworkMessage msg;

	msg.addByte(0xE1); //RequestPurchaseData
	msg.add<uint32_t>(offerId);
	msg.addByte(clientOfferType);

	writeToOutputBuffer(msg);
}

void ProtocolGame::sendPreyTimeLeft(PreySlot* slot)
{
	if (!player || !slot) {
		return;
	}

	NetworkMessage msg;

	msg.addByte(0xE7);
	msg.addByte(static_cast<uint8_t>(slot->id));
	msg.add<uint16_t>(slot->bonusTimeLeft);

	writeToOutputBuffer(msg);
}

void ProtocolGame::sendPreyData(PreySlot* slot)
{
	if (!player || !slot) {
		return;
	}

	NetworkMessage msg;

	msg.addByte(0xE8);
	msg.addByte(static_cast<uint8_t>(slot->id));
	msg.addByte(static_cast<uint8_t>(slot->state));

	if (slot->state == PreyDataState_Locked) {
		msg.addByte(player->isPremium() ? 0x01 : 0x00);
	} else if (slot->state == PreyDataState_Inactive) {
		// Empty
	} else if (slot->state == PreyDataState_Active) {	
		MonsterType* mtype = g_monsters.getMonsterTypeByRaceId(slot->selectedRaceId);
		if (!mtype) {
			return;
		}

		msg.addString(mtype->name);
		Outfit_t outfit = mtype->info.outfit;
		msg.add<uint16_t>(outfit.lookType);
		if (outfit.lookType == 0) {
			msg.add<uint16_t>(outfit.lookTypeEx);
		} else {
			msg.addByte(outfit.lookHead);
			msg.addByte(outfit.lookBody);
			msg.addByte(outfit.lookLegs);
			msg.addByte(outfit.lookFeet);
			msg.addByte(outfit.lookAddons);
		}

		msg.addByte(static_cast<uint8_t>(slot->bonus));
		msg.add<uint16_t>(slot->bonusPercentage);
		msg.addByte(slot->bonusRarity);
		msg.add<uint16_t>(slot->bonusTimeLeft);
	} else if (slot->state == PreyDataState_Selection) {
		msg.addByte(slot->raceIdList.size());
		for (auto it = slot->raceIdList.begin(); it != slot->raceIdList.end(); ++it) {
			MonsterType* mtype = g_monsters.getMonsterTypeByRaceId(*it);
			if (!mtype) {
				return;
			}

			msg.addString(mtype->name);
			Outfit_t outfit = mtype->info.outfit;
			msg.add<uint16_t>(outfit.lookType);
			if (outfit.lookType == 0) {
				msg.add<uint16_t>(outfit.lookTypeEx);
			} else {
				msg.addByte(outfit.lookHead);
				msg.addByte(outfit.lookBody);
				msg.addByte(outfit.lookLegs);
				msg.addByte(outfit.lookFeet);
				msg.addByte(outfit.lookAddons);
			}

		}
	} else if (slot->state == PreyDataState_SelectionChangeMonster) {
		msg.addByte(static_cast<uint8_t>(slot->bonus));
		msg.add<uint16_t>(slot->bonusPercentage);
		msg.addByte(slot->bonusRarity);
		msg.addByte(slot->raceIdList.size());
		for (auto it = slot->raceIdList.begin(); it != slot->raceIdList.end(); ++it) {
			MonsterType* mtype = g_monsters.getMonsterTypeByRaceId(*it);
			if (!mtype) {
				return;
			}

			msg.addString(mtype->name);
			Outfit_t outfit = mtype->info.outfit;
			msg.add<uint16_t>(outfit.lookType);
			if (outfit.lookType == 0) {
				msg.add<uint16_t>(outfit.lookTypeEx);
			} else {
				msg.addByte(outfit.lookHead);
				msg.addByte(outfit.lookBody);
				msg.addByte(outfit.lookLegs);
				msg.addByte(outfit.lookFeet);
				msg.addByte(outfit.lookAddons);
			}
		}
	} else if (slot->state == PreyDataState_ListSelection) {
		std::map<uint16_t, std::string> bestiaryList = g_game.getBestiaryList();
		msg.add<uint16_t>(bestiaryList.size());
		for (auto it = bestiaryList.begin(); it != bestiaryList.end(); ++it) {
			msg.add<uint16_t>((*it).first);
		}
	} else {
		SPDLOG_WARN("[ProtocolGame::sendPreyData] - Unknown prey state: {}", slot->state);
		return;
	}

	msg.add<uint32_t>(std::max<uint32_t>(((slot->freeRerollTimeStamp - OTSYS_TIME()) / 1000), 0));
	msg.addByte(static_cast<uint8_t>(slot->option));

	writeToOutputBuffer(msg);
}

void ProtocolGame::sendPreyPrices()
{
	if (!player) {
		return;
	}

	NetworkMessage msg;

	msg.addByte(0xE9);

	msg.add<uint32_t>(player->getPreyRerollPrice());
	msg.addByte(static_cast<uint8_t>(g_config.getNumber(PREY_BONUS_REROLL_PRICE)));
	msg.addByte(static_cast<uint8_t>(g_config.getNumber(PREY_SELECTION_LIST_PRICE)));
	msg.add<uint32_t>(player->getTaskHuntingRerollPrice());
	msg.add<uint32_t>(static_cast<uint32_t>(g_config.getNumber(TASK_HUNTING_BONUS_REROLL_PRICE)));
	msg.addByte(static_cast<uint8_t>(g_config.getNumber(TASK_HUNTING_CANCEL_PRICE)));
	msg.addByte(static_cast<uint8_t>(g_config.getNumber(TASK_HUNTING_BONUS_REROLL_PRICE)));

	writeToOutputBuffer(msg);
}

void ProtocolGame::sendStoreTrasactionHistory(HistoryStoreOfferList &list, uint32_t page, uint8_t entriesPerPage)
{
	NetworkMessage msg;
	uint32_t isLastPage = (list.size() <= entriesPerPage) ? 0x01 : 0x00;

	//TODO: Support multiple pages
	isLastPage = 0x01; //FIXME
	page = 0x00;
	////////////////////////

	msg.addByte(0xFD); //BrowseTransactionHistory
	msg.add<uint32_t>(page); //which page
	msg.add<uint32_t>(isLastPage); //is the last page? /
	msg.addByte((uint8_t)list.size()); //how many elements follows

	for (HistoryStoreOffer offer : list)
	{
		msg.add<uint32_t>(offer.time);
		msg.addByte(offer.mode);
		msg.add<uint32_t>(offer.amount); //FIXME: investigate why it doesn't send the price properly
		msg.addByte(0x00); // 0 = transferable tibia coin, 1 = normal tibia coin
		msg.addString(offer.description);
	}

	writeToOutputBuffer(msg);
}

void ProtocolGame::sendModalWindow(const ModalWindow &modalWindow)
{
	NetworkMessage msg;
	msg.addByte(0xFA);

	msg.add<uint32_t>(modalWindow.id);
	msg.addString(modalWindow.title);
	msg.addString(modalWindow.message);

	msg.addByte(modalWindow.buttons.size());
	for (const auto &it : modalWindow.buttons)
	{
		msg.addString(it.first);
		msg.addByte(it.second);
	}

	msg.addByte(modalWindow.choices.size());
	for (const auto &it : modalWindow.choices)
	{
		msg.addString(it.first);
		msg.addByte(it.second);
	}

	msg.addByte(modalWindow.defaultEscapeButton);
	msg.addByte(modalWindow.defaultEnterButton);
	msg.addByte(modalWindow.priority ? 0x01 : 0x00);

	writeToOutputBuffer(msg);
}

////////////// Add common messages
void ProtocolGame::AddCreature(NetworkMessage &msg, const Creature *creature, bool known, uint32_t remove)
{
	CreatureType_t creatureType = creature->getType();
	const Player *otherPlayer = creature->getPlayer();

	if (known)
	{
		msg.add<uint16_t>(0x62);
		msg.add<uint32_t>(creature->getID());
	}
	else
	{
		msg.add<uint16_t>(0x61);
		msg.add<uint32_t>(remove);
		msg.add<uint32_t>(creature->getID());
		if (creature->isHealthHidden())
		{
			msg.addByte(CREATURETYPE_HIDDEN);
		}
		else
		{
			msg.addByte(creatureType);
		}

		if (creatureType == CREATURETYPE_SUMMON_PLAYER)
		{
			const Creature *master = creature->getMaster();
			if (master)
			{
				msg.add<uint32_t>(master->getID());
			}
			else
			{
				msg.add<uint32_t>(0x00);
			}
		}

		if (creature->isHealthHidden())
		{
			msg.addString("");
		}
		else
		{
			msg.addString(creature->getName());
		}
	}

	if (creature->isHealthHidden())
	{
		msg.addByte(0x00);
	}
	else
	{
		msg.addByte(std::ceil((static_cast<double>(creature->getHealth()) / std::max<int32_t>(creature->getMaxHealth(), 1)) * 100));
	}

	msg.addByte(creature->getDirection());

	if (!creature->isInGhostMode() && !creature->isInvisible())
	{
		const Outfit_t &outfit = creature->getCurrentOutfit();
		AddOutfit(msg, outfit);
		if (outfit.lookMount != 0)
		{
			msg.addByte(outfit.lookMountHead);
			msg.addByte(outfit.lookMountBody);
			msg.addByte(outfit.lookMountLegs);
			msg.addByte(outfit.lookMountFeet);
		}
	}
	else
	{
		static Outfit_t outfit;
		AddOutfit(msg, outfit);
	}

	LightInfo lightInfo = creature->getCreatureLight();
	msg.addByte(player->isAccessPlayer() ? 0xFF : lightInfo.level);
	msg.addByte(lightInfo.color);

	msg.add<uint16_t>(creature->getStepSpeed() / 2);

	CreatureIcon_t icon = creature->getIcon();
	msg.addByte(icon != CREATUREICON_NONE); // Icons
	if (icon != CREATUREICON_NONE) {
		msg.addByte(icon);
		msg.addByte(1);
		msg.add<uint16_t>(0);
	}

	msg.addByte(player->getSkullClient(creature));
	msg.addByte(player->getPartyShield(otherPlayer));

	if (!known)
	{
		msg.addByte(player->getGuildEmblem(otherPlayer));
	}

	if (creatureType == CREATURETYPE_MONSTER)
	{
		const Creature *master = creature->getMaster();
		if (master)
		{
			const Player *masterPlayer = master->getPlayer();
			if (masterPlayer)
			{
				creatureType = CREATURETYPE_SUMMON_PLAYER;
			}
		}
	}

	if (creature->isHealthHidden())
	{
		msg.addByte(CREATURETYPE_HIDDEN);
	}
	else
	{
		msg.addByte(creatureType); // Type (for summons)
	}

	if (creatureType == CREATURETYPE_SUMMON_PLAYER)
	{
		const Creature *master = creature->getMaster();
		if (master)
		{
			msg.add<uint32_t>(master->getID());
		}
		else
		{
			msg.add<uint32_t>(0x00);
		}
	}

	if (creatureType == CREATURETYPE_PLAYER)
	{
		const Player *otherCreature = creature->getPlayer();
		if (otherCreature)
		{
			msg.addByte(otherCreature->getVocation()->getClientId());
		}
		else
		{
			msg.addByte(0);
		}
	}

	msg.addByte(creature->getSpeechBubble());
	msg.addByte(0xFF); // MARK_UNMARKED
	msg.addByte(0x00); // inspection type
	msg.addByte(player->canWalkthroughEx(creature) ? 0x00 : 0x01);
}

void ProtocolGame::AddPlayerStats(NetworkMessage &msg)
{
	msg.addByte(0xA0);

	msg.add<uint16_t>(std::min<int32_t>(player->getHealth(), std::numeric_limits<uint16_t>::max()));
	msg.add<uint16_t>(std::min<int32_t>(player->getMaxHealth(), std::numeric_limits<uint16_t>::max()));

	msg.add<uint32_t>(player->getFreeCapacity());

	msg.add<uint64_t>(player->getExperience());

	msg.add<uint16_t>(player->getLevel());
	msg.addByte(player->getLevelPercent());

	msg.add<uint16_t>(player->getBaseXpGain()); // base xp gain rate
	msg.add<uint16_t>(player->getGrindingXpBoost()); // low level bonus
	msg.add<uint16_t>(player->getStoreXpBoost()); // xp boost
	msg.add<uint16_t>(player->getStaminaXpBoost()); // stamina multiplier (100 = 1.0x)

	msg.add<uint16_t>(std::min<int32_t>(player->getMana(), std::numeric_limits<uint16_t>::max()));
	msg.add<uint16_t>(std::min<int32_t>(player->getMaxMana(), std::numeric_limits<uint16_t>::max()));

	msg.addByte(player->getSoul());

	msg.add<uint16_t>(player->getStaminaMinutes());

	msg.add<uint16_t>(player->getBaseSpeed() / 2);

	Condition *condition = player->getCondition(CONDITION_REGENERATION, CONDITIONID_DEFAULT);
	msg.add<uint16_t>(condition ? condition->getTicks() / 1000 : 0x00);

	msg.add<uint16_t>(player->getOfflineTrainingTime() / 60 / 1000);

	msg.add<uint16_t>(player->getExpBoostStamina()); // xp boost time (seconds)
	msg.addByte(1); // enables exp boost in the store

	msg.add<uint16_t>(player->getManaShield());  // remaining mana shield
	msg.add<uint16_t>(player->getMaxManaShield());  // total mana shield
}

void ProtocolGame::AddPlayerSkills(NetworkMessage &msg)
{
	msg.addByte(0xA1);

	msg.add<uint16_t>(player->getMagicLevel());

	if (player->getOperatingSystem() <= CLIENTOS_NEW_MAC)
	{
		msg.add<uint16_t>(player->getBaseMagicLevel());
	}

	msg.add<uint16_t>(player->getBaseMagicLevel());
	msg.add<uint16_t>(player->getMagicLevelPercent() * 100);

	for (uint8_t i = SKILL_FIRST; i <= SKILL_FISHING; ++i)
	{
		msg.add<uint16_t>(std::min<int32_t>(player->getSkillLevel(i), std::numeric_limits<uint16_t>::max()));
		msg.add<uint16_t>(player->getBaseSkill(i));

		if (player->getOperatingSystem() <= CLIENTOS_NEW_MAC)
		{
			msg.add<uint16_t>(player->getBaseSkill(i));
		}

		msg.add<uint16_t>(player->getSkillPercent(i) * 100);
	}

	for (uint8_t i = SKILL_CRITICAL_HIT_CHANCE; i <= SKILL_LAST; ++i)
	{
		msg.add<uint16_t>(std::min<int32_t>(player->getSkillLevel(i), std::numeric_limits<uint16_t>::max()));
		msg.add<uint16_t>(player->getBaseSkill(i));
	}

	// used for imbuement (Feather)
	msg.add<uint32_t>(player->getCapacity()); // total capacity
	msg.add<uint32_t>(player->getBaseCapacity()); // base total capacity
}

void ProtocolGame::AddOutfit(NetworkMessage &msg, const Outfit_t &outfit, bool addMount /* = true*/)
{
	msg.add<uint16_t>(outfit.lookType);
	if (outfit.lookType != 0)
	{
		msg.addByte(outfit.lookHead);
		msg.addByte(outfit.lookBody);
		msg.addByte(outfit.lookLegs);
		msg.addByte(outfit.lookFeet);
		msg.addByte(outfit.lookAddons);
	}
	else
	{
		msg.addItemId(outfit.lookTypeEx);
	}

	if (addMount)
	{
		msg.add<uint16_t>(outfit.lookMount);
	}
}

void ProtocolGame::addImbuementInfo(NetworkMessage &msg, uint32_t imbuementId)
{
	Imbuement *imbuement = g_imbuements->getImbuement(imbuementId);
	const BaseImbuement *baseImbuement = g_imbuements->getBaseByID(imbuement->getBaseID());
	CategoryImbuement *categoryImbuement = g_imbuements->getCategoryByID(imbuement->getCategory());

	msg.add<uint32_t>(imbuementId);
	msg.addString(baseImbuement->name + " " + imbuement->getName());
	msg.addString(imbuement->getDescription());
	msg.addString(categoryImbuement->name + imbuement->getSubGroup());

	msg.add<uint16_t>(imbuement->getIconID());
	msg.add<uint32_t>(baseImbuement->duration);

	msg.addByte(imbuement->isPremium() ? 0x01 : 0x00);

	const auto &items = imbuement->getItems();
	msg.addByte(items.size());

	for (const auto &itm : items)
	{
		const ItemType &it = Item::items[itm.first];
		msg.addItemId(itm.first);
		msg.addString(it.name);
		msg.add<uint16_t>(itm.second);
	}

	msg.add<uint32_t>(baseImbuement->price);
	msg.addByte(baseImbuement->percent);
	msg.add<uint32_t>(baseImbuement->protectionPrice);
}

void ProtocolGame::openImbuementWindow(Item *item)
{
	if (!item || item->isRemoved())
	{
		return;
	}

	player->setImbuingItem(item);

	NetworkMessage msg;
	msg.addByte(0xEB);
	msg.addItemId(item->getID());
	msg.addByte(item->getImbuementSlot());

	// Send imbuement time
	for (uint8_t slotid = 0; slotid < item->getImbuementSlot(); slotid++)
	{
		ImbuementInfo imbuementInfo;
		if (!item->getImbuementInfo(slotid, &imbuementInfo))
		{
			msg.addByte(0x00);
			continue;
		}

		msg.addByte(0x01);
		addImbuementInfo(msg, imbuementInfo.imbuement->getID());
		msg.add<uint32_t>(imbuementInfo.duration);
		msg.add<uint32_t>(g_imbuements->getBaseByID(imbuementInfo.imbuement->getBaseID())->removeCost);
	}

	std::vector<Imbuement *> imbuements = g_imbuements->getImbuements(player, item);
	std::unordered_map<uint16_t, uint16_t> needItems;

	msg.add<uint16_t>(imbuements.size());
	for (const Imbuement *imbuement : imbuements)
	{
		addImbuementInfo(msg, imbuement->getID());

		const auto &items = imbuement->getItems();
		for (const auto &itm : items)
		{
			if (!needItems.count(itm.first))
			{
				needItems[itm.first] = player->getItemTypeCount(itm.first);
				uint32_t stashCount = player->getStashItemCount(Item::items[itm.first].clientId);
				if (stashCount > 0) {
					needItems[itm.first] += stashCount;
				}
			}
		}
	}

	msg.add<uint32_t>(needItems.size());
	for (const auto &itm : needItems)
	{
		msg.addItemId(itm.first);
		msg.add<uint16_t>(itm.second);
	}

	sendResourcesBalance(player->getMoney(), player->getBankBalance(), player->getPreyCards(), player->getTaskHuntingPoints());

	writeToOutputBuffer(msg);
}

void ProtocolGame::sendMessageDialog(std::string message)
{
	NetworkMessage msg;
	msg.addByte(0xED);
	msg.addByte(0x14); // Unknown type
	msg.addString(message);
	writeToOutputBuffer(msg);
}

void ProtocolGame::sendImbuementResult(const std::string message)
{
	NetworkMessage msg;
	msg.addByte(0xED);
	msg.addByte(0x01);
	msg.addString(message);
	writeToOutputBuffer(msg);
}

void ProtocolGame::closeImbuementWindow()
{
	NetworkMessage msg;
	msg.addByte(0xEC);
	writeToOutputBuffer(msg);
}

void ProtocolGame::AddWorldLight(NetworkMessage &msg, LightInfo lightInfo)
{
	msg.addByte(0x82);
	msg.addByte((player->isAccessPlayer() ? 0xFF : lightInfo.level));
	msg.addByte(lightInfo.color);
}

void ProtocolGame::sendSpecialContainersAvailable()
{
	if (!player)
		return;

	NetworkMessage msg;
	msg.addByte(0x2A);
	msg.addByte(player->isSupplyStashMenuAvailable() ? 0x01 : 0x00);
	msg.addByte(player->isMarketMenuAvailable() ? 0x01 : 0x00);
	writeToOutputBuffer(msg);
}

void ProtocolGame::AddCreatureLight(NetworkMessage &msg, const Creature *creature)
{
	LightInfo lightInfo = creature->getCreatureLight();

	msg.addByte(0x8D);
	msg.add<uint32_t>(creature->getID());
	msg.addByte((player->isAccessPlayer() ? 0xFF : lightInfo.level));
	msg.addByte(lightInfo.color);
}

//tile
void ProtocolGame::RemoveTileThing(NetworkMessage &msg, const Position &pos, uint32_t stackpos)
{
	if (stackpos >= 10)
	{
		return;
	}

	msg.addByte(0x6C);
	msg.addPosition(pos);
	msg.addByte(stackpos);
}

void ProtocolGame::sendKillTrackerUpdate(Container *corpse, const std::string &name, const Outfit_t creatureOutfit)
{
	bool isCorpseEmpty = corpse->empty();

	NetworkMessage msg;
	msg.addByte(0xD1);
	msg.addString(name);
	msg.add<uint16_t>(creatureOutfit.lookType ? creatureOutfit.lookType : 21);
	msg.addByte(creatureOutfit.lookType ? creatureOutfit.lookHead : 0x00);
	msg.addByte(creatureOutfit.lookType ? creatureOutfit.lookBody : 0x00);
	msg.addByte(creatureOutfit.lookType ? creatureOutfit.lookLegs : 0x00);
	msg.addByte(creatureOutfit.lookType ? creatureOutfit.lookFeet : 0x00);
	msg.addByte(creatureOutfit.lookType ? creatureOutfit.lookAddons : 0x00);
	msg.addByte(isCorpseEmpty ? 0 : corpse->size());

	if (!isCorpseEmpty)
	{
		for (const auto &it : corpse->getItemList())
		{
			AddItem(msg, it);
		}
	}

	writeToOutputBuffer(msg);
}

void ProtocolGame::sendUpdateSupplyTracker(const Item *item)
{
	if (!player || !item)
	{
		return;
	}

	NetworkMessage msg;
	msg.addByte(0xCE);
	msg.add<uint16_t>(item->getClientID());

	writeToOutputBuffer(msg);
}

void ProtocolGame::sendUpdateImpactTracker(CombatType_t type, int32_t amount)
{
	NetworkMessage msg;
	msg.addByte(0xCC);
	if (type == COMBAT_HEALING)
	{
		msg.addByte(ANALYZER_HEAL);
		msg.add<uint32_t>(amount);
	}
	else
	{
		msg.addByte(ANALYZER_DAMAGE_DEALT);
		msg.add<uint32_t>(amount);
		msg.addByte(getCipbiaElement(type));
	}
	writeToOutputBuffer(msg);
}
void ProtocolGame::sendUpdateInputAnalyzer(CombatType_t type, int32_t amount, std::string target)
{
	NetworkMessage msg;
	msg.addByte(0xCC);
	msg.addByte(ANALYZER_DAMAGE_RECEIVED);
	msg.add<uint32_t>(amount);
	msg.addByte(getCipbiaElement(type));
	msg.addString(target);
	writeToOutputBuffer(msg);
}

void ProtocolGame::sendUpdateLootTracker(Item *item)
{
	if (!player)
	{
		return;
	}

	NetworkMessage msg;
	msg.addByte(0xCF);
	AddItem(msg, item);
	msg.addString(item->getName());
	item->setIsLootTrackeable(false);

	writeToOutputBuffer(msg);
}

void ProtocolGame::sendTaskHuntingData(TaskHuntingSlot* slot)
{
	if (!player || !slot) {
		return;
	}
	
	NetworkMessage msg;
	
	msg.addByte(0xBB);
	msg.addByte(static_cast<uint8_t>(slot->id));
	msg.addByte(static_cast<uint8_t>(slot->state));
	if (slot->state == PreyTaskDataState_Locked) {
		msg.addByte(player->isPremium() ? 0x01 : 0x00);
	} else if (slot->state == PreyTaskDataState_Inactive) {
		// Empty
	} else if (slot->state == PreyTaskDataState_Selection) {
		msg.add<uint16_t>(slot->raceIdList.size());
		for (auto it = slot->raceIdList.begin(); it != slot->raceIdList.end(); ++it) {
			msg.add<uint16_t>(*it);
			msg.addByte(player->isCreatureUnlockedOnTaskHunting(g_monsters.getMonsterTypeByRaceId(*it)) ? 0x01 : 0x00);
		}
	} else if (slot->state == PreyTaskDataState_ListSelection) {
		std::map<uint16_t, std::string> bestiaryList = g_game.getBestiaryList();
		msg.add<uint16_t>(bestiaryList.size());
		for (auto it = bestiaryList.begin(); it != bestiaryList.end(); ++it) {
			msg.add<uint16_t>((*it).first);
			msg.addByte(player->isCreatureUnlockedOnTaskHunting(g_monsters.getMonsterType((*it).second)) ? 0x01 : 0x00);
		}
	} else if (slot->state == PreyTaskDataState_Active) {
		TaskHuntingOption* option = g_prey.GetTaskRewardOption(slot);
		if (!option) {
			return;
		}

		msg.add<uint16_t>(slot->selectedRaceId);
		msg.addByte(slot->upgrade ? 0x01 : 0x00);
		msg.add<uint16_t>(slot->upgrade ? option->secondKills : option->firstKills);
		msg.add<uint16_t>(slot->currentKills);
		msg.addByte(slot->rarity);
	} else if (slot->state == PreyTaskDataState_Completed) {
		TaskHuntingOption* option = g_prey.GetTaskRewardOption(slot);
		if (!option) {
			return;
		}

		msg.add<uint16_t>(slot->selectedRaceId);
		msg.addByte(slot->upgrade ? 0x01 : 0x00);
		msg.add<uint16_t>(slot->upgrade ? option->secondKills : option->firstKills);
		msg.add<uint16_t>(std::min<uint16_t>(slot->currentKills, slot->upgrade ? option->secondKills : option->firstKills));
		msg.addByte(slot->rarity);
	} else {
		SPDLOG_WARN("[ProtocolGame::sendTaskHuntingData] - Unknown task hunting state: {}", slot->state);
		return;
	}

	msg.add<uint32_t>(std::max<uint32_t>(((slot->freeRerollTimeStamp - OTSYS_TIME()) / 1000), 0));
	writeToOutputBuffer(msg);
}

void ProtocolGame::MoveUpCreature(NetworkMessage &msg, const Creature *creature, const Position &newPos, const Position &oldPos)
{
	if (creature != player)
	{
		return;
	}

	//floor change up
	msg.addByte(0xBE);

	//going to surface
	if (newPos.z == 7)
	{
		int32_t skip = -1;
		GetFloorDescription(msg, oldPos.x - 8, oldPos.y - 6, 5, 18, 14, 3, skip); //(floor 7 and 6 already set)
		GetFloorDescription(msg, oldPos.x - 8, oldPos.y - 6, 4, 18, 14, 4, skip);
		GetFloorDescription(msg, oldPos.x - 8, oldPos.y - 6, 3, 18, 14, 5, skip);
		GetFloorDescription(msg, oldPos.x - 8, oldPos.y - 6, 2, 18, 14, 6, skip);
		GetFloorDescription(msg, oldPos.x - 8, oldPos.y - 6, 1, 18, 14, 7, skip);
		GetFloorDescription(msg, oldPos.x - 8, oldPos.y - 6, 0, 18, 14, 8, skip);

		if (skip >= 0)
		{
			msg.addByte(skip);
			msg.addByte(0xFF);
		}
	}
	//underground, going one floor up (still underground)
	else if (newPos.z > 7)
	{
		int32_t skip = -1;
		GetFloorDescription(msg, oldPos.x - 8, oldPos.y - 6, oldPos.getZ() - 3, 18, 14, 3, skip);

		if (skip >= 0)
		{
			msg.addByte(skip);
			msg.addByte(0xFF);
		}
	}

	//moving up a floor up makes us out of sync
	//west
	msg.addByte(0x68);
	GetMapDescription(oldPos.x - 8, oldPos.y - 5, newPos.z, 1, 14, msg);

	//north
	msg.addByte(0x65);
	GetMapDescription(oldPos.x - 8, oldPos.y - 6, newPos.z, 18, 1, msg);
}

void ProtocolGame::MoveDownCreature(NetworkMessage &msg, const Creature *creature, const Position &newPos, const Position &oldPos)
{
	if (creature != player)
	{
		return;
	}

	//floor change down
	msg.addByte(0xBF);

	//going from surface to underground
	if (newPos.z == 8)
	{
		int32_t skip = -1;

		GetFloorDescription(msg, oldPos.x - 8, oldPos.y - 6, newPos.z, 18, 14, -1, skip);
		GetFloorDescription(msg, oldPos.x - 8, oldPos.y - 6, newPos.z + 1, 18, 14, -2, skip);
		GetFloorDescription(msg, oldPos.x - 8, oldPos.y - 6, newPos.z + 2, 18, 14, -3, skip);

		if (skip >= 0)
		{
			msg.addByte(skip);
			msg.addByte(0xFF);
		}
	}
	//going further down
	else if (newPos.z > oldPos.z && newPos.z > 8 && newPos.z < 14)
	{
		int32_t skip = -1;
		GetFloorDescription(msg, oldPos.x - 8, oldPos.y - 6, newPos.z + 2, 18, 14, -3, skip);

		if (skip >= 0)
		{
			msg.addByte(skip);
			msg.addByte(0xFF);
		}
	}

	//moving down a floor makes us out of sync
	//east
	msg.addByte(0x66);
	GetMapDescription(oldPos.x + 9, oldPos.y - 7, newPos.z, 1, 14, msg);

	//south
	msg.addByte(0x67);
	GetMapDescription(oldPos.x - 8, oldPos.y + 7, newPos.z, 18, 1, msg);
}

void ProtocolGame::AddShopItem(NetworkMessage &msg, const ShopInfo &item, uint16_t itemId)
{
	const ItemType &it = Item::items[itemId];
	msg.add<uint16_t>(item.itemClientId);

	uint8_t count = std::min(item.subType, 100);

	if (it.isSplash() || it.isFluidContainer())
	{
		count = serverFluidToClient(count);
	}

	msg.addByte(count);
	msg.addString(item.name);
	msg.add<uint32_t>(it.weight);
	msg.add<uint32_t>(item.buyPrice == 4294967295 ? 0 : item.buyPrice);
	msg.add<uint32_t>(item.sellPrice == 4294967295 ? 0 : item.sellPrice);
}

void ProtocolGame::parseExtendedOpcode(NetworkMessage &msg)
{
	uint8_t opcode = msg.getByte();
	const std::string &buffer = msg.getString();

	// process additional opcodes via lua script event
	addGameTask(&Game::parsePlayerExtendedOpcode, player->getID(), opcode, buffer);
}

void ProtocolGame::sendItemsPrice()
{
	NetworkMessage msg;
	msg.addByte(0xCD);

	msg.add<uint16_t>(g_game.getItemsPriceCount());
	if (g_game.getItemsPriceCount() > 0)
	{
		std::map<uint16_t, uint32_t> items = g_game.getItemsPrice();
		for (const auto &it : items)
		{
			msg.addItemId(it.first);
			msg.add<uint32_t>(it.second);
		}
	}

	writeToOutputBuffer(msg);
}

void ProtocolGame::reloadCreature(const Creature *creature)
{
	if (!canSee(creature))
		return;

	uint32_t stackpos = creature->getTile()->getClientIndexOfCreature(player, creature);

	if (stackpos >= 10)
		return;

	NetworkMessage msg;

	std::unordered_set<uint32_t>::iterator it = std::find(knownCreatureSet.begin(), knownCreatureSet.end(), creature->getID());
	if (it != knownCreatureSet.end())
	{
		msg.addByte(0x6B);
		msg.addPosition(creature->getPosition());
		msg.addByte(stackpos);
		AddCreature(msg, creature, false, 0);
	}
	else
	{
		sendAddCreature(creature, creature->getPosition(), stackpos, false);
	}

	writeToOutputBuffer(msg);
}

void ProtocolGame::sendOpenStash()
{
	NetworkMessage msg;
	msg.addByte(0x29);
	StashItemList list = player->getStashItems();
	msg.add<uint16_t>(list.size());
	for (auto item : list) {
		msg.add<uint16_t>(item.first);
		msg.add<uint32_t>(item.second);
	}
	msg.add<uint16_t>(g_config.getNumber(STASH_ITEMS) - getStashSize(list));
	writeToOutputBuffer(msg);
}

void ProtocolGame::parseStashWithdraw(NetworkMessage &msg)
{
	if (!player->isSupplyStashMenuAvailable()) {
		player->sendCancelMessage("You can't use supply stash right now.");
		return;
	}

	if (player->isStashExhausted()) {
		player->sendCancelMessage("You need to wait to do this again.");
		return;
	}

	Supply_Stash_Actions_t action = static_cast<Supply_Stash_Actions_t>(msg.getByte());
	switch (action)	{
		case SUPPLY_STASH_ACTION_STOW_ITEM: {
			Position pos = msg.getPosition();
			uint16_t spriteId = msg.get<uint16_t>();
			uint8_t stackpos = msg.getByte();
			uint32_t count = msg.getByte();
			addGameTask(&Game::playerStowItem, player->getID(), pos, spriteId, stackpos, count, false);
			break;
		}
		case SUPPLY_STASH_ACTION_STOW_CONTAINER: {
			Position pos = msg.getPosition();
			uint16_t spriteId = msg.get<uint16_t>();
			uint8_t stackpos = msg.getByte();
			addGameTask(&Game::playerStowItem, player->getID(), pos, spriteId, stackpos, 0, false);
			break;
		}
		case SUPPLY_STASH_ACTION_STOW_STACK: {
			Position pos = msg.getPosition();
			uint16_t spriteId = msg.get<uint16_t>();
			uint8_t stackpos = msg.getByte();
			addGameTask(&Game::playerStowItem, player->getID(), pos, spriteId, stackpos, 0, true);
			break;
		}
		case SUPPLY_STASH_ACTION_WITHDRAW: {
			uint16_t spriteId = msg.get<uint16_t>();
			uint32_t count = msg.get<uint32_t>();
			uint8_t stackpos = msg.getByte();
			addGameTask(&Game::playerStashWithdraw, player->getID(), spriteId, count, stackpos);
			break;
		}
		default:
			SPDLOG_ERROR("Unknown 'supply stash' action switch: {}", action);
			break;
	}

	player->updateStashExhausted();
}

void ProtocolGame::sendLockerItems(std::map<uint16_t, uint16_t> itemMap, uint16_t count)
{
	NetworkMessage msg;
	msg.addByte(0x94);

	msg.add<uint16_t>(count);
	for (const auto &it : itemMap)
	{
		msg.addItemId(it.first);
		msg.add<uint16_t>(it.second);
	}

	writeToOutputBuffer(msg);
}<|MERGE_RESOLUTION|>--- conflicted
+++ resolved
@@ -3527,53 +3527,10 @@
 	}
 }
 
-<<<<<<< HEAD
 void ProtocolGame::closeImbuingWindow()
 {
 	NetworkMessage msg;
 	msg.addByte(0xEC);
-=======
-// Send preyInfo
-void ProtocolGame::initPreyData()
-{
-	for (uint8_t i = 0; i <= PREY_SLOTNUM_THIRD; i++)
-	{
-		sendPreyData(static_cast<PreySlotNum_t>(i), PREY_STATE_LOCKED);
-	}
-
-	sendResourcesBalance();
-	sendPreyRerollPrice();
-}
-
-void ProtocolGame::sendPreyRerollPrice(uint32_t price /*= 0*/, uint8_t wildcard /*= 0*/, uint8_t directly /*= 0*/)
-{
-	NetworkMessage msg;
-	msg.addByte(0xE9); // reroll prices
-	msg.add<uint32_t>(price); // price
-	msg.addByte(wildcard); // wildcard
-	msg.addByte(directly); // selectCreatureDirectly price (5 in tibia)
-
-	// Prey Task
-	msg.add<uint32_t>(0);
-	msg.add<uint32_t>(0);
-	msg.addByte(0);
-	msg.addByte(0);
-
-	writeToOutputBuffer(msg);
-}
-
-void ProtocolGame::sendPreyData(PreySlotNum_t slot, PreyState_t slotState)
-{
-	NetworkMessage msg;
-	msg.addByte(0xE8);
-	msg.addByte(slot);
-
-	msg.addByte(slotState);
-	msg.addByte(0x00); // empty byte
-	msg.add<uint32_t>(0); // next free roll
-	msg.addByte(0x00); // wildCards
-
->>>>>>> 3a68c290
 	writeToOutputBuffer(msg);
 }
 
