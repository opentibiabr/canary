--- conflicted
+++ resolved
@@ -5743,22 +5743,11 @@
 			}
 			ss << static_cast<uint16_t>(it.shootRange) << " fields";
 		}
-<<<<<<< HEAD
-		msg.addString(ss.str(), "ProtocolGame::sendMarketDetail - ss.str()");
+		msg.addString(ss.str());
 	} else if (!it.isRanged()) {
 		std::string attackDescription;
 		if (it.abilities && it.abilities->elementType != COMBAT_NONE && it.abilities->elementDamage != 0) {
 			attackDescription = fmt::format("{} {}", it.abilities->elementDamage, getCombatName(it.abilities->elementType));
-=======
-		msg.addString(ss.str());
-	} else if (!it.isRanged() && it.attack != 0) {
-		if (it.abilities && it.abilities->elementType != COMBAT_NONE && it.abilities->elementDamage != 0) {
-			std::ostringstream ss;
-			ss << it.attack << " physical +" << it.abilities->elementDamage << ' ' << getCombatName(it.abilities->elementType);
-			msg.addString(ss.str());
-		} else {
-			msg.addString(std::to_string(it.attack));
->>>>>>> a60f27f8
 		}
 
 		if (it.attack != 0 && !attackDescription.empty()) {
