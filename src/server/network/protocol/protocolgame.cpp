--- conflicted
+++ resolved
@@ -135,35 +135,6 @@
 	}
 
 	/**
-	 * @brief Adds the concoction potions to the NetworkMessage object.
-	 *
-	 * This function iterates through the available concoction potions for the player and adds them to the provided Message object.
-	 * The total item count is also updated in the message.
-	 *
-	 * @param msg The NetworkMessage object where the concoction potions will be added.
-	 * @param player The pointer to the player who has the concoction potions.
-	 *
-	 * @note This function assumes that the message buffer position is already correctly set to add the concoction potions.
-	 */
-	void addConcoctionPotions(NetworkMessage &msg, Player* player) {
-		auto concoctionsBuffer = msg.getBufferPosition();
-		msg.skipBytes(1);
-
-		uint8_t totalItemCount = 0;
-		int64_t timeNow = OTSYS_TIME() / 1000;
-		for (uint16_t itemIdIterator = ITEM_TIBIADROME_POTION_START; itemIdIterator <= ITEM_TIBIADROME_POTION_END; itemIdIterator++) {
-			Condition* condition = player->getCondition(CONDITION_TIBIADROMEPOTIONS, CONDITIONID_DEFAULT, itemIdIterator);
-			if (condition && condition->getEndTime() / 1000 >= timeNow) {
-				msg.add<uint16_t>(itemIdIterator);
-				msg.add<uint16_t>(static_cast<uint16_t>(std::floor(condition->getEndTime() / 1000 - timeNow)));
-				totalItemCount++;
-			}
-		}
-		msg.setBufferPosition(concoctionsBuffer);
-		msg.addByte(totalItemCount);
-	}
-
-	/**
 	 * @brief Calculates the absorb values for different combat types based on player's equipped items.
 	 *
 	 * This function calculates the absorb values for each combat type based on the items equipped by the player.
@@ -172,7 +143,7 @@
 	 * @param[in] player The pointer to the player whose equipped items are considered.
 	 */
 	void calculateAbsorbValues(Player* player, NetworkMessage &msg, uint8_t &combats) {
-		alignas(16) uint16_t absorbs[COMBAT_COUNT] = { 100, 100, 100, 100, 100, 100, 100, 100, 100, 100, 100, 100, 100 };
+		alignas(16) uint16_t damageReduction[COMBAT_COUNT] = { 100, 100, 100, 100, 100, 100, 100, 100, 100, 100, 100, 100, 100 };
 
 		for (int32_t slot = CONST_SLOT_FIRST; slot <= CONST_SLOT_LAST; ++slot) {
 			if (!player->isItemAbilityEnabled(static_cast<Slots_t>(slot))) {
@@ -190,7 +161,7 @@
 			}
 
 			for (uint16_t i = 0; i < COMBAT_COUNT; ++i) {
-				absorbs[i] *= (std::floor(100 - itemType.abilities->absorbPercent[i]) / 100.);
+				damageReduction[i] *= (std::floor(100 - itemType.abilities->absorbPercent[i]) / 100.);
 			}
 
 			uint8_t imbuementSlots = itemType.imbuementSlot;
@@ -207,7 +178,7 @@
 							const int16_t &imbuementAbsorbPercent = imbuement.absorbPercent[i];
 
 							if (imbuementAbsorbPercent != 0) {
-								absorbs[i] *= (std::floor(100 - imbuementAbsorbPercent) / 100.);
+								damageReduction[i] *= (std::floor(100 - imbuementAbsorbPercent) / 100.);
 							}
 						}
 					}
@@ -216,9 +187,15 @@
 		}
 
 		for (size_t i = 0; i < COMBAT_COUNT; ++i) {
-			if (absorbs[i] != 100) {
+			if (damageReduction[i] != 100) {
+				// Wheel of destiny resistance
+				damageReduction[i] += static_cast<int16_t>(player->wheel()->getResistance(indexToCombatType(i))) / 100.f;
+				if (g_configManager().getBoolean(TOGGLE_WHEELSYSTEM)) {
+					damageReduction[i] += static_cast<int16_t>(player->wheel()->getResistance(indexToCombatType(i))) / 100.f;
+				}
+
 				msg.addByte(getCipbiaElement(indexToCombatType(i)));
-				msg.addByte(std::max<int16_t>(-100, std::min<int16_t>(100, (100 - absorbs[i]))));
+				msg.addByte(std::max<int16_t>(-100, std::min<int16_t>(100, (100 - damageReduction[i]))));
 				++combats;
 			}
 		}
@@ -3363,13 +3340,8 @@
 	msg.addByte(CYCLOPEDIA_CHARACTERINFO_COMBATSTATS);
 	msg.addByte(0x00);
 	for (uint8_t i = SKILL_CRITICAL_HIT_CHANCE; i <= SKILL_LAST; ++i) {
-<<<<<<< HEAD
-		msg.add<uint16_t>(std::min<int32_t>(player->getSkillLevel(i, true), std::numeric_limits<uint16_t>::max()));
-		// Loyality bonus
-=======
 		skills_t skill = static_cast<skills_t>(i);
 		msg.add<uint16_t>(std::min<int32_t>(player->getSkillLevel(skill), std::numeric_limits<uint16_t>::max()));
->>>>>>> b3fae518
 		msg.add<uint16_t>(0);
 	}
 
@@ -3475,33 +3447,8 @@
 	auto startCombats = msg.getBufferPosition();
 	msg.skipBytes(1);
 
-<<<<<<< HEAD
 	// Calculate and parse the combat absorbs values
 	calculateAbsorbValues(player, msg, combats);
-	// Calculate and parse the concoctions potions (12.70)
-	addConcoctionPotions(msg, player);
-=======
-	std::array<double_t, COMBAT_COUNT> damageReduction = player->getFinalDamageReduction();
-	static const Cipbia_Elementals_t cipbiaCombats[] = { CIPBIA_ELEMENTAL_PHYSICAL, CIPBIA_ELEMENTAL_ENERGY, CIPBIA_ELEMENTAL_EARTH, CIPBIA_ELEMENTAL_FIRE, CIPBIA_ELEMENTAL_UNDEFINED,
-														 CIPBIA_ELEMENTAL_LIFEDRAIN, CIPBIA_ELEMENTAL_UNDEFINED, CIPBIA_ELEMENTAL_HEALING, CIPBIA_ELEMENTAL_DROWN, CIPBIA_ELEMENTAL_ICE, CIPBIA_ELEMENTAL_HOLY, CIPBIA_ELEMENTAL_DEATH };
-	for (size_t i = 0; i < COMBAT_COUNT; ++i) {
-		// Wheel of destiny resistance
-		damageReduction[i] += static_cast<int16_t>(player->wheel()->getResistance(indexToCombatType(i))) / 100.f;
-		if (g_configManager().getBoolean(TOGGLE_WHEELSYSTEM)) {
-			damageReduction[i] += static_cast<int16_t>(player->wheel()->getResistance(indexToCombatType(i))) / 100.f;
-		}
-
-		auto finalDamage = std::clamp<uint8_t>(static_cast<uint8_t>(damageReduction[i]), 0, 255);
-		if (finalDamage != 0) {
-			msg.addByte(cipbiaCombats[i]);
-			msg.addByte(finalDamage);
-			++combats;
-		}
-	}
-
-	// Concoctions potions (12.70)
-	msg.addByte(0x00);
->>>>>>> b3fae518
 
 	// Now set the buffer position skiped and send the total combats count
 	msg.setBufferPosition(startCombats);
@@ -3840,7 +3787,6 @@
 	NetworkMessage msg;
 	msg.addByte(0xDA);
 	msg.addByte(CYCLOPEDIA_CHARACTERINFO_BADGES);
-<<<<<<< HEAD
 	msg.addByte(0x00);
 	// ShowAccountInformation
 	msg.addByte(0x01);
@@ -3850,24 +3796,11 @@
 	msg.addByte(loggedPlayer ? 0x01 : 0x00);
 	// IsPremium (GOD has always 'Premium')
 	msg.addByte(player->isPremium() ? 0x01 : 0x00);
-	// character title
-	msg.addString("");
-	// badges
+	// Character loyalty title
+	msg.addString(player->getLoyaltyTitle());
+	// Enable badges
 	msg.addByte(0x00);
 	// Todo badges loop
-=======
-	msg.addByte(0x00); // 0x00 Here means 'no error'
-
-	msg.addByte(0x01); // Show info or not
-	// if not then return
-	msg.addByte(0x01); // Is online
-	msg.addByte(player->isPremium() ? 0x01 : 0x00);
-	msg.addString(player->getLoyaltyTitle());
-
-	// enable badges
-	msg.addByte(0x00);
-
->>>>>>> b3fae518
 	writeToOutputBuffer(msg);
 }
 
