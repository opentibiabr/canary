--- conflicted
+++ resolved
@@ -38,20 +38,6 @@
 #include "creatures/combat/spells.h"
 #include "creatures/players/management/waitlist.h"
 #include "items/weapons/weapons.h"
-
-<<<<<<< HEAD
-extern Actions actions;
-extern CreatureEvents *g_creatureEvents;
-extern Vocations g_vocations;
-extern Chat *g_chat;
-extern Modules *g_modules;
-extern Spells *g_spells;
-extern Imbuements *g_imbuements;
-extern Monsters g_monsters;
-extern IOBestiary g_bestiary;
-extern IOPrey g_prey;
-=======
->>>>>>> b87372ff
 
 template <typename Callable, typename... Args>
 void ProtocolGame::addGameTask(Callable function, Args &&... args)
@@ -1782,11 +1768,7 @@
 		uint16_t count = 0;
 		for (auto rit : mtype_list)
 		{
-<<<<<<< HEAD
-			MonsterType *mtype = g_monsters().getMonsterType(rit.second);
-=======
 			const MonsterType *mtype = g_monsters().getMonsterType(rit.second);
->>>>>>> b87372ff
 			if (!mtype)
 			{
 				return;
@@ -1799,7 +1781,7 @@
 		}
 		msg.addString(BestClass);
 		msg.add<uint16_t>(count);
-		uint16_t unlockedCount = g_bestiary.getBestiaryRaceUnlocked(player, static_cast<BestiaryType_t>(i));
+		uint16_t unlockedCount = g_iobestiary().getBestiaryRaceUnlocked(player, static_cast<BestiaryType_t>(i));
 		msg.add<uint16_t>(unlockedCount);
 	}
 	writeToOutputBuffer(msg);
@@ -1841,7 +1823,7 @@
 	}
 
 	uint32_t killCounter = player->getBestiaryKillCount(raceId);
-	uint8_t currentLevel = g_bestiary.getKillStatus(mtype, killCounter);
+	uint8_t currentLevel = g_iobestiary().getKillStatus(mtype, killCounter);
 
 	NetworkMessage newmsg;
 	newmsg.addByte(0xd7);
@@ -1862,7 +1844,7 @@
 	newmsg.addByte(lootList.size());
 	for (LootBlock loot : lootList)
 	{
-		int8_t difficult = g_bestiary.calculateDifficult(loot.chance);
+		int8_t difficult = g_iobestiary().calculateDifficult(loot.chance);
 		bool shouldAddItem = false;
 
 		switch (currentLevel)
@@ -1920,7 +1902,7 @@
 
 	if (currentLevel > 2)
 	{
-		std::map<uint8_t, int16_t> elements = g_bestiary.getMonsterElements(mtype);
+		std::map<uint8_t, int16_t> elements = g_iobestiary().getMonsterElements(mtype);
 
 		newmsg.addByte(elements.size());
 		for (auto it = std::begin(elements), end = std::end(elements); it != end; it++)
@@ -1935,7 +1917,7 @@
 
 	if (currentLevel > 3)
 	{
-		charmRune_t mType_c = g_bestiary.getCharmFromTarget(player, mtype);
+		charmRune_t mType_c = g_iobestiary().getCharmFromTarget(player, mtype);
 		if (mType_c != CHARM_NONE)
 		{
 			newmsg.addByte(1);
@@ -2328,7 +2310,7 @@
 	charmRune_t runeID = static_cast<charmRune_t>(msg.getByte());
 	uint8_t action = msg.getByte();
 	uint16_t raceid = msg.get<uint16_t>();
-	g_bestiary.sendBuyCharmRune(player, runeID, action, raceid);
+	g_iobestiary().sendBuyCharmRune(player, runeID, action, raceid);
 }
 
 void ProtocolGame::refreshBestiaryTracker(std::list<MonsterType *> trackerList)
@@ -2345,7 +2327,7 @@
 		msg.add<uint16_t>(mtype->info.bestiarySecondUnlock);
 		msg.add<uint16_t>(mtype->info.bestiaryToUnlock);
 
-		if (g_bestiary.getKillStatus(mtype, killAmount) == 4)
+		if (g_iobestiary().getKillStatus(mtype, killAmount) == 4)
 		{
 			msg.addByte(4);
 		}
@@ -2377,7 +2359,7 @@
 		msg.addString(c_type->description);
 		msg.addByte(0); // Unknown
 		msg.add<uint16_t>(c_type->points);
-		if (g_bestiary.hasCharmUnlockedRuneBit(c_type, player->getUnlockedRunesBit()))
+		if (g_iobestiary().hasCharmUnlockedRuneBit(c_type, player->getUnlockedRunesBit()))
 		{
 			msg.addByte(1);
 			uint16_t raceid = player->parseRacebyCharm(c_type->id, false, 0);
@@ -2400,12 +2382,12 @@
 	}
 	msg.addByte(4); // Unknown
 
-	std::list<uint16_t> finishedMonsters = g_bestiary.getBestiaryFinished(player);
-	std::list<charmRune_t> usedRunes = g_bestiary.getCharmUsedRuneBitAll(player);
+	std::list<uint16_t> finishedMonsters = g_iobestiary().getBestiaryFinished(player);
+	std::list<charmRune_t> usedRunes = g_iobestiary().getCharmUsedRuneBitAll(player);
 
 	for (charmRune_t charmRune : usedRunes)
 	{
-		Charm *tmpCharm = g_bestiary.getBestiaryCharm(charmRune);
+		Charm *tmpCharm = g_iobestiary().getBestiaryCharm(charmRune);
 		uint16_t tmp_raceid = player->parseRacebyCharm(tmpCharm->id, false, 0);
 		finishedMonsters.remove(tmp_raceid);
 	}
@@ -2440,7 +2422,7 @@
 		}
 	} else {
 		std::string raceName = msg.getString();
-		race = g_bestiary.findRaceByName(raceName);
+		race = g_iobestiary().findRaceByName(raceName);
 
 		if (race.size() == 0)
 		{
@@ -2454,7 +2436,7 @@
 	newmsg.addByte(0xd6);
 	newmsg.addString(text);
 	newmsg.add<uint16_t>(race.size());
-	std::map<uint16_t, uint32_t> creaturesKilled = g_bestiary.getBestiaryKillCountByMonsterIDs(player, race);
+	std::map<uint16_t, uint32_t> creaturesKilled = g_iobestiary().getBestiaryKillCountByMonsterIDs(player, race);
 
 	for (auto it_ : race)
 	{
@@ -2471,7 +2453,7 @@
 				{
 					return;
 				}
-				progress = g_bestiary.getKillStatus(tmpType, _it.second);
+				progress = g_iobestiary().getKillStatus(tmpType, _it.second);
 			}
 		}
 
@@ -6636,11 +6618,7 @@
 {
 	Imbuement *imbuement = g_imbuements().getImbuement(imbuementId);
 	const BaseImbuement *baseImbuement = g_imbuements().getBaseByID(imbuement->getBaseID());
-<<<<<<< HEAD
-	CategoryImbuement *categoryImbuement = g_imbuements().getCategoryByID(imbuement->getCategory());
-=======
 	const CategoryImbuement *categoryImbuement = g_imbuements().getCategoryByID(imbuement->getCategory());
->>>>>>> b87372ff
 
 	msg.add<uint32_t>(imbuementId);
 	msg.addString(baseImbuement->name + " " + imbuement->getName());
@@ -6907,22 +6885,6 @@
 	msg.add<uint32_t>(amount);
 	msg.addByte(getCipbiaElement(type));
 	msg.addString(target);
-	writeToOutputBuffer(msg);
-}
-
-void ProtocolGame::sendUpdateLootTracker(Item *item)
-{
-	if (!player)
-	{
-		return;
-	}
-
-	NetworkMessage msg;
-	msg.addByte(0xCF);
-	AddItem(msg, item);
-	msg.addString(item->getName());
-	item->setIsLootTrackeable(false);
-
 	writeToOutputBuffer(msg);
 }
 
@@ -6954,7 +6916,7 @@
 			msg.addByte(user->isCreatureUnlockedOnTaskHunting(g_monsters().getMonsterType(mType.second)) ? 0x01 : 0x00);
 		});
 	} else if (slot->state == PreyTaskDataState_Active) {
-		if (const TaskHuntingOption* option = g_prey.GetTaskRewardOption(slot)) {
+		if (const TaskHuntingOption* option = g_ioprey().GetTaskRewardOption(slot)) {
 			msg.add<uint16_t>(slot->selectedRaceId);
 			if (slot->upgrade) {
 				msg.addByte(0x01);
@@ -6970,7 +6932,7 @@
 			return;
 		}
 	} else if (slot->state == PreyTaskDataState_Completed) {
-		if (const TaskHuntingOption* option = g_prey.GetTaskRewardOption(slot)) {
+		if (const TaskHuntingOption* option = g_ioprey().GetTaskRewardOption(slot)) {
 			msg.add<uint16_t>(slot->selectedRaceId);
 			if (slot->upgrade) {
 				msg.addByte(0x01);
