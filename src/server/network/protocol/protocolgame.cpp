/**
 * Canary - A free and open-source MMORPG server emulator
 * Copyright (©) 2019-2022 OpenTibiaBR <opentibiabr@outlook.com>
 * Repository: https://github.com/opentibiabr/canary
 * License: https://github.com/opentibiabr/canary/blob/main/LICENSE
 * Contributors: https://github.com/opentibiabr/canary/graphs/contributors
 * Website: https://docs.opentibiabr.org/
*/

#include "pch.hpp"

#include "creatures/players/management/ban.h"
#include "core.hpp"
#include "declarations.hpp"
#include "game/game.h"
#include "creatures/players/imbuements/imbuements.h"
#include "io/iobestiary.h"
#include "io/iologindata.h"
#include "io/iomarket.h"
#include "lua/modules/modules.h"
#include "creatures/monsters/monster.h"
#include "creatures/monsters/monsters.h"
#include "server/network/message/outputmessage.h"
#include "creatures/players/player.h"
#include "creatures/players/grouping/familiars.h"
#include "server/network/protocol/protocolgame.h"
#include "game/scheduling/scheduler.h"
#include "creatures/combat/spells.h"
#include "creatures/players/management/waitlist.h"
#include "items/weapons/weapons.h"

/*
* NOTE: This namespace is used so that we can add functions without having to declare them in the ".hpp/.h" file
* Do not use functions only in the .cpp scope without having a namespace, it may conflict with functions in other files of the same name
*/

// This "getIteration" function will allow us to get the total number of iterations that run within a specific map
// Very useful to send the total amount in certain bytes in the ProtocolGame class
namespace {
template <typename T>
uint16_t getIterationIncreaseCount(T& map) {
	uint16_t totalIterationCount = 0;
	for ([[maybe_unused]] const auto &[first, second] : map) {
		totalIterationCount++;
	}

	return totalIterationCount;
}

template <typename T>
uint16_t getVectorIterationIncreaseCount(T& vector) {
	uint16_t totalIterationCount = 0;
	for ([[maybe_unused]] const auto &vectorIteration : vector) {
		totalIterationCount++;
	}

	return totalIterationCount;
}

void addOutfitAndMountBytes(NetworkMessage &msg, const Item* item, const ItemAttributes::CustomAttribute* attribute, const std::string &head, const std::string &body, const std::string &legs, const std::string &feet, bool addAddon = false, bool addByte = false)
{
	auto look = static_cast<uint16_t>(attribute->getInt());
	msg.add<uint16_t>(look);
	if (look != 0) {
		const ItemAttributes::CustomAttribute* lookHead = item->getCustomAttribute(head);
		const ItemAttributes::CustomAttribute* lookBody = item->getCustomAttribute(body);
		const ItemAttributes::CustomAttribute* lookLegs = item->getCustomAttribute(legs);
		const ItemAttributes::CustomAttribute* lookFeet = item->getCustomAttribute(feet);

		msg.addByte(lookHead ? static_cast<uint8_t>(lookHead->getInt()) : 0);
		msg.addByte(lookBody ? static_cast<uint8_t>(lookBody->getInt()) : 0);
		msg.addByte(lookLegs ? static_cast<uint8_t>(lookLegs->getInt()) : 0);
		msg.addByte(lookFeet ? static_cast<uint8_t>(lookFeet->getInt()) : 0);

		if (addAddon) {
			const ItemAttributes::CustomAttribute* lookAddons = item->getCustomAttribute("LookAddons");
			msg.addByte(lookAddons ? static_cast<uint8_t>(lookAddons->getInt()) : 0);
		}
	} else {
		if (addByte) {
			msg.add<uint16_t>(0);
		}
	}
}

} // namespace

ProtocolGame::ProtocolGame(Connection_ptr initConnection) : Protocol(initConnection) {
	version = CLIENT_VERSION;
}

template <typename Callable, typename... Args>
void ProtocolGame::addGameTask(Callable function, Args &&... args)
{
	g_dispatcher().addTask(createTask(std::bind_front(function, &g_game(), std::forward<Args>(args)...)));
}

template <typename Callable, typename... Args>
void ProtocolGame::addGameTaskTimed(uint32_t delay, Callable function, Args &&... args)
{
	g_dispatcher().addTask(createTask(delay, std::bind_front(function, &g_game(), std::forward<Args>(args)...)));
}

void ProtocolGame::AddItem(NetworkMessage &msg, uint16_t id, uint8_t count, uint8_t tier)
{
	const ItemType &it = Item::items[id];

	msg.add<uint16_t>(it.id);

	if (it.stackable)
	{
		msg.addByte(count);
	}
	else if (it.isSplash() || it.isFluidContainer())
	{
		msg.addByte(count);
	}
	else if (it.isContainer())
	{
		msg.addByte(0x00);
		msg.addByte(0x00);
	}
	if (it.isPodium) {
		msg.add<uint16_t>(0);
		msg.add<uint16_t>(0);
		msg.add<uint16_t>(0);

		msg.addByte(2);
		msg.addByte(0x01);
	}
	if (it.upgradeClassification > 0) {
		msg.addByte(tier);
	}
	if (it.expire || it.expireStop || it.clockExpire) {
		msg.add<uint32_t>(it.decayTime);
		msg.addByte(0x01); // Brand-new
	}
	if (it.wearOut) {
		msg.add<uint32_t>(it.charges);
		msg.addByte(0x01); // Brand-new
	}
}

void ProtocolGame::AddItem(NetworkMessage &msg, const Item *item)
{
	if (!item)
	{
		return;
	}

	const ItemType &it = Item::items[item->getID()];

	msg.add<uint16_t>(it.id);

	if (it.stackable)
	{
		msg.addByte(std::min<uint16_t>(0xFF, item->getItemCount()));
	}
	else if (it.isSplash() || it.isFluidContainer())
	{
		msg.addByte(static_cast<uint8_t>(item->getFluidType()));  
	}
	else if (it.isContainer())
	{
		const Container *container = item->getContainer();
		if (container && container->getHoldingPlayer() == player)
		{
			uint32_t lootFlags = 0;
			for (auto itt : player->quickLootContainers)
			{
				if (itt.second == container)
				{
					lootFlags |= 1 << itt.first;
				}
			}

			if (lootFlags != 0)
			{
				msg.addByte(0x01);
				msg.add<uint32_t>(lootFlags);
			}
			else
			{
				msg.addByte(0x00);
			}
		}
		else
		{
			msg.addByte(0x00);
		}

		// Quiver ammo count
		if (container && item->isQuiver() && player->getThing(CONST_SLOT_RIGHT) == item) {
			uint16_t ammoTotal = 0;
			for (Item* listItem : container->getItemList()) {
				if (player->getLevel() >= Item::items[listItem->getID()].minReqLevel) {
					ammoTotal += listItem->getItemCount();
				}
			}
			msg.addByte(0x01);
			msg.add<uint32_t>(ammoTotal);
		}
		else
		{
			msg.addByte(0x00);
		}
	}

	if (it.isPodium) {
		const ItemAttributes::CustomAttribute* podiumVisible = item->getCustomAttribute("PodiumVisible");
		const ItemAttributes::CustomAttribute* lookType = item->getCustomAttribute("LookType");
		const ItemAttributes::CustomAttribute* lookMount = item->getCustomAttribute("LookMount");
		const ItemAttributes::CustomAttribute* lookDirection = item->getCustomAttribute("LookDirection");

		if (lookType) {
<<<<<<< HEAD
			auto look = static_cast<uint16_t>(std::get<int64_t>(lookType->value));
			msg.add<uint16_t>(look);

			if(look != 0) {
				const ItemAttributes::CustomAttribute* lookHead = item->getCustomAttribute("LookHead");
				const ItemAttributes::CustomAttribute* lookBody = item->getCustomAttribute("LookBody");
				const ItemAttributes::CustomAttribute* lookLegs = item->getCustomAttribute("LookLegs");
				const ItemAttributes::CustomAttribute* lookFeet = item->getCustomAttribute("LookFeet");

				msg.addByte(lookHead ? static_cast<uint8_t>(std::get<int64_t>(lookHead->value)) : 0);
				msg.addByte(lookBody ? static_cast<uint8_t>(std::get<int64_t>(lookBody->value)) : 0);
				msg.addByte(lookLegs ? static_cast<uint8_t>(std::get<int64_t>(lookLegs->value)) : 0);
				msg.addByte(lookFeet ? static_cast<uint8_t>(std::get<int64_t>(lookFeet->value)) : 0);

				const ItemAttributes::CustomAttribute* lookAddons = item->getCustomAttribute("LookAddons");
				msg.addByte(lookAddons ? static_cast<uint8_t>(std::get<int64_t>(lookAddons->value)) : 0);
			}
=======
			addOutfitAndMountBytes(msg, item, lookType, "LookHead", "LookBody", "LookLegs", "LookFeet", true);
>>>>>>> 94288cf1
		} else {
			msg.add<uint16_t>(0);
			msg.add<uint16_t>(0);
		}

		if (lookMount) {
<<<<<<< HEAD
			auto look = static_cast<uint16_t>(std::get<int64_t>(lookMount->value));
			msg.add<uint16_t>(look);

			if (look != 0) {
				const ItemAttributes::CustomAttribute* lookHead = item->getCustomAttribute("LookMountHead");
				const ItemAttributes::CustomAttribute* lookBody = item->getCustomAttribute("LookMountBody");
				const ItemAttributes::CustomAttribute* lookLegs = item->getCustomAttribute("LookMountLegs");
				const ItemAttributes::CustomAttribute* lookFeet = item->getCustomAttribute("LookMountFeet");

				msg.addByte(lookHead ? static_cast<uint8_t>(std::get<int64_t>(lookHead->value)) : 0);
				msg.addByte(lookBody ? static_cast<uint8_t>(std::get<int64_t>(lookBody->value)) : 0);
				msg.addByte(lookLegs ? static_cast<uint8_t>(std::get<int64_t>(lookLegs->value)) : 0);
				msg.addByte(lookFeet ? static_cast<uint8_t>(std::get<int64_t>(lookFeet->value)) : 0);
			}
=======
			addOutfitAndMountBytes(msg, item, lookMount, "LookMountHead", "LookMountBody", "LookMountLegs", "LookMountFeet");
>>>>>>> 94288cf1
		} else {
			msg.add<uint16_t>(0);
		}

<<<<<<< HEAD
		msg.addByte(lookDirection ? static_cast<uint8_t>(std::get<int64_t>(lookDirection->value)) : 2);
		msg.addByte(podiumVisible ? static_cast<uint8_t>(std::get<int64_t>(podiumVisible->value)) : 0x01);
=======
		msg.addByte(lookDirection ? static_cast<uint8_t>(lookDirection->getInt()) : 2);
		msg.addByte(podiumVisible ? static_cast<uint8_t>(podiumVisible->getInt()) : 0x01);
>>>>>>> 94288cf1
	}
	if (item->getClassification() > 0) {
		msg.addByte(item->getTier());
	}
	// Timer
	if (it.expire || it.expireStop || it.clockExpire) {
		if (item->hasAttribute(ITEM_ATTRIBUTE_DURATION)) {
			msg.add<uint32_t>(item->getDuration() / 1000);
			msg.addByte((item->getDuration() / 1000) == it.decayTime ? 0x01 : 0x00); // Brand-new
		} else {
			msg.add<uint32_t>(it.decayTime);
			msg.addByte(0x01); // Brand-new
		}
	}

	// Charge
	if (it.wearOut) {
		if (item->getSubType() == 0) {
			msg.add<uint32_t>(it.charges);
			msg.addByte(0x01); // Brand-new
		} else {
			msg.add<uint32_t>(static_cast<uint32_t>(item->getSubType()));
			msg.addByte(item->getSubType() == it.charges ? 0x01 : 0x00); // Brand-new
		}
	}
}

void ProtocolGame::release()
{
	//dispatcher thread
	if (player && player->client == shared_from_this())
	{
		player->client.reset();
		player->decrementReferenceCounter();
		player = nullptr;
	}

	OutputMessagePool::getInstance().removeProtocolFromAutosend(shared_from_this());
	Protocol::release();
}

void ProtocolGame::login(const std::string &name, uint32_t accountId, OperatingSystem_t operatingSystem)
{
	//dispatcher thread
	Player *foundPlayer = g_game().getPlayerByName(name);
	if (!foundPlayer || g_configManager().getBoolean(ALLOW_CLONES))
	{
		player = new Player(getThis());
		player->setName(name);

		player->incrementReferenceCounter();
		player->setID();

		if (!IOLoginData::preloadPlayer(player, name))
		{
			disconnectClient("Your character could not be loaded.");
			return;
		}

		if (IOBan::isPlayerNamelocked(player->getGUID()))
		{
			disconnectClient("Your character has been namelocked.");
			return;
		}

		if (g_game().getGameState() == GAME_STATE_CLOSING && !player->hasFlag(PlayerFlag_CanAlwaysLogin))
		{
			disconnectClient("The game is just going down.\nPlease try again later.");
			return;
		}

		if (g_game().getGameState() == GAME_STATE_CLOSED && !player->hasFlag(PlayerFlag_CanAlwaysLogin))
		{
			disconnectClient("Server is currently closed.\nPlease try again later.");
			return;
		}

		if (g_configManager().getBoolean(ONLY_PREMIUM_ACCOUNT) && !player->isPremium() && (player->getGroup()->id < account::GROUP_TYPE_GAMEMASTER || player->getAccountType() < account::ACCOUNT_TYPE_GAMEMASTER))
		{
			disconnectClient("Your premium time for this account is out.\n\nTo play please buy additional premium time from our website");
			return;
		}

		if (g_configManager().getBoolean(ONE_PLAYER_ON_ACCOUNT) && player->getAccountType() < account::ACCOUNT_TYPE_GAMEMASTER && g_game().getPlayerByAccount(player->getAccount()))
		{
			disconnectClient("You may only login with one character\nof your account at the same time.");
			return;
		}

		if (!player->hasFlag(PlayerFlag_CannotBeBanned))
		{
			BanInfo banInfo;
			if (IOBan::isAccountBanned(accountId, banInfo))
			{
				if (banInfo.reason.empty())
				{
					banInfo.reason = "(none)";
				}

				std::ostringstream ss;
				if (banInfo.expiresAt > 0)
				{
					ss << "Your account has been banned until " << formatDateShort(banInfo.expiresAt) << " by " << banInfo.bannedBy << ".\n\nReason specified:\n"
                      << banInfo.reason;
				}
				else
				{
					ss << "Your account has been permanently banned by " << banInfo.bannedBy << ".\n\nReason specified:\n"
                      << banInfo.reason;
				}
				disconnectClient(ss.str());
				return;
			}
		}

		WaitingList &waitingList = WaitingList::getInstance();
		if (!waitingList.clientLogin(player))
		{
			uint32_t currentSlot = waitingList.getClientSlot(player);
			uint32_t retryTime = WaitingList::getTime(currentSlot);
			std::ostringstream ss;

			ss << "Too many players online.\nYou are at place "
               << currentSlot << " on the waiting list.";

			auto output = OutputMessagePool::getOutputMessage();
			output->addByte(0x16);
			output->addString(ss.str());
			output->addByte(retryTime);
			send(output);
			disconnect();
			return;
		}

		if (!IOLoginData::loadPlayerById(player, player->getGUID()))
		{
			disconnectClient("Your character could not be loaded.");
			SPDLOG_WARN("Player {} could not be loaded", player->getName());
			return;
		}

		player->setOperatingSystem(operatingSystem);

		if (!g_game().placeCreature(player, player->getLoginPosition()) && !g_game().placeCreature(player, player->getTemplePosition(), false, true))
		{
			disconnectClient("Temple position is wrong. Please, contact the administrator.");
			SPDLOG_ERROR("Player {} temple position is wrong", player->getName());
			return;
		}

		if (operatingSystem >= CLIENTOS_OTCLIENT_LINUX)
		{
			player->registerCreatureEvent("ExtendedOpcode");
		}

		player->lastIP = player->getIP();
		player->lastLoginSaved = std::max<time_t>(Game::getTimeNow(), player->lastLoginSaved + 1);
		acceptPackets = true;
	}
	else
	{
		if (eventConnect != 0 || !g_configManager().getBoolean(REPLACE_KICK_ON_LOGIN))
		{
			//Already trying to connect
			disconnectClient("You are already logged in.");
			return;
		}

		if (foundPlayer->client)
		{
			foundPlayer->disconnect();
			foundPlayer->isConnecting = true;

			eventConnect = g_scheduler().addEvent(createSchedulerTask(1000, std::bind_front(&ProtocolGame::connect, getThis(), foundPlayer->getID(), operatingSystem)));
		}
		else
		{
			connect(foundPlayer->getID(), operatingSystem);
		}
	}
	OutputMessagePool::getInstance().addProtocolToAutosend(shared_from_this());
}

void ProtocolGame::connect(uint32_t playerId, OperatingSystem_t operatingSystem)
{
	eventConnect = 0;

	Player *foundPlayer = g_game().getPlayerByID(playerId);
	if (!foundPlayer || foundPlayer->client)
	{
		disconnectClient("You are already logged in.");
		return;
	}

	if (isConnectionExpired())
	{
		//ProtocolGame::release() has been called at this point and the Connection object
		//no longer exists, so we return to prevent leakage of the Player.
		return;
	}

	player = foundPlayer;
	player->incrementReferenceCounter();

	g_chat().removeUserFromAllChannels(*player);
	player->clearModalWindows();
	player->setOperatingSystem(operatingSystem);
	player->isConnecting = false;

	player->client = getThis();
	player->openPlayerContainers();
	sendAddCreature(player, player->getPosition(), 0, true);
	player->lastIP = player->getIP();
<<<<<<< HEAD
	player->lastLoginSaved = std::max<time_t>(Game::getTimeNow(), player->lastLoginSaved + 1);
=======
	player->lastLoginSaved = std::max<time_t>(time(nullptr), player->lastLoginSaved + 1);
	player->resetIdleTime();
>>>>>>> 94288cf1
	acceptPackets = true;
}

void ProtocolGame::logout(bool displayEffect, bool forced)
{
	if (!player) {
		return;
	}

	bool removePlayer = !player->isRemoved() && !forced;
	if (removePlayer && !player->isAccessPlayer()) {
		if (player->getTile()->hasFlag(TILESTATE_NOLOGOUT)) {
			player->sendCancelMessage(RETURNVALUE_YOUCANNOTLOGOUTHERE);
			return;
		}

		if (!player->getTile()->hasFlag(TILESTATE_PROTECTIONZONE) && player->hasCondition(CONDITION_INFIGHT)) {
			player->sendCancelMessage(RETURNVALUE_YOUMAYNOTLOGOUTDURINGAFIGHT);
			return;
		}
	}

	if (removePlayer && !g_creatureEvents().playerLogout(player)) {
		return;
	}

	displayEffect = displayEffect && !player->isRemoved() && player->getHealth() > 0 && !player->isInGhostMode();
	if (displayEffect) {
		g_game().addMagicEffect(player->getPosition(), CONST_ME_POFF);
	}

	sendSessionEndInformation(forced ? SESSION_END_FORCECLOSE : SESSION_END_LOGOUT);

	g_game().removeCreature(player, true);
}

void ProtocolGame::onRecvFirstMessage(NetworkMessage &msg)
{
	if (g_game().getGameState() == GAME_STATE_SHUTDOWN)
	{
		disconnect();
		return;
	}

	OperatingSystem_t operatingSystem = static_cast<OperatingSystem_t>(msg.get<uint16_t>());
	if (operatingSystem <= CLIENTOS_NEW_MAC) {
		setChecksumMethod(CHECKSUM_METHOD_SEQUENCE);
		enableCompression();
	} else {
		setChecksumMethod(CHECKSUM_METHOD_ADLER32);
	}

	version = msg.get<uint16_t>(); // Protocol version

	clientVersion = static_cast<int32_t>(msg.get<uint32_t>());

	msg.getString(); // Client version (String)

	msg.skipBytes(3); // U16 dat revision, U8 game preview state

	if (!Protocol::RSA_decrypt(msg))
	{
		SPDLOG_WARN("[ProtocolGame::onRecvFirstMessage] - RSA Decrypt Failed");
		disconnect();
		return;
	}

	std::array<uint32_t, 4> key = {msg.get<uint32_t>(), msg.get<uint32_t>(), msg.get<uint32_t>(), msg.get<uint32_t>()};
	enableXTEAEncryption();
	setXTEAKey(key.data());

	msg.skipBytes(1); // gamemaster flag

	std::string sessionKey = msg.getString();
	size_t pos = sessionKey.find('\n');
	if (pos == std::string::npos)
	{
		disconnectClient("You must enter your email.");
		return;
	}

	if (operatingSystem == CLIENTOS_NEW_LINUX)
	{
		// TODO: check what new info for linux is send
		msg.getString();
		msg.getString();
	}

	std::string email = sessionKey.substr(0, pos);
	if (email.empty())
	{
		disconnectClient("You must enter your email.");
		return;
	}

	std::string password = sessionKey.substr(pos + 1);
	std::string characterName = msg.getString();

	uint32_t timeStamp = msg.get<uint32_t>();
	uint8_t randNumber = msg.getByte();
	if (challengeTimestamp != timeStamp || challengeRandom != randNumber)
	{
		disconnect();
		return;
	}

	if (clientVersion != CLIENT_VERSION)
	{
		std::ostringstream ss;
		ss << "Only clients with protocol " << CLIENT_VERSION_UPPER << "." << CLIENT_VERSION_LOWER << " allowed!";
		disconnectClient(ss.str());
		return;
	}

	if (g_game().getGameState() == GAME_STATE_STARTUP)
	{
		disconnectClient("Gameworld is starting up. Please wait.");
		return;
	}

	if (g_game().getGameState() == GAME_STATE_MAINTAIN)
	{
		disconnectClient("Gameworld is under maintenance. Please re-connect in a while.");
		return;
	}

	BanInfo banInfo;
	if (IOBan::isIpBanned(getIP(), banInfo))
	{
		if (banInfo.reason.empty())
		{
			banInfo.reason = "(none)";
		}

		std::ostringstream ss;
		ss << "Your IP has been banned until " << formatDateShort(banInfo.expiresAt) << " by " << banInfo.bannedBy << ".\n\nReason specified:\n"
          << banInfo.reason;
		disconnectClient(ss.str());
		return;
	}

	uint32_t accountId;
	if (!IOLoginData::gameWorldAuthentication(email, password, characterName, &accountId)) {
		disconnectClient("Email or password is not correct.");
		return;
	}

	g_dispatcher().addTask(createTask(std::bind_front(&ProtocolGame::login, getThis(), characterName, accountId, operatingSystem)));
}

void ProtocolGame::onConnect()
{
	auto output = OutputMessagePool::getOutputMessage();
	static std::random_device rd;
	static std::ranlux24 generator(rd());
	static std::uniform_int_distribution<uint16_t> randNumber(0x00, 0xFF);

	// Skip checksum
	output->skipBytes(sizeof(uint32_t));

	// Packet length & type
	output->add<uint16_t>(0x0006);
	output->addByte(0x1F);

	// Add timestamp & random number
	challengeTimestamp = static_cast<uint32_t>(Game::getTimeNow());
	output->add<uint32_t>(challengeTimestamp);

	challengeRandom = randNumber(generator);
	output->addByte(challengeRandom);

	// Go back and write checksum
	output->skipBytes(-12);
	// To support 11.10-, not have problems with 11.11+
	output->add<uint32_t>(adlerChecksum(output->getOutputBuffer() + sizeof(uint32_t), 8));

	send(std::move(output));
}

void ProtocolGame::disconnectClient(const std::string &message) const
{
	auto output = OutputMessagePool::getOutputMessage();
	output->addByte(0x14);
	output->addString(message);
	send(output);
	disconnect();
}

void ProtocolGame::writeToOutputBuffer(const NetworkMessage &msg)
{
	auto out = getOutputBuffer(msg.getLength());
	out->append(msg);
}

void ProtocolGame::parsePacket(NetworkMessage& msg)
{
	if (!acceptPackets || g_game().getGameState() == GAME_STATE_SHUTDOWN || msg.getLength() <= 0) {
		return;
	}

	uint8_t recvbyte = msg.getByte();

	if (!player || player->isRemoved()) {
		if (recvbyte == 0x0F) {
			disconnect();
		}
		return;
	}

	if (player->isDead() || player->getHealth() <= 0) {
		g_dispatcher().addTask(createTask(std::bind(&ProtocolGame::parsePacketDead, getThis(), recvbyte)));
		return;
	}

	// Modules system
	if (player && recvbyte != 0xD3) {
		g_dispatcher().addTask(createTask(std::bind(&Modules::executeOnRecvbyte, &g_modules(), player->getID(), msg, recvbyte)));
	}

	g_dispatcher().addTask(createTask(std::bind(&ProtocolGame::parsePacketFromDispatcher, getThis(), msg, recvbyte)));
}

void ProtocolGame::parsePacketDead(uint8_t recvbyte)
{
	if (recvbyte == 0x14) {
		disconnect();
		g_dispatcher().addTask(createTask(std::bind(&IOLoginData::updateOnlineStatus, player->getGUID(), false)));
		return;
	}

	if (recvbyte == 0x0F) {
		if (!player) {
			return;
		}

<<<<<<< HEAD
		if (recvbyte != 0x1D && recvbyte != 0x1E) {
			// keep the connection alive
			g_scheduler().addEvent(createSchedulerTask(500, std::bind_front(&ProtocolGame::sendPing, getThis())));
			g_scheduler().addEvent(createSchedulerTask(1000, std::bind_front(&ProtocolGame::sendPingBack, getThis())));
=======
		g_scheduler().addEvent(createSchedulerTask(100, std::bind(&ProtocolGame::sendPing, getThis())));

		if (!player->spawn()) {
			disconnect();
			addGameTask(&Game::removeCreature, player, true);
>>>>>>> 94288cf1
			return;
		}

		g_dispatcher().addTask(createTask(std::bind(&ProtocolGame::sendAddCreature, getThis(), player, player->getPosition(), 0, false)));
		g_dispatcher().addTask(createTask(std::bind(&ProtocolGame::addBless, getThis())));
		return;
	}

<<<<<<< HEAD
	// Modules system
	if (player && recvbyte != 0xD3) {
		g_dispatcher().addTask(createTask(std::bind_front(&Modules::executeOnRecvbyte, &g_modules(), player->getID(), msg, recvbyte)));
=======
	if (recvbyte == 0x1D) {
		// keep the connection alive
		g_scheduler().addEvent(createSchedulerTask(100, std::bind(&ProtocolGame::sendPingBack, getThis())));
		return;
>>>>>>> 94288cf1
	}
}

<<<<<<< HEAD
	g_dispatcher().addTask(createTask(std::bind_front(&ProtocolGame::parsePacketFromDispatcher, getThis(), msg, recvbyte)));
=======
void ProtocolGame::addBless()
{
	std::string bless = player->getBlessingsName();
	std::ostringstream lostBlesses;
	(bless.length() == 0) ? lostBlesses << "You lost all your blessings." : lostBlesses <<  "You are still blessed with " << bless;
	player->sendTextMessage(MESSAGE_EVENT_ADVANCE, lostBlesses.str());
	if (player->getLevel() < g_configManager().getNumber(ADVENTURERSBLESSING_LEVEL)) {
		for (uint8_t i = 2; i <= 6; i++) {
			if (!player->hasBlessing(i)) {
				player->addBlessing(i, 1);
			}
		}
		sendBlessStatus();
	}
>>>>>>> 94288cf1
}

void ProtocolGame::parsePacketFromDispatcher(NetworkMessage msg, uint8_t recvbyte)
{
	if (!acceptPackets || g_game().getGameState() == GAME_STATE_SHUTDOWN) {
		return;
	}

	if (!player || player->isRemoved() || player->getHealth() <= 0) {
		return;
	}

	switch (recvbyte) {
		case 0x14: g_dispatcher().addTask(createTask(std::bind_front(&ProtocolGame::logout, getThis(), true, false))); break;
		case 0x1D: addGameTask(&Game::playerReceivePingBack, player->getID()); break;
		case 0x1E: addGameTask(&Game::playerReceivePing, player->getID()); break;
		case 0x2a: addBestiaryTrackerList(msg); break;
		case 0x2B: parsePartyAnalyzerAction(msg); break;
		case 0x2c: parseLeaderFinderWindow(msg); break;
		case 0x2d: parseMemberFinderWindow(msg); break;
		case 0x28: parseStashWithdraw(msg); break;
		case 0x29: parseRetrieveDepotSearch(msg); break;
		case 0x32: parseExtendedOpcode(msg); break; //otclient extended opcode
		case 0x64: parseAutoWalk(msg); break;
		case 0x65: addGameTask(&Game::playerMove, player->getID(), DIRECTION_NORTH); break;
		case 0x66: addGameTask(&Game::playerMove, player->getID(), DIRECTION_EAST); break;
		case 0x67: addGameTask(&Game::playerMove, player->getID(), DIRECTION_SOUTH); break;
		case 0x68: addGameTask(&Game::playerMove, player->getID(), DIRECTION_WEST); break;
		case 0x69: addGameTask(&Game::playerStopAutoWalk, player->getID()); break;
		case 0x6A: addGameTask(&Game::playerMove, player->getID(), DIRECTION_NORTHEAST); break;
		case 0x6B: addGameTask(&Game::playerMove, player->getID(), DIRECTION_SOUTHEAST); break;
		case 0x6C: addGameTask(&Game::playerMove, player->getID(), DIRECTION_SOUTHWEST); break;
		case 0x6D: addGameTask(&Game::playerMove, player->getID(), DIRECTION_NORTHWEST); break;
		case 0x6F: addGameTaskTimed(DISPATCHER_TASK_EXPIRATION, &Game::playerTurn, player->getID(), DIRECTION_NORTH); break;
		case 0x70: addGameTaskTimed(DISPATCHER_TASK_EXPIRATION, &Game::playerTurn, player->getID(), DIRECTION_EAST); break;
		case 0x71: addGameTaskTimed(DISPATCHER_TASK_EXPIRATION, &Game::playerTurn, player->getID(), DIRECTION_SOUTH); break;
		case 0x72: addGameTaskTimed(DISPATCHER_TASK_EXPIRATION, &Game::playerTurn, player->getID(), DIRECTION_WEST); break;
		case 0x73: parseTeleport(msg); break;
		case 0x77: parseHotkeyEquip(msg); break;
		case 0x78: parseThrow(msg); break;
		case 0x79: parseLookInShop(msg); break;
		case 0x7A: parsePlayerBuyOnShop(msg); break;
		case 0x7B: parsePlayerSellOnShop(msg); break;
		case 0x7C: addGameTask(&Game::playerCloseShop, player->getID()); break;
		case 0x7D: parseRequestTrade(msg); break;
		case 0x7E: parseLookInTrade(msg); break;
		case 0x7F: addGameTask(&Game::playerAcceptTrade, player->getID()); break;
		case 0x80: addGameTask(&Game::playerCloseTrade, player->getID()); break;
		case 0x82: parseUseItem(msg); break;
		case 0x83: parseUseItemEx(msg); break;
		case 0x84: parseUseWithCreature(msg); break;
		case 0x85: parseRotateItem(msg); break;
		case 0x86: parseConfigureShowOffSocket(msg); break;
		case 0x87: parseCloseContainer(msg); break;
		case 0x88: parseUpArrowContainer(msg); break;
		case 0x89: parseTextWindow(msg); break;
		case 0x8A: parseHouseWindow(msg); break;
		case 0x8B: parseWrapableItem(msg); break;
		case 0x8C: parseLookAt(msg); break;
		case 0x8D: parseLookInBattleList(msg); break;
		case 0x8E: /* join aggression */ break;
		case 0x8F: parseQuickLoot(msg); break;
		case 0x90: parseLootContainer(msg); break;
		case 0x91: parseQuickLootBlackWhitelist(msg); break;
		case 0x92: parseOpenDepotSearch(); break;
		case 0x93: parseCloseDepotSearch(); break;
		case 0x94: parseDepotSearchItemRequest(msg); break;
		case 0x95: parseOpenParentContainer(msg); break;
		case 0x96: parseSay(msg); break;
		case 0x97: addGameTask(&Game::playerRequestChannels, player->getID()); break;
		case 0x98: parseOpenChannel(msg); break;
		case 0x99: parseCloseChannel(msg); break;
		case 0x9A: parseOpenPrivateChannel(msg); break;
		case 0x9E: addGameTask(&Game::playerCloseNpcChannel, player->getID()); break;
		case 0xA0: parseFightModes(msg); break;
		case 0xA1: parseAttack(msg); break;
		case 0xA2: parseFollow(msg); break;
		case 0xA3: parseInviteToParty(msg); break;
		case 0xA4: parseJoinParty(msg); break;
		case 0xA5: parseRevokePartyInvite(msg); break;
		case 0xA6: parsePassPartyLeadership(msg); break;
		case 0xA7: addGameTask(&Game::playerLeaveParty, player->getID()); break;
		case 0xA8: parseEnableSharedPartyExperience(msg); break;
		case 0xAA: addGameTask(&Game::playerCreatePrivateChannel, player->getID()); break;
		case 0xAB: parseChannelInvite(msg); break;
		case 0xAC: parseChannelExclude(msg); break;
		case 0xB1: parseHighscores(msg); break;
		case 0xBA: parseTaskHuntingAction(msg); break;
		case 0xBE: addGameTask(&Game::playerCancelAttackAndFollow, player->getID()); break;
		case 0xBF: parseForgeEnter(msg); break;
		case 0xC0: parseForgeBrowseHistory(msg); break;
		case 0xC7: parseTournamentLeaderboard(msg); break;
		case 0xC9: /* update tile */ break;
		case 0xCA: parseUpdateContainer(msg); break;
		case 0xCB: parseBrowseField(msg); break;
		case 0xCC: parseSeekInContainer(msg); break;
		case 0xCD: parseInspectionObject(msg); break;
		case 0xD2: addGameTask(&Game::playerRequestOutfit, player->getID()); break;
		case 0xD3: g_dispatcher().addTask(createTask(std::bind_front(&ProtocolGame::parseSetOutfit, getThis(), msg))); break;
		case 0xD4: parseToggleMount(msg); break;
		case 0xD5: parseApplyImbuement(msg); break;
		case 0xD6: parseClearImbuement(msg); break;
		case 0xD7: parseCloseImbuementWindow(msg); break;
		case 0xDC: parseAddVip(msg); break;
		case 0xDD: parseRemoveVip(msg); break;
		case 0xDE: parseEditVip(msg); break;
		case 0xE1: parseBestiarysendRaces(); break;
		case 0xE2: parseBestiarysendCreatures(msg); break;
		case 0xE3: parseBestiarysendMonsterData(msg); break;
		case 0xE4: parseSendBuyCharmRune(msg); break;
		case 0xE5: parseCyclopediaCharacterInfo(msg); break;
		case 0xE6: parseBugReport(msg); break;
		case 0xE7: /* thank you */ break;
		case 0xE8: parseDebugAssert(msg); break;
		case 0xEB: parsePreyAction(msg); break;
		case 0xED: parseSendResourceBalance(); break;
		case 0xEE: parseGreet(msg); break;
		// Premium coins transfer
		// case 0xEF: parseCoinTransfer(msg); break;
		case 0xF0: addGameTaskTimed(DISPATCHER_TASK_EXPIRATION, &Game::playerShowQuestLog, player->getID()); break;
		case 0xF1: parseQuestLine(msg); break;
		// case 0xF2: parseRuleViolationReport(msg); break;
		case 0xF3: /* get object info */ break;
		case 0xF4: parseMarketLeave(); break;
		case 0xF5: parseMarketBrowse(msg); break;
		case 0xF6: parseMarketCreateOffer(msg); break;
		case 0xF7: parseMarketCancelOffer(msg); break;
		case 0xF8: parseMarketAcceptOffer(msg); break;
		case 0xF9: parseModalWindowAnswer(msg); break;
		// case 0xFA: parseStoreOpen(msg); break;
		// case 0xFB: parseStoreRequestOffers(msg); break;
		// case 0xFC: parseStoreBuyOffer(msg) break;
		// case 0xFD: parseStoreOpenTransactionHistory(msg); break;
		// case 0xFE: parseStoreRequestTransactionHistory(msg); break;

		//case 0xDF, 0xE0, 0xE1, 0xFB, 0xFC, 0xFD, 0xFE Premium Shop.

		default:
			SPDLOG_DEBUG("Player: {} sent an unknown packet header: x0{}",
				player->getName(), static_cast<uint16_t>(recvbyte));
			break;
	}
}

void ProtocolGame::parseHotkeyEquip(NetworkMessage &msg)
{
	if (!player)
	{
		return;
	}
	uint16_t itemId = msg.get<uint16_t>();
	uint8_t tier = msg.get<uint8_t>();
	addGameTask(&Game::playerEquipItem, player->getID(), itemId, Item::items[itemId].upgradeClassification > 0, tier);
}

void ProtocolGame::GetTileDescription(const Tile *tile, NetworkMessage &msg)
{
	int32_t count;
	Item *ground = tile->getGround();
	if (ground)
	{
		AddItem(msg, ground);
		count = 1;
	}
	else
	{
		count = 0;
	}

	const TileItemVector *items = tile->getItemList();
	if (items)
	{
		for (auto it = items->getBeginTopItem(), end = items->getEndTopItem(); it != end; ++it)
		{
			AddItem(msg, *it);

			count++;
			if (count == 9 && tile->getPosition() == player->getPosition())
			{
				break;
			}
			else if (count == 10)
			{
				return;
			}
		}
	}

	const CreatureVector *creatures = tile->getCreatures();
	if (creatures)
	{
		bool playerAdded = false;
		for (auto it = creatures->rbegin(); it != creatures->rend(); ++it)
		{
			const Creature *creature = *it;
			if (!player->canSeeCreature(creature))
			{
				continue;
			}

			if (tile->getPosition() == player->getPosition() && count == 9 && !playerAdded)
			{
				creature = player;
			}

			if (creature->getID() == player->getID())
			{
				playerAdded = true;
			}

			bool known;
			uint32_t removedKnown;
			checkCreatureAsKnown(creature->getID(), known, removedKnown);
			AddCreature(msg, creature, known, removedKnown);

			if (++count == 10)
			{
				return;
			}
		}
	}

	if (items)
	{
		for (auto it = items->getBeginDownItem(), end = items->getEndDownItem(); it != end; ++it)
		{
			AddItem(msg, *it);

			if (++count == 10)
			{
				return;
			}
		}
	}
}

void ProtocolGame::GetMapDescription(int32_t x, int32_t y, int32_t z, int32_t width, int32_t height, NetworkMessage &msg)
{
	int32_t skip = -1;
	int32_t startz, endz, zstep;

	if (z > MAP_INIT_SURFACE_LAYER)
	{
		startz = z - MAP_LAYER_VIEW_LIMIT;
		endz = std::min<int32_t>(MAP_MAX_LAYERS - 1, z + MAP_LAYER_VIEW_LIMIT);
		zstep = 1;
	}
	else
	{
		startz = MAP_INIT_SURFACE_LAYER;
		endz = 0;
		zstep = -1;
	}

	for (int32_t nz = startz; nz != endz + zstep; nz += zstep)
	{
		GetFloorDescription(msg, x, y, nz, width, height, z - nz, skip);
	}

	if (skip >= 0)
	{
		msg.addByte(skip);
		msg.addByte(0xFF);
	}
}

void ProtocolGame::GetFloorDescription(NetworkMessage &msg, int32_t x, int32_t y, int32_t z, int32_t width, int32_t height, int32_t offset, int32_t &skip)
{
	for (int32_t nx = 0; nx < width; nx++)
	{
		for (int32_t ny = 0; ny < height; ny++)
		{
			const Tile *tile = g_game().map.getTile(static_cast<uint16_t>(x + nx + offset), static_cast<uint16_t>(y + ny + offset), static_cast<uint8_t>(z));
			if (tile)
			{
				if (skip >= 0)
				{
					msg.addByte(skip);
					msg.addByte(0xFF);
				}

				skip = 0;
				GetTileDescription(tile, msg);
			}
			else if (skip == 0xFE)
			{
				msg.addByte(0xFF);
				msg.addByte(0xFF);
				skip = -1;
			}
			else
			{
				++skip;
			}
		}
	}
}

void ProtocolGame::checkCreatureAsKnown(uint32_t id, bool &known, uint32_t &removedKnown)
{
	if (auto [creatureKnown, creatureInserted] = knownCreatureSet.insert(id);
	!creatureInserted)
	{
		known = true;
		return;
	}
	known = false;
	if (knownCreatureSet.size() > 1300)
	{
		// Look for a creature to remove
		for (auto it = knownCreatureSet.begin(), end = knownCreatureSet.end(); it != end; ++it) {
			if (*it == id) {
				continue;
			}
			// We need to protect party players from removing
			Creature* creature = g_game().getCreatureByID(*it);
			if (const Player* checkPlayer;
			creature && (checkPlayer = creature->getPlayer()) != nullptr)
			{
				if (player->getParty() != checkPlayer->getParty() && !canSee(creature)) {
					removedKnown = *it;
					knownCreatureSet.erase(it);
					return;
				}
			} else if (!canSee(creature)) {
				removedKnown = *it;
				knownCreatureSet.erase(it);
				return;
			}
		}

		// Bad situation. Let's just remove anyone.
		auto it = knownCreatureSet.begin();
		if (*it == id)
		{
			++it;
		}

		removedKnown = *it;
		knownCreatureSet.erase(it);
	}
	else
	{
		removedKnown = 0;
	}
}

bool ProtocolGame::canSee(const Creature *c) const
{
	if (!c || !player || c->isRemoved())
	{
		return false;
	}

	if (!player->canSeeCreature(c))
	{
		return false;
	}

	return canSee(c->getPosition());
}

bool ProtocolGame::canSee(const Position &pos) const
{
	return canSee(pos.x, pos.y, pos.z);
}

bool ProtocolGame::canSee(int32_t x, int32_t y, int32_t z) const
{
	if (!player)
	{
		return false;
	}

	const Position &myPos = player->getPosition();
	if (myPos.z <= MAP_INIT_SURFACE_LAYER)
	{
		//we are on ground level or above (7 -> 0)
		//view is from 7 -> 0
		if (z > MAP_INIT_SURFACE_LAYER)
		{
			return false;
		}
	}
	else if (myPos.z >= MAP_INIT_SURFACE_LAYER + 1)
	{
		//we are underground (8 -> 15)
		//view is +/- 2 from the floor we stand on
		if (std::abs(myPos.getZ() - z) > MAP_LAYER_VIEW_LIMIT)
		{
			return false;
		}
	}

	//negative offset means that the action taken place is on a lower floor than ourself
	const int8_t offsetz = myPos.getZ() - z;
	return (x >= myPos.getX() - Map::maxClientViewportX + offsetz) && (x <= myPos.getX() + (Map::maxClientViewportX + 1) + offsetz) &&
		(y >= myPos.getY() - Map::maxClientViewportY + offsetz) && (y <= myPos.getY() + (Map::maxClientViewportY + 1) + offsetz);
}

// Parse methods
void ProtocolGame::parseChannelInvite(NetworkMessage &msg)
{
	const std::string name = msg.getString();
	addGameTask(&Game::playerChannelInvite, player->getID(), name);
}

void ProtocolGame::parseChannelExclude(NetworkMessage &msg)
{
	const std::string name = msg.getString();
	addGameTask(&Game::playerChannelExclude, player->getID(), name);
}

void ProtocolGame::parseOpenChannel(NetworkMessage &msg)
{
	uint16_t channelId = msg.get<uint16_t>();
	addGameTask(&Game::playerOpenChannel, player->getID(), channelId);
}

void ProtocolGame::parseCloseChannel(NetworkMessage &msg)
{
	uint16_t channelId = msg.get<uint16_t>();
	addGameTask(&Game::playerCloseChannel, player->getID(), channelId);
}

void ProtocolGame::parseOpenPrivateChannel(NetworkMessage &msg)
{
	const std::string receiver = msg.getString();
	addGameTask(&Game::playerOpenPrivateChannel, player->getID(), receiver);
}

void ProtocolGame::parseAutoWalk(NetworkMessage &msg)
{
	uint8_t numdirs = msg.getByte();
	if (numdirs == 0 || (msg.getBufferPosition() + numdirs) != (msg.getLength() + 8))
	{
		return;
	}

	msg.skipBytes(numdirs);

	std::forward_list<Direction> path;
	for (uint8_t i = 0; i < numdirs; ++i)
	{
		uint8_t rawdir = msg.getPreviousByte();
		switch (rawdir)
		{
		case 1:
			path.push_front(DIRECTION_EAST);
			break;
		case 2:
			path.push_front(DIRECTION_NORTHEAST);
			break;
		case 3:
			path.push_front(DIRECTION_NORTH);
			break;
		case 4:
			path.push_front(DIRECTION_NORTHWEST);
			break;
		case 5:
			path.push_front(DIRECTION_WEST);
			break;
		case 6:
			path.push_front(DIRECTION_SOUTHWEST);
			break;
		case 7:
			path.push_front(DIRECTION_SOUTH);
			break;
		case 8:
			path.push_front(DIRECTION_SOUTHEAST);
			break;
		default:
			break;
		}
	}

	if (path.empty())
	{
		return;
	}

	addGameTask(&Game::playerAutoWalk, player->getID(), path);
}

void ProtocolGame::parseSetOutfit(NetworkMessage &msg)
{
	if (!player || player->isRemoved()) {
		return;
	}

	uint16_t startBufferPosition = msg.getBufferPosition();
	Module *outfitModule = g_modules().getEventByRecvbyte(0xD3, false);
	if (outfitModule)
	{
		outfitModule->executeOnRecvbyte(player, msg);
	}

	if (msg.getBufferPosition() == startBufferPosition)
	{
		uint8_t outfitType = 0;
		outfitType = msg.getByte();
		Outfit_t newOutfit;
		newOutfit.lookType = msg.get<uint16_t>();
		newOutfit.lookHead = std::min<uint8_t>(132, msg.getByte());
		newOutfit.lookBody = std::min<uint8_t>(132, msg.getByte());
		newOutfit.lookLegs = std::min<uint8_t>(132, msg.getByte());
		newOutfit.lookFeet = std::min<uint8_t>(132, msg.getByte());
		newOutfit.lookAddons = msg.getByte();
		if (outfitType == 0)
		{
			newOutfit.lookMount = msg.get<uint16_t>();
			newOutfit.lookMountHead = std::min<uint8_t>(132, msg.getByte());
			newOutfit.lookMountBody = std::min<uint8_t>(132, msg.getByte());
			newOutfit.lookMountLegs = std::min<uint8_t>(132, msg.getByte());
			newOutfit.lookMountFeet = std::min<uint8_t>(132, msg.getByte());
			newOutfit.lookFamiliarsType = msg.get<uint16_t>();
			g_game().playerChangeOutfit(player->getID(), newOutfit);
		}
		else if (outfitType == 1)
		{
			//This value probably has something to do with try outfit variable inside outfit window dialog
			//if try outfit is set to 2 it expects uint32_t value after mounted and disable mounts from outfit window dialog
			newOutfit.lookMount = 0;
			msg.get<uint32_t>();
		} else if (outfitType == 2) {
			Position pos = msg.getPosition();
			uint16_t itemId = msg.get<uint16_t>();
			uint8_t stackpos = msg.getByte();
			newOutfit.lookMount = msg.get<uint16_t>();
			newOutfit.lookMountHead = std::min<uint8_t>(132, msg.getByte());
			newOutfit.lookMountBody = std::min<uint8_t>(132, msg.getByte());
			newOutfit.lookMountLegs = std::min<uint8_t>(132, msg.getByte());
			newOutfit.lookMountFeet = std::min<uint8_t>(132, msg.getByte());
			uint8_t direction = std::max<uint8_t>(DIRECTION_NORTH, std::min<uint8_t>(DIRECTION_WEST, msg.getByte()));
			uint8_t podiumVisible = msg.getByte();
			g_game().playerSetShowOffSocket(player->getID(), newOutfit, pos, stackpos, itemId, podiumVisible, direction);
		}
	}
}

void ProtocolGame::parseToggleMount(NetworkMessage &msg)
{
	bool mount = msg.getByte() != 0;
	addGameTask(&Game::playerToggleMount, player->getID(), mount);
}

void ProtocolGame::parseApplyImbuement(NetworkMessage &msg)
{
	uint8_t slot = msg.getByte();
	uint32_t imbuementId = msg.get<uint32_t>();
	bool protectionCharm = msg.getByte() != 0x00;
	addGameTask(&Game::playerApplyImbuement, player->getID(), imbuementId, slot, protectionCharm);
}

void ProtocolGame::parseClearImbuement(NetworkMessage &msg)
{
	uint8_t slot = msg.getByte();
	addGameTask(&Game::playerClearImbuement, player->getID(), slot);
}

void ProtocolGame::parseCloseImbuementWindow(NetworkMessage &)
{
	addGameTask(&Game::playerCloseImbuementWindow, player->getID());
}

void ProtocolGame::parseUseItem(NetworkMessage &msg)
{
	Position pos = msg.getPosition();
	uint16_t itemId = msg.get<uint16_t>();
	uint8_t stackpos = msg.getByte();
	uint8_t index = msg.getByte();
	addGameTaskTimed(DISPATCHER_TASK_EXPIRATION, &Game::playerUseItem, player->getID(), pos, stackpos, index, itemId);
}

void ProtocolGame::parseUseItemEx(NetworkMessage &msg)
{
	Position fromPos = msg.getPosition();
	uint16_t fromItemId = msg.get<uint16_t>();
	uint8_t fromStackPos = msg.getByte();
	Position toPos = msg.getPosition();
	uint16_t toItemId = msg.get<uint16_t>();
	uint8_t toStackPos = msg.getByte();
	addGameTaskTimed(DISPATCHER_TASK_EXPIRATION, &Game::playerUseItemEx, player->getID(), fromPos, fromStackPos, fromItemId, toPos, toStackPos, toItemId);
}

void ProtocolGame::parseUseWithCreature(NetworkMessage &msg)
{
	Position fromPos = msg.getPosition();
	uint16_t itemId = msg.get<uint16_t>();
	uint8_t fromStackPos = msg.getByte();
	uint32_t creatureId = msg.get<uint32_t>();
	addGameTaskTimed(DISPATCHER_TASK_EXPIRATION, &Game::playerUseWithCreature, player->getID(), fromPos, fromStackPos, creatureId, itemId);
}

void ProtocolGame::parseCloseContainer(NetworkMessage &msg)
{
	uint8_t cid = msg.getByte();
	addGameTask(&Game::playerCloseContainer, player->getID(), cid);
}

void ProtocolGame::parseUpArrowContainer(NetworkMessage &msg)
{
	uint8_t cid = msg.getByte();
	addGameTask(&Game::playerMoveUpContainer, player->getID(), cid);
}

void ProtocolGame::parseUpdateContainer(NetworkMessage &msg)
{
	uint8_t cid = msg.getByte();
	addGameTask(&Game::playerUpdateContainer, player->getID(), cid);
}

void ProtocolGame::parseTeleport(NetworkMessage &msg)
{
	Position newPosition = msg.getPosition();
	addGameTask(&Game::playerTeleport, player->getID(), newPosition);
}

void ProtocolGame::parseThrow(NetworkMessage &msg)
{
	Position fromPos = msg.getPosition();
	uint16_t itemId = msg.get<uint16_t>();
	uint8_t fromStackpos = msg.getByte();
	Position toPos = msg.getPosition();
	uint8_t count = msg.getByte();

	if (toPos != fromPos)
	{
		addGameTaskTimed(DISPATCHER_TASK_EXPIRATION, &Game::playerMoveThing, player->getID(), fromPos, itemId, fromStackpos, toPos, count);
	}
}

void ProtocolGame::parseLookAt(NetworkMessage &msg)
{
	Position pos = msg.getPosition();
	uint16_t itemId = msg.get<uint16_t>();
	uint8_t stackpos = msg.getByte();
	addGameTaskTimed(DISPATCHER_TASK_EXPIRATION, &Game::playerLookAt, player->getID(), itemId, pos, stackpos);
}

void ProtocolGame::parseLookInBattleList(NetworkMessage &msg)
{
	uint32_t creatureId = msg.get<uint32_t>();
	addGameTaskTimed(DISPATCHER_TASK_EXPIRATION, &Game::playerLookInBattleList, player->getID(), creatureId);
}

void ProtocolGame::parseQuickLoot(NetworkMessage &msg)
{
	Position pos = msg.getPosition();
	uint16_t itemId = msg.get<uint16_t>();
	uint8_t stackpos = msg.getByte();
	bool lootAllCorpses = msg.getByte();
	bool autoLoot = msg.getByte();
	addGameTask(&Game::playerQuickLoot, player->getID(), pos, itemId, stackpos, nullptr, lootAllCorpses, autoLoot);
}

void ProtocolGame::parseLootContainer(NetworkMessage &msg)
{
	uint8_t action = msg.getByte();
	if (action == 0)
	{
		ObjectCategory_t category = (ObjectCategory_t)msg.getByte();
		Position pos = msg.getPosition();
		uint16_t itemId = msg.get<uint16_t>();
		uint8_t stackpos = msg.getByte();
		addGameTask(&Game::playerSetLootContainer, player->getID(), category, pos, itemId, stackpos);
	}
	else if (action == 1)
	{
		ObjectCategory_t category = (ObjectCategory_t)msg.getByte();
		addGameTask(&Game::playerClearLootContainer, player->getID(), category);
	}
	else if (action == 2)
	{
		ObjectCategory_t category = (ObjectCategory_t)msg.getByte();
		addGameTask(&Game::playerOpenLootContainer, player->getID(), category);
	}
	else if (action == 3)
	{
		bool useMainAsFallback = msg.getByte() == 1;
		addGameTask(&Game::playerSetQuickLootFallback, player->getID(), useMainAsFallback);
	}
}

void ProtocolGame::parseQuickLootBlackWhitelist(NetworkMessage &msg)
{
	QuickLootFilter_t filter = (QuickLootFilter_t)msg.getByte();
	std::vector<uint16_t> listedItems;

	uint16_t size = msg.get<uint16_t>();
	listedItems.reserve(size);

	for (int i = 0; i < size; i++)
	{
		listedItems.push_back(msg.get<uint16_t>());
	}

	addGameTask(&Game::playerQuickLootBlackWhitelist, player->getID(), filter, listedItems);
}

void ProtocolGame::parseSay(NetworkMessage &msg)
{
	std::string receiver;
	uint16_t channelId;

	SpeakClasses type = static_cast<SpeakClasses>(msg.getByte());
	switch (type)
	{
	case TALKTYPE_PRIVATE_TO:
	case TALKTYPE_PRIVATE_RED_TO:
		receiver = msg.getString();
		channelId = 0;
		break;

	case TALKTYPE_CHANNEL_Y:
	case TALKTYPE_CHANNEL_R1:
		channelId = msg.get<uint16_t>();
		break;

	default:
		channelId = 0;
		break;
	}

	const std::string text = msg.getString();
	if (text.length() > 255)
	{
		return;
	}

	addGameTask(&Game::playerSay, player->getID(), channelId, type, receiver, text);
}

void ProtocolGame::parseFightModes(NetworkMessage &msg)
{
	uint8_t rawFightMode = msg.getByte();  // 1 - offensive, 2 - balanced, 3 - defensive
	uint8_t rawChaseMode = msg.getByte();  // 0 - stand while fightning, 1 - chase opponent
	uint8_t rawSecureMode = msg.getByte(); // 0 - can't attack unmarked, 1 - can attack unmarked
	// uint8_t rawPvpMode = msg.getByte(); // pvp mode introduced in 10.0

	FightMode_t fightMode;
	if (rawFightMode == 1)
	{
		fightMode = FIGHTMODE_ATTACK;
	}
	else if (rawFightMode == 2)
	{
		fightMode = FIGHTMODE_BALANCED;
	}
	else
	{
		fightMode = FIGHTMODE_DEFENSE;
	}

	addGameTask(&Game::playerSetFightModes, player->getID(), fightMode, rawChaseMode != 0, rawSecureMode != 0);
}

void ProtocolGame::parseAttack(NetworkMessage &msg)
{
	uint32_t creatureId = msg.get<uint32_t>();
	// msg.get<uint32_t>(); creatureId (same as above)
	addGameTask(&Game::playerSetAttackedCreature, player->getID(), creatureId);
}

void ProtocolGame::parseFollow(NetworkMessage &msg)
{
	uint32_t creatureId = msg.get<uint32_t>();
	// msg.get<uint32_t>(); creatureId (same as above)
	addGameTask(&Game::playerFollowCreature, player->getID(), creatureId);
}

void ProtocolGame::parseTextWindow(NetworkMessage &msg)
{
	uint32_t windowTextId = msg.get<uint32_t>();
	const std::string newText = msg.getString();
	addGameTask(&Game::playerWriteItem, player->getID(), windowTextId, newText);
}

void ProtocolGame::parseHouseWindow(NetworkMessage &msg)
{
	uint8_t doorId = msg.getByte();
	uint32_t id = msg.get<uint32_t>();
	const std::string text = msg.getString();
	addGameTask(&Game::playerUpdateHouseWindow, player->getID(), doorId, id, text);
}

void ProtocolGame::parseLookInShop(NetworkMessage &msg)
{
	uint16_t id = msg.get<uint16_t>();
	uint8_t count = msg.getByte();
	addGameTaskTimed(DISPATCHER_TASK_EXPIRATION, &Game::playerLookInShop, player->getID(), id, count);
}

void ProtocolGame::parsePlayerBuyOnShop(NetworkMessage &msg)
{
	uint16_t id = msg.get<uint16_t>();
	uint8_t count = msg.getByte();
	uint16_t amount = msg.get<uint16_t>();
	bool ignoreCap = msg.getByte() != 0;
	bool inBackpacks = msg.getByte() != 0;
	addGameTaskTimed(DISPATCHER_TASK_EXPIRATION, &Game::playerBuyItem, player->getID(), id, count, amount, ignoreCap, inBackpacks);
}

void ProtocolGame::parsePlayerSellOnShop(NetworkMessage &msg)
{
	uint16_t id = msg.get<uint16_t>();
	uint8_t count = std::max(msg.getByte(), (uint8_t) 1);
	uint16_t amount = msg.get<uint16_t>();
	bool ignoreEquipped = msg.getByte() != 0;

	addGameTaskTimed(DISPATCHER_TASK_EXPIRATION, &Game::playerSellItem, player->getID(), id, count, amount, ignoreEquipped);
}

void ProtocolGame::parseRequestTrade(NetworkMessage &msg)
{
	Position pos = msg.getPosition();
	uint16_t itemId = msg.get<uint16_t>();
	uint8_t stackpos = msg.getByte();
	uint32_t playerId = msg.get<uint32_t>();
	addGameTask(&Game::playerRequestTrade, player->getID(), pos, stackpos, playerId, itemId);
}

void ProtocolGame::parseLookInTrade(NetworkMessage &msg)
{
	bool counterOffer = (msg.getByte() == 0x01);
	uint8_t index = msg.getByte();
	addGameTaskTimed(DISPATCHER_TASK_EXPIRATION, &Game::playerLookInTrade, player->getID(), counterOffer, index);
}

void ProtocolGame::parseAddVip(NetworkMessage &msg)
{
	const std::string name = msg.getString();
	addGameTask(&Game::playerRequestAddVip, player->getID(), name);
}

void ProtocolGame::parseRemoveVip(NetworkMessage &msg)
{
	uint32_t guid = msg.get<uint32_t>();
	addGameTask(&Game::playerRequestRemoveVip, player->getID(), guid);
}

void ProtocolGame::parseEditVip(NetworkMessage &msg)
{
	uint32_t guid = msg.get<uint32_t>();
	const std::string description = msg.getString();
	uint32_t icon = std::min<uint32_t>(10, msg.get<uint32_t>()); // 10 is max icon in 9.63
	bool notify = msg.getByte() != 0;
	addGameTask(&Game::playerRequestEditVip, player->getID(), guid, description, icon, notify);
}

void ProtocolGame::parseRotateItem(NetworkMessage &msg)
{
	Position pos = msg.getPosition();
	uint16_t itemId = msg.get<uint16_t>();
	uint8_t stackpos = msg.getByte();
	addGameTaskTimed(DISPATCHER_TASK_EXPIRATION, &Game::playerRotateItem, player->getID(), pos, stackpos, itemId);
}

void ProtocolGame::parseWrapableItem(NetworkMessage &msg)
{
	Position pos = msg.getPosition();
	uint16_t itemId = msg.get<uint16_t>();
	uint8_t stackpos = msg.getByte();
	addGameTaskTimed(DISPATCHER_TASK_EXPIRATION, &Game::playerWrapableItem, player->getID(), pos, stackpos, itemId);
}

void ProtocolGame::parseInspectionObject(NetworkMessage &msg)
{
	uint8_t inspectionType = msg.getByte();
	if (inspectionType == INSPECT_NORMALOBJECT)
	{
		Position pos = msg.getPosition();
		g_game().playerInspectItem(player, pos);
	}
	else if (inspectionType == INSPECT_NPCTRADE || inspectionType == INSPECT_CYCLOPEDIA)
	{
		uint16_t itemId = msg.get<uint16_t>();
		uint16_t itemCount = msg.getByte();
		g_game().playerInspectItem(player, itemId, static_cast<int8_t>(itemCount), (inspectionType == INSPECT_CYCLOPEDIA));
	}
}

void ProtocolGame::sendSessionEndInformation(SessionEndInformations information)
{
	auto output = OutputMessagePool::getOutputMessage();
	output->addByte(0x18);
	output->addByte(information);
	send(output);
	disconnect();
}

void ProtocolGame::sendItemInspection(uint16_t itemId, uint8_t itemCount, const Item *item, bool cyclopedia)
{
	NetworkMessage msg;
	msg.addByte(0x76);
	msg.addByte(0x00);
	msg.addByte(cyclopedia ? 0x01 : 0x00);
	msg.addByte(0x01);

	const ItemType &it = Item::items[itemId];

	if (item)
	{
		msg.addString(item->getName());
		AddItem(msg, item);
	}
	else
	{
		msg.addString(it.name);
		AddItem(msg, it.id, itemCount, 0);
	}
	msg.addByte(0);

	auto descriptions = Item::getDescriptions(it, item);
	msg.addByte(descriptions.size());
	for (const auto &description : descriptions)
	{
		msg.addString(description.first);
		msg.addString(description.second);
	}
	writeToOutputBuffer(msg);
}

void ProtocolGame::parseCyclopediaCharacterInfo(NetworkMessage &msg)
{
	uint32_t characterID;
	CyclopediaCharacterInfoType_t characterInfoType;
	characterID = msg.get<uint32_t>();
	characterInfoType = static_cast<CyclopediaCharacterInfoType_t>(msg.getByte());
	uint16_t entriesPerPage = 0, page = 0;
	if (characterInfoType == CYCLOPEDIA_CHARACTERINFO_RECENTDEATHS || characterInfoType == CYCLOPEDIA_CHARACTERINFO_RECENTPVPKILLS)
	{
		entriesPerPage = std::min<uint16_t>(30, std::max<uint16_t>(5, msg.get<uint16_t>()));
		page = std::max<uint16_t>(1, msg.get<uint16_t>());
	}
	if (characterID == 0)
	{
		characterID = player->getGUID();
	}
	g_game().playerCyclopediaCharacterInfo(player, characterID, characterInfoType, entriesPerPage, page);
}

void ProtocolGame::parseHighscores(NetworkMessage &msg)
{
	HighscoreType_t type = static_cast<HighscoreType_t>(msg.getByte());
	uint8_t category = msg.getByte();
	uint32_t vocation = msg.get<uint32_t>();
	uint16_t page = 1;
	const std::string worldName = msg.getString();
	msg.getByte(); // Game World Category
	msg.getByte(); // BattlEye World Type
	if (type == HIGHSCORE_GETENTRIES)
	{
		page = std::max<uint16_t>(1, msg.get<uint16_t>());
	}
	uint8_t entriesPerPage = std::min<uint8_t>(30, std::max<uint8_t>(5, msg.getByte()));
	g_game().playerHighscores(player, type, category, vocation, worldName, page, entriesPerPage);
}

void ProtocolGame::parseTaskHuntingAction(NetworkMessage &msg)
{
	uint8_t slot = msg.getByte();
	uint8_t action = msg.getByte();
	bool upgrade = msg.getByte() != 0;
	uint16_t raceId = msg.get<uint16_t>();

	if (!g_configManager().getBoolean(TASK_HUNTING_ENABLED)) {
		return;
	}

	addGameTask(&Game::playerTaskHuntingAction, player->getID(), slot, action, upgrade, raceId);
}

void ProtocolGame::sendHighscoresNoData()
{
	NetworkMessage msg;
	msg.addByte(0xB1);
	msg.addByte(0x01); // No data available
	writeToOutputBuffer(msg);
}

void ProtocolGame::sendHighscores(const std::vector<HighscoreCharacter> &characters, uint8_t categoryId, uint16_t page, uint16_t pages)
{
	NetworkMessage msg;
	msg.addByte(0xB1);
	msg.addByte(0x00); // No data available

	msg.addByte(1); // Worlds
	msg.addString(g_configManager().getString(SERVER_NAME)); // First World
	msg.addString(g_configManager().getString(SERVER_NAME)); // Selected World

	msg.addByte(0); // Game World Category: 0xFF(-1) - Selected World
	msg.addByte(0); // BattlEye World Type

	auto vocationPosition = msg.getBufferPosition();
	uint8_t vocations = 1;

	msg.skipBytes(1); // Vocation Count
	msg.add<uint32_t>(0xFFFFFFFF); // All Vocations - hardcoded
	msg.addString("(all)");          // All Vocations - hardcoded

	uint32_t selectedVocation = 0xFFFFFFFF;
	for (const auto &vocationsMap = g_vocations().getVocations();
	const auto &[vocationId, vocation] : vocationsMap)
	{
		if (vocation.getFromVocation() == static_cast<uint32_t>(vocation.getId()))
		{
			msg.add<uint32_t>(vocation.getFromVocation()); // Vocation Id
			msg.addString(vocation.getVocName());          // Vocation Name
			++vocations;
			if (vocation.getFromVocation() == vocationId)
			{
				selectedVocation = vocationId;
			}
		}
	}
	msg.add<uint32_t>(selectedVocation); // Selected Vocation

	HighscoreCategory highscoreCategories[] =
		{
			{"Experience Points", HIGHSCORE_CATEGORY_EXPERIENCE},
			{"Fist Fighting", HIGHSCORE_CATEGORY_FIST_FIGHTING},
			{"Club Fighting", HIGHSCORE_CATEGORY_CLUB_FIGHTING},
			{"Sword Fighting", HIGHSCORE_CATEGORY_SWORD_FIGHTING},
			{"Axe Fighting", HIGHSCORE_CATEGORY_AXE_FIGHTING},
			{"Distance Fighting", HIGHSCORE_CATEGORY_DISTANCE_FIGHTING},
			{"Shielding", HIGHSCORE_CATEGORY_SHIELDING},
			{"Fishing", HIGHSCORE_CATEGORY_FISHING},
			{"Magic Level", HIGHSCORE_CATEGORY_MAGIC_LEVEL}};

	uint8_t selectedCategory = 0;
	msg.addByte(sizeof(highscoreCategories) / sizeof(HighscoreCategory)); // Category Count
	for (HighscoreCategory &category : highscoreCategories)
	{
		msg.addByte(category.id); // Category Id
		msg.addString(category.name); // Category Name
		if (category.id == categoryId)
		{
			selectedCategory = categoryId;
		}
	}
	msg.addByte(selectedCategory); // Selected Category

	msg.add<uint16_t>(page);  // Current page
	msg.add<uint16_t>(pages); // Pages

	msg.addByte(characters.size()); // Character Count
	for (const HighscoreCharacter &character : characters)
	{
		msg.add<uint32_t>(character.rank); // Rank
		msg.addString(character.name); // Character Name
		msg.addString(""); // Probably Character Title(not visible in window)
		msg.addByte(character.vocation); // Vocation Id
		msg.addString(g_configManager().getString(SERVER_NAME)); // World
		msg.add<uint16_t>(character.level); // Level
		msg.addByte((player->getGUID() == character.id)); // Player Indicator Boolean
		msg.add<uint64_t>(character.points); // Points
	}

	msg.addByte(0xFF); // ??
	msg.addByte(0); // ??
	msg.addByte(1); // ??
	msg.add<uint32_t>(static_cast<uint32_t>(Game::getTimeNow())); // Last Update

	msg.setBufferPosition(vocationPosition);
	msg.addByte(vocations);
	writeToOutputBuffer(msg);
}

void ProtocolGame::parseTournamentLeaderboard(NetworkMessage &msg)
{
	uint8_t ledaerboardType = msg.getByte();
	if (ledaerboardType == 0)
	{
		const std::string worldName = msg.getString();
		uint16_t currentPage = msg.get<uint16_t>();
		(void)worldName;
		(void)currentPage;
	}
	else if (ledaerboardType == 1)
	{
		const std::string worldName = msg.getString();
		const std::string characterName = msg.getString();
		(void)worldName;
		(void)characterName;
	}
	uint8_t elementsPerPage = msg.getByte();
	(void)elementsPerPage;

	addGameTask(&Game::playerTournamentLeaderboard, player->getID(), ledaerboardType);
}

void ProtocolGame::parseConfigureShowOffSocket(NetworkMessage& msg)
{
	Position pos = msg.getPosition();
	uint16_t itemId = msg.get<uint16_t>();
	uint8_t stackpos = msg.getByte();
	g_game().playerConfigureShowOffSocket(player->getID(), pos, stackpos, itemId);
}

void ProtocolGame::parseRuleViolationReport(NetworkMessage &msg)
{
	uint8_t reportType = msg.getByte();
	uint8_t reportReason = msg.getByte();
	const std::string &targetName = msg.getString();
	const std::string &comment = msg.getString();
	std::string translation;
	if (reportType == REPORT_TYPE_NAME)
	{
		translation = msg.getString();
	}
	else if (reportType == REPORT_TYPE_STATEMENT)
	{
		translation = msg.getString();
		msg.get<uint32_t>(); // statement id, used to get whatever player have said, we don't log that.
	}

	addGameTask(&Game::playerReportRuleViolationReport, player->getID(), targetName, reportType, reportReason, comment, translation);
}

void ProtocolGame::parseBestiarysendRaces()
{
	NetworkMessage msg;
	msg.addByte(0xd5);
	msg.add<uint16_t>(BESTY_RACE_LAST);
	std::map<uint16_t, std::string> mtype_list = g_game().getBestiaryList();
	for (uint8_t i = BESTY_RACE_FIRST; i <= BESTY_RACE_LAST; i++)
	{
		std::string BestClass = "";
		uint16_t count = 0;
		for (auto rit : mtype_list)
		{
			const MonsterType *mtype = g_monsters().getMonsterType(rit.second);
			if (!mtype)
			{
				return;
			}
			if (mtype->info.bestiaryRace == static_cast<BestiaryType_t>(i))
			{
				count += 1;
				BestClass = mtype->info.bestiaryClass;
			}
		}
		msg.addString(BestClass);
		msg.add<uint16_t>(count);
		uint16_t unlockedCount = g_iobestiary().getBestiaryRaceUnlocked(player, static_cast<BestiaryType_t>(i));
		msg.add<uint16_t>(unlockedCount);
	}
	writeToOutputBuffer(msg);

	player->BestiarysendCharms();
}

void ProtocolGame::sendBestiaryEntryChanged(uint16_t raceid)
{
	NetworkMessage msg;
	msg.addByte(0xd9);
	msg.add<uint16_t>(raceid);
	writeToOutputBuffer(msg);
}

void ProtocolGame::parseBestiarysendMonsterData(NetworkMessage &msg)
{
	uint16_t raceId = msg.get<uint16_t>();
	std::string Class = "";
	MonsterType *mtype = nullptr;
	std::map<uint16_t, std::string> mtype_list = g_game().getBestiaryList();

	auto ait = mtype_list.find(raceId);
	if (ait != mtype_list.end())
	{
		MonsterType *mType = g_monsters().getMonsterType(ait->second);
		if (mType)
		{
			Class = mType->info.bestiaryClass;
			mtype = mType;
		}
	}

	if (!mtype)
	{
		SPDLOG_WARN("[ProtocolGame::parseBestiarysendMonsterData] - "
                    "MonsterType was not found");
		return;
	}

	uint32_t killCounter = player->getBestiaryKillCount(raceId);
	uint8_t currentLevel = g_iobestiary().getKillStatus(mtype, killCounter);

	NetworkMessage newmsg;
	newmsg.addByte(0xd7);
	newmsg.add<uint16_t>(raceId);
	newmsg.addString(Class);

	newmsg.addByte(currentLevel);
	newmsg.add<uint32_t>(killCounter);

	newmsg.add<uint16_t>(mtype->info.bestiaryFirstUnlock);
	newmsg.add<uint16_t>(mtype->info.bestiarySecondUnlock);
	newmsg.add<uint16_t>(mtype->info.bestiaryToUnlock);

	newmsg.addByte(mtype->info.bestiaryStars);
	newmsg.addByte(mtype->info.bestiaryOccurrence);

	std::vector<LootBlock> lootList = mtype->info.lootItems;
	newmsg.addByte(lootList.size());
	for (LootBlock loot : lootList)
	{
		int8_t difficult = g_iobestiary().calculateDifficult(loot.chance);
		bool shouldAddItem = false;

		switch (currentLevel)
		{
		case 1:
			shouldAddItem = false;
			break;
		case 2:
			if (difficult < 2)
			{
				shouldAddItem = true;
			}
			break;
		case 3:
			if (difficult < 3)
			{
				shouldAddItem = true;
			}
			break;
		case 4:
			shouldAddItem = true;
			break;
		}

		newmsg.add<uint16_t>(shouldAddItem == true ? loot.id : 0);
		newmsg.addByte(difficult);
		newmsg.addByte(0); // 1 if special event - 0 if regular loot (?)
		if (shouldAddItem == true)
		{
			newmsg.addString(loot.name);
			newmsg.addByte(loot.countmax > 0 ? 0x1 : 0x0);
		}
	}

	if (currentLevel > 1)
	{
		newmsg.add<uint16_t>(mtype->info.bestiaryCharmsPoints);
		int8_t attackmode = 0;
		if (!mtype->info.isHostile)
		{
			attackmode = 2;
		}
		else if (mtype->info.targetDistance)
		{
			attackmode = 1;
		}

		newmsg.addByte(attackmode);
		newmsg.addByte(0x2);
		newmsg.add<uint32_t>(mtype->info.healthMax);
		newmsg.add<uint32_t>(mtype->info.experience);
		newmsg.add<uint16_t>(mtype->getBaseSpeed());
		newmsg.add<uint16_t>(mtype->info.armor);
	}

	if (currentLevel > 2)
	{
		std::map<uint8_t, int16_t> elements = g_iobestiary().getMonsterElements(mtype);

		newmsg.addByte(elements.size());
		for (auto it = std::begin(elements), end = std::end(elements); it != end; it++)
		{
			newmsg.addByte(it->first);
			newmsg.add<uint16_t>(it->second);
		}

		newmsg.add<uint16_t>(1);
		newmsg.addString(mtype->info.bestiaryLocations);
	}

	if (currentLevel > 3)
	{
		charmRune_t mType_c = g_iobestiary().getCharmFromTarget(player, mtype);
		if (mType_c != CHARM_NONE)
		{
			newmsg.addByte(1);
			newmsg.addByte(mType_c);
			newmsg.add<uint32_t>(player->getLevel() * 100);
		}
		else
		{
			newmsg.addByte(0);
			newmsg.addByte(1);
		}
	}

	writeToOutputBuffer(newmsg);
}

void ProtocolGame::addBestiaryTrackerList(NetworkMessage &msg)
{
	uint16_t thisrace = msg.get<uint16_t>();
	std::map<uint16_t, std::string> mtype_list = g_game().getBestiaryList();
	auto it = mtype_list.find(thisrace);
	if (it != mtype_list.end())
	{
		MonsterType *mtype = g_monsters().getMonsterType(it->second);
		if (mtype)
		{
			player->addBestiaryTrackerList(mtype);
		}
	}
}

void ProtocolGame::sendTeamFinderList()
{
	if (!player)
		return;

	NetworkMessage msg;
	msg.addByte(0x2D);
	msg.addByte(0x00); // Bool value, with 'true' the player exceed packets for second.
	std::map<uint32_t, TeamFinder*> teamFinder = g_game().getTeamFinderList();
	msg.add<uint16_t>(teamFinder.size());
	for (auto it : teamFinder) {
		const Player* leader = g_game().getPlayerByGUID(it.first);
		if (!leader)
			return;

		TeamFinder* teamAssemble = it.second;
		if (!teamAssemble)
			return;

		uint8_t status = 0;
		uint16_t membersSize = 0;
		msg.add<uint32_t>(leader->getGUID());
		msg.addString(leader->getName());
		msg.add<uint16_t>(teamAssemble->minLevel);
		msg.add<uint16_t>(teamAssemble->maxLevel);
		msg.addByte(teamAssemble->vocationIDs);
		msg.add<uint16_t>(teamAssemble->teamSlots);
		for (auto itt : teamAssemble->membersMap) {
			const Player* member = g_game().getPlayerByGUID(it.first);
			if (member) {
				if (itt.first == player->getGUID())
					status = itt.second;

				if (itt.second == 3)
					membersSize += 1;
			}
		}
		msg.add<uint16_t>(std::max<uint16_t>((teamAssemble->teamSlots - teamAssemble->freeSlots), membersSize));
		// The leader does not count on this math, he is included inside the 'freeSlots'.
		msg.add<uint32_t>(teamAssemble->timestamp);
		msg.addByte(teamAssemble->teamType);

		switch (teamAssemble->teamType) {
			case 1: {
				msg.add<uint16_t>(teamAssemble->bossID);
				break;
			}
			case 2: {
				msg.add<uint16_t>(teamAssemble->hunt_type);
				msg.add<uint16_t>(teamAssemble->hunt_area);
				break;
			}
			case 3: {
				msg.add<uint16_t>(teamAssemble->questID);
				break;
			}

			default:
				break;
		}

		msg.addByte(status);
	}
	writeToOutputBuffer(msg);
}

void ProtocolGame::sendLeaderTeamFinder(bool reset)
{
	if (!player)
		return;

	TeamFinder* teamAssemble = nullptr;
	std::map<uint32_t, TeamFinder*> teamFinder = g_game().getTeamFinderList();
	auto it = teamFinder.find(player->getGUID());
	if (it != teamFinder.end()) {
		teamAssemble = it->second;
	}

	if (!teamAssemble)
		return;

	NetworkMessage msg;
	msg.addByte(0x2C);
	msg.addByte(reset ? 1 : 0);
	if (reset) {
		g_game().removeTeamFinderListed(player->getGUID());
		return;
	}
	msg.add<uint16_t>(teamAssemble->minLevel);
	msg.add<uint16_t>(teamAssemble->maxLevel);
	msg.addByte(teamAssemble->vocationIDs);
	msg.add<uint16_t>(teamAssemble->teamSlots);
	msg.add<uint16_t>(teamAssemble->freeSlots);
	msg.add<uint32_t>(teamAssemble->timestamp);
	msg.addByte(teamAssemble->teamType);

	switch (teamAssemble->teamType) {
		case 1: {
			msg.add<uint16_t>(teamAssemble->bossID);
			break;
		}
		case 2: {
			msg.add<uint16_t>(teamAssemble->hunt_type);
			msg.add<uint16_t>(teamAssemble->hunt_area);
			break;
		}
		case 3: {
			msg.add<uint16_t>(teamAssemble->questID);
			break;
		}

		default:
			break;
	}

	uint16_t membersSize = 1;
	for (auto memberPair : teamAssemble->membersMap) {
		const Player* member = g_game().getPlayerByGUID(memberPair.first);
		if (member) {
			membersSize += 1;
		}
	}

	msg.add<uint16_t>(membersSize);
	const Player* leader = g_game().getPlayerByGUID(teamAssemble->leaderGuid);
	if (!leader)
		return;

	msg.add<uint32_t>(leader->getGUID());
	msg.addString(leader->getName());
	msg.add<uint16_t>(leader->getLevel());
	msg.addByte(leader->getVocation()->getClientId());
	msg.addByte(3);

	for (auto memberPair : teamAssemble->membersMap) {
		const Player* member = g_game().getPlayerByGUID(memberPair.first);
		if (!member) {
			continue;
		}
		msg.add<uint32_t>(member->getGUID());
		msg.addString(member->getName());
		msg.add<uint16_t>(member->getLevel());
		msg.addByte(member->getVocation()->getClientId());
		msg.addByte(memberPair.second);
	}

	writeToOutputBuffer(msg);
}

void ProtocolGame::createLeaderTeamFinder(NetworkMessage &msg)
{
	if (!player)
		return;

	std::map<uint32_t, uint8_t> members;
	std::map<uint32_t, TeamFinder*> teamFinder = g_game().getTeamFinderList();
	TeamFinder* teamAssemble = nullptr;
	auto it = teamFinder.find(player->getGUID());
	if (it != teamFinder.end()) {
		members = it->second->membersMap;
		teamAssemble = it->second;
	}

	if (!teamAssemble)
		teamAssemble = new TeamFinder();

	teamAssemble->minLevel = msg.get<uint16_t>();
	teamAssemble->maxLevel = msg.get<uint16_t>();
	teamAssemble->vocationIDs = msg.getByte();
	teamAssemble->teamSlots = msg.get<uint16_t>();
	teamAssemble->freeSlots = msg.get<uint16_t>();
	teamAssemble->partyBool = (msg.getByte() == 1);
	teamAssemble->timestamp = msg.get<uint32_t>();
	teamAssemble->teamType = msg.getByte();

	uint16_t bossID = 0;
	uint16_t huntType1 = 0;
	uint16_t huntType2 = 0;
	uint16_t questID = 0;

	switch (teamAssemble->teamType) {
		case 1: {
			bossID = msg.get<uint16_t>();
			break;
		}
		case 2: {
			huntType1 = msg.get<uint16_t>();
			huntType2 = msg.get<uint16_t>();
			break;
		}

		case 3: {
			questID = msg.get<uint16_t>();
			break;
		}

		default:
			break;
	}

	teamAssemble->bossID = bossID;
	teamAssemble->hunt_type = huntType1;
	teamAssemble->hunt_area = huntType2;
	teamAssemble->questID = questID;
	teamAssemble->leaderGuid = player->getGUID();

	if (teamAssemble->partyBool && player->getParty()) {
		for (Player* member : player->getParty()->getMembers()) {
			if (member && member->getGUID() != player->getGUID()) {
				members.insert({member->getGUID(), 3});
			}
		}
		if (player->getParty()->getLeader()->getGUID() != player->getGUID()) {
			members.insert({player->getParty()->getLeader()->getGUID(), 3});
		}
	}
	teamAssemble->membersMap = members;
	g_game().registerTeamFinderAssemble(player->getGUID(), teamAssemble);
}

void ProtocolGame::parsePartyAnalyzerAction(NetworkMessage &msg) const
{
	if (!player) {
		return;
	}

	Party* party = player->getParty();
	if (!party || !party->getLeader() || party->getLeader()->getID() != player->getID()) {
		return;
	}

	PartyAnalyzerAction_t action = static_cast<PartyAnalyzerAction_t>(msg.getByte());
	if (action == PARTYANALYZERACTION_RESET) {
		party->resetAnalyzer();
	} else if (action == PARTYANALYZERACTION_PRICETYPE) {
		party->switchAnalyzerPriceType();
	} else if (action == PARTYANALYZERACTION_PRICEVALUE) {
		uint16_t size = msg.get<uint16_t>();
		for (uint16_t i = 1; i <= size; i++) {
			uint16_t itemId = msg.get<uint16_t>();
			uint64_t price = msg.get<uint64_t>();
			player->setItemCustomPrice(itemId, price);
		}
		party->reloadPrices();
		party->updateTrackerAnalyzer();
	}
}

void ProtocolGame::parseLeaderFinderWindow(NetworkMessage &msg)
{
	if (!player)
		return;

	uint8_t action = msg.getByte();
	switch (action) {
		case 0: {
			player->sendLeaderTeamFinder(false);
			break;
		}
		case 1: {
			player->sendLeaderTeamFinder(true);
			break;
		}
		case 2: {
			uint32_t memberID = msg.get<uint32_t>();
			const Player* member = g_game().getPlayerByGUID(memberID);
			if (!member)
				return;

			std::map<uint32_t, TeamFinder*> teamFinder = g_game().getTeamFinderList();
			TeamFinder* teamAssemble = nullptr;
			auto it = teamFinder.find(player->getGUID());
			if (it != teamFinder.end()) {
				teamAssemble = it->second;
			}

			if (!teamAssemble)
				return;

			uint8_t memberStatus = msg.getByte();
			for (auto& memberPair : teamAssemble->membersMap) {
				if (memberPair.first == memberID) {
					memberPair.second = memberStatus;
				}
			}

			switch (memberStatus) {
				case 2: {
					member->sendTextMessage(MESSAGE_STATUS, "You are invited to a new team.");
					break;
				}
				case 3: {
					member->sendTextMessage(MESSAGE_STATUS, "Your team finder request was accepted.");
					break;
				}
				case 4: {
					member->sendTextMessage(MESSAGE_STATUS, "Your team finder request was denied.");
					break;
				}

				default:
					break;
			}
			player->sendLeaderTeamFinder(false);
			break;
		}
		case 3: {
			player->createLeaderTeamFinder(msg);
			player->sendLeaderTeamFinder(false);
			break;
		}

		default:
			break;
	}
}

void ProtocolGame::parseMemberFinderWindow(NetworkMessage &msg)
{
	if (!player)
		return;

	uint8_t action = msg.getByte();
	if (action == 0) {
			player->sendTeamFinderList();
	} else {
		uint32_t leaderID = msg.get<uint32_t>();
		const Player* leader = g_game().getPlayerByGUID(leaderID);
		if (!leader)
			return;

		std::map<uint32_t, TeamFinder*> teamFinder = g_game().getTeamFinderList();
		TeamFinder* teamAssemble = nullptr;
		auto it = teamFinder.find(leaderID);
		if (it != teamFinder.end()) {
			teamAssemble = it->second;
		}

		if (!teamAssemble)
			return;

		if (action == 1) {
			leader->sendTextMessage(MESSAGE_STATUS, "There is a new request to join your team.");
			teamAssemble->membersMap.insert({player->getGUID(), 1});
		} else {
			for (auto itt = teamAssemble->membersMap.begin(), end = teamAssemble->membersMap.end(); itt != end; ++itt) {
				if (itt->first == player->getGUID()) {
					teamAssemble->membersMap.erase(itt);
					break;
				}
			}
		}
		player->sendTeamFinderList();
	}
}

void ProtocolGame::parseSendBuyCharmRune(NetworkMessage &msg)
{
	charmRune_t runeID = static_cast<charmRune_t>(msg.getByte());
	uint8_t action = msg.getByte();
	uint16_t raceid = msg.get<uint16_t>();
	g_iobestiary().sendBuyCharmRune(player, runeID, action, raceid);
}

void ProtocolGame::refreshBestiaryTracker(std::list<MonsterType *> trackerList)
{
	NetworkMessage msg;
	msg.addByte(0xB9);
	msg.addByte(trackerList.size());
	for (MonsterType *mtype : trackerList)
	{
		uint32_t killAmount = player->getBestiaryKillCount(mtype->info.raceid);
		msg.add<uint16_t>(mtype->info.raceid);
		msg.add<uint32_t>(killAmount);
		msg.add<uint16_t>(mtype->info.bestiaryFirstUnlock);
		msg.add<uint16_t>(mtype->info.bestiarySecondUnlock);
		msg.add<uint16_t>(mtype->info.bestiaryToUnlock);

		if (g_iobestiary().getKillStatus(mtype, killAmount) == 4)
		{
			msg.addByte(4);
		}
		else
		{
			msg.addByte(0);
		}
	}
	writeToOutputBuffer(msg);
}

void ProtocolGame::BestiarysendCharms()
{
	int32_t removeRuneCost = player->getLevel() * 100;
	if (player->hasCharmExpansion())
	{
		removeRuneCost = (removeRuneCost * 75) / 100;
	}
	NetworkMessage msg;
	msg.addByte(0xd8);
	msg.add<uint32_t>(player->getCharmPoints());

	std::vector<Charm *> charmList = g_game().getCharmList();
	msg.addByte(charmList.size());
	for (Charm *c_type : charmList)
	{
		msg.addByte(c_type->id);
		msg.addString(c_type->name);
		msg.addString(c_type->description);
		msg.addByte(0); // Unknown
		msg.add<uint16_t>(c_type->points);
		if (g_iobestiary().hasCharmUnlockedRuneBit(c_type, player->getUnlockedRunesBit()))
		{
			msg.addByte(1);
			uint16_t raceid = player->parseRacebyCharm(c_type->id, false, 0);
			if (raceid > 0)
			{
				msg.addByte(1);
				msg.add<uint16_t>(raceid);
				msg.add<uint32_t>(removeRuneCost);
			}
			else
			{
				msg.addByte(0);
			}
		}
		else
		{
			msg.addByte(0);
			msg.addByte(0);
		}
	}
	msg.addByte(4); // Unknown

	std::list<uint16_t> finishedMonsters = g_iobestiary().getBestiaryFinished(player);
	for (std::list<charmRune_t> usedRunes = g_iobestiary().getCharmUsedRuneBitAll(player);
	charmRune_t charmRune : usedRunes)
	{
		Charm *tmpCharm = g_iobestiary().getBestiaryCharm(charmRune);
		uint16_t tmp_raceid = player->parseRacebyCharm(tmpCharm->id, false, 0);
		finishedMonsters.remove(tmp_raceid);
	}

	msg.add<uint16_t>(finishedMonsters.size());
	for (uint16_t raceid_tmp : finishedMonsters)
	{
		msg.add<uint16_t>(raceid_tmp);
	}

	writeToOutputBuffer(msg);
}

void ProtocolGame::parseBestiarysendCreatures(NetworkMessage &msg)
{
	std::ostringstream ss;
	std::map<uint16_t, std::string> race = {};
	std::string text = "";
	uint8_t search = msg.getByte();

	if (search == 1) {
		uint16_t monsterAmount = msg.get<uint16_t>();
		std::map<uint16_t, std::string> mtype_list = g_game().getBestiaryList();
		for (uint16_t monsterCount = 1; monsterCount <= monsterAmount; monsterCount++) {
			uint16_t raceid = msg.get<uint16_t>();
			if (player->getBestiaryKillCount(raceid) > 0) {
				auto it = mtype_list.find(raceid);
				if (it != mtype_list.end()) {
						race.insert({raceid, it->second});
				}
			}
		}
	} else {
		std::string raceName = msg.getString();
		race = g_iobestiary().findRaceByName(raceName);

		if (race.size() == 0)
		{
			SPDLOG_WARN("[ProtocolGame::parseBestiarysendCreature] - "
                        "Race was not found: {}, search: {}", raceName, search);
			return;
		}
		text = raceName;
	}
	NetworkMessage newmsg;
	newmsg.addByte(0xd6);
	newmsg.addString(text);
	newmsg.add<uint16_t>(race.size());
	std::map<uint16_t, uint32_t> creaturesKilled = g_iobestiary().getBestiaryKillCountByMonsterIDs(player, race);

	for (auto it_ : race)
	{
		uint16_t raceid_ = it_.first;
		newmsg.add<uint16_t>(raceid_);

		uint8_t progress = 0;
		for (const auto &_it : creaturesKilled)
		{
			if (_it.first == raceid_)
			{
				MonsterType *tmpType = g_monsters().getMonsterType(it_.second);
				if (!tmpType)
				{
					return;
				}
				progress = g_iobestiary().getKillStatus(tmpType, _it.second);
			}
		}

		if (progress > 0)
		{
			newmsg.add<uint16_t>(static_cast<uint16_t>(progress));
		}
		else
		{
			newmsg.addByte(0);
		}
	}
	writeToOutputBuffer(newmsg);
}

void ProtocolGame::parseBugReport(NetworkMessage &msg)
{
	uint8_t category = msg.getByte();
	std::string message = msg.getString();

	Position position;
	if (category == BUG_CATEGORY_MAP)
	{
		position = msg.getPosition();
	}

	addGameTask(&Game::playerReportBug, player->getID(), message, position, category);
}

void ProtocolGame::parseGreet(NetworkMessage &msg)
{
	uint32_t npcId = msg.get<uint32_t>();
	addGameTask(&Game::playerNpcGreet, player->getID(), npcId);
}

void ProtocolGame::parseDebugAssert(NetworkMessage &msg)
{
	if (debugAssertSent)
	{
		return;
	}

	debugAssertSent = true;

	std::string assertLine = msg.getString();
	std::string date = msg.getString();
	std::string description = msg.getString();
	std::string comment = msg.getString();
	addGameTask(&Game::playerDebugAssert, player->getID(), assertLine, date, description, comment);
}

void ProtocolGame::parsePreyAction(NetworkMessage &msg)
{
	int8_t index = -1;
	uint8_t slot = msg.getByte();
	uint8_t action = msg.getByte();
	uint8_t option = 0;
	uint16_t raceId = 0;
	if (action == static_cast<uint8_t>(PreyAction_MonsterSelection)) {
		index = msg.getByte();
	} else if (action == static_cast<uint8_t>(PreyAction_Option)) {
		option = msg.getByte();
	} else if (action == static_cast<uint8_t>(PreyAction_ListAll_Selection)) {
		raceId = msg.get<uint16_t>();
	}

	if (!g_configManager().getBoolean(PREY_ENABLED)) {
		return;
	}

	addGameTask(&Game::playerPreyAction, player->getID(), slot, action, option, index, raceId);
}

void ProtocolGame::parseSendResourceBalance()
{
	auto [sliverCount, coreCount] = player->getForgeSliversAndCores();

	sendResourcesBalance(
		player->getMoney(),
		player->getBankBalance(),
		player->getPreyCards(),
		player->getTaskHuntingPoints(),
		player->getForgeDusts(),
		sliverCount,
		coreCount
	);
}

void ProtocolGame::parseInviteToParty(NetworkMessage &msg)
{
	uint32_t targetId = msg.get<uint32_t>();
	addGameTask(&Game::playerInviteToParty, player->getID(), targetId);
}

void ProtocolGame::parseJoinParty(NetworkMessage &msg)
{
	uint32_t targetId = msg.get<uint32_t>();
	addGameTask(&Game::playerJoinParty, player->getID(), targetId);
}

void ProtocolGame::parseRevokePartyInvite(NetworkMessage &msg)
{
	uint32_t targetId = msg.get<uint32_t>();
	addGameTask(&Game::playerRevokePartyInvitation, player->getID(), targetId);
}

void ProtocolGame::parsePassPartyLeadership(NetworkMessage &msg)
{
	uint32_t targetId = msg.get<uint32_t>();
	addGameTask(&Game::playerPassPartyLeadership, player->getID(), targetId);
}

void ProtocolGame::parseEnableSharedPartyExperience(NetworkMessage &msg)
{
	bool sharedExpActive = msg.getByte() == 1;
	addGameTask(&Game::playerEnableSharedPartyExperience, player->getID(), sharedExpActive);
}

void ProtocolGame::parseQuestLine(NetworkMessage &msg)
{
	uint16_t questId = msg.get<uint16_t>();
	addGameTask(&Game::playerShowQuestLine, player->getID(), questId);
}

void ProtocolGame::parseMarketLeave()
{
	addGameTask(&Game::playerLeaveMarket, player->getID());
}

void ProtocolGame::parseMarketBrowse(NetworkMessage &msg)
{
	uint8_t browseId = msg.get<uint8_t>();

	if (browseId == MARKETREQUEST_OWN_OFFERS)
	{
		addGameTask(&Game::playerBrowseMarketOwnOffers, player->getID());
	}
	else if (browseId == MARKETREQUEST_OWN_HISTORY)
	{
		addGameTask(&Game::playerBrowseMarketOwnHistory, player->getID());
	}
	else
	{
		uint16_t itemId = msg.get<uint16_t>();
		uint8_t tier = msg.get<uint8_t>();
		player->sendMarketEnter(player->getLastDepotId());
		addGameTask(&Game::playerBrowseMarket, player->getID(), itemId, tier);
	}
}


void ProtocolGame::parseMarketCreateOffer(NetworkMessage &msg)
{
	uint8_t type = msg.getByte();
	uint16_t itemId = msg.get<uint16_t>();
	uint8_t itemTier = 0;
	if (Item::items[itemId].upgradeClassification > 0) {
		itemTier = msg.getByte();
	}
	uint16_t amount = msg.get<uint16_t>();
	uint64_t price = msg.get<uint64_t>();
	bool anonymous = (msg.getByte() != 0);
	if (amount > 0 && price > 0)
	{
		addGameTask(&Game::playerCreateMarketOffer, player->getID(), type, itemId, amount, price, itemTier, anonymous);
	}
}

void ProtocolGame::parseMarketCancelOffer(NetworkMessage &msg)
{
	uint32_t timestamp = msg.get<uint32_t>();
	uint16_t counter = msg.get<uint16_t>();
	if (counter > 0)
	{
		addGameTask(&Game::playerCancelMarketOffer, player->getID(), timestamp, counter);
	}

	updateCoinBalance();
}

void ProtocolGame::parseMarketAcceptOffer(NetworkMessage &msg)
{
	uint32_t timestamp = msg.get<uint32_t>();
	uint16_t counter = msg.get<uint16_t>();
	uint16_t amount = msg.get<uint16_t>();
	if (amount > 0 && counter > 0)
	{
		addGameTask(&Game::playerAcceptMarketOffer, player->getID(), timestamp, counter, amount);
	}

	updateCoinBalance();
}

void ProtocolGame::parseModalWindowAnswer(NetworkMessage &msg)
{
	uint32_t id = msg.get<uint32_t>();
	uint8_t button = msg.getByte();
	uint8_t choice = msg.getByte();
	addGameTask(&Game::playerAnswerModalWindow, player->getID(), id, button, choice);
}

void ProtocolGame::parseBrowseField(NetworkMessage &msg)
{
	const Position &pos = msg.getPosition();
	addGameTask(&Game::playerBrowseField, player->getID(), pos);
}

void ProtocolGame::parseSeekInContainer(NetworkMessage &msg)
{
	uint8_t containerId = msg.getByte();
	uint16_t index = msg.get<uint16_t>();
	addGameTask(&Game::playerSeekInContainer, player->getID(), containerId, index);
}

// Send methods
void ProtocolGame::sendOpenPrivateChannel(const std::string &receiver)
{
	NetworkMessage msg;
	msg.addByte(0xAD);
	msg.addString(receiver);
	writeToOutputBuffer(msg);
}

void ProtocolGame::sendExperienceTracker(int64_t rawExp, int64_t finalExp)
{
	NetworkMessage msg;
	msg.addByte(0xAF);
	msg.add<int64_t>(rawExp);
	msg.add<int64_t>(finalExp);
	writeToOutputBuffer(msg);
}

void ProtocolGame::sendChannelEvent(uint16_t channelId, const std::string &playerName, ChannelEvent_t channelEvent)
{
	NetworkMessage msg;
	msg.addByte(0xF3);
	msg.add<uint16_t>(channelId);
	msg.addString(playerName);
	msg.addByte(channelEvent);
	writeToOutputBuffer(msg);
}

void ProtocolGame::sendCreatureOutfit(const Creature *creature, const Outfit_t &outfit)
{
	if (!canSee(creature))
	{
		return;
	}

	NetworkMessage msg;
	msg.addByte(0x8E);
	msg.add<uint32_t>(creature->getID());
	AddOutfit(msg, outfit);
	if (outfit.lookMount != 0)
	{
		msg.addByte(outfit.lookMountHead);
		msg.addByte(outfit.lookMountBody);
		msg.addByte(outfit.lookMountLegs);
		msg.addByte(outfit.lookMountFeet);
	}
	writeToOutputBuffer(msg);
}

void ProtocolGame::sendCreatureLight(const Creature *creature)
{
	if (!canSee(creature))
	{
		return;
	}

	NetworkMessage msg;
	AddCreatureLight(msg, creature);
	writeToOutputBuffer(msg);
}

void ProtocolGame::sendCreatureIcon(const Creature* creature)
{
	if (!creature)
	{
		return;
	}

	CreatureIcon_t icon = creature->getIcon();
	NetworkMessage msg;
	msg.addByte(0x8B);
	msg.add<uint32_t>(creature->getID());
	// Type 14 for this
	msg.addByte(14);
	// 0 = no icon, 1 = we'll send an icon
	msg.addByte(icon != CREATUREICON_NONE);
	if (icon != CREATUREICON_NONE) {
		msg.addByte(icon);
		// Creature update
		msg.addByte(1);
		// Used for the life in the new quest
		msg.add<uint16_t>(0);
	}
	writeToOutputBuffer(msg);
}

void ProtocolGame::sendWorldLight(const LightInfo &lightInfo)
{
	NetworkMessage msg;
	AddWorldLight(msg, lightInfo);
	writeToOutputBuffer(msg);
}

void ProtocolGame::sendTibiaTime(int32_t time)
{
	NetworkMessage msg;
	msg.addByte(0xEF);
	msg.addByte(time / 60);
	msg.addByte(time % 60);
	writeToOutputBuffer(msg);
}

void ProtocolGame::sendCreatureWalkthrough(const Creature *creature, bool walkthrough)
{
	if (!canSee(creature))
	{
		return;
	}

	NetworkMessage msg;
	msg.addByte(0x92);
	msg.add<uint32_t>(creature->getID());
	msg.addByte(walkthrough ? 0x00 : 0x01);
	writeToOutputBuffer(msg);
}

void ProtocolGame::sendCreatureShield(const Creature *creature)
{
	if (!canSee(creature))
	{
		return;
	}

	NetworkMessage msg;
	msg.addByte(0x91);
	msg.add<uint32_t>(creature->getID());
	msg.addByte(player->getPartyShield(creature->getPlayer()));
	writeToOutputBuffer(msg);
}

void ProtocolGame::sendCreatureEmblem(const Creature *creature)
{
	if (!canSee(creature))
	{
		return;
	}

	// Remove creature from client and re-add to update
	Position pos = creature->getPosition();
	int32_t stackpos = creature->getTile()->getClientIndexOfCreature(player, creature);
	sendRemoveTileThing(pos, stackpos);
	NetworkMessage msg;
	msg.addByte(0x6A);
	msg.addPosition(pos);
	msg.addByte(static_cast<uint8_t>(stackpos));
	AddCreature(msg, creature, false, creature->getID());
	writeToOutputBuffer(msg);
}

void ProtocolGame::sendCreatureSkull(const Creature *creature)
{
	if (g_game().getWorldType() != WORLD_TYPE_PVP)
	{
		return;
	}

	if (!canSee(creature))
	{
		return;
	}

	NetworkMessage msg;
	msg.addByte(0x90);
	msg.add<uint32_t>(creature->getID());
	msg.addByte(player->getSkullClient(creature));
	writeToOutputBuffer(msg);
}

void ProtocolGame::sendCreatureType(const Creature *creature, uint8_t creatureType)
{
	NetworkMessage msg;
	msg.addByte(0x95);
	msg.add<uint32_t>(creature->getID());
	if (creatureType == CREATURETYPE_SUMMON_OTHERS) {
		creatureType = CREATURETYPE_SUMMON_PLAYER;
	}
	msg.addByte(creatureType); // type or any byte idk
	if (creatureType == CREATURETYPE_SUMMON_PLAYER) {
		const Creature* master = creature->getMaster();
		if (master) {
			msg.add<uint32_t>(master->getID());
		} else {
			msg.add<uint32_t>(0);
		}
	}

	writeToOutputBuffer(msg);
}

void ProtocolGame::sendCreatureSquare(const Creature *creature, SquareColor_t color)
{
	if (!canSee(creature))
	{
		return;
	}

	NetworkMessage msg;
	msg.addByte(0x93);
	msg.add<uint32_t>(creature->getID());
	msg.addByte(0x01);
	msg.addByte(color);
	writeToOutputBuffer(msg);
}

void ProtocolGame::sendTutorial(uint8_t tutorialId)
{
	NetworkMessage msg;
	msg.addByte(0xDC);
	msg.addByte(tutorialId);
	writeToOutputBuffer(msg);
}

void ProtocolGame::sendAddMarker(const Position &pos, uint8_t markType, const std::string &desc)
{
	NetworkMessage msg;
	msg.addByte(0xDD);
	msg.addByte(0x00); // unknow

	msg.addPosition(pos);
	msg.addByte(markType);
	msg.addString(desc);
	writeToOutputBuffer(msg);
}

void ProtocolGame::sendCyclopediaCharacterNoData(CyclopediaCharacterInfoType_t characterInfoType, uint8_t errorCode)
{
	NetworkMessage msg;
	msg.addByte(0xDA);
	msg.addByte(static_cast<uint8_t>(characterInfoType));
	msg.addByte(errorCode);
	writeToOutputBuffer(msg);
}

void ProtocolGame::sendCyclopediaCharacterBaseInformation()
{
	NetworkMessage msg;
	msg.addByte(0xDA);
	msg.addByte(CYCLOPEDIA_CHARACTERINFO_BASEINFORMATION);
	msg.addByte(0x00);
	msg.addString(player->getName());
	msg.addString(player->getVocation()->getVocName());
	msg.add<uint16_t>(player->getLevel());
	AddOutfit(msg, player->getDefaultOutfit(), false);

	msg.addByte(0x00); // hide stamina
	msg.addByte(0x00); // enable store summary & character titles
	msg.addString(""); // character title
	writeToOutputBuffer(msg);
}

void ProtocolGame::sendCyclopediaCharacterGeneralStats()
{
	NetworkMessage msg;
	msg.addByte(0xDA);
	msg.addByte(CYCLOPEDIA_CHARACTERINFO_GENERALSTATS);
	msg.addByte(0x00);
	msg.add<uint64_t>(player->getExperience());
	msg.add<uint16_t>(player->getLevel());
	msg.addByte(player->getLevelPercent());
	// BaseXPGainRate
	msg.add<uint16_t>(100);
	// TournamentXPFactor
	msg.add<int32_t>(0);
	// LowLevelBonus
	msg.add<uint16_t>(0);
	// XPBoost
	msg.add<uint16_t>(0);
	// StaminaMultiplier(100=x1.0)
	msg.add<uint16_t>(100);
	// xpBoostRemainingTime
	msg.add<uint16_t>(0);
	// canBuyXpBoost
	msg.addByte(0x00);
	msg.add<uint16_t>(std::min<int32_t>(player->getHealth(), std::numeric_limits<uint16_t>::max()));
	msg.add<uint16_t>(std::min<int32_t>(player->getMaxHealth(), std::numeric_limits<uint16_t>::max()));
	msg.add<uint16_t>(std::min<int32_t>(player->getMana(), std::numeric_limits<uint16_t>::max()));
	msg.add<uint16_t>(std::min<int32_t>(player->getMaxMana(), std::numeric_limits<uint16_t>::max()));
	msg.addByte(player->getSoul());
	msg.add<uint16_t>(player->getStaminaMinutes());

	Condition *condition = player->getCondition(CONDITION_REGENERATION, CONDITIONID_DEFAULT);
	msg.add<uint16_t>(condition ? condition->getTicks() / 1000 : 0x00);
	msg.add<uint16_t>(player->getOfflineTrainingTime() / 60 / 1000);
	msg.add<uint16_t>(player->getSpeed());
	msg.add<uint16_t>(player->getBaseSpeed());
	msg.add<uint32_t>(player->getCapacity());
	msg.add<uint32_t>(player->getCapacity());
	msg.add<uint32_t>(player->hasFlag(PlayerFlag_HasInfiniteCapacity) ? 1000000 : player->getFreeCapacity());
	msg.addByte(8);
	msg.addByte(1);
	msg.add<uint16_t>(player->getMagicLevel());
	msg.add<uint16_t>(player->getBaseMagicLevel());
	// loyalty bonus
	msg.add<uint16_t>(player->getBaseMagicLevel());
	msg.add<uint16_t>(player->getMagicLevelPercent() * 100);

	for (uint8_t i = SKILL_FIRST; i < SKILL_CRITICAL_HIT_CHANCE; ++i)
	{
		static const uint8_t HardcodedSkillIds[] = {11, 9, 8, 10, 7, 6, 13};
		msg.addByte(HardcodedSkillIds[i]);
		msg.add<uint16_t>(std::min<int32_t>(player->getSkillLevel(i), std::numeric_limits<uint16_t>::max()));
		msg.add<uint16_t>(player->getBaseSkill(i));
		// loyalty bonus
		msg.add<uint16_t>(player->getBaseSkill(i));
		msg.add<uint16_t>(player->getSkillPercent(i) * 100);
	}

	// Version 12.70
	msg.addByte(0x00);

	writeToOutputBuffer(msg);
}

void ProtocolGame::sendCyclopediaCharacterCombatStats()
{
	NetworkMessage msg;
	msg.addByte(0xDA);
	msg.addByte(CYCLOPEDIA_CHARACTERINFO_COMBATSTATS);
	msg.addByte(0x00);
	for (uint8_t i = SKILL_CRITICAL_HIT_CHANCE; i <= SKILL_LAST; ++i)
	{
		msg.add<uint16_t>(std::min<int32_t>(player->getSkillLevel(i), std::numeric_limits<uint16_t>::max()));
		msg.add<uint16_t>(0);
	}

	// Version 12.81 new skill (Fatal, Dodge and Momentum)
	sendForgeSkillStats(msg);

	// Cleave (12.70)
	msg.add<uint16_t>(0);
	// Magic shield capacity (12.70)
	msg.add<uint16_t>(0); // Direct bonus
	msg.add<uint16_t>(0); // Percentage bonus

	// Perfect shot range (12.70)
	for (uint16_t i = 1; i <= 5; i++)
	{
		msg.add<uint16_t>(0x00);
	}

	// Damage reflection
	msg.add<uint16_t>(0);

	uint8_t haveBlesses = 0;
	uint8_t blessings = 8;
	for (uint8_t i = 1; i < blessings; ++i)
	{
		if (player->hasBlessing(i))
		{
			++haveBlesses;
		}
	}

	msg.addByte(haveBlesses);
	msg.addByte(blessings);

	const Item *weapon = player->getWeapon();
	if (weapon)
	{
		const ItemType &it = Item::items[weapon->getID()];
		if (it.weaponType == WEAPON_WAND)
		{
			msg.add<uint16_t>(it.maxHitChance);
			msg.addByte(getCipbiaElement(it.combatType));
			msg.addByte(0);
			msg.addByte(CIPBIA_ELEMENTAL_UNDEFINED);
		}
		else if (it.weaponType == WEAPON_DISTANCE || it.weaponType == WEAPON_AMMO)
		{
			int32_t attackValue = weapon->getAttack();
			if (it.weaponType == WEAPON_AMMO)
			{
				const Item *weaponItem = player->getWeapon(true);
				if (weaponItem)
				{
					attackValue += weaponItem->getAttack();
				}
			}

			int32_t attackSkill = player->getSkillLevel(SKILL_DISTANCE);
			float attackFactor = player->getAttackFactor();
			int32_t maxDamage = static_cast<int32_t>(Weapons::getMaxWeaponDamage(player->getLevel(), attackSkill, attackValue, attackFactor, true) * player->getVocation()->distDamageMultiplier);
			if (it.abilities && it.abilities->elementType != COMBAT_NONE)
			{
				maxDamage += static_cast<int32_t>(Weapons::getMaxWeaponDamage(player->getLevel(), attackSkill, attackValue - weapon->getAttack() + it.abilities->elementDamage, attackFactor, true) * player->getVocation()->distDamageMultiplier);
			}
			msg.add<uint16_t>(maxDamage >> 1);
			msg.addByte(CIPBIA_ELEMENTAL_PHYSICAL);
			if (it.abilities && it.abilities->elementType != COMBAT_NONE)
			{
				msg.addByte(static_cast<uint32_t>(it.abilities->elementDamage) * 100 / attackValue);
				msg.addByte(getCipbiaElement(it.abilities->elementType));
			}
			else
			{
				msg.addByte(0);
				msg.addByte(CIPBIA_ELEMENTAL_UNDEFINED);
			}
		}
		else
		{
			int32_t attackValue = std::max<int32_t>(0, weapon->getAttack());
			int32_t attackSkill = player->getWeaponSkill(weapon);
			float attackFactor = player->getAttackFactor();
			int32_t maxDamage = static_cast<int32_t>(Weapons::getMaxWeaponDamage(player->getLevel(), attackSkill, attackValue, attackFactor, true) * player->getVocation()->meleeDamageMultiplier);
			if (it.abilities && it.abilities->elementType != COMBAT_NONE)
			{
				maxDamage += static_cast<int32_t>(Weapons::getMaxWeaponDamage(player->getLevel(), attackSkill, it.abilities->elementDamage, attackFactor, true) * player->getVocation()->meleeDamageMultiplier);
			}
			msg.add<uint16_t>(maxDamage >> 1);
			msg.addByte(CIPBIA_ELEMENTAL_PHYSICAL);
			if (it.abilities && it.abilities->elementType != COMBAT_NONE)
			{
				msg.addByte(static_cast<uint32_t>(it.abilities->elementDamage) * 100 / attackValue);
				msg.addByte(getCipbiaElement(it.abilities->elementType));
			}
			else
			{
				msg.addByte(0);
				msg.addByte(CIPBIA_ELEMENTAL_UNDEFINED);
			}
		}
	}
	else
	{
		float attackFactor = player->getAttackFactor();
		int32_t attackSkill = player->getSkillLevel(SKILL_FIST);
		int32_t attackValue = 7;

		int32_t maxDamage = Weapons::getMaxWeaponDamage(player->getLevel(), attackSkill, attackValue, attackFactor, true);
		msg.add<uint16_t>(maxDamage >> 1);
		msg.addByte(CIPBIA_ELEMENTAL_PHYSICAL);
		msg.addByte(0);
		msg.addByte(CIPBIA_ELEMENTAL_UNDEFINED);
	}

	msg.add<uint16_t>(player->getArmor());
	msg.add<uint16_t>(player->getDefense());

	uint8_t combats = 0;
	auto startCombats = msg.getBufferPosition();
	msg.skipBytes(1);

	alignas(16) int16_t absorbs[COMBAT_COUNT] = {};
	for (int32_t slot = CONST_SLOT_FIRST; slot <= CONST_SLOT_LAST; ++slot)
	{
		if (!player->isItemAbilityEnabled(static_cast<Slots_t>(slot)))
		{
			continue;
		}

		Item *item = player->getInventoryItem(static_cast<Slots_t>(slot));
		if (!item)
		{
			continue;
		}

		const ItemType &it = Item::items[item->getID()];
		if (!it.abilities)
		{
			continue;
		}

		if (COMBAT_COUNT == 12)
		{
			absorbs[0] += it.abilities->absorbPercent[0];
			absorbs[1] += it.abilities->absorbPercent[1];
			absorbs[2] += it.abilities->absorbPercent[2];
			absorbs[3] += it.abilities->absorbPercent[3];
			absorbs[4] += it.abilities->absorbPercent[4];
			absorbs[5] += it.abilities->absorbPercent[5];
			absorbs[6] += it.abilities->absorbPercent[6];
			absorbs[7] += it.abilities->absorbPercent[7];
			absorbs[8] += it.abilities->absorbPercent[8];
			absorbs[9] += it.abilities->absorbPercent[9];
			absorbs[10] += it.abilities->absorbPercent[10];
			absorbs[11] += it.abilities->absorbPercent[11];
		}
		else
		{
			for (size_t i = 0; i < COMBAT_COUNT; ++i)
			{
				absorbs[i] += it.abilities->absorbPercent[i];
			}
		}
	}

	static const Cipbia_Elementals_t cipbiaCombats[] = {CIPBIA_ELEMENTAL_PHYSICAL, CIPBIA_ELEMENTAL_ENERGY, CIPBIA_ELEMENTAL_EARTH, CIPBIA_ELEMENTAL_FIRE, CIPBIA_ELEMENTAL_UNDEFINED,
														CIPBIA_ELEMENTAL_LIFEDRAIN, CIPBIA_ELEMENTAL_UNDEFINED, CIPBIA_ELEMENTAL_HEALING, CIPBIA_ELEMENTAL_DROWN, CIPBIA_ELEMENTAL_ICE, CIPBIA_ELEMENTAL_HOLY, CIPBIA_ELEMENTAL_DEATH};
	for (size_t i = 0; i < COMBAT_COUNT; ++i)
	{
		if (absorbs[i] != 0)
		{
			msg.addByte(cipbiaCombats[i]);
			msg.addByte(std::max<int16_t>(-100, std::min<int16_t>(100, absorbs[i])));
			++combats;
		}
	}

	// Concoctions potions (12.70)
	msg.addByte(0x00);

	msg.setBufferPosition(startCombats);
	msg.addByte(combats);

	writeToOutputBuffer(msg);
}

void ProtocolGame::sendCyclopediaCharacterRecentDeaths(uint16_t page, uint16_t pages, const std::vector<RecentDeathEntry> &entries)
{
	NetworkMessage msg;
	msg.addByte(0xDA);
	msg.addByte(CYCLOPEDIA_CHARACTERINFO_RECENTDEATHS);
	msg.addByte(0x00);
	msg.add<uint16_t>(page);
	msg.add<uint16_t>(pages);
	msg.add<uint16_t>(entries.size());
	for (const RecentDeathEntry &entry : entries)
	{
		msg.add<uint32_t>(entry.timestamp);
		msg.addString(entry.cause);
	}
	writeToOutputBuffer(msg);
}

void ProtocolGame::sendCyclopediaCharacterRecentPvPKills(uint16_t page, uint16_t pages, const std::vector<RecentPvPKillEntry> &entries)
{
	NetworkMessage msg;
	msg.addByte(0xDA);
	msg.addByte(CYCLOPEDIA_CHARACTERINFO_RECENTPVPKILLS);
	msg.addByte(0x00);
	msg.add<uint16_t>(page);
	msg.add<uint16_t>(pages);
	msg.add<uint16_t>(entries.size());
	for (const RecentPvPKillEntry &entry : entries)
	{
		msg.add<uint32_t>(entry.timestamp);
		msg.addString(entry.description);
		msg.addByte(entry.status);
	}
	writeToOutputBuffer(msg);
}

void ProtocolGame::sendCyclopediaCharacterAchievements()
{
	NetworkMessage msg;
	msg.addByte(0xDA);
	msg.addByte(CYCLOPEDIA_CHARACTERINFO_ACHIEVEMENTS);
	msg.addByte(0x00);
	msg.add<uint16_t>(0);
	msg.add<uint16_t>(0);
	msg.add<uint16_t>(0);
	writeToOutputBuffer(msg);
}

void ProtocolGame::sendCyclopediaCharacterItemSummary()
{
	NetworkMessage msg;
	msg.addByte(0xDA);
	msg.addByte(CYCLOPEDIA_CHARACTERINFO_ITEMSUMMARY);
	msg.addByte(0x00);
	msg.add<uint16_t>(0);
	msg.add<uint16_t>(0);
	msg.add<uint16_t>(0);
	msg.add<uint16_t>(0);
	msg.add<uint16_t>(0);
	writeToOutputBuffer(msg);
}

void ProtocolGame::sendCyclopediaCharacterOutfitsMounts()
{
	NetworkMessage msg;
	msg.addByte(0xDA);
	msg.addByte(CYCLOPEDIA_CHARACTERINFO_OUTFITSMOUNTS);
	msg.addByte(0x00);
	Outfit_t currentOutfit = player->getDefaultOutfit();

	uint16_t outfitSize = 0;
	auto startOutfits = msg.getBufferPosition();
	msg.skipBytes(2);

	for (const auto &outfits = Outfits::getInstance().getOutfits(player->getSex());
	const Outfit &outfit : outfits)
	{
		uint8_t addons;
		if (!player->getOutfitAddons(outfit, addons))
		{
			continue;
		}
		const std::string from = outfit.from;
		++outfitSize;

		msg.add<uint16_t>(outfit.lookType);
		msg.addString(outfit.name);
		msg.addByte(addons);
		if (from == "store")
			msg.addByte(CYCLOPEDIA_CHARACTERINFO_OUTFITTYPE_STORE);
		else if (from == "quest")
			msg.addByte(CYCLOPEDIA_CHARACTERINFO_OUTFITTYPE_QUEST);
		else
			msg.addByte(CYCLOPEDIA_CHARACTERINFO_OUTFITTYPE_NONE);
		if (outfit.lookType == currentOutfit.lookType)
		{
			msg.add<uint32_t>(1000);
		}
		else
		{
			msg.add<uint32_t>(0);
		}
	}
	if (outfitSize > 0)
	{
		msg.addByte(currentOutfit.lookHead);
		msg.addByte(currentOutfit.lookBody);
		msg.addByte(currentOutfit.lookLegs);
		msg.addByte(currentOutfit.lookFeet);
	}

	uint16_t mountSize = 0;
	auto startMounts = msg.getBufferPosition();
	msg.skipBytes(2);
	for (const Mount &mount : g_game().mounts.getMounts())
	{
		const std::string type = mount.type;
		if (player->hasMount(&mount))
		{
			++mountSize;

			msg.add<uint16_t>(mount.clientId);
			msg.addString(mount.name);
			if (type == "store")
				msg.addByte(CYCLOPEDIA_CHARACTERINFO_OUTFITTYPE_STORE);
			else if (type == "quest")
				msg.addByte(CYCLOPEDIA_CHARACTERINFO_OUTFITTYPE_QUEST);
			else
				msg.addByte(CYCLOPEDIA_CHARACTERINFO_OUTFITTYPE_NONE);
			msg.add<uint32_t>(1000);
		}
	}
	if (mountSize > 0)
	{
		msg.addByte(currentOutfit.lookMountHead);
		msg.addByte(currentOutfit.lookMountBody);
		msg.addByte(currentOutfit.lookMountLegs);
		msg.addByte(currentOutfit.lookMountFeet);
	}

	uint16_t familiarsSize = 0;
	auto startFamiliars = msg.getBufferPosition();
	msg.skipBytes(2);
	for (const auto &familiars = Familiars::getInstance().getFamiliars(player->getVocationId());
	const Familiar &familiar : familiars)
	{
		const std::string type = familiar.type;
		if (!player->getFamiliar(familiar))
		{
			continue;
		}
		++familiarsSize;
		msg.add<uint16_t>(familiar.lookType);
		msg.addString(familiar.name);
		if (type == "quest")
			msg.addByte(CYCLOPEDIA_CHARACTERINFO_OUTFITTYPE_QUEST);
		else
			msg.addByte(CYCLOPEDIA_CHARACTERINFO_OUTFITTYPE_NONE);
		msg.add<uint32_t>(0);
	}

	msg.setBufferPosition(startOutfits);
	msg.add<uint16_t>(outfitSize);
	msg.setBufferPosition(startMounts);
	msg.add<uint16_t>(mountSize);
	msg.setBufferPosition(startFamiliars);
	msg.add<uint16_t>(familiarsSize);
	writeToOutputBuffer(msg);
}

void ProtocolGame::sendCyclopediaCharacterStoreSummary()
{
	NetworkMessage msg;
	msg.addByte(0xDA);
	msg.addByte(CYCLOPEDIA_CHARACTERINFO_STORESUMMARY);
	msg.addByte(0x00);
	msg.add<uint32_t>(0);
	msg.add<uint32_t>(0);
	msg.addByte(0x00);
	msg.addByte(0x00);
	msg.addByte(0x00);
	msg.addByte(0x00);
	msg.addByte(0x00);
	msg.addByte(0x00);
	msg.addByte(0x00);
	msg.addByte(0x00);
	msg.add<uint16_t>(0);
	writeToOutputBuffer(msg);
}

void ProtocolGame::sendCyclopediaCharacterInspection()
{
	NetworkMessage msg;
	msg.addByte(0xDA);
	msg.addByte(CYCLOPEDIA_CHARACTERINFO_INSPECTION);
	msg.addByte(0x00);
	uint8_t inventoryItems = 0;
	auto startInventory = msg.getBufferPosition();
	msg.skipBytes(1);
	for (std::underlying_type<Slots_t>::type slot = CONST_SLOT_FIRST; slot <= CONST_SLOT_LAST; slot++)
	{
		Item *inventoryItem = player->getInventoryItem(static_cast<Slots_t>(slot));
		if (inventoryItem)
		{
			++inventoryItems;

			msg.addByte(slot);
			msg.addString(inventoryItem->getName());
			AddItem(msg, inventoryItem);
			msg.addByte(0);

			auto descriptions = Item::getDescriptions(Item::items[inventoryItem->getID()], inventoryItem);
			msg.addByte(descriptions.size());
			for (const auto &description : descriptions)
			{
				msg.addString(description.first);
				msg.addString(description.second);
			}
		}
	}
	msg.addString(player->getName());
	AddOutfit(msg, player->getDefaultOutfit(), false);

	msg.addByte(3);
	msg.addString("Level");
	msg.addString(std::to_string(player->getLevel()));
	msg.addString("Vocation");
	msg.addString(player->getVocation()->getVocName());
	msg.addString("Outfit");

	const Outfit *outfit = Outfits::getInstance().getOutfitByLookType(
                           player->getSex(),
                           player->getDefaultOutfit().lookType);
	if (outfit)
	{
		msg.addString(outfit->name);
	}
	else
	{
		msg.addString("unknown");
	}
	msg.setBufferPosition(startInventory);
	msg.addByte(inventoryItems);
	writeToOutputBuffer(msg);
}

void ProtocolGame::sendCyclopediaCharacterBadges()
{
	NetworkMessage msg;
	msg.addByte(0xDA);
	msg.addByte(CYCLOPEDIA_CHARACTERINFO_BADGES);
	msg.addByte(0x00);
	// enable badges
	msg.addByte(0x00);
	writeToOutputBuffer(msg);
}

void ProtocolGame::sendCyclopediaCharacterTitles()
{
	NetworkMessage msg;
	msg.addByte(0xDA);
	msg.addByte(CYCLOPEDIA_CHARACTERINFO_TITLES);
	msg.addByte(0x00);
	msg.addByte(0x00);
	msg.addByte(0x00);
	writeToOutputBuffer(msg);
}

void ProtocolGame::sendTournamentLeaderboard()
{
	NetworkMessage msg;
	msg.addByte(0xC5);
	msg.addByte(0);
	msg.addByte(0x01);
	writeToOutputBuffer(msg);
}

void ProtocolGame::sendReLoginWindow(uint8_t unfairFightReduction)
{
	NetworkMessage msg;
	msg.addByte(0x28);
	msg.addByte(0x00);
	msg.addByte(unfairFightReduction);
	msg.addByte(0x00); // use death redemption (boolean)
	writeToOutputBuffer(msg);
}

void ProtocolGame::sendStats()
{
	NetworkMessage msg;
	AddPlayerStats(msg);
	writeToOutputBuffer(msg);
}

void ProtocolGame::sendBasicData()
{
	NetworkMessage msg;
	msg.addByte(0x9F);
	if (player->isPremium())
	{
		msg.addByte(1);
		msg.add<uint32_t>(static_cast<uint32_t>(Game::getTimeNow() + (player->premiumDays * 86400)));
	}
	else
	{
		msg.addByte(0);
		msg.add<uint32_t>(0);
	}
	msg.addByte(player->getVocation()->getClientId());

	// Prey window
	if (player->getVocation()->getId() == 0)
	{
		msg.addByte(0);
	}
	else
	{
		msg.addByte(1); // has reached Main (allow player to open Prey window)
	}

	std::list<uint16_t> spellsList = g_spells().getSpellsByVocation(player->getVocationId());
	msg.add<uint16_t>(spellsList.size());
	for (uint16_t sid : spellsList)
	{
		msg.addByte(sid);
	}
	msg.addByte(player->getVocation()->getMagicShield()); // bool - determine whether magic shield is active or not
	writeToOutputBuffer(msg);
}

void ProtocolGame::sendBlessStatus()
{
	if (!player)
		return;

	NetworkMessage msg;
	//uint8_t maxClientBlessings = (player->operatingSystem == CLIENTOS_NEW_WINDOWS) ? 8 : 6; (compartability for the client 10)
	//Ignore ToF (bless 1)
	uint8_t blessCount = 0;
	uint16_t flag = 0;
	uint16_t pow2 = 2;
	for (int i = 1; i <= 8; i++)
	{
		if (player->hasBlessing(i))
		{
			if (i > 1)
				blessCount++;
			flag |= pow2;
		}
		pow2 = pow2 * 2;
	}

	msg.addByte(0x9C);

	bool glow = g_configManager().getBoolean(INVENTORY_GLOW) || player->getLevel() < g_configManager().getNumber(ADVENTURERSBLESSING_LEVEL);
	msg.add<uint16_t>(glow ? 1 : 0); //Show up the glowing effect in items if have all blesses or adventurer's blessing
	msg.addByte((blessCount >= 7) ? 3 : ((blessCount >= 5) ? 2 : 1)); // 1 = Disabled | 2 = normal | 3 = green
	// msg.add<uint16_t>(0);

	writeToOutputBuffer(msg);
}

void ProtocolGame::sendPremiumTrigger()
{
	if (!g_configManager().getBoolean(FREE_PREMIUM))
	{
		NetworkMessage msg;
		msg.addByte(0x9E);
		msg.addByte(16);
		for (uint16_t i = 0; i <= 15; i++)
		{
			//PREMIUM_TRIGGER_TRAIN_OFFLINE = false, PREMIUM_TRIGGER_XP_BOOST = false, PREMIUM_TRIGGER_MARKET = false, PREMIUM_TRIGGER_VIP_LIST = false, PREMIUM_TRIGGER_DEPOT_SPACE = false, PREMIUM_TRIGGER_INVITE_PRIVCHAT = false
			msg.addByte(0x01);
		}
		writeToOutputBuffer(msg);
	}
}

void ProtocolGame::sendTextMessage(const TextMessage &message)
{
	if (message.type == MESSAGE_NONE) {
		SPDLOG_ERROR("[ProtocolGame::sendTextMessage] - Message type is wrong, missing or invalid for player with name {}, on position {}", player->getName(), player->getPosition().toString());
		player->sendTextMessage(MESSAGE_ADMINISTRADOR, "There was a problem requesting your message, please contact the administrator");
		return;
	}

	NetworkMessage msg;
	msg.addByte(0xB4);
	msg.addByte(message.type);
	switch (message.type)
	{
	case MESSAGE_DAMAGE_DEALT:
	case MESSAGE_DAMAGE_RECEIVED:
	case MESSAGE_DAMAGE_OTHERS:
	{
		msg.addPosition(message.position);
		msg.add<uint32_t>(message.primary.value);
		msg.addByte(message.primary.color);
		msg.add<uint32_t>(message.secondary.value);
		msg.addByte(message.secondary.color);
		break;
	}
	case MESSAGE_HEALED:
	case MESSAGE_HEALED_OTHERS:
	case MESSAGE_EXPERIENCE:
	case MESSAGE_EXPERIENCE_OTHERS:
	{
		msg.addPosition(message.position);
		msg.add<uint32_t>(message.primary.value);
		msg.addByte(message.primary.color);
		break;
	}
	case MESSAGE_GUILD:
	case MESSAGE_PARTY_MANAGEMENT:
	case MESSAGE_PARTY:
		msg.add<uint16_t>(message.channelId);
		break;
	default:
	{
		break;
	}
	}
	msg.addString(message.text);
	writeToOutputBuffer(msg);
}

void ProtocolGame::sendClosePrivate(uint16_t channelId)
{
	NetworkMessage msg;
	msg.addByte(0xB3);
	msg.add<uint16_t>(channelId);
	writeToOutputBuffer(msg);
}

void ProtocolGame::sendCreatePrivateChannel(uint16_t channelId, const std::string &channelName)
{
	NetworkMessage msg;
	msg.addByte(0xB2);
	msg.add<uint16_t>(channelId);
	msg.addString(channelName);
	msg.add<uint16_t>(0x01);
	msg.addString(player->getName());
	msg.add<uint16_t>(0x00);
	writeToOutputBuffer(msg);
}

void ProtocolGame::sendChannelsDialog()
{
	NetworkMessage msg;
	msg.addByte(0xAB);

	const ChannelList &list = g_chat().getChannelList(*player);
	msg.addByte(list.size());
	for (ChatChannel *channel : list)
	{
		msg.add<uint16_t>(channel->getId());
		msg.addString(channel->getName());
	}

	writeToOutputBuffer(msg);
}

void ProtocolGame::sendChannel(uint16_t channelId, const std::string &channelName, const UsersMap *channelUsers, const InvitedMap *invitedUsers)
{
	NetworkMessage msg;
	msg.addByte(0xAC);

	msg.add<uint16_t>(channelId);
	msg.addString(channelName);

	if (channelUsers)
	{
		msg.add<uint16_t>(channelUsers->size());
		for (const auto &it : *channelUsers)
		{
			msg.addString(it.second->getName());
		}
	}
	else
	{
		msg.add<uint16_t>(0x00);
	}

	if (invitedUsers)
	{
		msg.add<uint16_t>(invitedUsers->size());
		for (const auto &it : *invitedUsers)
		{
			msg.addString(it.second->getName());
		}
	}
	else
	{
		msg.add<uint16_t>(0x00);
	}
	writeToOutputBuffer(msg);
}

void ProtocolGame::sendChannelMessage(const std::string &author, const std::string &text, SpeakClasses type, uint16_t channel)
{
	NetworkMessage msg;
	msg.addByte(0xAA);
	msg.add<uint32_t>(0x00);
	msg.addString(author);
	msg.add<uint16_t>(0x00);
	msg.addByte(type);
	msg.add<uint16_t>(channel);
	msg.addString(text);
	writeToOutputBuffer(msg);
}

void ProtocolGame::sendIcons(uint32_t icons)
{
	NetworkMessage msg;
	msg.addByte(0xA2);
	msg.add<uint32_t>(icons);
	writeToOutputBuffer(msg);
}

void ProtocolGame::sendUnjustifiedPoints(const uint8_t &dayProgress, const uint8_t &dayLeft, const uint8_t &weekProgress, const uint8_t &weekLeft, const uint8_t &monthProgress, const uint8_t &monthLeft, const uint8_t &skullDuration)
{
	NetworkMessage msg;
	msg.addByte(0xB7);
	msg.addByte(dayProgress);
	msg.addByte(dayLeft);
	msg.addByte(weekProgress);
	msg.addByte(weekLeft);
	msg.addByte(monthProgress);
	msg.addByte(monthLeft);
	msg.addByte(skullDuration);
	writeToOutputBuffer(msg);
}

void ProtocolGame::sendContainer(uint8_t cid, const Container *container, bool hasParent, uint16_t firstIndex)
{
	NetworkMessage msg;
	msg.addByte(0x6E);

	msg.addByte(cid);

	if (container->getID() == ITEM_BROWSEFIELD)
	{
		AddItem(msg, ITEM_BAG, 1, container->getTier());
		msg.addString("Browse Field");
	}
	else
	{
		AddItem(msg, container);
		msg.addString(container->getName());
	}

	msg.addByte(container->capacity());

	msg.addByte(hasParent ? 0x01 : 0x00);

	// Depot search
	msg.addByte((player->isDepotSearchAvailable() && container->isInsideDepot(true)) ? 0x01 : 0x00);

	msg.addByte(container->isUnlocked() ? 0x01 : 0x00); // Drag and drop
	msg.addByte(container->hasPagination() ? 0x01 : 0x00); // Pagination

	uint32_t containerSize = container->size();
	msg.add<uint16_t>(containerSize);
	msg.add<uint16_t>(firstIndex);

	uint32_t maxItemsToSend;

	if (container->hasPagination() && firstIndex > 0)
	{
		maxItemsToSend = std::min<uint32_t>(container->capacity(), containerSize - firstIndex);
	}
	else
	{
		maxItemsToSend = container->capacity();
	}

	if (firstIndex >= containerSize)
	{
		msg.addByte(0x00);
	}
	else
	{
		msg.addByte(std::min<uint32_t>(maxItemsToSend, containerSize));

		uint32_t i = 0;
		const ItemDeque &itemList = container->getItemList();
		for (ItemDeque::const_iterator it = itemList.begin() + firstIndex, end = itemList.end(); i < maxItemsToSend && it != end; ++it, ++i)
		{
			AddItem(msg, *it);
		}
	}
	writeToOutputBuffer(msg);
}

void ProtocolGame::sendLootContainers()
{
	NetworkMessage msg;
	msg.addByte(0xC0);
	msg.addByte(player->quickLootFallbackToMainContainer ? 1 : 0);
	std::map<ObjectCategory_t, Container *> quickLoot;
	for (auto it : player->quickLootContainers)
	{
		if (it.second && !it.second->isRemoved())
		{
			quickLoot[it.first] = it.second;
		}
	}
	msg.addByte(quickLoot.size());
	for (auto it : quickLoot)
	{
		msg.addByte(it.first);
		msg.add<uint16_t>(it.second->getID());
	}

	writeToOutputBuffer(msg);
}

void ProtocolGame::sendLootStats(Item *item, uint8_t count)
{
	if (!item) {
		return;
	}

	Item* lootedItem = nullptr;
	lootedItem = item->clone();
	lootedItem->setItemCount(count);

	NetworkMessage msg;
	msg.addByte(0xCF);
	AddItem(msg, lootedItem);
	msg.addString(lootedItem->getName());
	item->setIsLootTrackeable(false);
	writeToOutputBuffer(msg);

	lootedItem = nullptr;
}

void ProtocolGame::sendShop(Npc *npc)
{
	NetworkMessage msg;
	msg.addByte(0x7A);
	msg.addString(npc->getName());
	msg.add<uint16_t>(npc->getCurrency());

	msg.addString(std::string()); // Currency name

	std::vector<ShopBlock> shoplist = npc->getShopItemVector();
	uint16_t itemsToSend = std::min<size_t>(shoplist.size(), std::numeric_limits<uint16_t>::max());
	msg.add<uint16_t>(itemsToSend);

	uint16_t i = 0;
	for (ShopBlock shopBlock : shoplist)
	{
		if (++i > itemsToSend) {
			break;
		}

		AddShopItem(msg, shopBlock);
	}

	writeToOutputBuffer(msg);
}

void ProtocolGame::sendCloseShop()
{
	NetworkMessage msg;
	msg.addByte(0x7C);
	writeToOutputBuffer(msg);
}

void ProtocolGame::sendClientCheck()
{
	NetworkMessage msg;
	msg.addByte(0x63);
	msg.add<uint32_t>(1);
	msg.addByte(1);
	writeToOutputBuffer(msg);
}

void ProtocolGame::sendGameNews()
{
	NetworkMessage msg;
	msg.addByte(0x98);
	msg.add<uint32_t>(1); // unknown
	msg.addByte(1);         //(0 = open | 1 = highlight)
	writeToOutputBuffer(msg);
}

void ProtocolGame::sendResourcesBalance(uint64_t money /*= 0*/, uint64_t bank /*= 0*/, uint64_t preyCards /*= 0*/, uint64_t taskHunting /*= 0*/,
										uint64_t forgeDust /*= 0*/, uint64_t forgeSliver /*= 0*/, uint64_t forgeCores /*= 0*/)
{
	sendResourceBalance(RESOURCE_BANK, bank);
	sendResourceBalance(RESOURCE_INVENTORY, money);
	sendResourceBalance(RESOURCE_PREY_CARDS, preyCards);
	sendResourceBalance(RESOURCE_TASK_HUNTING, taskHunting);
	sendResourceBalance(RESOURCE_FORGE_DUST, forgeDust);
	sendResourceBalance(RESOURCE_FORGE_SLIVER, forgeSliver);
	sendResourceBalance(RESOURCE_FORGE_CORES, forgeCores);
}

void ProtocolGame::sendResourceBalance(Resource_t resourceType, uint64_t value)
{
	NetworkMessage msg;
	msg.addByte(0xEE);
	msg.addByte(resourceType);
	msg.add<uint64_t>(value);
	writeToOutputBuffer(msg);
}

void ProtocolGame::sendSaleItemList(const std::vector<ShopBlock> &shopVector, const std::map<uint16_t, uint16_t> &inventoryMap)
{
	//Since we already have full inventory map we shouldn't call getMoney here - it is simply wasting cpu power
	uint64_t playerMoney = 0;
	auto it = inventoryMap.find(ITEM_CRYSTAL_COIN);
	if (it != inventoryMap.end())
	{
		playerMoney += static_cast<uint64_t>(it->second) * 10000;
	}
	it = inventoryMap.find(ITEM_PLATINUM_COIN);
	if (it != inventoryMap.end())
	{
		playerMoney += static_cast<uint64_t>(it->second) * 100;
	}
	it = inventoryMap.find(ITEM_GOLD_COIN);
	if (it != inventoryMap.end())
	{
		playerMoney += static_cast<uint64_t>(it->second);
	}

	NetworkMessage msg;
	msg.addByte(0xEE);
	msg.addByte(0x00);
	msg.add<uint64_t>(player->getBankBalance());
	uint16_t currency = player->getShopOwner() ? player->getShopOwner()->getCurrency() : ITEM_GOLD_COIN;
	msg.addByte(0xEE);
	if (currency == ITEM_GOLD_COIN) {
		msg.addByte(0x01);
 		msg.add<uint64_t>(playerMoney);
	} else {
		msg.addByte(0x02);
		uint64_t newCurrency = 0;
		auto search = inventoryMap.find(currency);
		if (search != inventoryMap.end()) {
			newCurrency += static_cast<uint64_t>(search->second);
		}
		msg.add<uint64_t>(newCurrency);
	}

	msg.addByte(0x7B);

	uint8_t itemsToSend = 0;
	auto msgPosition = msg.getBufferPosition();
	msg.skipBytes(1);

	for (ShopBlock shopBlock : shopVector)
	{
		if (shopBlock.itemSellPrice == 0)
		{
			continue;
		}

		it = inventoryMap.find(shopBlock.itemId);
		if (it != inventoryMap.end())
		{
			itemsToSend++;
			msg.add<uint16_t>(shopBlock.itemId);
			msg.add<uint16_t>(it->second);
		}
	}

	msg.setBufferPosition(msgPosition);
	msg.addByte(itemsToSend);
	writeToOutputBuffer(msg);
}

void ProtocolGame::sendMarketEnter(uint32_t depotId)
{
	NetworkMessage msg;
	msg.addByte(0xF6);
	msg.addByte(std::min<uint32_t>(IOMarket::getPlayerOfferCount(player->getGUID()), std::numeric_limits<uint8_t>::max()));

	DepotLocker *depotLocker = player->getDepotLocker(depotId);
	if (depotLocker == nullptr)
	{
		msg.add<uint16_t>(0x00);
		writeToOutputBuffer(msg);
		SPDLOG_ERROR("[ProtocolGame::sendMarketEnter] - DepotLocker is nullptr");
		return;
	}

	player->setInMarket(true);

	// Only use here locker items, itemVector is for use of Game::createMarketOffer
	auto [itemVector, lockerItems] = player->requestLockerItems(depotLocker, true);
	auto totalItemsCountPosition = msg.getBufferPosition();
	msg.skipBytes(2); // Total items count

	uint16_t totalItemsCount = 0;
	for (const auto &[itemId, tierAndCountMap] : lockerItems)
	{
<<<<<<< HEAD
		Container *container = containerList.front();
		if (container == nullptr)
		{
			SPDLOG_ERROR("[ProtocolGame::sendMarketEnter] - Container is nullptr");
			continue;
		}
		containerList.pop_front();

		for (Item *item : container->getItemList())
		{
			if (item == nullptr)
			{
				SPDLOG_ERROR("[ProtocolGame::sendMarketEnter] - Item is nullptr");
				continue;
=======
		for (const auto &[tier, count] : tierAndCountMap) {
			msg.add<uint16_t>(itemId);
			if (Item::items[itemId].upgradeClassification > 0) {
				msg.addByte(tier);
>>>>>>> 94288cf1
			}
			msg.add<uint16_t>(static_cast<uint16_t>(count));
			totalItemsCount++;
		}
	}

	msg.setBufferPosition(totalItemsCountPosition);
	msg.add<uint16_t>(totalItemsCount);
	writeToOutputBuffer(msg);

	updateCoinBalance();
	sendResourcesBalance(player->getMoney(), player->getBankBalance(), player->getPreyCards(), player->getTaskHuntingPoints());
}

void ProtocolGame::sendCoinBalance()
{
	if (!player)
	{
		return;
	}

	// send is updating
	// TODO: export this to it own function
	NetworkMessage msg;
	msg.addByte(0xF2);
	msg.addByte(0x01);
	writeToOutputBuffer(msg);

	msg.reset();

	// send update
	msg.addByte(0xDF);
	msg.addByte(0x01);

	msg.add<uint32_t>(player->coinBalance); // Normal Coins
	msg.add<uint32_t>(player->coinBalance); // Transferable Coins
	msg.add<uint32_t>(player->coinBalance); // Reserved Auction Coins
	msg.add<uint32_t>(0);					// Tournament Coins

	writeToOutputBuffer(msg);
}

void ProtocolGame::updateCoinBalance()
{
	if (!player) {
		return;
	}

	g_dispatcher().addTask(
		createTask(std::bind_front([](uint32_t playerId) {
			Player* threadPlayer = g_game().getPlayerByID(playerId);
			if (threadPlayer) {
				account::Account account;
				account.LoadAccountDB(threadPlayer->getAccount());
				uint32_t coins;
				account.GetCoins(&coins);
				threadPlayer->coinBalance = coins;
				threadPlayer->sendCoinBalance();
			}
		},
                              player->getID())));
}

void ProtocolGame::sendMarketLeave()
{
	NetworkMessage msg;
	msg.addByte(0xF7);
	writeToOutputBuffer(msg);
}

void ProtocolGame::sendMarketBrowseItem(uint16_t itemId, const MarketOfferList &buyOffers, const MarketOfferList &sellOffers, uint8_t tier)
{
	NetworkMessage msg;

	msg.addByte(0xF9);
	msg.addByte(MARKETREQUEST_ITEM_BROWSE);
	msg.add<uint16_t>(itemId);
	if (Item::items[itemId].upgradeClassification > 0) {
		msg.addByte(tier);
	}

	msg.add<uint32_t>(buyOffers.size());
	for (const MarketOffer &offer : buyOffers)
	{
		msg.add<uint32_t>(offer.timestamp);
		msg.add<uint16_t>(offer.counter);
		msg.add<uint16_t>(offer.amount);
		msg.add<uint64_t>(offer.price);
		msg.addString(offer.playerName);
	}

	msg.add<uint32_t>(sellOffers.size());
	for (const MarketOffer &offer : sellOffers)
	{
		msg.add<uint32_t>(offer.timestamp);
		msg.add<uint16_t>(offer.counter);
		msg.add<uint16_t>(offer.amount);
		msg.add<uint64_t>(offer.price);
		msg.addString(offer.playerName);
	}

	updateCoinBalance();
	writeToOutputBuffer(msg);
}

void ProtocolGame::sendMarketAcceptOffer(const MarketOfferEx &offer)
{
	NetworkMessage msg;
	msg.addByte(0xF9);
	msg.addByte(MARKETREQUEST_ITEM_BROWSE);
	msg.add<uint16_t>(offer.itemId);
	if (Item::items[offer.itemId].upgradeClassification > 0) {
		msg.addByte(offer.tier);
	}

	if (offer.type == MARKETACTION_BUY)
	{
		msg.add<uint32_t>(0x01);
		msg.add<uint32_t>(offer.timestamp);
		msg.add<uint16_t>(offer.counter);
		msg.add<uint16_t>(offer.amount);
		msg.add<uint64_t>(offer.price);
		msg.addString(offer.playerName);
		msg.add<uint32_t>(0x00);
	}
	else
	{
		msg.add<uint32_t>(0x00);
		msg.add<uint32_t>(0x01);
		msg.add<uint32_t>(offer.timestamp);
		msg.add<uint16_t>(offer.counter);
		msg.add<uint16_t>(offer.amount);
		msg.add<uint64_t>(offer.price);
		msg.addString(offer.playerName);
	}

	writeToOutputBuffer(msg);
}

void ProtocolGame::sendMarketBrowseOwnOffers(const MarketOfferList &buyOffers, const MarketOfferList &sellOffers)
{
	NetworkMessage msg;
	msg.addByte(0xF9);
	msg.addByte(MARKETREQUEST_OWN_OFFERS);

	msg.add<uint32_t>(buyOffers.size());
	for (const MarketOffer &offer : buyOffers)
	{
		msg.add<uint32_t>(offer.timestamp);
		msg.add<uint16_t>(offer.counter);
		msg.add<uint16_t>(offer.itemId);
		if (Item::items[offer.itemId].upgradeClassification > 0) {
			msg.addByte(offer.tier);
		}
		msg.add<uint16_t>(offer.amount);
		msg.add<uint64_t>(offer.price);
	}

	msg.add<uint32_t>(sellOffers.size());
	for (const MarketOffer &offer : sellOffers)
	{
		msg.add<uint32_t>(offer.timestamp);
		msg.add<uint16_t>(offer.counter);
		msg.add<uint16_t>(offer.itemId);
		if (Item::items[offer.itemId].upgradeClassification > 0) {
			msg.addByte(offer.tier);
		}
		msg.add<uint16_t>(offer.amount);
		msg.add<uint64_t>(offer.price);
	}

	writeToOutputBuffer(msg);
}

void ProtocolGame::sendMarketCancelOffer(const MarketOfferEx &offer)
{
	NetworkMessage msg;
	msg.addByte(0xF9);
	msg.addByte(MARKETREQUEST_OWN_OFFERS);

	if (offer.type == MARKETACTION_BUY)
	{
		msg.add<uint32_t>(0x01);
		msg.add<uint32_t>(offer.timestamp);
		msg.add<uint16_t>(offer.counter);
		msg.add<uint16_t>(offer.itemId);
		if (Item::items[offer.itemId].upgradeClassification > 0) {
			msg.addByte(offer.tier);
		}
		msg.add<uint16_t>(offer.amount);
		msg.add<uint64_t>(offer.price);
		msg.add<uint32_t>(0x00);
	}
	else
	{
		msg.add<uint32_t>(0x00);
		msg.add<uint32_t>(0x01);
		msg.add<uint32_t>(offer.timestamp);
		msg.add<uint16_t>(offer.counter);
		msg.add<uint16_t>(offer.itemId);
		if (Item::items[offer.itemId].upgradeClassification > 0) {
			msg.addByte(offer.tier);
		}
		msg.add<uint16_t>(offer.amount);
		msg.add<uint64_t>(offer.price);
	}

	writeToOutputBuffer(msg);
}

void ProtocolGame::sendMarketBrowseOwnHistory(const HistoryMarketOfferList &buyOffers, const HistoryMarketOfferList &sellOffers)
{
	uint32_t i = 0;
	std::map<uint32_t, uint16_t> counterMap;
	uint32_t buyOffersToSend = std::min<uint32_t>(buyOffers.size(), 810 + std::max<int32_t>(0, 810 - sellOffers.size()));
	uint32_t sellOffersToSend = std::min<uint32_t>(sellOffers.size(), 810 + std::max<int32_t>(0, 810 - buyOffers.size()));

	NetworkMessage msg;
	msg.addByte(0xF9);
	msg.addByte(MARKETREQUEST_OWN_HISTORY);

	msg.add<uint32_t>(buyOffersToSend);
	for (auto it = buyOffers.begin(); i < buyOffersToSend; ++it, ++i)
	{
		msg.add<uint32_t>(it->timestamp);
		msg.add<uint16_t>(counterMap[it->timestamp]++);
		msg.add<uint16_t>(it->itemId);
		if (Item::items[it->itemId].upgradeClassification > 0) {
			msg.addByte(it->tier);
		}
		msg.add<uint16_t>(it->amount);
		msg.add<uint64_t>(it->price);
		msg.addByte(it->state);
	}

	counterMap.clear();
	i = 0;

	msg.add<uint32_t>(sellOffersToSend);
	for (auto it = sellOffers.begin(); i < sellOffersToSend; ++it, ++i)
	{
		msg.add<uint32_t>(it->timestamp);
		msg.add<uint16_t>(counterMap[it->timestamp]++);
		msg.add<uint16_t>(it->itemId);
		if (Item::items[it->itemId].upgradeClassification > 0) {
			msg.addByte(it->tier);
		}
		msg.add<uint16_t>(it->amount);
		msg.add<uint64_t>(it->price);
		msg.addByte(it->state);
	}

	writeToOutputBuffer(msg);
}

void ProtocolGame::sendForgingData()
{
	NetworkMessage msg;
	msg.addByte(0x86);

	std::vector<ItemClassification*> classifications = g_game().getItemsClassifications();
	msg.addByte(classifications.size());
	for (ItemClassification* classification : classifications)
	{
		msg.addByte(classification->id);
		msg.addByte(classification->tiers.size());
		for (const auto &[tier, price] : classification->tiers)
		{
			msg.addByte(tier);
			msg.add<uint64_t>(price);
		}
	}

	// Version 12.81
	// Forge Config Bytes

	// (conversion) (left column top) Cost to make 1 bottom item - 20
	msg.addByte(static_cast<uint8_t>(g_configManager().getNumber(FORGE_COST_ONE_SLIVER)));
	// (conversion) (left column bottom) How many items to make - 3
	msg.addByte(static_cast<uint8_t>(g_configManager().getNumber(FORGE_SLIVER_AMOUNT)));
	// (conversion) (middle column top) Cost to make 1 - 50
	msg.addByte(static_cast<uint8_t>(g_configManager().getNumber(FORGE_CORE_COST)));
	// (conversion) (right column top) Current stored dust limit minus this number = cost to increase stored dust limit - 75
	msg.addByte(75);
	// (conversion) (right column bottom) Starting stored dust limit
	msg.addByte(static_cast<uint8_t>(player->getForgeDustLevel()));
	// (conversion) (right column bottom) Max stored dust limit - 225
	msg.addByte(static_cast<uint8_t>(g_configManager().getNumber(FORGE_MAX_DUST)));
	// (fusion) Dust cost - 100
	msg.addByte(static_cast<uint8_t>(g_configManager().getNumber(FORGE_FUSION_DUST_COST)));
	// (transfer) Dust cost - 100
	msg.addByte(static_cast<uint8_t>(g_configManager().getNumber(FORGE_TRANSFER_DUST_COST)));
	// (fusion) Base success rate - 50
	msg.addByte(static_cast<uint8_t>(g_configManager().getNumber(FORGE_BASE_SUCCESS_RATE)));
	// (fusion) Bonus success rate - 15
	msg.addByte(static_cast<uint8_t>(g_configManager().getNumber(FORGE_BONUS_SUCCESS_RATE)));
	// (fusion) Tier loss chance after reduction - 50
	msg.addByte(static_cast<uint8_t>(g_configManager().getNumber(FORGE_TIER_LOSS_REDUCTION)));

	// Update player resources
	parseSendResourceBalance();

	writeToOutputBuffer(msg);
}

void ProtocolGame::sendOpenForge() {
	// We will use it when sending the bytes to send the item information to the client
	std::map<uint16_t, std::map<uint8_t, uint16_t>> fusionItemsMap;
	std::map<uint16_t, std::map<uint8_t, uint16_t>> donorTierItemMap;
	std::map<uint16_t, std::map<uint8_t, uint16_t>> receiveTierItemMap;

	/*
	 *Start - Parsing items informations
	*/
	for (const auto &item : player->getAllInventoryItems(true)) {
		if (item->hasImbuements()) {
			continue;
		}

		auto itemClassification = item->getClassification();
		auto itemTier = item->getTier();
		auto maxConfigTier = g_configManager().getNumber(FORGE_MAX_ITEM_TIER);
		auto maxTier = (itemClassification == 4 ? maxConfigTier : itemClassification);
		// Save fusion items on map
		if (itemClassification != 0 && itemTier < maxTier) {
			getForgeInfoMap(item, fusionItemsMap);
		}

		if (itemClassification > 0) {
			if (itemClassification < 4 && itemTier > maxTier) {
				continue;
			}
			// Save transfer (donator of tier) items on map
			if (itemTier > 1) {
				getForgeInfoMap(item, donorTierItemMap);
			}
			// Save transfer (receiver of tier) items on map
			if (itemTier == 0) {
				getForgeInfoMap(item, receiveTierItemMap);
			}
		}
	}

	// Checking size of map to send in the addByte (total fusion items count)
	uint8_t fusionTotalItemsCount = 0;
	for (const auto &[itemId, tierAndCountMap] : fusionItemsMap) {
		for (const auto [itemTier, itemCount] : tierAndCountMap) {
			if (itemCount >= 2) {
				fusionTotalItemsCount++;
			}
		}
	}

	/*
	 * Start - Sending bytes
	*/
	NetworkMessage msg;
	// Header byte (135)
	msg.addByte(0x87);
	msg.add<uint16_t>(fusionTotalItemsCount);
	for (const auto &[itemId, tierAndCountMap] : fusionItemsMap) {
		for (const auto [itemTier, itemCount] : tierAndCountMap) {
			if (itemCount >= 2) {
				msg.addByte(0x01); // Number of friend items?
				msg.add<uint16_t>(itemId);
				msg.addByte(itemTier);
				msg.add<uint16_t>(itemCount);
			}
		}
	}

	auto transferTotalCount = getIterationIncreaseCount(donorTierItemMap);
	msg.addByte(static_cast<uint8_t>(transferTotalCount));
	if (transferTotalCount > 0) {
		for (const auto &[itemId, tierAndCountMap] : donorTierItemMap) {
			// Let's access the itemType to check the item's (donator of tier) classification level
			// Must be the same as the item that will receive the tier
			const ItemType &donorType = Item::items[itemId];

			// Total count of item (donator of tier)
			auto donorTierTotalItemsCount = getIterationIncreaseCount(tierAndCountMap);
			msg.add<uint16_t>(donorTierTotalItemsCount);
			for (const auto [donorItemTier, donorItemCount] : tierAndCountMap) {
				msg.add<uint16_t>(itemId);
				msg.addByte(donorItemTier);
				msg.add<uint16_t>(donorItemCount);
			}

			uint16_t receiveTierTotalItemCount = 0;
			for (const auto &[iteratorItemId, unusedTierAndCountMap] : receiveTierItemMap) {
				// Let's access the itemType to check the item's (receiver of tier) classification level
				const ItemType &receiveType = Item::items[iteratorItemId];
				if (donorType.upgradeClassification == receiveType.upgradeClassification) {
					receiveTierTotalItemCount++;
				}
			}

			// Total count of item (receiver of tier)
			msg.add<uint16_t>(receiveTierTotalItemCount);
			if (receiveTierTotalItemCount > 0) {
				for (const auto &[receiveItemId, receiveTierAndCountMap] : receiveTierItemMap) {
					// Let's access the itemType to check the item's (receiver of tier) classification level
					const ItemType &receiveType = Item::items[receiveItemId];
					if (donorType.upgradeClassification == receiveType.upgradeClassification) {
						for (const auto [receiveItemTier, receiveItemCount] : receiveTierAndCountMap) {
							msg.add<uint16_t>(receiveItemId);
							msg.add<uint16_t>(receiveItemCount);
						}
					}
				}
			}
		}
	}

	msg.addByte(static_cast<uint8_t>(player->getForgeDustLevel())); // Player dust limit
	writeToOutputBuffer(msg);
	// Update forging informations
	sendForgingData();
}

void ProtocolGame::parseForgeEnter(NetworkMessage& msg) {
	// 0xBF -> 0 = fusion, 1 = transfer, 2 = dust to sliver, 3 = sliver to core, 4 = increase dust limit
	uint8_t action = msg.getByte();
	uint16_t firstItem = msg.get<uint16_t>();
	uint8_t tier = msg.getByte();
	uint16_t secondItem = msg.get<uint16_t>();
	bool usedCore = msg.getByte();
	bool reduceTierLoss = msg.getByte();
	if (action == 0) {
		addGameTask(&Game::playerForgeFuseItems, player->getID(), firstItem, tier, usedCore, reduceTierLoss);
	} else if (action == 1) {
		addGameTask(&Game::playerForgeTransferItemTier, player->getID(), firstItem, tier, secondItem);
	} else if (action <= 4) {
		addGameTask(&Game::playerForgeResourceConversion, player->getID(), action);
	}
}

void ProtocolGame::parseForgeBrowseHistory(NetworkMessage& msg)
{
	addGameTask(&Game::playerBrowseForgeHistory, player->getID(), msg.getByte());
}

void ProtocolGame::sendForgeFusionItem(uint16_t itemId, uint8_t tier, bool success, uint8_t bonus, uint8_t coreCount) {
	NetworkMessage msg;
	msg.addByte(0x8A);

	msg.addByte(0x00); // Fusion = 0
	// Was succeeded bool
	msg.addByte(success);

	msg.add<uint16_t>(itemId); // Left item
	msg.addByte(tier); // Left item tier
	msg.add<uint16_t>(itemId); // Right item
	msg.addByte(tier + 1); // Right item tier

	msg.addByte(bonus); // Roll fusion bonus
	// Core kept
	if (bonus == 2)
	{
		msg.addByte(coreCount);
	}
	else if (bonus >= 4 && bonus <= 8)
	{
		msg.add<uint16_t>(itemId);
		msg.addByte(tier);
	}

	writeToOutputBuffer(msg);
	sendOpenForge();
}

void ProtocolGame::sendTransferItemTier(uint16_t firstItem, uint8_t tier, uint16_t secondItem) {
	NetworkMessage msg;
	msg.addByte(0x8A);

	msg.addByte(0x01); // Transfer = 1
	msg.addByte(0x01); // Always success

	msg.add<uint16_t>(firstItem); // Left item
	msg.addByte(tier); // Left item tier
	msg.add<uint16_t>(secondItem); // Right item
	msg.addByte(tier - 1); // Right item tier

	msg.addByte(0x00); // Bonus type always none

	writeToOutputBuffer(msg);
	sendOpenForge();
}

void ProtocolGame::sendForgeHistory(uint8_t page)
{
	page = page + 1;
	auto historyVector = player->getForgeHistory();
	auto historyVectorLen = getVectorIterationIncreaseCount(historyVector);

	uint16_t lastPage = (1 < std::floor((historyVectorLen - 1) / 9) + 1) ? static_cast<uint16_t>(std::floor((historyVectorLen - 1) / 9) + 1) : 1;
	uint16_t currentPage = (lastPage < page) ? lastPage : page;

	std::vector<ForgeHistory> historyPerPage;
	uint16_t pageFirstEntry = (0 < historyVectorLen - (currentPage - 1) * 9) ? historyVectorLen - (currentPage - 1) * 9 : 0;
	uint16_t pageLastEntry = (0 < historyVectorLen - currentPage * 9) ? historyVectorLen - currentPage * 9: 0;
	for (uint16_t entry = pageFirstEntry; entry > pageLastEntry; --entry) {
		historyPerPage.push_back(historyVector[entry - 1]);
	}

	auto historyPageToSend = getVectorIterationIncreaseCount(historyPerPage);

	NetworkMessage msg;
	msg.addByte(0x88);
	msg.add<uint16_t>(currentPage - 1); // Current page
	msg.add<uint16_t>(lastPage); // Last page
	msg.addByte(static_cast<uint8_t>(historyPageToSend)); // History to send

	if (historyPageToSend > 0) {
		for (const auto &history : historyPerPage) {
			auto action = magic_enum::enum_integer(history.actionType);
			msg.add<uint32_t>(static_cast<uint32_t>(history.createdAt));
			msg.addByte(action);
			msg.addString(history.description);
			msg.addByte((history.bonus >= 1 && history.bonus < 8) ? 0x01 : 0x00);
		}
	}
	
	writeToOutputBuffer(msg);
}

void ProtocolGame::sendForgeError(const ReturnValue returnValue)
{
	sendMessageDialog(getReturnMessage(returnValue));
	closeForgeWindow();
}

void ProtocolGame::closeForgeWindow()
{
	NetworkMessage msg;
	msg.addByte(0x89);
	writeToOutputBuffer(msg);
}

void ProtocolGame::sendMarketDetail(uint16_t itemId, uint8_t tier)
{
	NetworkMessage msg;
	msg.addByte(0xF8);
	msg.add<uint16_t>(itemId);
	const ItemType &it = Item::items[itemId];

	if (it.upgradeClassification > 0) {
		msg.addByte(tier);
	}

	if (it.armor != 0)
	{
		msg.addString(std::to_string(it.armor));
	}
	else
	{
		msg.add<uint16_t>(0x00);
	}

	if (it.attack != 0)
	{
		// TODO: chance to hit, range
		// example:
		// "attack +x, chance to hit +y%, z fields"
		if (it.abilities && it.abilities->elementType != COMBAT_NONE && it.abilities->elementDamage != 0)
		{
			std::ostringstream ss;
			ss << it.attack << " physical +" << it.abilities->elementDamage << ' ' << getCombatName(it.abilities->elementType);
			msg.addString(ss.str());
		}
		else
		{
			msg.addString(std::to_string(it.attack));
		}
	}
	else
	{
		msg.add<uint16_t>(0x00);
	}

	if (it.isContainer())
	{
		msg.addString(std::to_string(it.maxItems));
	}
	else
	{
		msg.add<uint16_t>(0x00);
	}

	if (it.defense != 0)
	{
		if (it.extraDefense != 0)
		{
			std::ostringstream ss;
			ss << it.defense << ' ' << std::showpos << it.extraDefense << std::noshowpos;
			msg.addString(ss.str());
		}
		else
		{
			msg.addString(std::to_string(it.defense));
		}
	}
	else
	{
		msg.add<uint16_t>(0x00);
	}

	if (!it.description.empty())
	{
		const std::string &descr = it.description;
		if (descr.back() == '.')
		{
			msg.addString(std::string(descr, 0, descr.length() - 1));
		}
		else
		{
			msg.addString(descr);
		}
	}
	else
	{
		msg.add<uint16_t>(0x00);
	}

	if (it.decayTime != 0)
	{
		std::ostringstream ss;
		ss << it.decayTime << " seconds";
		msg.addString(ss.str());
	}
	else
	{
		msg.add<uint16_t>(0x00);
	}

	if (it.abilities)
	{
		std::ostringstream ss;
		bool separator = false;

		for (size_t i = 0; i < COMBAT_COUNT; ++i)
		{
			if (it.abilities->absorbPercent[i] == 0)
			{
				continue;
			}

			if (separator)
			{
				ss << ", ";
			}
			else
			{
				separator = true;
			}

			ss << getCombatName(indexToCombatType(i)) << ' ' << std::showpos << it.abilities->absorbPercent[i] << std::noshowpos << '%';
		}

		msg.addString(ss.str());
	}
	else
	{
		msg.add<uint16_t>(0x00);
	}

	if (it.minReqLevel != 0)
	{
		msg.addString(std::to_string(it.minReqLevel));
	}
	else
	{
		msg.add<uint16_t>(0x00);
	}

	if (it.minReqMagicLevel != 0)
	{
		msg.addString(std::to_string(it.minReqMagicLevel));
	}
	else
	{
		msg.add<uint16_t>(0x00);
	}

	msg.addString(it.vocationString);

	msg.addString(it.runeSpellName);

	if (it.abilities)
	{
		std::ostringstream ss;
		bool separator = false;

		for (uint8_t i = SKILL_FIRST; i <= SKILL_FISHING; i++)
		{
			if (!it.abilities->skills[i])
			{
				continue;
			}

			if (separator)
			{
				ss << ", ";
			}
			else
			{
				separator = true;
			}

			ss << getSkillName(i) << ' ' << std::showpos << it.abilities->skills[i] << std::noshowpos;
		}

		for (uint8_t i = SKILL_CRITICAL_HIT_CHANCE; i <= SKILL_LAST; i++)
		{
			if (!it.abilities->skills[i])
			{
				continue;
			}

			if (separator)
			{
				ss << ", ";
			}
			else
			{
				separator = true;
			}

			ss << getSkillName(i) << ' ';
			if (i != SKILL_CRITICAL_HIT_CHANCE) {
				ss << std::showpos;
			}
			ss << it.abilities->skills[i] << '%';

			if (i != SKILL_CRITICAL_HIT_CHANCE) {
				ss << std::noshowpos;
			}
		}

		if (it.abilities->stats[STAT_MAGICPOINTS] != 0)
		{
			if (separator)
			{
				ss << ", ";
			}
			else
			{
				separator = true;
			}

			ss << "magic level " << std::showpos << it.abilities->stats[STAT_MAGICPOINTS] << std::noshowpos;
		}

		if (it.abilities->speed != 0)
		{
			if (separator)
			{
				ss << ", ";
			}

			ss << "speed " << std::showpos << (it.abilities->speed >> 1) << std::noshowpos;
		}

		msg.addString(ss.str());
	}
	else
	{
		msg.add<uint16_t>(0x00);
	}

	if (it.charges != 0)
	{
		msg.addString(std::to_string(it.charges));
	}
	else
	{
		msg.add<uint16_t>(0x00);
	}

	std::string weaponName = getWeaponName(it.weaponType);

	if (it.slotPosition & SLOTP_TWO_HAND)
	{
		if (!weaponName.empty())
		{
			weaponName += ", two-handed";
		}
		else
		{
			weaponName = "two-handed";
		}
	}

	msg.addString(weaponName);

	if (it.weight != 0)
	{
		std::ostringstream ss;
		if (it.weight < 10)
		{
			ss << "0.0" << it.weight;
		}
		else if (it.weight < 100)
		{
			ss << "0." << it.weight;
		}
		else
		{
			std::string weightString = std::to_string(it.weight);
			weightString.insert(weightString.end() - 2, '.');
			ss << weightString;
		}
		ss << " oz";
		msg.addString(ss.str());
	}
	else
	{
		msg.add<uint16_t>(0x00);
	}

	if (it.imbuementSlot > 0)
	{
		msg.addString(std::to_string(it.imbuementSlot));
	}
	else
	{
		msg.add<uint16_t>(0x00);
	}

	// Magic shield capacity modifier (12.70)
	msg.add<uint16_t>(0x00);
	// Cleave modifier (12.70)
	msg.add<uint16_t>(0x00);
	// Damage reflection modifier (12.70)
	msg.add<uint16_t>(0x00);
	// Perfect shot modifier (12.70)
	msg.add<uint16_t>(0x00);

	// Upgrade and tier detail modifier
	if (it.upgradeClassification > 0 && tier > 0)
	{
		msg.addString(std::to_string(it.upgradeClassification));
		std::ostringstream ss;

		ss << static_cast<uint16_t>(tier) << " (";
		double chance;
		if (it.isWeapon()) {
			chance = 0.5 * tier + 0.05 * ((tier - 1) * (tier - 1));
			ss << std::setprecision(2) << std::fixed << chance << "% Onslaught)";
		}
		else if (it.isHelmet()) {
			chance = 2 * tier + 0.05 * ((tier - 1) * (tier - 1));
			ss << std::setprecision(2) << std::fixed << chance << "% Momentum)";
		}
		else if (it.isArmor()) {
			chance = (0.0307576 * tier * tier) + (0.440697 * tier) + 0.026;
			ss << std::setprecision(2) << std::fixed << chance << "% Ruse)";
		}
		msg.addString(ss.str());
	}
	else if (it.upgradeClassification > 0 && tier == 0)
	{
		msg.addString(std::to_string(it.upgradeClassification));
		msg.addString(std::to_string(tier));
	}
	else
	{
		msg.add<uint16_t>(0x00);
		msg.add<uint16_t>(0x00);
	}

	auto purchase = IOMarket::getInstance().getPurchaseStatistics()[itemId][tier];
	if (const MarketStatistics* purchaseStatistics = &purchase; purchaseStatistics)
	{
		msg.addByte(0x01);
		msg.add<uint32_t>(purchaseStatistics->numTransactions);
		msg.add<uint64_t>(purchaseStatistics->totalPrice);
		msg.add<uint64_t>(purchaseStatistics->highestPrice);
		msg.add<uint64_t>(purchaseStatistics->lowestPrice);
	}
	else
	{
		msg.addByte(0x00);
	}

	auto sale = IOMarket::getInstance().getSaleStatistics()[itemId][tier];
	if (const MarketStatistics* saleStatistics = &sale; saleStatistics)
	{
		msg.addByte(0x01);
		msg.add<uint32_t>(saleStatistics->numTransactions);
		msg.add<uint64_t>(std::min<uint64_t>(std::numeric_limits<uint32_t>::max(), saleStatistics->totalPrice));
		msg.add<uint64_t>(saleStatistics->highestPrice);
		msg.add<uint64_t>(saleStatistics->lowestPrice);
	}
	else
	{
		msg.addByte(0x00);
	}

	writeToOutputBuffer(msg);
}

void ProtocolGame::sendTradeItemRequest(const std::string &traderName, const Item *item, bool ack)
{
	NetworkMessage msg;

	if (ack)
	{
		msg.addByte(0x7D);
	}
	else
	{
		msg.addByte(0x7E);
	}

	msg.addString(traderName);

	if (const Container *tradeContainer = item->getContainer())
	{
		std::list<const Container *> listContainer{tradeContainer};
		std::list<const Item *> itemList{tradeContainer};
		while (!listContainer.empty())
		{
			const Container *container = listContainer.front();
			listContainer.pop_front();

			for (Item *containerItem : container->getItemList())
			{
				Container *tmpContainer = containerItem->getContainer();
				if (tmpContainer)
				{
					listContainer.push_back(tmpContainer);
				}
				itemList.push_back(containerItem);
			}
		}

		msg.addByte(itemList.size());
		for (const Item *listItem : itemList)
		{
			AddItem(msg, listItem);
		}
	}
	else
	{
		msg.addByte(0x01);
		AddItem(msg, item);
	}
	writeToOutputBuffer(msg);
}

void ProtocolGame::sendCloseTrade()
{
	NetworkMessage msg;
	msg.addByte(0x7F);
	writeToOutputBuffer(msg);
}

void ProtocolGame::sendCloseContainer(uint8_t cid)
{
	NetworkMessage msg;
	msg.addByte(0x6F);
	msg.addByte(cid);
	writeToOutputBuffer(msg);
}

void ProtocolGame::sendCreatureTurn(const Creature *creature, uint32_t stackPos)
{
	if (!canSee(creature))
	{
		return;
	}

	NetworkMessage msg;
	msg.addByte(0x6B);
	msg.addPosition(creature->getPosition());
	msg.addByte(stackPos);
	msg.add<uint16_t>(0x63);
	msg.add<uint32_t>(creature->getID());
	msg.addByte(creature->getDirection());
	msg.addByte(player->canWalkthroughEx(creature) ? 0x00 : 0x01);
	writeToOutputBuffer(msg);
}

void ProtocolGame::sendCreatureSay(const Creature *creature, SpeakClasses type, const std::string &text, const Position *pos /* = nullptr*/)
{
	NetworkMessage msg;
	msg.addByte(0xAA);

	static uint32_t statementId = 0;
	msg.add<uint32_t>(++statementId);

	msg.addString(creature->getName());
	msg.addByte(0x00); // Show (Traded)

	//Add level only for players
	if (const Player *speaker = creature->getPlayer())
	{
		msg.add<uint16_t>(speaker->getLevel());
	}
	else
	{
		msg.add<uint16_t>(0x00);
	}

	msg.addByte(type);
	if (pos)
	{
		msg.addPosition(*pos);
	}
	else
	{
		msg.addPosition(creature->getPosition());
	}

	msg.addString(text);
	writeToOutputBuffer(msg);
}

void ProtocolGame::sendToChannel(const Creature *creature, SpeakClasses type, const std::string &text, uint16_t channelId)
{
	NetworkMessage msg;
	msg.addByte(0xAA);

	static uint32_t statementId = 0;
	msg.add<uint32_t>(++statementId);
	if (!creature)
	{
		msg.add<uint32_t>(0x00);
		if (statementId != 0)
		{
			msg.addByte(0x00); // Show (Traded)
		}
	}
	else if (type == TALKTYPE_CHANNEL_R2)
	{
		msg.add<uint32_t>(0x00);
		if (statementId != 0)
		{
			msg.addByte(0x00); // Show (Traded)
		}
		type = TALKTYPE_CHANNEL_R1;
	}
	else
	{
		msg.addString(creature->getName());
		if (statementId != 0)
		{
			msg.addByte(0x00); // Show (Traded)
		}

		//Add level only for players
		if (const Player *speaker = creature->getPlayer())
		{
			msg.add<uint16_t>(speaker->getLevel());
		}
		else
		{
			msg.add<uint16_t>(0x00);
		}
	}

	msg.addByte(type);
	msg.add<uint16_t>(channelId);
	msg.addString(text);
	writeToOutputBuffer(msg);
}

void ProtocolGame::sendPrivateMessage(const Player *speaker, SpeakClasses type, const std::string &text)
{
	NetworkMessage msg;
	msg.addByte(0xAA);
	static uint32_t statementId = 0;
	msg.add<uint32_t>(++statementId);
	if (speaker)
	{
		msg.addString(speaker->getName());
		if (statementId != 0)
		{
			msg.addByte(0x00); // Show (Traded)
		}
		msg.add<uint16_t>(speaker->getLevel());
	}
	else
	{
		msg.add<uint32_t>(0x00);
		if (statementId != 0)
		{
			msg.addByte(0x00); // Show (Traded)
		}
	}
	msg.addByte(type);
	msg.addString(text);
	writeToOutputBuffer(msg);
}

void ProtocolGame::sendCancelTarget()
{
	NetworkMessage msg;
	msg.addByte(0xA3);
	msg.add<uint32_t>(0x00);
	writeToOutputBuffer(msg);
}

void ProtocolGame::sendChangeSpeed(const Creature *creature, uint16_t speed)
{
	NetworkMessage msg;
	msg.addByte(0x8F);
	msg.add<uint32_t>(creature->getID());
	msg.add<uint16_t>(creature->getBaseSpeed());
	msg.add<uint16_t>(speed);
	writeToOutputBuffer(msg);
}

void ProtocolGame::sendCancelWalk()
{
	if (player)
	{
		NetworkMessage msg;
		msg.addByte(0xB5);
		msg.addByte(player->getDirection());
		writeToOutputBuffer(msg);
	}
}

void ProtocolGame::sendSkills()
{
	NetworkMessage msg;
	AddPlayerSkills(msg);
	writeToOutputBuffer(msg);
}

void ProtocolGame::sendPing()
{
	if (player)
	{
		NetworkMessage msg;
		msg.addByte(0x1D);
		writeToOutputBuffer(msg);
	}
}

void ProtocolGame::sendPingBack()
{
	NetworkMessage msg;
	msg.addByte(0x1E);
	writeToOutputBuffer(msg);
}

void ProtocolGame::sendDistanceShoot(const Position &from, const Position &to, uint8_t type)
{
	NetworkMessage msg;
	msg.addByte(0x83);
	msg.addPosition(from);
	msg.addByte(MAGIC_EFFECTS_CREATE_DISTANCEEFFECT);
	msg.addByte(type);
	msg.addByte(static_cast<uint8_t>(static_cast<int8_t>(static_cast<int32_t>(to.x) - static_cast<int32_t>(from.x))));
	msg.addByte(static_cast<uint8_t>(static_cast<int8_t>(static_cast<int32_t>(to.y) - static_cast<int32_t>(from.y))));
	msg.addByte(MAGIC_EFFECTS_END_LOOP);
	writeToOutputBuffer(msg);
}

void ProtocolGame::sendRestingStatus(uint8_t protection)
{
	if (!player)
	{
		return;
	}

	NetworkMessage msg;
	msg.addByte(0xA9);
	msg.addByte(protection); // 1 / 0
	int32_t PlayerdailyStreak = 0;
	player->getStorageValue(STORAGEVALUE_DAILYREWARD, PlayerdailyStreak);
	msg.addByte(PlayerdailyStreak < 2 ? 0 : 1);
	if (PlayerdailyStreak < 2)
	{
		msg.addString("Resting Area (no active bonus)");
	}
	else
	{
		std::ostringstream ss;
		ss << "Active Resting Area Bonuses: ";
		if (PlayerdailyStreak < DAILY_REWARD_DOUBLE_HP_REGENERATION)
		{
			ss << "\nHit Points Regeneration";
		}
		else
		{
			ss << "\nDouble Hit Points Regeneration";
		}
		if (PlayerdailyStreak >= DAILY_REWARD_MP_REGENERATION)
		{
			if (PlayerdailyStreak < DAILY_REWARD_DOUBLE_MP_REGENERATION)
			{
				ss << ",\nMana Points Regeneration";
			}
			else
			{
				ss << ",\nDouble Mana Points Regeneration";
			}
		}
		if (PlayerdailyStreak >= DAILY_REWARD_STAMINA_REGENERATION)
		{
			ss << ",\nStamina Points Regeneration";
		}
		if (PlayerdailyStreak >= DAILY_REWARD_SOUL_REGENERATION)
		{
			ss << ",\nSoul Points Regeneration";
		}
		ss << ".";
		msg.addString(ss.str());
	}
	writeToOutputBuffer(msg);
}

void ProtocolGame::sendMagicEffect(const Position &pos, uint8_t type)
{
	if (!canSee(pos))
	{
		return;
	}

	NetworkMessage msg;
	msg.addByte(0x83);
	msg.addPosition(pos);
	msg.addByte(MAGIC_EFFECTS_CREATE_EFFECT);
	msg.addByte(type);
	msg.addByte(MAGIC_EFFECTS_END_LOOP);
	writeToOutputBuffer(msg);
}

void ProtocolGame::sendCreatureHealth(const Creature *creature)
{
	if (creature->isHealthHidden())
	{
		return;
	}

	NetworkMessage msg;
	msg.addByte(0x8C);
	msg.add<uint32_t>(creature->getID());

	if (creature->isHealthHidden())
	{
		msg.addByte(0x00);
	}
	else
	{
		msg.addByte(std::ceil((static_cast<double>(creature->getHealth()) / std::max<int32_t>(creature->getMaxHealth(), 1)) * 100));
	}
	writeToOutputBuffer(msg);
}

void ProtocolGame::sendPartyCreatureUpdate(const Creature* target)
{
	bool known;
	uint32_t removedKnown = 0;
	uint32_t cid = target->getID();
	checkCreatureAsKnown(cid, known, removedKnown);

	NetworkMessage msg;
	msg.addByte(0x8B);
	msg.add<uint32_t>(cid);
	msg.addByte(0);  // creature update
	AddCreature(msg, target, known, removedKnown);
	writeToOutputBuffer(msg);
}

void ProtocolGame::sendPartyCreatureShield(const Creature* target)
{
	uint32_t cid = target->getID();
	if (!knownCreatureSet.contains(cid)) {
		sendPartyCreatureUpdate(target);
		return;
	}

	NetworkMessage msg;
	msg.addByte(0x91);
	msg.add<uint32_t>(cid);
	msg.addByte(player->getPartyShield(target->getPlayer()));
	writeToOutputBuffer(msg);
}

void ProtocolGame::sendPartyCreatureSkull(const Creature* target)
{
	if (g_game().getWorldType() != WORLD_TYPE_PVP) {
		return;
	}

	uint32_t cid = target->getID();
	if (!knownCreatureSet.contains(cid)) {
		sendPartyCreatureUpdate(target);
		return;
	}

	NetworkMessage msg;
	msg.addByte(0x90);
	msg.add<uint32_t>(cid);
	msg.addByte(player->getSkullClient(target));
	writeToOutputBuffer(msg);
}

void ProtocolGame::sendPartyCreatureHealth(const Creature* target, uint8_t healthPercent)
{
	uint32_t cid = target->getID();
	if (!knownCreatureSet.contains(cid)) {
		sendPartyCreatureUpdate(target);
		return;
	}

	NetworkMessage msg;
	msg.addByte(0x8C);
	msg.add<uint32_t>(cid);
	msg.addByte(healthPercent);
	writeToOutputBuffer(msg);
}

void ProtocolGame::sendPartyPlayerMana(const Player* target, uint8_t manaPercent)
{
	uint32_t cid = target->getID();
	if (!knownCreatureSet.contains(cid)) {
		sendPartyCreatureUpdate(target);
	}

	NetworkMessage msg;
	msg.addByte(0x8B);
	msg.add<uint32_t>(cid);
	msg.addByte(11);  // mana percent
	msg.addByte(manaPercent);
	writeToOutputBuffer(msg);
}

void ProtocolGame::sendPartyCreatureShowStatus(const Creature* target, bool showStatus)
{
	uint32_t cid = target->getID();
	if (!knownCreatureSet.contains(cid)) {
		sendPartyCreatureUpdate(target);
	}

	NetworkMessage msg;
	msg.addByte(0x8B);
	msg.add<uint32_t>(cid);
	msg.addByte(12);  // show status
	msg.addByte((showStatus ? 0x01 : 0x00));
	writeToOutputBuffer(msg);
}

void ProtocolGame::sendPartyPlayerVocation(const Player* target)
{
	uint32_t cid = target->getID();
	if (!knownCreatureSet.contains(cid)) {
		sendPartyCreatureUpdate(target);
		return;
	}

	NetworkMessage msg;
	msg.addByte(0x8B);
	msg.add<uint32_t>(cid);
	msg.addByte(13);  // vocation
	msg.addByte(target->getVocation()->getClientId());
	writeToOutputBuffer(msg);
}

void ProtocolGame::sendPlayerVocation(const Player* target)
{
	NetworkMessage msg;
	msg.addByte(0x8B);
	msg.add<uint32_t>(target->getID());
	msg.addByte(13);  // vocation
	msg.addByte(target->getVocation()->getClientId());
	writeToOutputBuffer(msg);
}

void ProtocolGame::sendFYIBox(const std::string &message)
{
	NetworkMessage msg;
	msg.addByte(0x15);
	msg.addString(message);
	writeToOutputBuffer(msg);
}

//tile
void ProtocolGame::sendMapDescription(const Position& pos)
{
	NetworkMessage msg;
	msg.addByte(0x64);
	msg.addPosition(player->getPosition());
	GetMapDescription(pos.x - Map::maxClientViewportX, pos.y - Map::maxClientViewportY, pos.z, (Map::maxClientViewportX + 1) * 2, (Map::maxClientViewportY + 1) * 2, msg);
	writeToOutputBuffer(msg);
}

void ProtocolGame::sendAddTileItem(const Position &pos, uint32_t stackpos, const Item *item)
{
	if (!canSee(pos))
	{
		return;
	}

	NetworkMessage msg;
	msg.addByte(0x6A);
	msg.addPosition(pos);
	msg.addByte(stackpos);
	AddItem(msg, item);
	writeToOutputBuffer(msg);
}

void ProtocolGame::sendUpdateTileItem(const Position &pos, uint32_t stackpos, const Item *item)
{
	if (!canSee(pos))
	{
		return;
	}

	NetworkMessage msg;
	msg.addByte(0x6B);
	msg.addPosition(pos);
	msg.addByte(stackpos);
	AddItem(msg, item);
	writeToOutputBuffer(msg);
}

void ProtocolGame::sendRemoveTileThing(const Position &pos, uint32_t stackpos)
{
	if (!canSee(pos))
	{
		return;
	}

	NetworkMessage msg;
	RemoveTileThing(msg, pos, stackpos);
	writeToOutputBuffer(msg);
}

void ProtocolGame::sendUpdateTile(const Tile *tile, const Position &pos)
{
	if (!canSee(pos))
	{
		return;
	}

	NetworkMessage msg;
	msg.addByte(0x69);
	msg.addPosition(pos);

	if (tile)
	{
		GetTileDescription(tile, msg);
		msg.addByte(0x00);
		msg.addByte(0xFF);
	}
	else
	{
		msg.addByte(0x01);
		msg.addByte(0xFF);
	}

	writeToOutputBuffer(msg);
}

void ProtocolGame::sendPendingStateEntered()
{
	NetworkMessage msg;
	msg.addByte(0x0A);
	writeToOutputBuffer(msg);
}

void ProtocolGame::sendEnterWorld()
{
	NetworkMessage msg;
	msg.addByte(0x0F);
	writeToOutputBuffer(msg);
}

void ProtocolGame::sendFightModes()
{
	NetworkMessage msg;
	msg.addByte(0xA7);
	msg.addByte(player->fightMode);
	msg.addByte(player->chaseMode);
	msg.addByte(player->secureMode);
	msg.addByte(PVP_MODE_DOVE);
	writeToOutputBuffer(msg);
}

void ProtocolGame::sendAddCreature(const Creature *creature, const Position &pos, int32_t stackpos, bool isLogin)
{
	if (!canSee(pos))
	{
		return;
	}

	if (creature != player)
	{
		if (stackpos >= 10)
		{
			return;
		}

		NetworkMessage msg;
		msg.addByte(0x6A);
		msg.addPosition(pos);
		msg.addByte(stackpos);

		bool known;
		uint32_t removedKnown;
		checkCreatureAsKnown(creature->getID(), known, removedKnown);
		AddCreature(msg, creature, known, removedKnown);
		writeToOutputBuffer(msg);

		if (isLogin)
		{
			if (const Player *creaturePlayer = creature->getPlayer())
			{
				if (!creaturePlayer->isAccessPlayer() ||
					creaturePlayer->getAccountType() == account::ACCOUNT_TYPE_NORMAL)
					sendMagicEffect(pos, CONST_ME_TELEPORT);
			}
			else
			{
				sendMagicEffect(pos, CONST_ME_TELEPORT);
			}
		}

		return;
	}

	NetworkMessage msg;
	msg.addByte(0x17);

	msg.add<uint32_t>(player->getID());
	msg.add<uint16_t>(0x32); // beat duration (50)

	msg.addDouble(Creature::speedA, 3);
	msg.addDouble(Creature::speedB, 3);
	msg.addDouble(Creature::speedC, 3);

	// can report bugs?
	if (player->getAccountType() >= account::ACCOUNT_TYPE_NORMAL)
	{
		msg.addByte(0x01);
	}
	else
	{
		msg.addByte(0x00);
	}

	msg.addByte(0x00); // can change pvp framing option
	msg.addByte(0x00); // expert mode button enabled

	msg.addString(g_configManager().getString(STORE_IMAGES_URL));
	msg.add<uint16_t>(static_cast<uint16_t>(g_configManager().getNumber(STORE_COIN_PACKET)));

	msg.addByte(shouldAddExivaRestrictions ? 0x01 : 0x00); // exiva button enabled
	msg.addByte(0x00); // Tournament button

	writeToOutputBuffer(msg);

	sendTibiaTime(g_game().getLightHour());
	sendPendingStateEntered();
	sendEnterWorld();
	sendMapDescription(pos);
	loggedIn = true;

	if (isLogin)
	{
		sendMagicEffect(pos, CONST_ME_TELEPORT);
	}

	for (int i = CONST_SLOT_FIRST; i <= CONST_SLOT_LAST; ++i)
	{
		sendInventoryItem(static_cast<Slots_t>(i), player->getInventoryItem(static_cast<Slots_t>(i)));
	}

	sendStats();
	sendSkills();
	sendBlessStatus();

	sendPremiumTrigger();

	sendItemsPrice();

	sendPreyPrices();
	player->sendPreyData();
	player->sendTaskHuntingData();
	sendForgingData();

	//gameworld light-settings
	sendWorldLight(g_game().getWorldLightInfo());

	//player light level
	sendCreatureLight(creature);

	const std::forward_list<VIPEntry> &vipEntries = IOLoginData::getVIPEntries(player->getAccount());

	if (player->isAccessPlayer())
	{
		for (const VIPEntry &entry : vipEntries)
		{
			VipStatus_t vipStatus;

			const Player *vipPlayer = g_game().getPlayerByGUID(entry.guid);
			if (!vipPlayer)
			{
				vipStatus = VIPSTATUS_OFFLINE;
			}
			else
			{
				vipStatus = vipPlayer->statusVipList;
			}

			sendVIP(entry.guid, entry.name, entry.description, entry.icon, entry.notify, vipStatus);
		}
	}
	else
	{
		for (const VIPEntry &entry : vipEntries)
		{
			VipStatus_t vipStatus;

			const Player *vipPlayer = g_game().getPlayerByGUID(entry.guid);
			if (!vipPlayer || vipPlayer->isInGhostMode())
			{
				vipStatus = VIPSTATUS_OFFLINE;
			}
			else
			{
				vipStatus = vipPlayer->statusVipList;
			}

			sendVIP(entry.guid, entry.name, entry.description, entry.icon, entry.notify, vipStatus);
		}
	}

	sendInventoryIds();
	Item *slotItem = player->getInventoryItem(CONST_SLOT_BACKPACK);
	if (slotItem)
	{
		Container *mainBackpack = slotItem->getContainer();
		Container *hasQuickLootContainer = player->getLootContainer(OBJECTCATEGORY_DEFAULT);
		if (mainBackpack && !hasQuickLootContainer)
		{
			player->setLootContainer(OBJECTCATEGORY_DEFAULT, mainBackpack);
			sendInventoryItem(CONST_SLOT_BACKPACK, player->getInventoryItem(CONST_SLOT_BACKPACK));
		}
	}

	sendLootContainers();
	sendBasicData();

	player->sendClientCheck();
	player->sendGameNews();
	player->sendIcons();
}

void ProtocolGame::sendMoveCreature(const Creature *creature, const Position &newPos, int32_t newStackPos, const Position &oldPos, int32_t oldStackPos, bool teleport)
{
	if (creature == player)
	{
		if (oldStackPos >= 10)
		{
			sendMapDescription(newPos);
		}
		else if (teleport)
		{
			NetworkMessage msg;
			RemoveTileThing(msg, oldPos, oldStackPos);
			writeToOutputBuffer(msg);
			sendMapDescription(newPos);
		}
		else
		{
			NetworkMessage msg;
			if (oldPos.z == MAP_INIT_SURFACE_LAYER && newPos.z >= MAP_INIT_SURFACE_LAYER + 1)
			{
				RemoveTileThing(msg, oldPos, oldStackPos);
			}
			else
			{
				msg.addByte(0x6D);
				msg.addPosition(oldPos);
				msg.addByte(oldStackPos);
				msg.addPosition(newPos);
			}

			if (newPos.z > oldPos.z)
			{
				MoveDownCreature(msg, creature, newPos, oldPos);
			}
			else if (newPos.z < oldPos.z)
			{
				MoveUpCreature(msg, creature, newPos, oldPos);
			}

			if (oldPos.y > newPos.y)
			{ // north, for old x
				msg.addByte(0x65);
				GetMapDescription(oldPos.x - Map::maxClientViewportX, newPos.y - Map::maxClientViewportY, newPos.z, (Map::maxClientViewportX + 1) * 2, 1, msg);
			}
			else if (oldPos.y < newPos.y)
			{ // south, for old x
				msg.addByte(0x67);
				GetMapDescription(oldPos.x - Map::maxClientViewportX, newPos.y + (Map::maxClientViewportY + 1), newPos.z, (Map::maxClientViewportX + 1) * 2, 1, msg);
			}

			if (oldPos.x < newPos.x)
			{ // east, [with new y]
				msg.addByte(0x66);
				GetMapDescription(newPos.x + (Map::maxClientViewportX + 1), newPos.y - Map::maxClientViewportY, newPos.z, 1, (Map::maxClientViewportY + 1) * 2, msg);
			}
			else if (oldPos.x > newPos.x)
			{ // west, [with new y]
				msg.addByte(0x68);
				GetMapDescription(newPos.x - Map::maxClientViewportX, newPos.y - Map::maxClientViewportY, newPos.z, 1, (Map::maxClientViewportY + 1) * 2, msg);
			}
			writeToOutputBuffer(msg);
		}
	}
	else if (canSee(oldPos) && canSee(newPos))
	{
		if (teleport || (oldPos.z == MAP_INIT_SURFACE_LAYER && newPos.z >= MAP_INIT_SURFACE_LAYER + 1) || oldStackPos >= 10)
		{
			sendRemoveTileThing(oldPos, oldStackPos);
			sendAddCreature(creature, newPos, newStackPos, false);
		}
		else
		{
			NetworkMessage msg;
			msg.addByte(0x6D);
			msg.addPosition(oldPos);
			msg.addByte(oldStackPos);
			msg.addPosition(newPos);
			writeToOutputBuffer(msg);
		}
	}
	else if (canSee(oldPos))
	{
		sendRemoveTileThing(oldPos, oldStackPos);
	}
	else if (canSee(newPos))
	{
		sendAddCreature(creature, newPos, newStackPos, false);
	}
}

void ProtocolGame::sendInventoryItem(Slots_t slot, const Item *item)
{
	NetworkMessage msg;
	if (item)
	{
		msg.addByte(0x78);
		msg.addByte(slot);
		AddItem(msg, item);
	}
	else
	{
		msg.addByte(0x79);
		msg.addByte(slot);
	}
	writeToOutputBuffer(msg);
}

void ProtocolGame::sendInventoryIds()
{
	ItemsTierCountList items = player->getInventoryItemsId();

	NetworkMessage msg;
	msg.addByte(0xF5);
	auto countPosition = msg.getBufferPosition();
	msg.skipBytes(2); // Total items count

	for (uint16_t i = 1; i <= 11; i++)
	{
		msg.add<uint16_t>(i);
		msg.addByte(0x00);
		msg.add<uint16_t>(0x01);
	}

	uint16_t totalItemsCount = 0;
	for (const auto &[itemId, item] : items) {
		for (const auto [tier, count] : item) {
			msg.add<uint16_t>(itemId);
			msg.addByte(tier);
			msg.add<uint16_t>(static_cast<uint16_t>(count));
			totalItemsCount++;
		}
	}

	msg.setBufferPosition(countPosition);
	msg.add<uint16_t>(totalItemsCount + 11);
	writeToOutputBuffer(msg);
}

void ProtocolGame::sendAddContainerItem(uint8_t cid, uint16_t slot, const Item *item)
{
	NetworkMessage msg;
	msg.addByte(0x70);
	msg.addByte(cid);
	msg.add<uint16_t>(slot);
	AddItem(msg, item);
	writeToOutputBuffer(msg);
}

void ProtocolGame::sendUpdateContainerItem(uint8_t cid, uint16_t slot, const Item *item)
{
	NetworkMessage msg;
	msg.addByte(0x71);
	msg.addByte(cid);
	msg.add<uint16_t>(slot);
	AddItem(msg, item);
	writeToOutputBuffer(msg);
}

void ProtocolGame::sendRemoveContainerItem(uint8_t cid, uint16_t slot, const Item *lastItem)
{
	NetworkMessage msg;
	msg.addByte(0x72);
	msg.addByte(cid);
	msg.add<uint16_t>(slot);
	if (lastItem)
	{
		AddItem(msg, lastItem);
	}
	else
	{
		msg.add<uint16_t>(0x00);
	}
	writeToOutputBuffer(msg);
}

void ProtocolGame::sendTextWindow(uint32_t windowTextId, Item *item, uint16_t maxlen, bool canWrite)
{
	NetworkMessage msg;
	msg.addByte(0x96);
	msg.add<uint32_t>(windowTextId);
	AddItem(msg, item);

	if (canWrite)
	{
		msg.add<uint16_t>(maxlen);
		msg.addString(item->getText());
	}
	else
	{
		const std::string &text = item->getText();
		msg.add<uint16_t>(text.size());
		msg.addString(text);
	}

	const std::string &writer = item->getWriter();
	if (!writer.empty())
	{
		msg.addString(writer);
	}
	else
	{
		msg.add<uint16_t>(0x00);
	}

	msg.addByte(0x00); // Show (Traded)

	time_t writtenDate = item->getDate();
	if (writtenDate != 0)
	{
		msg.addString(formatDateShort(writtenDate));
	}
	else
	{
		msg.add<uint16_t>(0x00);
	}

	writeToOutputBuffer(msg);
}

void ProtocolGame::sendHouseWindow(uint32_t windowTextId, const std::string &text)
{
	NetworkMessage msg;
	msg.addByte(0x97);
	msg.addByte(0x00);
	msg.add<uint32_t>(windowTextId);
	msg.addString(text);
	writeToOutputBuffer(msg);
}

void ProtocolGame::sendOutfitWindow()
{
	NetworkMessage msg;
	msg.addByte(0xC8);

	bool mounted = false;
	Outfit_t currentOutfit = player->getDefaultOutfit();
	const Mount* currentMount = g_game().mounts.getMountByID(player->getCurrentMount());
	if (currentMount) {
		mounted = (currentOutfit.lookMount == currentMount->clientId);
		currentOutfit.lookMount = currentMount->clientId;
	}

	AddOutfit(msg, currentOutfit);

	msg.addByte(currentOutfit.lookMountHead);
	msg.addByte(currentOutfit.lookMountBody);
	msg.addByte(currentOutfit.lookMountLegs);
	msg.addByte(currentOutfit.lookMountFeet);
	msg.add<uint16_t>(currentOutfit.lookFamiliarsType);

	auto startOutfits = msg.getBufferPosition();
	uint16_t limitOutfits = std::numeric_limits<uint16_t>::max();
	uint16_t outfitSize = 0;
	msg.skipBytes(2);

	if (player->isAccessPlayer()) {
		msg.add<uint16_t>(75);
		msg.addString("Gamemaster");
		msg.addByte(0);
		msg.addByte(0x00);
		++outfitSize;

		msg.add<uint16_t>(266);
		msg.addString("Customer Support");
		msg.addByte(0);
		msg.addByte(0x00);
		++outfitSize;

		msg.add<uint16_t>(302);
		msg.addString("Community Manager");
		msg.addByte(0);
		msg.addByte(0x00);
		++outfitSize;
	}

	for (const auto& outfits = Outfits::getInstance().getOutfits(player->getSex());
	const Outfit& outfit : outfits)
	{
		uint8_t addons;
		if (!player->getOutfitAddons(outfit, addons)) {
			continue;
		}

		msg.add<uint16_t>(outfit.lookType);
		msg.addString(outfit.name);
		msg.addByte(addons);
		msg.addByte(0x00);
		if (++outfitSize == limitOutfits) {
			break;
		}
	}

	auto endOutfits = msg.getBufferPosition();
	msg.setBufferPosition(startOutfits);
	msg.add<uint16_t>(outfitSize);
	msg.setBufferPosition(endOutfits);

	auto startMounts = msg.getBufferPosition();
	uint16_t limitMounts = std::numeric_limits<uint16_t>::max();
	uint16_t mountSize = 0;
	msg.skipBytes(2);

	for (const auto& mounts = g_game().mounts.getMounts();
	const Mount& mount : mounts)
	{
		if (player->hasMount(&mount)) {
			msg.add<uint16_t>(mount.clientId);
			msg.addString(mount.name);
			msg.addByte(0x00);
			if (++mountSize == limitMounts) {
				break;
			}
		}
	}

	auto endMounts = msg.getBufferPosition();
	msg.setBufferPosition(startMounts);
	msg.add<uint16_t>(mountSize);
	msg.setBufferPosition(endMounts);

	auto startFamiliars = msg.getBufferPosition();
	uint16_t limitFamiliars = std::numeric_limits<uint16_t>::max();
	uint16_t familiarSize = 0;
	msg.skipBytes(2);

	for (const auto& familiars = Familiars::getInstance().getFamiliars(player->getVocationId());
	const Familiar& familiar : familiars)
	{
		if (!player->getFamiliar(familiar)) {
			continue;
		}

		msg.add<uint16_t>(familiar.lookType);
		msg.addString(familiar.name);
		msg.addByte(0x00);
		if (++familiarSize == limitFamiliars) {
				break;
		}
	}

	auto endFamiliars = msg.getBufferPosition();
	msg.setBufferPosition(startFamiliars);
	msg.add<uint16_t>(familiarSize);
	msg.setBufferPosition(endFamiliars);

	msg.addByte(0x00); //Try outfit
	msg.addByte(mounted ? 0x01 : 0x00);

	// Version 12.81 - Random outfit 'bool'
	msg.addByte(0);

	writeToOutputBuffer(msg);
}

void ProtocolGame::sendPodiumWindow(const Item* podium, const Position& position, uint16_t itemId, uint8_t stackpos)
{
	NetworkMessage msg;
	msg.addByte(0xC8);

	const ItemAttributes::CustomAttribute* podiumVisible = podium->getCustomAttribute("PodiumVisible");
	const ItemAttributes::CustomAttribute* lookType = podium->getCustomAttribute("LookType");
	const ItemAttributes::CustomAttribute* lookMount = podium->getCustomAttribute("LookMount");
	const ItemAttributes::CustomAttribute* lookDirection = podium->getCustomAttribute("LookDirection");

	if (lookType) {
<<<<<<< HEAD
		auto look = static_cast<uint16_t>(std::get<int64_t>(lookType->value));
		outfited = (look != 0);
		msg.add<uint16_t>(look);

		if (outfited) {
			const ItemAttributes::CustomAttribute* lookHead = podium->getCustomAttribute("LookHead");
			const ItemAttributes::CustomAttribute* lookBody = podium->getCustomAttribute("LookBody");
			const ItemAttributes::CustomAttribute* lookLegs = podium->getCustomAttribute("LookLegs");
			const ItemAttributes::CustomAttribute* lookFeet = podium->getCustomAttribute("LookFeet");

			msg.addByte(lookHead ? static_cast<uint8_t>(std::get<int64_t>(lookHead->value)) : 0);
			msg.addByte(lookBody ? static_cast<uint8_t>(std::get<int64_t>(lookBody->value)) : 0);
			msg.addByte(lookLegs ? static_cast<uint8_t>(std::get<int64_t>(lookLegs->value)) : 0);
			msg.addByte(lookFeet ? static_cast<uint8_t>(std::get<int64_t>(lookFeet->value)) : 0);

			const ItemAttributes::CustomAttribute* lookAddons = podium->getCustomAttribute("LookAddons");
			msg.addByte(lookAddons ? static_cast<uint8_t>(std::get<int64_t>(lookAddons->value)) : 0);
		}
=======
		addOutfitAndMountBytes(msg, podium, lookType, "LookHead", "LookBody", "LookLegs", "LookFeet", true);
>>>>>>> 94288cf1
	} else {
		msg.add<uint16_t>(0);
	}

	if (lookMount) {
<<<<<<< HEAD
		auto look = static_cast<uint16_t>(std::get<int64_t>(lookMount->value));
		mounted = (look != 0);
		msg.add<uint16_t>(look);

		if (mounted) {
			const ItemAttributes::CustomAttribute* lookHead = podium->getCustomAttribute("LookMountHead");
			const ItemAttributes::CustomAttribute* lookBody = podium->getCustomAttribute("LookMountBody");
			const ItemAttributes::CustomAttribute* lookLegs = podium->getCustomAttribute("LookMountLegs");
			const ItemAttributes::CustomAttribute* lookFeet = podium->getCustomAttribute("LookMountFeet");

			msg.addByte(lookHead ? static_cast<uint8_t>(std::get<int64_t>(lookHead->value)) : 0);
			msg.addByte(lookBody ? static_cast<uint8_t>(std::get<int64_t>(lookBody->value)) : 0);
			msg.addByte(lookLegs ? static_cast<uint8_t>(std::get<int64_t>(lookLegs->value)) : 0);
			msg.addByte(lookFeet ? static_cast<uint8_t>(std::get<int64_t>(lookFeet->value)) : 0);
		}
=======
		addOutfitAndMountBytes(msg, podium, lookMount, "LookMountHead", "LookMountBody", "LookMountLegs", "LookMountFeet");
>>>>>>> 94288cf1
	} else {
		msg.add<uint16_t>(0);
		msg.addByte(0);
		msg.addByte(0);
		msg.addByte(0);
		msg.addByte(0);
	}
	msg.add<uint16_t>(0);

	auto startOutfits = msg.getBufferPosition();
	uint16_t limitOutfits = std::numeric_limits<uint16_t>::max();
	uint16_t outfitSize = 0;
	msg.skipBytes(2);

	for (const auto& outfits = Outfits::getInstance().getOutfits(player->getSex());
	const Outfit& outfit : outfits)
	{
		uint8_t addons;
		if (!player->getOutfitAddons(outfit, addons)) {
			continue;
		}

		msg.add<uint16_t>(outfit.lookType);
		msg.addString(outfit.name);
		msg.addByte(addons);
		msg.addByte(0x00);
		if (++outfitSize == limitOutfits) {
			break;
		}
	}

	auto endOutfits = msg.getBufferPosition();
	msg.setBufferPosition(startOutfits);
	msg.add<uint16_t>(outfitSize);
	msg.setBufferPosition(endOutfits);

	auto startMounts = msg.getBufferPosition();
	uint16_t limitMounts = std::numeric_limits<uint16_t>::max();
	uint16_t mountSize = 0;
	msg.skipBytes(2);

	for (const auto& mounts = g_game().mounts.getMounts();
	const Mount& mount : mounts)
	{
		if (player->hasMount(&mount)) {
			msg.add<uint16_t>(mount.clientId);
			msg.addString(mount.name);
			msg.addByte(0x00);
			if (++mountSize == limitMounts) {
				break;
			}
		}
	}

	auto endMounts = msg.getBufferPosition();
	msg.setBufferPosition(startMounts);
	msg.add<uint16_t>(mountSize);
	msg.setBufferPosition(endMounts);

	msg.add<uint16_t>(0);

	msg.addByte(0x05);
	msg.addByte(lookMount ? 0x01 : 0x00);

	msg.add<uint16_t>(0);

	msg.addPosition(position);
	msg.add<uint16_t>(itemId);
	msg.addByte(stackpos);

<<<<<<< HEAD
	msg.addByte(podiumVisible ? static_cast<uint8_t>(std::get<int64_t>(podiumVisible->value)) : 0x01);
	msg.addByte(outfited ? 0x01 : 0x00);
	msg.addByte(lookDirection ? static_cast<uint8_t>(std::get<int64_t>(lookDirection->value)) : 2);
=======
	msg.addByte(podiumVisible ? static_cast<uint8_t>(podiumVisible->getInt()) : 0x01);
	msg.addByte(lookType ? 0x01 : 0x00);
	msg.addByte(lookDirection ? static_cast<uint8_t>(lookDirection->getInt()) : 2);
>>>>>>> 94288cf1
	writeToOutputBuffer(msg);
}

void ProtocolGame::sendUpdatedVIPStatus(uint32_t guid, VipStatus_t newStatus)
{
	NetworkMessage msg;
	msg.addByte(0xD3);
	msg.add<uint32_t>(guid);
	msg.addByte(newStatus);
	writeToOutputBuffer(msg);
}

void ProtocolGame::sendVIP(uint32_t guid, const std::string &name, const std::string &description, uint32_t icon, bool notify, VipStatus_t status)
{
	NetworkMessage msg;
	msg.addByte(0xD2);
	msg.add<uint32_t>(guid);
	msg.addString(name);
	msg.addString(description);
	msg.add<uint32_t>(std::min<uint32_t>(10, icon));
	msg.addByte(notify ? 0x01 : 0x00);
	msg.addByte(status);
	msg.addByte(0x00); // vipGroups
	writeToOutputBuffer(msg);
}

void ProtocolGame::sendSpellCooldown(uint8_t spellId, uint32_t time)
{
	NetworkMessage msg;
	msg.addByte(0xA4);

	msg.addByte(spellId);
	msg.add<uint32_t>(time);
	writeToOutputBuffer(msg);
}

void ProtocolGame::sendSpellGroupCooldown(SpellGroup_t groupId, uint32_t time)
{
	NetworkMessage msg;
	msg.addByte(0xA5);
	msg.addByte(groupId);
	msg.add<uint32_t>(time);
	writeToOutputBuffer(msg);
}

void ProtocolGame::sendUseItemCooldown(uint32_t time)
{
	NetworkMessage msg;
	msg.addByte(0xA6);
	msg.add<uint32_t>(time);
	writeToOutputBuffer(msg);
}

void ProtocolGame::sendPreyTimeLeft(const PreySlot* slot)
{
	if (!player || !slot) {
		return;
	}

	NetworkMessage msg;

	msg.addByte(0xE7);
	msg.addByte(static_cast<uint8_t>(slot->id));
	msg.add<uint16_t>(slot->bonusTimeLeft);

	writeToOutputBuffer(msg);
}

void ProtocolGame::sendPreyData(const PreySlot* slot)
{
	NetworkMessage msg;
	msg.addByte(0xE8);
	msg.addByte(static_cast<uint8_t>(slot->id));
	msg.addByte(static_cast<uint8_t>(slot->state));

	if (slot->state == PreyDataState_Locked) {
		msg.addByte(player->isPremium() ? 0x01 : 0x00);
	} else if (slot->state == PreyDataState_Inactive) {
			// Empty
	} else if (slot->state == PreyDataState_Active) {	
		if (const MonsterType* mtype = g_monsters().getMonsterTypeByRaceId(slot->selectedRaceId)) {
			msg.addString(mtype->name);
			const Outfit_t outfit = mtype->info.outfit;
			msg.add<uint16_t>(outfit.lookType);
			if (outfit.lookType == 0) {
				msg.add<uint16_t>(outfit.lookTypeEx);
			} else {
				msg.addByte(outfit.lookHead);
				msg.addByte(outfit.lookBody);
				msg.addByte(outfit.lookLegs);
				msg.addByte(outfit.lookFeet);
				msg.addByte(outfit.lookAddons);
			}

			msg.addByte(static_cast<uint8_t>(slot->bonus));
			msg.add<uint16_t>(slot->bonusPercentage);
			msg.addByte(slot->bonusRarity);
			msg.add<uint16_t>(slot->bonusTimeLeft);
		}
	} else if (slot->state == PreyDataState_Selection) {
		msg.addByte(static_cast<uint8_t>(slot->raceIdList.size()));
		std::ranges::for_each(slot->raceIdList.begin(), slot->raceIdList.end(), [&msg](uint16_t raceId)
		{
			if (const MonsterType* mtype = g_monsters().getMonsterTypeByRaceId(raceId)) {
				msg.addString(mtype->name);
				const Outfit_t outfit = mtype->info.outfit;
				msg.add<uint16_t>(outfit.lookType);
				if (outfit.lookType == 0) {
					msg.add<uint16_t>(outfit.lookTypeEx);
				} else {
					msg.addByte(outfit.lookHead);
					msg.addByte(outfit.lookBody);
					msg.addByte(outfit.lookLegs);
					msg.addByte(outfit.lookFeet);
					msg.addByte(outfit.lookAddons);
				}
			} else {
				SPDLOG_WARN("[ProtocolGame::sendPreyData] - Unknown monster type raceid: {}", raceId);
				return;
			}
		});
	} else if (slot->state == PreyDataState_SelectionChangeMonster) {
		msg.addByte(static_cast<uint8_t>(slot->bonus));
		msg.add<uint16_t>(slot->bonusPercentage);
		msg.addByte(slot->bonusRarity);
		msg.addByte(static_cast<uint8_t>(slot->raceIdList.size()));
		std::ranges::for_each(slot->raceIdList.begin(), slot->raceIdList.end(), [&msg](uint16_t raceId)
		{
			if (const MonsterType* mtype = g_monsters().getMonsterTypeByRaceId(raceId)) {
				msg.addString(mtype->name);
				const Outfit_t outfit = mtype->info.outfit;
				msg.add<uint16_t>(outfit.lookType);
				if (outfit.lookType == 0) {
					msg.add<uint16_t>(outfit.lookTypeEx);
				} else {
					msg.addByte(outfit.lookHead);
					msg.addByte(outfit.lookBody);
					msg.addByte(outfit.lookLegs);
					msg.addByte(outfit.lookFeet);
					msg.addByte(outfit.lookAddons);
				}
			} else {
				SPDLOG_WARN("[ProtocolGame::sendPreyData] - Unknown monster type raceid: {}", raceId);
				return;
			}
		});
	} else if (slot->state == PreyDataState_ListSelection) {
		const std::map<uint16_t, std::string> bestiaryList = g_game().getBestiaryList();
		msg.add<uint16_t>(static_cast<uint16_t>(bestiaryList.size()));
		std::ranges::for_each(bestiaryList.begin(), bestiaryList.end(), [&msg](auto& mType)
		{
			msg.add<uint16_t>(mType.first);
		});
	} else {
		SPDLOG_WARN("[ProtocolGame::sendPreyData] - Unknown prey state: {}", slot->state);
		return;
	}

	msg.add<uint32_t>(std::max<uint32_t>(static_cast<uint32_t>(((slot->freeRerollTimeStamp - OTSYS_TIME()) / 1000)), 0));
	msg.addByte(static_cast<uint8_t>(slot->option));

	writeToOutputBuffer(msg);
}

void ProtocolGame::sendPreyPrices()
{
	if (!player) {
		return;
	}

	NetworkMessage msg;

	msg.addByte(0xE9);

	msg.add<uint32_t>(player->getPreyRerollPrice());
	msg.addByte(static_cast<uint8_t>(g_configManager().getNumber(PREY_BONUS_REROLL_PRICE)));
	msg.addByte(static_cast<uint8_t>(g_configManager().getNumber(PREY_SELECTION_LIST_PRICE)));
	msg.add<uint32_t>(player->getTaskHuntingRerollPrice());
	msg.add<uint32_t>(player->getTaskHuntingRerollPrice());
	msg.addByte(static_cast<uint8_t>(g_configManager().getNumber(TASK_HUNTING_SELECTION_LIST_PRICE)));
	msg.addByte(static_cast<uint8_t>(g_configManager().getNumber(TASK_HUNTING_BONUS_REROLL_PRICE)));

	writeToOutputBuffer(msg);
}

void ProtocolGame::sendModalWindow(const ModalWindow &modalWindow)
{
	NetworkMessage msg;
	msg.addByte(0xFA);

	msg.add<uint32_t>(modalWindow.id);
	msg.addString(modalWindow.title);
	msg.addString(modalWindow.message);

	msg.addByte(modalWindow.buttons.size());
	for (const auto &it : modalWindow.buttons)
	{
		msg.addString(it.first);
		msg.addByte(it.second);
	}

	msg.addByte(modalWindow.choices.size());
	for (const auto &it : modalWindow.choices)
	{
		msg.addString(it.first);
		msg.addByte(it.second);
	}

	msg.addByte(modalWindow.defaultEscapeButton);
	msg.addByte(modalWindow.defaultEnterButton);
	msg.addByte(modalWindow.priority ? 0x01 : 0x00);

	writeToOutputBuffer(msg);
}

////////////// Add common messages
void ProtocolGame::AddCreature(NetworkMessage &msg, const Creature *creature, bool known, uint32_t remove)
{
	CreatureType_t creatureType = creature->getType();
	const Player *otherPlayer = creature->getPlayer();

	if (known)
	{
		msg.add<uint16_t>(0x62);
		msg.add<uint32_t>(creature->getID());
	}
	else
	{
		msg.add<uint16_t>(0x61);
		msg.add<uint32_t>(remove);
		msg.add<uint32_t>(creature->getID());
		if (creature->isHealthHidden())
		{
			msg.addByte(CREATURETYPE_HIDDEN);
		}
		else
		{
			msg.addByte(creatureType);
		}

		if (creatureType == CREATURETYPE_SUMMON_PLAYER)
		{
			const Creature *master = creature->getMaster();
			if (master)
			{
				msg.add<uint32_t>(master->getID());
			}
			else
			{
				msg.add<uint32_t>(0x00);
			}
		}

		if (creature->isHealthHidden())
		{
			msg.addString("");
		}
		else
		{
			msg.addString(creature->getName());
		}
	}

	if (creature->isHealthHidden())
	{
		msg.addByte(0x00);
	}
	else
	{
		msg.addByte(std::ceil((static_cast<double>(creature->getHealth()) / std::max<int32_t>(creature->getMaxHealth(), 1)) * 100));
	}

	msg.addByte(creature->getDirection());

	if (!creature->isInGhostMode() && !creature->isInvisible())
	{
		const Outfit_t &outfit = creature->getCurrentOutfit();
		AddOutfit(msg, outfit);
		if (outfit.lookMount != 0)
		{
			msg.addByte(outfit.lookMountHead);
			msg.addByte(outfit.lookMountBody);
			msg.addByte(outfit.lookMountLegs);
			msg.addByte(outfit.lookMountFeet);
		}
	}
	else
	{
		static Outfit_t outfit;
		AddOutfit(msg, outfit);
	}

	LightInfo lightInfo = creature->getCreatureLight();
	msg.addByte(player->isAccessPlayer() ? 0xFF : lightInfo.level);
	msg.addByte(lightInfo.color);

	msg.add<uint16_t>(creature->getStepSpeed());

	CreatureIcon_t icon;
	auto sendIcon = false;
	if (otherPlayer) {
		icon = creature->getIcon();
		sendIcon = icon != CREATUREICON_NONE;
		msg.addByte(sendIcon); // Icons
		if (sendIcon) {
			msg.addByte(icon);
			msg.addByte(1);
			msg.add<uint16_t>(0);
		}
	} else {
		if (auto monster = creature->getMonster();
			monster)
		{
			icon = monster->getIcon();
			sendIcon = icon != CREATUREICON_NONE;
			msg.addByte(sendIcon); // Send Icons true/false
			if (sendIcon) {
				// Icones with stack (Fiendishs e Influenceds)
				if (monster->getForgeStack() > 0) {
					msg.addByte(icon);
					msg.addByte(1);
					msg.add<uint16_t>(icon != 5 ? monster->getForgeStack() : 0); // Stack
				} else {
					// Icons without number on the side
					msg.addByte(icon);
					msg.addByte(1);
					msg.add<uint16_t>(0);
				}
			}
		} else {
			icon = creature->getIcon();
			sendIcon = icon != CREATUREICON_NONE;
			msg.addByte(sendIcon); // Send Icons true/false
			if (sendIcon) {
				msg.addByte(icon);
				msg.addByte(1);
				msg.add<uint16_t>(0);
			}
		}
	}

	msg.addByte(player->getSkullClient(creature));
	msg.addByte(player->getPartyShield(otherPlayer));

	if (!known)
	{
		msg.addByte(player->getGuildEmblem(otherPlayer));
	}

	if (creatureType == CREATURETYPE_MONSTER)
	{
		const Creature *master = creature->getMaster();
		if (master)
		{
			const Player *masterPlayer = master->getPlayer();
			if (masterPlayer)
			{
				creatureType = CREATURETYPE_SUMMON_PLAYER;
			}
		}
	}

	if (creature->isHealthHidden())
	{
		msg.addByte(CREATURETYPE_HIDDEN);
	}
	else
	{
		msg.addByte(creatureType); // Type (for summons)
	}

	if (creatureType == CREATURETYPE_SUMMON_PLAYER)
	{
		const Creature *master = creature->getMaster();
		if (master)
		{
			msg.add<uint32_t>(master->getID());
		}
		else
		{
			msg.add<uint32_t>(0x00);
		}
	}

	if (creatureType == CREATURETYPE_PLAYER)
	{
		const Player *otherCreature = creature->getPlayer();
		if (otherCreature)
		{
			msg.addByte(otherCreature->getVocation()->getClientId());
		}
		else
		{
			msg.addByte(0);
		}
	}

	msg.addByte(creature->getSpeechBubble());
	msg.addByte(0xFF); // MARK_UNMARKED
	msg.addByte(0x00); // inspection type
	msg.addByte(player->canWalkthroughEx(creature) ? 0x00 : 0x01);
}

void ProtocolGame::AddPlayerStats(NetworkMessage &msg)
{
	msg.addByte(0xA0);

	msg.add<uint16_t>(std::min<int32_t>(player->getHealth(), std::numeric_limits<uint16_t>::max()));
	msg.add<uint16_t>(std::min<int32_t>(player->getMaxHealth(), std::numeric_limits<uint16_t>::max()));

	msg.add<uint32_t>(player->hasFlag(PlayerFlag_HasInfiniteCapacity) ? 1000000 : player->getFreeCapacity());

	msg.add<uint64_t>(player->getExperience());

	msg.add<uint16_t>(player->getLevel());
	msg.addByte(player->getLevelPercent());

	msg.add<uint16_t>(player->getBaseXpGain()); // base xp gain rate
	msg.add<uint16_t>(player->getGrindingXpBoost()); // low level bonus
	msg.add<uint16_t>(player->getStoreXpBoost()); // xp boost
	msg.add<uint16_t>(player->getStaminaXpBoost()); // stamina multiplier (100 = 1.0x)

	msg.add<uint16_t>(std::min<int32_t>(player->getMana(), std::numeric_limits<uint16_t>::max()));
	msg.add<uint16_t>(std::min<int32_t>(player->getMaxMana(), std::numeric_limits<uint16_t>::max()));

	msg.addByte(player->getSoul());

	msg.add<uint16_t>(player->getStaminaMinutes());

	msg.add<uint16_t>(player->getBaseSpeed());

	Condition *condition = player->getCondition(CONDITION_REGENERATION, CONDITIONID_DEFAULT);
	msg.add<uint16_t>(condition ? condition->getTicks() / 1000 : 0x00);

	msg.add<uint16_t>(player->getOfflineTrainingTime() / 60 / 1000);

	msg.add<uint16_t>(player->getExpBoostStamina()); // xp boost time (seconds)
	msg.addByte(1); // enables exp boost in the store

	msg.add<uint16_t>(player->getManaShield());  // remaining mana shield
	msg.add<uint16_t>(player->getMaxManaShield());  // total mana shield
}

void ProtocolGame::AddPlayerSkills(NetworkMessage &msg)
{
	msg.addByte(0xA1);

	msg.add<uint16_t>(player->getMagicLevel());
	msg.add<uint16_t>(player->getBaseMagicLevel());
	msg.add<uint16_t>(player->getBaseMagicLevel());
	msg.add<uint16_t>(player->getMagicLevelPercent() * 100);

	for (uint8_t i = SKILL_FIRST; i <= SKILL_FISHING; ++i)
	{
		msg.add<uint16_t>(std::min<int32_t>(player->getSkillLevel(i), std::numeric_limits<uint16_t>::max()));
		msg.add<uint16_t>(player->getBaseSkill(i));
		msg.add<uint16_t>(player->getBaseSkill(i));
		msg.add<uint16_t>(player->getSkillPercent(i) * 100);
	}

	for (uint8_t i = SKILL_CRITICAL_HIT_CHANCE; i <= SKILL_LAST; ++i)
	{
		msg.add<uint16_t>(std::min<int32_t>(player->getSkillLevel(i), std::numeric_limits<uint16_t>::max()));
		msg.add<uint16_t>(player->getBaseSkill(i));
	}

	// Version 12.81 new skill (Fatal, Dodge and Momentum)
	sendForgeSkillStats(msg);

	// used for imbuement (Feather)
	msg.add<uint32_t>(player->getCapacity()); // total capacity
	msg.add<uint32_t>(player->getBaseCapacity()); // base total capacity

}

void ProtocolGame::AddOutfit(NetworkMessage &msg, const Outfit_t &outfit, bool addMount /* = true*/)
{
	msg.add<uint16_t>(outfit.lookType);
	if (outfit.lookType != 0)
	{
		msg.addByte(outfit.lookHead);
		msg.addByte(outfit.lookBody);
		msg.addByte(outfit.lookLegs);
		msg.addByte(outfit.lookFeet);
		msg.addByte(outfit.lookAddons);
	}
	else
	{
		msg.add<uint16_t>(outfit.lookTypeEx);
	}

	if (addMount)
	{
		msg.add<uint16_t>(outfit.lookMount);
	}
}

void ProtocolGame::addImbuementInfo(NetworkMessage &msg, uint16_t imbuementId) const
{
	Imbuement *imbuement = g_imbuements().getImbuement(imbuementId);
	const BaseImbuement *baseImbuement = g_imbuements().getBaseByID(imbuement->getBaseID());
	const CategoryImbuement *categoryImbuement = g_imbuements().getCategoryByID(imbuement->getCategory());

	msg.add<uint32_t>(imbuementId);
	msg.addString(baseImbuement->name + " " + imbuement->getName());
	msg.addString(imbuement->getDescription());
	msg.addString(categoryImbuement->name + imbuement->getSubGroup());

	msg.add<uint16_t>(imbuement->getIconID());
	msg.add<uint32_t>(baseImbuement->duration);

	msg.addByte(imbuement->isPremium() ? 0x01 : 0x00);

	const auto &items = imbuement->getItems();
	msg.addByte(items.size());

	for (const auto &itm : items)
	{
		const ItemType &it = Item::items[itm.first];
		msg.add<uint16_t>(itm.first);
		msg.addString(it.name);
		msg.add<uint16_t>(itm.second);
	}

	msg.add<uint32_t>(baseImbuement->price);
	msg.addByte(baseImbuement->percent);
	msg.add<uint32_t>(baseImbuement->protectionPrice);
}

void ProtocolGame::openImbuementWindow(Item *item)
{
	if (!item || item->isRemoved())
	{
		return;
	}

	player->setImbuingItem(item);

	NetworkMessage msg;
	msg.addByte(0xEB);
	msg.add<uint16_t>(item->getID());
	if (item->getClassification() > 0) {
		msg.addByte(item->getTier());
	}
	msg.addByte(item->getImbuementSlot());

	// Send imbuement time
	for (uint8_t slotid = 0; slotid < static_cast<uint8_t>(item->getImbuementSlot()); slotid++)
	{
		ImbuementInfo imbuementInfo;
		if (!item->getImbuementInfo(slotid, &imbuementInfo))
		{
			msg.addByte(0x00);
			continue;
		}

		msg.addByte(0x01);
		addImbuementInfo(msg, imbuementInfo.imbuement->getID());
		msg.add<uint32_t>(imbuementInfo.duration);
		msg.add<uint32_t>(g_imbuements().getBaseByID(imbuementInfo.imbuement->getBaseID())->removeCost);
	}

	std::vector<Imbuement *> imbuements = g_imbuements().getImbuements(player, item);
	phmap::flat_hash_map<uint16_t, uint16_t> needItems;

	msg.add<uint16_t>(imbuements.size());
	for (const Imbuement *imbuement : imbuements)
	{
		addImbuementInfo(msg, imbuement->getID());

		const auto &items = imbuement->getItems();
		for (const auto [itemId, itemCount] : items)
		{
			if (!needItems.contains(itemId))
			{
				needItems[itemId] = static_cast<uint16_t>(player->getItemTypeCount(itemId));
				uint32_t stashCount = player->getStashItemCount(Item::items[itemId].id);
				if (stashCount > 0) {
					needItems[itemId] += stashCount;
				}
			}
		}
	}

	msg.add<uint32_t>(needItems.size());
	for (const auto [itemId, itemCount] : needItems)
	{
		msg.add<uint16_t>(itemId);
		msg.add<uint16_t>(itemCount);
	}

	sendResourcesBalance(player->getMoney(), player->getBankBalance(), player->getPreyCards(), player->getTaskHuntingPoints());

	writeToOutputBuffer(msg);
}

void ProtocolGame::sendMessageDialog(const std::string &message)
{
	NetworkMessage msg;
	msg.addByte(0xED);
	msg.addByte(0x14); // Unknown type
	msg.addString(message);
	writeToOutputBuffer(msg);
}

void ProtocolGame::sendImbuementResult(const std::string message)
{
	NetworkMessage msg;
	msg.addByte(0xED);
	msg.addByte(0x01);
	msg.addString(message);
	writeToOutputBuffer(msg);
}

void ProtocolGame::closeImbuementWindow()
{
	NetworkMessage msg;
	msg.addByte(0xEC);
	writeToOutputBuffer(msg);
}

void ProtocolGame::AddWorldLight(NetworkMessage &msg, LightInfo lightInfo)
{
	msg.addByte(0x82);
	msg.addByte((player->isAccessPlayer() ? 0xFF : lightInfo.level));
	msg.addByte(lightInfo.color);
}

void ProtocolGame::sendSpecialContainersAvailable()
{
	if (!player)
		return;

	NetworkMessage msg;
	msg.addByte(0x2A);
	msg.addByte(player->isSupplyStashMenuAvailable() ? 0x01 : 0x00);
	msg.addByte(player->isMarketMenuAvailable() ? 0x01 : 0x00);
	writeToOutputBuffer(msg);
}

void ProtocolGame::updatePartyTrackerAnalyzer(const Party* party)
{
	if (!player || !party || !party->getLeader())
		return;

	NetworkMessage msg;
	msg.addByte(0x2B);
	msg.add<uint32_t>(party->getAnalyzerTimeNow());
	msg.add<uint32_t>(party->getLeader()->getID());
	msg.addByte(static_cast<uint8_t>(party->priceType));

	msg.addByte(static_cast<uint8_t>(party->membersData.size()));
	for (const PartyAnalyzer* analyzer : party->membersData) {
		msg.add<uint32_t>(analyzer->id);
		if (const Player* member = g_game().getPlayerByID(analyzer->id);
			!member || !member->getParty() || member->getParty() != party) {
			msg.addByte(0);
		} else {
			msg.addByte(1);
		}

		msg.add<uint64_t>(analyzer->lootPrice);
		msg.add<uint64_t>(analyzer->supplyPrice);
		msg.add<uint64_t>(analyzer->damage);
		msg.add<uint64_t>(analyzer->healing);
	}

	bool showNames = !party->membersData.empty();
	msg.addByte(showNames ? 0x01 : 0x00);
	if (showNames) {
		msg.addByte(static_cast<uint8_t>(party->membersData.size()));
		for (const PartyAnalyzer* analyzer : party->membersData) {
			msg.add<uint32_t>(analyzer->id);
			msg.addString(analyzer->name);
		}
	}

	writeToOutputBuffer(msg);
}

void ProtocolGame::AddCreatureLight(NetworkMessage &msg, const Creature *creature)
{
	LightInfo lightInfo = creature->getCreatureLight();

	msg.addByte(0x8D);
	msg.add<uint32_t>(creature->getID());
	msg.addByte((player->isAccessPlayer() ? 0xFF : lightInfo.level));
	msg.addByte(lightInfo.color);
}

//tile
void ProtocolGame::RemoveTileThing(NetworkMessage &msg, const Position &pos, uint32_t stackpos)
{
	if (stackpos >= 10)
	{
		return;
	}

	msg.addByte(0x6C);
	msg.addPosition(pos);
	msg.addByte(stackpos);
}

void ProtocolGame::sendKillTrackerUpdate(Container *corpse, const std::string &name, const Outfit_t creatureOutfit)
{
	bool isCorpseEmpty = corpse->empty();

	NetworkMessage msg;
	msg.addByte(0xD1);
	msg.addString(name);
	msg.add<uint16_t>(creatureOutfit.lookType ? creatureOutfit.lookType : 21);
	msg.addByte(creatureOutfit.lookType ? creatureOutfit.lookHead : 0x00);
	msg.addByte(creatureOutfit.lookType ? creatureOutfit.lookBody : 0x00);
	msg.addByte(creatureOutfit.lookType ? creatureOutfit.lookLegs : 0x00);
	msg.addByte(creatureOutfit.lookType ? creatureOutfit.lookFeet : 0x00);
	msg.addByte(creatureOutfit.lookType ? creatureOutfit.lookAddons : 0x00);
	msg.addByte(isCorpseEmpty ? 0 : corpse->size());

	if (!isCorpseEmpty)
	{
		for (const auto &it : corpse->getItemList())
		{
			AddItem(msg, it);
		}
	}

	writeToOutputBuffer(msg);
}

void ProtocolGame::sendUpdateSupplyTracker(const Item *item)
{
	if (!player || !item)
	{
		return;
	}

	NetworkMessage msg;
	msg.addByte(0xCE);
	msg.add<uint16_t>(item->getID());

	writeToOutputBuffer(msg);
}

void ProtocolGame::sendUpdateImpactTracker(CombatType_t type, int32_t amount)
{
	NetworkMessage msg;
	msg.addByte(0xCC);
	if (type == COMBAT_HEALING)
	{
		msg.addByte(ANALYZER_HEAL);
		msg.add<uint32_t>(amount);
	}
	else
	{
		msg.addByte(ANALYZER_DAMAGE_DEALT);
		msg.add<uint32_t>(amount);
		msg.addByte(getCipbiaElement(type));
	}
	writeToOutputBuffer(msg);
}
void ProtocolGame::sendUpdateInputAnalyzer(CombatType_t type, int32_t amount, std::string target)
{
	NetworkMessage msg;
	msg.addByte(0xCC);
	msg.addByte(ANALYZER_DAMAGE_RECEIVED);
	msg.add<uint32_t>(amount);
	msg.addByte(getCipbiaElement(type));
	msg.addString(target);
	writeToOutputBuffer(msg);
}

void ProtocolGame::sendTaskHuntingData(const TaskHuntingSlot* slot)
{
	NetworkMessage msg;
	msg.addByte(0xBB);
	msg.addByte(static_cast<uint8_t>(slot->id));
	msg.addByte(static_cast<uint8_t>(slot->state));
	if (slot->state == PreyTaskDataState_Locked) {
		msg.addByte(player->isPremium() ? 0x01 : 0x00);
	} else if (slot->state == PreyTaskDataState_Inactive) {
		// Empty
	} else if (slot->state == PreyTaskDataState_Selection) {
		const Player* user = player;
		msg.add<uint16_t>(static_cast<uint16_t>(slot->raceIdList.size()));
		std::ranges::for_each(slot->raceIdList.begin(), slot->raceIdList.end(), [&msg, user](uint16_t raceid)
		{
			msg.add<uint16_t>(raceid);
			msg.addByte(user->isCreatureUnlockedOnTaskHunting(g_monsters().getMonsterTypeByRaceId(raceid)) ? 0x01 : 0x00);
		});
	} else if (slot->state == PreyTaskDataState_ListSelection) {
		const Player* user = player;
		const std::map<uint16_t, std::string> bestiaryList = g_game().getBestiaryList();
		msg.add<uint16_t>(static_cast<uint16_t>(bestiaryList.size()));
		std::ranges::for_each(bestiaryList.begin(), bestiaryList.end(), [&msg, user](auto& mType)
		{
			msg.add<uint16_t>(mType.first);
			msg.addByte(user->isCreatureUnlockedOnTaskHunting(g_monsters().getMonsterType(mType.second)) ? 0x01 : 0x00);
		});
	} else if (slot->state == PreyTaskDataState_Active) {
		if (const TaskHuntingOption* option = g_ioprey().GetTaskRewardOption(slot)) {
			msg.add<uint16_t>(slot->selectedRaceId);
			if (slot->upgrade) {
				msg.addByte(0x01);
				msg.add<uint16_t>(option->secondKills);
			} else {
				msg.addByte(0x00);
				msg.add<uint16_t>(option->firstKills);
			}
			msg.add<uint16_t>(slot->currentKills);
			msg.addByte(slot->rarity);
		} else {
			SPDLOG_WARN("[ProtocolGame::sendTaskHuntingData] - Unknown slot option {} on player {}", slot->id, player->getName());
			return;
		}
	} else if (slot->state == PreyTaskDataState_Completed) {
		if (const TaskHuntingOption* option = g_ioprey().GetTaskRewardOption(slot)) {
			msg.add<uint16_t>(slot->selectedRaceId);
			if (slot->upgrade) {
				msg.addByte(0x01);
				msg.add<uint16_t>(option->secondKills);
				msg.add<uint16_t>(std::min<uint16_t>(slot->currentKills, option->secondKills));
			} else {
				msg.addByte(0x00);
				msg.add<uint16_t>(option->firstKills);
				msg.add<uint16_t>(std::min<uint16_t>(slot->currentKills, option->firstKills));
			}
			msg.addByte(slot->rarity);
		} else {
			SPDLOG_WARN("[ProtocolGame::sendTaskHuntingData] - Unknown slot option {} on player {}", slot->id, player->getName());
			return;
		}
	} else {
		SPDLOG_WARN("[ProtocolGame::sendTaskHuntingData] - Unknown task hunting state: {}", slot->state);
		return;
	}

	msg.add<uint32_t>(std::max<uint32_t>(static_cast<uint32_t>(((slot->freeRerollTimeStamp - OTSYS_TIME()) / 1000)), 0));
	writeToOutputBuffer(msg);
}

void ProtocolGame::MoveUpCreature(NetworkMessage &msg, const Creature *creature, const Position &newPos, const Position &oldPos)
{
	if (creature != player)
	{
		return;
	}

	//floor change up
	msg.addByte(0xBE);

	//going to surface
	if (newPos.z == MAP_INIT_SURFACE_LAYER)
	{
		int32_t skip = -1;
		GetFloorDescription(msg, oldPos.x - Map::maxClientViewportX, oldPos.y - Map::maxClientViewportY, 5, (Map::maxClientViewportX + 1) * 2, (Map::maxClientViewportY + 1) * 2, 3, skip); //(floor 7 and 6 already set)
		GetFloorDescription(msg, oldPos.x - Map::maxClientViewportX, oldPos.y - Map::maxClientViewportY, 4, (Map::maxClientViewportX + 1) * 2, (Map::maxClientViewportY + 1) * 2, 4, skip);
		GetFloorDescription(msg, oldPos.x - Map::maxClientViewportX, oldPos.y - Map::maxClientViewportY, 3, (Map::maxClientViewportX + 1) * 2, (Map::maxClientViewportY + 1) * 2, 5, skip);
		GetFloorDescription(msg, oldPos.x - Map::maxClientViewportX, oldPos.y - Map::maxClientViewportY, 2, (Map::maxClientViewportX + 1) * 2, (Map::maxClientViewportY + 1) * 2, 6, skip);
		GetFloorDescription(msg, oldPos.x - Map::maxClientViewportX, oldPos.y - Map::maxClientViewportY, 1, (Map::maxClientViewportX + 1) * 2, (Map::maxClientViewportY + 1) * 2, 7, skip);
		GetFloorDescription(msg, oldPos.x - Map::maxClientViewportX, oldPos.y - Map::maxClientViewportY, 0, (Map::maxClientViewportX + 1) * 2, (Map::maxClientViewportY + 1) * 2, 8, skip);

		if (skip >= 0)
		{
			msg.addByte(skip);
			msg.addByte(0xFF);
		}
	}
	//underground, going one floor up (still underground)
	else if (newPos.z > MAP_INIT_SURFACE_LAYER)
	{
		int32_t skip = -1;
		GetFloorDescription(msg, oldPos.x - Map::maxClientViewportX, oldPos.y - Map::maxClientViewportY, oldPos.getZ() - 3, (Map::maxClientViewportX + 1) * 2, (Map::maxClientViewportY + 1) * 2, 3, skip);

		if (skip >= 0)
		{
			msg.addByte(skip);
			msg.addByte(0xFF);
		}
	}

	//moving up a floor up makes us out of sync
	//west
	msg.addByte(0x68);
	GetMapDescription(oldPos.x - Map::maxClientViewportX, oldPos.y - (Map::maxClientViewportY - 1), newPos.z, 1, (Map::maxClientViewportY + 1) * 2, msg);

	//north
	msg.addByte(0x65);
	GetMapDescription(oldPos.x - Map::maxClientViewportX, oldPos.y - Map::maxClientViewportY, newPos.z, (Map::maxClientViewportX + 1) * 2, 1, msg);
}

void ProtocolGame::MoveDownCreature(NetworkMessage &msg, const Creature *creature, const Position &newPos, const Position &oldPos)
{
	if (creature != player)
	{
		return;
	}

	//floor change down
	msg.addByte(0xBF);

	//going from surface to underground
	if (newPos.z == MAP_INIT_SURFACE_LAYER + 1)
	{
		int32_t skip = -1;

		GetFloorDescription(msg, oldPos.x - Map::maxClientViewportX, oldPos.y - Map::maxClientViewportY, newPos.z, (Map::maxClientViewportX + 1) * 2, (Map::maxClientViewportY + 1) * 2, -1, skip);
		GetFloorDescription(msg, oldPos.x - Map::maxClientViewportX, oldPos.y - Map::maxClientViewportY, newPos.z + 1, (Map::maxClientViewportX + 1) * 2, (Map::maxClientViewportY + 1) * 2, -2, skip);
		GetFloorDescription(msg, oldPos.x - Map::maxClientViewportX, oldPos.y - Map::maxClientViewportY, newPos.z + 2, (Map::maxClientViewportX + 1) * 2, (Map::maxClientViewportY + 1) * 2, -3, skip);

		if (skip >= 0)
		{
			msg.addByte(skip);
			msg.addByte(0xFF);
		}
	}
	//going further down
	else if (newPos.z > oldPos.z && newPos.z > MAP_INIT_SURFACE_LAYER + 1 && newPos.z < MAP_MAX_LAYERS - MAP_LAYER_VIEW_LIMIT)
	{
		int32_t skip = -1;
		GetFloorDescription(msg, oldPos.x - Map::maxClientViewportX, oldPos.y - Map::maxClientViewportY, newPos.z + MAP_LAYER_VIEW_LIMIT, (Map::maxClientViewportX + 1) * 2, (Map::maxClientViewportY + 1) * 2, -3, skip);

		if (skip >= 0)
		{
			msg.addByte(skip);
			msg.addByte(0xFF);
		}
	}

	//moving down a floor makes us out of sync
	//east
	msg.addByte(0x66);
	GetMapDescription(oldPos.x + Map::maxClientViewportX + 1, oldPos.y - (Map::maxClientViewportY + 1), newPos.z, 1, ((Map::maxClientViewportY + 1) * 2), msg);

	//south
	msg.addByte(0x67);
	GetMapDescription(oldPos.x - Map::maxClientViewportX, oldPos.y + (Map::maxClientViewportY + 1), newPos.z, ((Map::maxClientViewportX + 1) * 2), 1, msg);
}

void ProtocolGame::AddHiddenShopItem(NetworkMessage &msg)
{
	// Empty bytes from AddShopItem
	msg.add<uint16_t>(0);
	msg.addByte(0);
	msg.addString(std::string());
	msg.add<uint32_t>(0);
	msg.add<uint32_t>(0);
	msg.add<uint32_t>(0);
}

void ProtocolGame::AddShopItem(NetworkMessage &msg, const ShopBlock &shopBlock)
{
	// Sends the item information empty if the player doesn't have the storage to buy/sell a certain item
	int32_t storageValue;
	player->getStorageValue(shopBlock.itemStorageKey, storageValue);
	if (shopBlock.itemStorageKey != 0 && storageValue < shopBlock.itemStorageValue)
	{
		AddHiddenShopItem(msg);
		return;
	}

	const ItemType &it = Item::items[shopBlock.itemId];
	msg.add<uint16_t>(shopBlock.itemId);
	if (it.isSplash() || it.isFluidContainer()) {
		msg.addByte(static_cast<uint8_t>(shopBlock.itemSubType));
	} else {
		msg.addByte(0x00);
	}

	// If not send "itemName" variable from the npc shop, will registered the name that is in items.xml
	if (shopBlock.itemName.empty()) {
		msg.addString(it.name);
	} else {
		msg.addString(shopBlock.itemName);
	}
	msg.add<uint32_t>(it.weight);
	msg.add<uint32_t>(shopBlock.itemBuyPrice == 4294967295 ? 0 : shopBlock.itemBuyPrice);
	msg.add<uint32_t>(shopBlock.itemSellPrice == 4294967295 ? 0 : shopBlock.itemSellPrice);
}

void ProtocolGame::parseExtendedOpcode(NetworkMessage &msg)
{
	uint8_t opcode = msg.getByte();
	const std::string &buffer = msg.getString();

	// process additional opcodes via lua script event
	addGameTask(&Game::parsePlayerExtendedOpcode, player->getID(), opcode, buffer);
}

void ProtocolGame::sendItemsPrice()
{
	NetworkMessage msg;
	msg.addByte(0xCD);

	msg.add<uint16_t>(g_game().getItemsPriceCount());
	if (g_game().getItemsPriceCount() > 0)
	{
		for (const auto &[itemId, tierAndPriceMap] : g_game().getItemsPrice())
		{
			for (const auto &[tier, price] : tierAndPriceMap)
			{
				msg.add<uint16_t>(itemId);
				if (Item::items[itemId].upgradeClassification > 0)
				{
					msg.addByte(tier);
				}
				msg.add<uint64_t>(price);
			}
		}
	}

	writeToOutputBuffer(msg);
}

void ProtocolGame::reloadCreature(const Creature *creature)
{
	if (!canSee(creature))
		return;

	uint32_t stackpos = creature->getTile()->getClientIndexOfCreature(player, creature);

	if (stackpos >= 10)
		return;

	NetworkMessage msg;

	phmap::flat_hash_set<uint32_t>::iterator it = std::ranges::find(knownCreatureSet.begin(), knownCreatureSet.end(), creature->getID());
	if (it != knownCreatureSet.end())
	{
		msg.addByte(0x6B);
		msg.addPosition(creature->getPosition());
		msg.addByte(stackpos);
		AddCreature(msg, creature, false, 0);
	}
	else
	{
		sendAddCreature(creature, creature->getPosition(), stackpos, false);
	}

	writeToOutputBuffer(msg);
}

void ProtocolGame::sendOpenStash()
{
	NetworkMessage msg;
	msg.addByte(0x29);
	StashItemList list = player->getStashItems();
	msg.add<uint16_t>(list.size());
	for (auto item : list) {
		msg.add<uint16_t>(item.first);
		msg.add<uint32_t>(item.second);
	}
	msg.add<uint16_t>(static_cast<uint16_t>(g_configManager().getNumber(STASH_ITEMS) - getStashSize(list)));
	writeToOutputBuffer(msg);
}

void ProtocolGame::parseStashWithdraw(NetworkMessage &msg)
{
	if (!player->isSupplyStashMenuAvailable()) {
		player->sendCancelMessage("You can't use supply stash right now.");
		return;
	}

	if (player->isUIExhausted(500)) {
		player->sendCancelMessage("You need to wait to do this again.");
		return;
	}

	Supply_Stash_Actions_t action = static_cast<Supply_Stash_Actions_t>(msg.getByte());
	switch (action)	{
		case SUPPLY_STASH_ACTION_STOW_ITEM: {
			Position pos = msg.getPosition();
			uint16_t itemId = msg.get<uint16_t>();
			uint8_t stackpos = msg.getByte();
			uint32_t count = msg.getByte();
			addGameTask(&Game::playerStowItem, player->getID(), pos, itemId, stackpos, count, false);
			break;
		}
		case SUPPLY_STASH_ACTION_STOW_CONTAINER: {
			Position pos = msg.getPosition();
			uint16_t itemId = msg.get<uint16_t>();
			uint8_t stackpos = msg.getByte();
			addGameTask(&Game::playerStowItem, player->getID(), pos, itemId, stackpos, 0, false);
			break;
		}
		case SUPPLY_STASH_ACTION_STOW_STACK: {
			Position pos = msg.getPosition();
			uint16_t itemId = msg.get<uint16_t>();
			uint8_t stackpos = msg.getByte();
			addGameTask(&Game::playerStowItem, player->getID(), pos, itemId, stackpos, 0, true);
			break;
		}
		case SUPPLY_STASH_ACTION_WITHDRAW: {
			uint16_t itemId = msg.get<uint16_t>();
			uint32_t count = msg.get<uint32_t>();
			uint8_t stackpos = msg.getByte();
			addGameTask(&Game::playerStashWithdraw, player->getID(), itemId, count, stackpos);
			break;
		}
		default:
			SPDLOG_ERROR("Unknown 'supply stash' action switch: {}", action);
			break;
	}

	player->updateUIExhausted();
}

void ProtocolGame::sendDepotItems(const ItemsTierCountList &itemMap, uint16_t count)
{
	NetworkMessage msg;
	msg.addByte(0x94);

	msg.add<uint16_t>(count);	// List size
	for (const auto &itemMap_it : itemMap) {
		for (const auto& [itemTier, itemCount] : itemMap_it.second) {
			msg.add<uint16_t>(itemMap_it.first);	// Item ID
			if (itemTier > 0) {
				msg.addByte(itemTier - 1);
			}
			msg.add<uint16_t>(static_cast<uint16_t>(itemCount));
		}
	}

	writeToOutputBuffer(msg);
}

void ProtocolGame::sendCloseDepotSearch()
{
	NetworkMessage msg;
	msg.addByte(0x9A);
	writeToOutputBuffer(msg);
}

void ProtocolGame::sendDepotSearchResultDetail(uint16_t itemId,
                                               uint8_t tier,
                                               uint32_t depotCount,
                                               const ItemVector &depotItems,
                                               uint32_t inboxCount,
                                               const ItemVector &inboxItems,
                                               uint32_t stashCount)
{
	NetworkMessage msg;
	msg.addByte(0x99);
	msg.add<uint16_t>(itemId);
	if (Item::items[itemId].upgradeClassification > 0) {
		msg.addByte(tier);
	}

	msg.add<uint32_t>(depotCount);
	msg.addByte(static_cast<uint8_t>(depotItems.size()));
	for (const auto& item : depotItems) {
		AddItem(msg, item);
	}

	msg.add<uint32_t>(inboxCount);
	msg.addByte(static_cast<uint8_t>(inboxItems.size()));
	for (const auto& item : inboxItems) {
		AddItem(msg, item);
	}

	msg.addByte(stashCount > 0 ? 0x01 : 0x00);
	if (stashCount > 0) {
		msg.add<uint16_t>(itemId);
		msg.add<uint32_t>(stashCount);
	}

	writeToOutputBuffer(msg);
}

void ProtocolGame::parseOpenDepotSearch()
{
	addGameTask(&Game::playerRequestDepotItems, player->getID());
}

void ProtocolGame::parseCloseDepotSearch()
{
	addGameTask(&Game::playerRequestCloseDepotSearch, player->getID());
}

void ProtocolGame::parseDepotSearchItemRequest(NetworkMessage &msg)
{
	uint16_t itemId = msg.get<uint16_t>();
	uint8_t itemTier = 0;
	if (Item::items[itemId].upgradeClassification > 0) {
		itemTier = msg.getByte();
	}
	
	addGameTask(&Game::playerRequestDepotSearchItem, player->getID(), itemId, itemTier);
}

void ProtocolGame::parseRetrieveDepotSearch(NetworkMessage &msg)
{
	uint16_t itemId = msg.get<uint16_t>();
	uint8_t itemTier = 0;
	if (Item::items[itemId].upgradeClassification > 0) {
		itemTier = msg.getByte();
	}
	uint8_t type = msg.getByte();
	
	addGameTask(&Game::playerRequestDepotSearchRetrieve, player->getID(), itemId, itemTier, type);
}

void ProtocolGame::parseOpenParentContainer(NetworkMessage &msg)
{
	Position pos = msg.getPosition();

	addGameTask(&Game::playerRequestOpenContainerFromDepotSearch, player->getID(), pos);
}

void ProtocolGame::sendUpdateCreature(const Creature* creature)
{
	if (!creature || !player) {
		return; 
	}

	if (!canSee(creature))
		return;

	int32_t stackPos = creature->getTile()->getClientIndexOfCreature(player, creature);
	if (stackPos == -1 || stackPos >= 10) {
		return;
	}

	NetworkMessage msg; 
	msg.addByte(0x6B);
	msg.addPosition(creature->getPosition());
	msg.addByte(static_cast<uint8_t>(stackPos));
	AddCreature(msg, creature, false, 0);
	writeToOutputBuffer(msg);
}

void ProtocolGame::getForgeInfoMap(const Item *item, std::map<uint16_t, std::map<uint8_t, uint16_t>>& itemsMap) const
{
	std::map<uint8_t, uint16_t> itemInfo;
	itemInfo.insert({ item->getTier(), item->getItemCount() });
	auto [first, inserted] = itemsMap.try_emplace(item->getID(), itemInfo);
	if (!inserted) {
		auto [otherFirst, otherInserted] = itemsMap[item->getID()].try_emplace(item->getTier(), item->getItemCount());
		if (!otherInserted) {
			(itemsMap[item->getID()])[item->getTier()] += item->getItemCount();
		}
	}
}

void ProtocolGame::sendForgeSkillStats(NetworkMessage &msg) const {
	std::vector<Slots_t> slots{ CONST_SLOT_LEFT, CONST_SLOT_ARMOR, CONST_SLOT_HEAD };
	for (const auto &slot : slots) {
		double_t skill = 0;
		if (const Item* item = player->getInventoryItem(slot); item) {
			const ItemType &it = Item::items[item->getID()];
			if (it.isWeapon()) {
				skill = item->getFatalChance() * 100;
			}
			if (it.isArmor()) {
				skill = item->getDodgeChance() * 100;
			}
			if (it.isHelmet()) {
				skill = item->getMomentumChance() * 100;
			}
		}

		auto skillCast = static_cast<uint16_t>(skill);
		msg.add<uint16_t>(skillCast);
		msg.add<uint16_t>(skillCast);
	}
}<|MERGE_RESOLUTION|>--- conflicted
+++ resolved
@@ -1,11 +1,21 @@
 /**
- * Canary - A free and open-source MMORPG server emulator
- * Copyright (©) 2019-2022 OpenTibiaBR <opentibiabr@outlook.com>
- * Repository: https://github.com/opentibiabr/canary
- * License: https://github.com/opentibiabr/canary/blob/main/LICENSE
- * Contributors: https://github.com/opentibiabr/canary/graphs/contributors
- * Website: https://docs.opentibiabr.org/
-*/
+ * The Forgotten Server - a free and open-source MMORPG server emulator
+ * Copyright (C) 2019  Mark Samman <mark.samman@gmail.com>
+ *
+ * This program is free software; you can redistribute it and/or modify
+ * it under the terms of the GNU General Public License as published by
+ * the Free Software Foundation; either version 2 of the License, or
+ * (at your option) any later version.
+ *
+ * This program is distributed in the hope that it will be useful,
+ * but WITHOUT ANY WARRANTY; without even the implied warranty of
+ * MERCHANTABILITY or FITNESS FOR A PARTICULAR PURPOSE.  See the
+ * GNU General Public License for more details.
+ *
+ * You should have received a copy of the GNU General Public License along
+ * with this program; if not, write to the Free Software Foundation, Inc.,
+ * 51 Franklin Street, Fifth Floor, Boston, MA 02110-1301 USA.
+ */
 
 #include "pch.hpp"
 
@@ -92,13 +102,13 @@
 template <typename Callable, typename... Args>
 void ProtocolGame::addGameTask(Callable function, Args &&... args)
 {
-	g_dispatcher().addTask(createTask(std::bind_front(function, &g_game(), std::forward<Args>(args)...)));
+	g_dispatcher().addTask(createTask(std::bind(function, &g_game(), std::forward<Args>(args)...)));
 }
 
 template <typename Callable, typename... Args>
 void ProtocolGame::addGameTaskTimed(uint32_t delay, Callable function, Args &&... args)
 {
-	g_dispatcher().addTask(createTask(delay, std::bind_front(function, &g_game(), std::forward<Args>(args)...)));
+	g_dispatcher().addTask(createTask(delay, std::bind(function, &g_game(), std::forward<Args>(args)...)));
 }
 
 void ProtocolGame::AddItem(NetworkMessage &msg, uint16_t id, uint8_t count, uint8_t tier)
@@ -213,62 +223,20 @@
 		const ItemAttributes::CustomAttribute* lookDirection = item->getCustomAttribute("LookDirection");
 
 		if (lookType) {
-<<<<<<< HEAD
-			auto look = static_cast<uint16_t>(std::get<int64_t>(lookType->value));
-			msg.add<uint16_t>(look);
-
-			if(look != 0) {
-				const ItemAttributes::CustomAttribute* lookHead = item->getCustomAttribute("LookHead");
-				const ItemAttributes::CustomAttribute* lookBody = item->getCustomAttribute("LookBody");
-				const ItemAttributes::CustomAttribute* lookLegs = item->getCustomAttribute("LookLegs");
-				const ItemAttributes::CustomAttribute* lookFeet = item->getCustomAttribute("LookFeet");
-
-				msg.addByte(lookHead ? static_cast<uint8_t>(std::get<int64_t>(lookHead->value)) : 0);
-				msg.addByte(lookBody ? static_cast<uint8_t>(std::get<int64_t>(lookBody->value)) : 0);
-				msg.addByte(lookLegs ? static_cast<uint8_t>(std::get<int64_t>(lookLegs->value)) : 0);
-				msg.addByte(lookFeet ? static_cast<uint8_t>(std::get<int64_t>(lookFeet->value)) : 0);
-
-				const ItemAttributes::CustomAttribute* lookAddons = item->getCustomAttribute("LookAddons");
-				msg.addByte(lookAddons ? static_cast<uint8_t>(std::get<int64_t>(lookAddons->value)) : 0);
-			}
-=======
 			addOutfitAndMountBytes(msg, item, lookType, "LookHead", "LookBody", "LookLegs", "LookFeet", true);
->>>>>>> 94288cf1
 		} else {
 			msg.add<uint16_t>(0);
 			msg.add<uint16_t>(0);
 		}
 
 		if (lookMount) {
-<<<<<<< HEAD
-			auto look = static_cast<uint16_t>(std::get<int64_t>(lookMount->value));
-			msg.add<uint16_t>(look);
-
-			if (look != 0) {
-				const ItemAttributes::CustomAttribute* lookHead = item->getCustomAttribute("LookMountHead");
-				const ItemAttributes::CustomAttribute* lookBody = item->getCustomAttribute("LookMountBody");
-				const ItemAttributes::CustomAttribute* lookLegs = item->getCustomAttribute("LookMountLegs");
-				const ItemAttributes::CustomAttribute* lookFeet = item->getCustomAttribute("LookMountFeet");
-
-				msg.addByte(lookHead ? static_cast<uint8_t>(std::get<int64_t>(lookHead->value)) : 0);
-				msg.addByte(lookBody ? static_cast<uint8_t>(std::get<int64_t>(lookBody->value)) : 0);
-				msg.addByte(lookLegs ? static_cast<uint8_t>(std::get<int64_t>(lookLegs->value)) : 0);
-				msg.addByte(lookFeet ? static_cast<uint8_t>(std::get<int64_t>(lookFeet->value)) : 0);
-			}
-=======
 			addOutfitAndMountBytes(msg, item, lookMount, "LookMountHead", "LookMountBody", "LookMountLegs", "LookMountFeet");
->>>>>>> 94288cf1
 		} else {
 			msg.add<uint16_t>(0);
 		}
 
-<<<<<<< HEAD
-		msg.addByte(lookDirection ? static_cast<uint8_t>(std::get<int64_t>(lookDirection->value)) : 2);
-		msg.addByte(podiumVisible ? static_cast<uint8_t>(std::get<int64_t>(podiumVisible->value)) : 0x01);
-=======
 		msg.addByte(lookDirection ? static_cast<uint8_t>(lookDirection->getInt()) : 2);
 		msg.addByte(podiumVisible ? static_cast<uint8_t>(podiumVisible->getInt()) : 0x01);
->>>>>>> 94288cf1
 	}
 	if (item->getClassification() > 0) {
 		msg.addByte(item->getTier());
@@ -415,7 +383,7 @@
 		if (!g_game().placeCreature(player, player->getLoginPosition()) && !g_game().placeCreature(player, player->getTemplePosition(), false, true))
 		{
 			disconnectClient("Temple position is wrong. Please, contact the administrator.");
-			SPDLOG_ERROR("Player {} temple position is wrong", player->getName());
+			SPDLOG_WARN("Player {} temple position is wrong", player->getName());
 			return;
 		}
 
@@ -425,7 +393,7 @@
 		}
 
 		player->lastIP = player->getIP();
-		player->lastLoginSaved = std::max<time_t>(Game::getTimeNow(), player->lastLoginSaved + 1);
+		player->lastLoginSaved = std::max<time_t>(time(nullptr), player->lastLoginSaved + 1);
 		acceptPackets = true;
 	}
 	else
@@ -442,7 +410,7 @@
 			foundPlayer->disconnect();
 			foundPlayer->isConnecting = true;
 
-			eventConnect = g_scheduler().addEvent(createSchedulerTask(1000, std::bind_front(&ProtocolGame::connect, getThis(), foundPlayer->getID(), operatingSystem)));
+			eventConnect = g_scheduler().addEvent(createSchedulerTask(1000, std::bind(&ProtocolGame::connect, getThis(), foundPlayer->getID(), operatingSystem)));
 		}
 		else
 		{
@@ -482,12 +450,8 @@
 	player->openPlayerContainers();
 	sendAddCreature(player, player->getPosition(), 0, true);
 	player->lastIP = player->getIP();
-<<<<<<< HEAD
-	player->lastLoginSaved = std::max<time_t>(Game::getTimeNow(), player->lastLoginSaved + 1);
-=======
 	player->lastLoginSaved = std::max<time_t>(time(nullptr), player->lastLoginSaved + 1);
 	player->resetIdleTime();
->>>>>>> 94288cf1
 	acceptPackets = true;
 }
 
@@ -539,6 +503,7 @@
 	} else {
 		setChecksumMethod(CHECKSUM_METHOD_ADLER32);
 	}
+	
 
 	version = msg.get<uint16_t>(); // Protocol version
 
@@ -635,7 +600,7 @@
 		return;
 	}
 
-	g_dispatcher().addTask(createTask(std::bind_front(&ProtocolGame::login, getThis(), characterName, accountId, operatingSystem)));
+	g_dispatcher().addTask(createTask(std::bind(&ProtocolGame::login, getThis(), characterName, accountId, operatingSystem)));
 }
 
 void ProtocolGame::onConnect()
@@ -653,7 +618,7 @@
 	output->addByte(0x1F);
 
 	// Add timestamp & random number
-	challengeTimestamp = static_cast<uint32_t>(Game::getTimeNow());
+	challengeTimestamp = static_cast<uint32_t>(time(nullptr));
 	output->add<uint32_t>(challengeTimestamp);
 
 	challengeRandom = randNumber(generator);
@@ -723,18 +688,11 @@
 			return;
 		}
 
-<<<<<<< HEAD
-		if (recvbyte != 0x1D && recvbyte != 0x1E) {
-			// keep the connection alive
-			g_scheduler().addEvent(createSchedulerTask(500, std::bind_front(&ProtocolGame::sendPing, getThis())));
-			g_scheduler().addEvent(createSchedulerTask(1000, std::bind_front(&ProtocolGame::sendPingBack, getThis())));
-=======
 		g_scheduler().addEvent(createSchedulerTask(100, std::bind(&ProtocolGame::sendPing, getThis())));
 
 		if (!player->spawn()) {
 			disconnect();
 			addGameTask(&Game::removeCreature, player, true);
->>>>>>> 94288cf1
 			return;
 		}
 
@@ -743,22 +701,13 @@
 		return;
 	}
 
-<<<<<<< HEAD
-	// Modules system
-	if (player && recvbyte != 0xD3) {
-		g_dispatcher().addTask(createTask(std::bind_front(&Modules::executeOnRecvbyte, &g_modules(), player->getID(), msg, recvbyte)));
-=======
 	if (recvbyte == 0x1D) {
 		// keep the connection alive
 		g_scheduler().addEvent(createSchedulerTask(100, std::bind(&ProtocolGame::sendPingBack, getThis())));
 		return;
->>>>>>> 94288cf1
-	}
-}
-
-<<<<<<< HEAD
-	g_dispatcher().addTask(createTask(std::bind_front(&ProtocolGame::parsePacketFromDispatcher, getThis(), msg, recvbyte)));
-=======
+	}
+}
+
 void ProtocolGame::addBless()
 {
 	std::string bless = player->getBlessingsName();
@@ -773,7 +722,6 @@
 		}
 		sendBlessStatus();
 	}
->>>>>>> 94288cf1
 }
 
 void ProtocolGame::parsePacketFromDispatcher(NetworkMessage msg, uint8_t recvbyte)
@@ -787,7 +735,7 @@
 	}
 
 	switch (recvbyte) {
-		case 0x14: g_dispatcher().addTask(createTask(std::bind_front(&ProtocolGame::logout, getThis(), true, false))); break;
+		case 0x14: g_dispatcher().addTask(createTask(std::bind(&ProtocolGame::logout, getThis(), true, false))); break;
 		case 0x1D: addGameTask(&Game::playerReceivePingBack, player->getID()); break;
 		case 0x1E: addGameTask(&Game::playerReceivePing, player->getID()); break;
 		case 0x2a: addBestiaryTrackerList(msg); break;
@@ -872,7 +820,8 @@
 		case 0xCC: parseSeekInContainer(msg); break;
 		case 0xCD: parseInspectionObject(msg); break;
 		case 0xD2: addGameTask(&Game::playerRequestOutfit, player->getID()); break;
-		case 0xD3: g_dispatcher().addTask(createTask(std::bind_front(&ProtocolGame::parseSetOutfit, getThis(), msg))); break;
+		//g_dispatcher().addTask(createTask(std::bind(&Modules::executeOnRecvbyte, g_modules, player, msg, recvbyte)));
+		case 0xD3: g_dispatcher().addTask(createTask(std::bind(&ProtocolGame::parseSetOutfit, getThis(), msg))); break;
 		case 0xD4: parseToggleMount(msg); break;
 		case 0xD5: parseApplyImbuement(msg); break;
 		case 0xD6: parseClearImbuement(msg); break;
@@ -966,9 +915,8 @@
 	if (creatures)
 	{
 		bool playerAdded = false;
-		for (auto it = creatures->rbegin(); it != creatures->rend(); ++it)
-		{
-			const Creature *creature = *it;
+		for (const Creature *creature : boost::adaptors::reverse(*creatures))
+		{
 			if (!player->canSeeCreature(creature))
 			{
 				continue;
@@ -1755,7 +1703,7 @@
 	writeToOutputBuffer(msg);
 }
 
-void ProtocolGame::sendHighscores(const std::vector<HighscoreCharacter> &characters, uint8_t categoryId, uint16_t page, uint16_t pages)
+void ProtocolGame::sendHighscores(const std::vector<HighscoreCharacter> &characters, uint8_t categoryId, uint32_t vocationId, uint16_t page, uint16_t pages)
 {
 	NetworkMessage msg;
 	msg.addByte(0xB1);
@@ -1776,9 +1724,10 @@
 	msg.addString("(all)");          // All Vocations - hardcoded
 
 	uint32_t selectedVocation = 0xFFFFFFFF;
-	for (const auto &vocationsMap = g_vocations().getVocations();
-	const auto &[vocationId, vocation] : vocationsMap)
-	{
+	const auto &vocationsMap = g_vocations().getVocations();
+	for (const auto &it : vocationsMap)
+	{
+		const Vocation &vocation = it.second;
 		if (vocation.getFromVocation() == static_cast<uint32_t>(vocation.getId()))
 		{
 			msg.add<uint32_t>(vocation.getFromVocation()); // Vocation Id
@@ -1836,7 +1785,7 @@
 	msg.addByte(0xFF); // ??
 	msg.addByte(0); // ??
 	msg.addByte(1); // ??
-	msg.add<uint32_t>(static_cast<uint32_t>(Game::getTimeNow())); // Last Update
+	msg.add<uint32_t>(time(nullptr)); // Last Update
 
 	msg.setBufferPosition(vocationPosition);
 	msg.addByte(vocations);
@@ -2521,8 +2470,9 @@
 	msg.addByte(4); // Unknown
 
 	std::list<uint16_t> finishedMonsters = g_iobestiary().getBestiaryFinished(player);
-	for (std::list<charmRune_t> usedRunes = g_iobestiary().getCharmUsedRuneBitAll(player);
-	charmRune_t charmRune : usedRunes)
+	std::list<charmRune_t> usedRunes = g_iobestiary().getCharmUsedRuneBitAll(player);
+
+	for (charmRune_t charmRune : usedRunes)
 	{
 		Charm *tmpCharm = g_iobestiary().getBestiaryCharm(charmRune);
 		uint16_t tmp_raceid = player->parseRacebyCharm(tmpCharm->id, false, 0);
@@ -3386,8 +3336,8 @@
 	auto startOutfits = msg.getBufferPosition();
 	msg.skipBytes(2);
 
-	for (const auto &outfits = Outfits::getInstance().getOutfits(player->getSex());
-	const Outfit &outfit : outfits)
+	const auto &outfits = Outfits::getInstance().getOutfits(player->getSex());
+	for (const Outfit &outfit : outfits)
 	{
 		uint8_t addons;
 		if (!player->getOutfitAddons(outfit, addons))
@@ -3455,8 +3405,8 @@
 	uint16_t familiarsSize = 0;
 	auto startFamiliars = msg.getBufferPosition();
 	msg.skipBytes(2);
-	for (const auto &familiars = Familiars::getInstance().getFamiliars(player->getVocationId());
-	const Familiar &familiar : familiars)
+	const auto &familiars = Familiars::getInstance().getFamiliars(player->getVocationId());
+	for (const Familiar &familiar : familiars)
 	{
 		const std::string type = familiar.type;
 		if (!player->getFamiliar(familiar))
@@ -3613,7 +3563,7 @@
 	if (player->isPremium())
 	{
 		msg.addByte(1);
-		msg.add<uint32_t>(static_cast<uint32_t>(Game::getTimeNow() + (player->premiumDays * 86400)));
+		msg.add<uint32_t>(time(nullptr) + (player->premiumDays * 86400));
 	}
 	else
 	{
@@ -4094,11 +4044,10 @@
 	msg.addByte(std::min<uint32_t>(IOMarket::getPlayerOfferCount(player->getGUID()), std::numeric_limits<uint8_t>::max()));
 
 	DepotLocker *depotLocker = player->getDepotLocker(depotId);
-	if (depotLocker == nullptr)
+	if (!depotLocker)
 	{
 		msg.add<uint16_t>(0x00);
 		writeToOutputBuffer(msg);
-		SPDLOG_ERROR("[ProtocolGame::sendMarketEnter] - DepotLocker is nullptr");
 		return;
 	}
 
@@ -4112,27 +4061,10 @@
 	uint16_t totalItemsCount = 0;
 	for (const auto &[itemId, tierAndCountMap] : lockerItems)
 	{
-<<<<<<< HEAD
-		Container *container = containerList.front();
-		if (container == nullptr)
-		{
-			SPDLOG_ERROR("[ProtocolGame::sendMarketEnter] - Container is nullptr");
-			continue;
-		}
-		containerList.pop_front();
-
-		for (Item *item : container->getItemList())
-		{
-			if (item == nullptr)
-			{
-				SPDLOG_ERROR("[ProtocolGame::sendMarketEnter] - Item is nullptr");
-				continue;
-=======
 		for (const auto &[tier, count] : tierAndCountMap) {
 			msg.add<uint16_t>(itemId);
 			if (Item::items[itemId].upgradeClassification > 0) {
 				msg.addByte(tier);
->>>>>>> 94288cf1
 			}
 			msg.add<uint16_t>(static_cast<uint16_t>(count));
 			totalItemsCount++;
@@ -4182,7 +4114,7 @@
 	}
 
 	g_dispatcher().addTask(
-		createTask(std::bind_front([](uint32_t playerId) {
+		createTask(std::bind([](uint32_t playerId) {
 			Player* threadPlayer = g_game().getPlayerByID(playerId);
 			if (threadPlayer) {
 				account::Account account;
@@ -5405,7 +5337,7 @@
 void ProtocolGame::sendPartyCreatureShield(const Creature* target)
 {
 	uint32_t cid = target->getID();
-	if (!knownCreatureSet.contains(cid)) {
+	if (knownCreatureSet.find(cid) == knownCreatureSet.end()) {
 		sendPartyCreatureUpdate(target);
 		return;
 	}
@@ -5424,7 +5356,7 @@
 	}
 
 	uint32_t cid = target->getID();
-	if (!knownCreatureSet.contains(cid)) {
+	if (knownCreatureSet.find(cid) == knownCreatureSet.end()) {
 		sendPartyCreatureUpdate(target);
 		return;
 	}
@@ -5439,7 +5371,7 @@
 void ProtocolGame::sendPartyCreatureHealth(const Creature* target, uint8_t healthPercent)
 {
 	uint32_t cid = target->getID();
-	if (!knownCreatureSet.contains(cid)) {
+	if (knownCreatureSet.find(cid) == knownCreatureSet.end()) {
 		sendPartyCreatureUpdate(target);
 		return;
 	}
@@ -5454,7 +5386,7 @@
 void ProtocolGame::sendPartyPlayerMana(const Player* target, uint8_t manaPercent)
 {
 	uint32_t cid = target->getID();
-	if (!knownCreatureSet.contains(cid)) {
+	if (knownCreatureSet.find(cid) == knownCreatureSet.end()) {
 		sendPartyCreatureUpdate(target);
 	}
 
@@ -5469,7 +5401,7 @@
 void ProtocolGame::sendPartyCreatureShowStatus(const Creature* target, bool showStatus)
 {
 	uint32_t cid = target->getID();
-	if (!knownCreatureSet.contains(cid)) {
+	if (knownCreatureSet.find(cid) == knownCreatureSet.end()) {
 		sendPartyCreatureUpdate(target);
 	}
 
@@ -5484,7 +5416,7 @@
 void ProtocolGame::sendPartyPlayerVocation(const Player* target)
 {
 	uint32_t cid = target->getID();
-	if (!knownCreatureSet.contains(cid)) {
+	if (knownCreatureSet.find(cid) == knownCreatureSet.end()) {
 		sendPartyCreatureUpdate(target);
 		return;
 	}
@@ -6063,9 +5995,9 @@
 		++outfitSize;
 	}
 
-	for (const auto& outfits = Outfits::getInstance().getOutfits(player->getSex());
-	const Outfit& outfit : outfits)
-	{
+	const auto& outfits = Outfits::getInstance().getOutfits(player->getSex());
+
+	for (const Outfit& outfit : outfits) {
 		uint8_t addons;
 		if (!player->getOutfitAddons(outfit, addons)) {
 			continue;
@@ -6090,9 +6022,8 @@
 	uint16_t mountSize = 0;
 	msg.skipBytes(2);
 
-	for (const auto& mounts = g_game().mounts.getMounts();
-	const Mount& mount : mounts)
-	{
+	const auto& mounts = g_game().mounts.getMounts();
+	for (const Mount& mount : mounts) {
 		if (player->hasMount(&mount)) {
 			msg.add<uint16_t>(mount.clientId);
 			msg.addString(mount.name);
@@ -6113,9 +6044,9 @@
 	uint16_t familiarSize = 0;
 	msg.skipBytes(2);
 
-	for (const auto& familiars = Familiars::getInstance().getFamiliars(player->getVocationId());
-	const Familiar& familiar : familiars)
-	{
+	const auto& familiars = Familiars::getInstance().getFamiliars(player->getVocationId());
+
+	for (const Familiar& familiar : familiars) {
 		if (!player->getFamiliar(familiar)) {
 			continue;
 		}
@@ -6153,52 +6084,13 @@
 	const ItemAttributes::CustomAttribute* lookDirection = podium->getCustomAttribute("LookDirection");
 
 	if (lookType) {
-<<<<<<< HEAD
-		auto look = static_cast<uint16_t>(std::get<int64_t>(lookType->value));
-		outfited = (look != 0);
-		msg.add<uint16_t>(look);
-
-		if (outfited) {
-			const ItemAttributes::CustomAttribute* lookHead = podium->getCustomAttribute("LookHead");
-			const ItemAttributes::CustomAttribute* lookBody = podium->getCustomAttribute("LookBody");
-			const ItemAttributes::CustomAttribute* lookLegs = podium->getCustomAttribute("LookLegs");
-			const ItemAttributes::CustomAttribute* lookFeet = podium->getCustomAttribute("LookFeet");
-
-			msg.addByte(lookHead ? static_cast<uint8_t>(std::get<int64_t>(lookHead->value)) : 0);
-			msg.addByte(lookBody ? static_cast<uint8_t>(std::get<int64_t>(lookBody->value)) : 0);
-			msg.addByte(lookLegs ? static_cast<uint8_t>(std::get<int64_t>(lookLegs->value)) : 0);
-			msg.addByte(lookFeet ? static_cast<uint8_t>(std::get<int64_t>(lookFeet->value)) : 0);
-
-			const ItemAttributes::CustomAttribute* lookAddons = podium->getCustomAttribute("LookAddons");
-			msg.addByte(lookAddons ? static_cast<uint8_t>(std::get<int64_t>(lookAddons->value)) : 0);
-		}
-=======
 		addOutfitAndMountBytes(msg, podium, lookType, "LookHead", "LookBody", "LookLegs", "LookFeet", true);
->>>>>>> 94288cf1
 	} else {
 		msg.add<uint16_t>(0);
 	}
 
 	if (lookMount) {
-<<<<<<< HEAD
-		auto look = static_cast<uint16_t>(std::get<int64_t>(lookMount->value));
-		mounted = (look != 0);
-		msg.add<uint16_t>(look);
-
-		if (mounted) {
-			const ItemAttributes::CustomAttribute* lookHead = podium->getCustomAttribute("LookMountHead");
-			const ItemAttributes::CustomAttribute* lookBody = podium->getCustomAttribute("LookMountBody");
-			const ItemAttributes::CustomAttribute* lookLegs = podium->getCustomAttribute("LookMountLegs");
-			const ItemAttributes::CustomAttribute* lookFeet = podium->getCustomAttribute("LookMountFeet");
-
-			msg.addByte(lookHead ? static_cast<uint8_t>(std::get<int64_t>(lookHead->value)) : 0);
-			msg.addByte(lookBody ? static_cast<uint8_t>(std::get<int64_t>(lookBody->value)) : 0);
-			msg.addByte(lookLegs ? static_cast<uint8_t>(std::get<int64_t>(lookLegs->value)) : 0);
-			msg.addByte(lookFeet ? static_cast<uint8_t>(std::get<int64_t>(lookFeet->value)) : 0);
-		}
-=======
 		addOutfitAndMountBytes(msg, podium, lookMount, "LookMountHead", "LookMountBody", "LookMountLegs", "LookMountFeet");
->>>>>>> 94288cf1
 	} else {
 		msg.add<uint16_t>(0);
 		msg.addByte(0);
@@ -6213,9 +6105,8 @@
 	uint16_t outfitSize = 0;
 	msg.skipBytes(2);
 
-	for (const auto& outfits = Outfits::getInstance().getOutfits(player->getSex());
-	const Outfit& outfit : outfits)
-	{
+	const auto& outfits = Outfits::getInstance().getOutfits(player->getSex());
+	for (const Outfit& outfit : outfits) {
 		uint8_t addons;
 		if (!player->getOutfitAddons(outfit, addons)) {
 			continue;
@@ -6240,9 +6131,8 @@
 	uint16_t mountSize = 0;
 	msg.skipBytes(2);
 
-	for (const auto& mounts = g_game().mounts.getMounts();
-	const Mount& mount : mounts)
-	{
+	const auto& mounts = g_game().mounts.getMounts();
+	for (const Mount& mount : mounts) {
 		if (player->hasMount(&mount)) {
 			msg.add<uint16_t>(mount.clientId);
 			msg.addString(mount.name);
@@ -6269,15 +6159,9 @@
 	msg.add<uint16_t>(itemId);
 	msg.addByte(stackpos);
 
-<<<<<<< HEAD
-	msg.addByte(podiumVisible ? static_cast<uint8_t>(std::get<int64_t>(podiumVisible->value)) : 0x01);
-	msg.addByte(outfited ? 0x01 : 0x00);
-	msg.addByte(lookDirection ? static_cast<uint8_t>(std::get<int64_t>(lookDirection->value)) : 2);
-=======
 	msg.addByte(podiumVisible ? static_cast<uint8_t>(podiumVisible->getInt()) : 0x01);
 	msg.addByte(lookType ? 0x01 : 0x00);
 	msg.addByte(lookDirection ? static_cast<uint8_t>(lookDirection->getInt()) : 2);
->>>>>>> 94288cf1
 	writeToOutputBuffer(msg);
 }
 
@@ -6379,7 +6263,7 @@
 		}
 	} else if (slot->state == PreyDataState_Selection) {
 		msg.addByte(static_cast<uint8_t>(slot->raceIdList.size()));
-		std::ranges::for_each(slot->raceIdList.begin(), slot->raceIdList.end(), [&msg](uint16_t raceId)
+		std::for_each(slot->raceIdList.begin(), slot->raceIdList.end(), [&msg](uint16_t raceId)
 		{
 			if (const MonsterType* mtype = g_monsters().getMonsterTypeByRaceId(raceId)) {
 				msg.addString(mtype->name);
@@ -6404,7 +6288,7 @@
 		msg.add<uint16_t>(slot->bonusPercentage);
 		msg.addByte(slot->bonusRarity);
 		msg.addByte(static_cast<uint8_t>(slot->raceIdList.size()));
-		std::ranges::for_each(slot->raceIdList.begin(), slot->raceIdList.end(), [&msg](uint16_t raceId)
+		std::for_each(slot->raceIdList.begin(), slot->raceIdList.end(), [&msg](uint16_t raceId)
 		{
 			if (const MonsterType* mtype = g_monsters().getMonsterTypeByRaceId(raceId)) {
 				msg.addString(mtype->name);
@@ -6427,7 +6311,7 @@
 	} else if (slot->state == PreyDataState_ListSelection) {
 		const std::map<uint16_t, std::string> bestiaryList = g_game().getBestiaryList();
 		msg.add<uint16_t>(static_cast<uint16_t>(bestiaryList.size()));
-		std::ranges::for_each(bestiaryList.begin(), bestiaryList.end(), [&msg](auto& mType)
+		std::for_each(bestiaryList.begin(), bestiaryList.end(), [&msg](auto& mType)
 		{
 			msg.add<uint16_t>(mType.first);
 		});
@@ -6849,24 +6733,24 @@
 		addImbuementInfo(msg, imbuement->getID());
 
 		const auto &items = imbuement->getItems();
-		for (const auto [itemId, itemCount] : items)
-		{
-			if (!needItems.contains(itemId))
+		for (const auto &itm : items)
+		{
+			if (!needItems.count(itm.first))
 			{
-				needItems[itemId] = static_cast<uint16_t>(player->getItemTypeCount(itemId));
-				uint32_t stashCount = player->getStashItemCount(Item::items[itemId].id);
+				needItems[itm.first] = player->getItemTypeCount(itm.first);
+				uint32_t stashCount = player->getStashItemCount(Item::items[itm.first].id);
 				if (stashCount > 0) {
-					needItems[itemId] += stashCount;
+					needItems[itm.first] += stashCount;
 				}
 			}
 		}
 	}
 
 	msg.add<uint32_t>(needItems.size());
-	for (const auto [itemId, itemCount] : needItems)
-	{
-		msg.add<uint16_t>(itemId);
-		msg.add<uint16_t>(itemCount);
+	for (const auto &itm : needItems)
+	{
+		msg.add<uint16_t>(itm.first);
+		msg.add<uint16_t>(itm.second);
 	}
 
 	sendResourcesBalance(player->getMoney(), player->getBankBalance(), player->getPreyCards(), player->getTaskHuntingPoints());
@@ -7062,7 +6946,7 @@
 	} else if (slot->state == PreyTaskDataState_Selection) {
 		const Player* user = player;
 		msg.add<uint16_t>(static_cast<uint16_t>(slot->raceIdList.size()));
-		std::ranges::for_each(slot->raceIdList.begin(), slot->raceIdList.end(), [&msg, user](uint16_t raceid)
+		std::for_each(slot->raceIdList.begin(), slot->raceIdList.end(), [&msg, user](uint16_t raceid)
 		{
 			msg.add<uint16_t>(raceid);
 			msg.addByte(user->isCreatureUnlockedOnTaskHunting(g_monsters().getMonsterTypeByRaceId(raceid)) ? 0x01 : 0x00);
@@ -7071,7 +6955,7 @@
 		const Player* user = player;
 		const std::map<uint16_t, std::string> bestiaryList = g_game().getBestiaryList();
 		msg.add<uint16_t>(static_cast<uint16_t>(bestiaryList.size()));
-		std::ranges::for_each(bestiaryList.begin(), bestiaryList.end(), [&msg, user](auto& mType)
+		std::for_each(bestiaryList.begin(), bestiaryList.end(), [&msg, user](auto& mType)
 		{
 			msg.add<uint16_t>(mType.first);
 			msg.addByte(user->isCreatureUnlockedOnTaskHunting(g_monsters().getMonsterType(mType.second)) ? 0x01 : 0x00);
@@ -7303,7 +7187,7 @@
 
 	NetworkMessage msg;
 
-	phmap::flat_hash_set<uint32_t>::iterator it = std::ranges::find(knownCreatureSet.begin(), knownCreatureSet.end(), creature->getID());
+	phmap::flat_hash_set<uint32_t>::iterator it = std::find(knownCreatureSet.begin(), knownCreatureSet.end(), creature->getID());
 	if (it != knownCreatureSet.end())
 	{
 		msg.addByte(0x6B);
