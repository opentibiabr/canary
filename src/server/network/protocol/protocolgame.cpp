/**
 * Canary - A free and open-source MMORPG server emulator
 * Copyright (©) 2019-2024 OpenTibiaBR <opentibiabr@outlook.com>
 * Repository: https://github.com/opentibiabr/canary
 * License: https://github.com/opentibiabr/canary/blob/main/LICENSE
 * Contributors: https://github.com/opentibiabr/canary/graphs/contributors
 * Website: https://docs.opentibiabr.com/
 */

#include "server/network/protocol/protocolgame.hpp"

#include "account/account.hpp"
#include "config/configmanager.hpp"
#include "core.hpp"
#include "creatures/appearance/mounts/mounts.hpp"
#include "creatures/appearance/attachedeffects/attachedeffects.hpp"
#include "creatures/combat/condition.hpp"
#include "creatures/combat/spells.hpp"
#include "creatures/interactions/chat.hpp"
#include "creatures/monsters/monster.hpp"
#include "creatures/monsters/monsters.hpp"
#include "creatures/npcs/npc.hpp"
#include "creatures/players/achievement/player_achievement.hpp"
#include "creatures/players/cyclopedia/player_badge.hpp"
#include "creatures/players/cyclopedia/player_cyclopedia.hpp"
#include "creatures/players/grouping/familiars.hpp"
#include "creatures/players/grouping/party.hpp"
#include "creatures/players/grouping/team_finder.hpp"
#include "creatures/players/highscore_category.hpp"
#include "creatures/players/imbuements/imbuements.hpp"
#include "creatures/players/management/ban.hpp"
#include "creatures/players/management/waitlist.hpp"
#include "creatures/players/player.hpp"
#include "creatures/players/vip/player_vip.hpp"
#include "creatures/players/wheel/player_wheel.hpp"
#include "enums/player_icons.hpp"
#include "game/game.hpp"
#include "game/modal_window/modal_window.hpp"
#include "game/scheduling/dispatcher.hpp"
#include "io/functions/iologindata_load_player.hpp"
#include "io/io_bosstiary.hpp"
#include "io/iobestiary.hpp"
#include "io/iologindata.hpp"
#include "io/iomarket.hpp"
#include "io/ioprey.hpp"
#include "items/items_classification.hpp"
#include "items/weapons/weapons.hpp"
#include "lua/creature/creatureevent.hpp"
#include "lua/modules/modules.hpp"
#include "server/network/message/outputmessage.hpp"
#include "utils/tools.hpp"
#include "creatures/players/vocations/vocation.hpp"

#include "enums/account_coins.hpp"
#include "enums/account_group_type.hpp"
#include "enums/account_type.hpp"
#include "enums/object_category.hpp"
#include "enums/player_blessings.hpp"
#include "enums/player_cyclopedia.hpp"

/*
 * NOTE: This namespace is used so that we can add functions without having to declare them in the ".hpp/.hpp" file
 * Do not use functions only in the .cpp scope without having a namespace, it may conflict with functions in other files of the same name
 */

// This "getIteration" function will allow us to get the total number of iterations that run within a specific map
// Very useful to send the total amount in certain bytes in the ProtocolGame class
namespace {
	template <typename T>
	uint16_t getVectorIterationIncreaseCount(T &vector) {
		uint16_t totalIterationCount = 0;
		for ([[maybe_unused]] const auto &vectorIteration : vector) {
			totalIterationCount++;
		}

		return totalIterationCount;
	}

	void addOutfitAndMountBytes(NetworkMessage &msg, const std::shared_ptr<Item> &item, const CustomAttribute* attribute, const std::string &head, const std::string &body, const std::string &legs, const std::string &feet, bool addAddon = false, bool addByte = false) {
		auto look = attribute->getAttribute<uint16_t>();
		msg.add<uint16_t>(look);
		if (look != 0) {
			const auto lookHead = item->getCustomAttribute(head);
			const auto lookBody = item->getCustomAttribute(body);
			const auto lookLegs = item->getCustomAttribute(legs);
			const auto lookFeet = item->getCustomAttribute(feet);

			msg.addByte(lookHead ? lookHead->getAttribute<uint8_t>() : 0);
			msg.addByte(lookBody ? lookBody->getAttribute<uint8_t>() : 0);
			msg.addByte(lookLegs ? lookLegs->getAttribute<uint8_t>() : 0);
			msg.addByte(lookFeet ? lookFeet->getAttribute<uint8_t>() : 0);

			if (addAddon) {
				const auto lookAddons = item->getCustomAttribute("LookAddons");
				msg.addByte(lookAddons ? lookAddons->getAttribute<uint8_t>() : 0);
			}
		} else {
			if (addByte) {
				msg.add<uint16_t>(0);
			}
		}
	}

	// Send bytes function for avoid repetitions
	void sendBosstiarySlotsBytes(NetworkMessage &msg, uint8_t bossRace, uint32_t bossKillCount, uint16_t bonusBossSlotOne, uint8_t killBonus, uint8_t isSlotOneInactive, uint32_t removePrice) {
		msg.addByte(bossRace); // Boss Race
		msg.add<uint32_t>(bossKillCount); // Kill Count
		msg.add<uint16_t>(bonusBossSlotOne); // Loot Bonus
		msg.addByte(killBonus); // Kill Bonus
		msg.addByte(bossRace); // Boss Race
		msg.add<uint32_t>(isSlotOneInactive == 1 ? 0 : removePrice); // Remove Price
		msg.addByte(isSlotOneInactive); // Inactive? (Only true if equal to Boosted Boss)
	}

	/**
	 * @brief Handles the imbuement damage for a player and adds it to the network message.
	 * @details This function checks if the player's weapon has any imbuements that provide combat-type damage.
	 * @details If such imbuements are found, the corresponding damage values and combat types are added to the network message.
	 * @details If no imbuement damage is found, default values are added to the message.
	 *
	 * @param msg The network message to which the imbuement damage should be added.
	 * @param player Pointer to the player for whom the imbuement damage should be handled.
	 */
	void handleImbuementDamage(NetworkMessage &msg, const std::shared_ptr<Player> &player) {
		bool imbueDmg = false;
		std::shared_ptr<Item> weapon = player->getWeapon();
		if (weapon) {
			uint8_t slots = Item::items[weapon->getID()].imbuementSlot;
			if (slots > 0) {
				for (uint8_t i = 0; i < slots; i++) {
					ImbuementInfo imbuementInfo;
					if (!weapon->getImbuementInfo(i, &imbuementInfo)) {
						continue;
					}

					if (imbuementInfo.duration > 0) {
						auto imbuement = *imbuementInfo.imbuement;
						if (imbuement.combatType != COMBAT_NONE) {
							msg.addByte(static_cast<uint32_t>(imbuement.elementDamage));
							msg.addByte(getCipbiaElement(imbuement.combatType));
							imbueDmg = true;
							break;
						}
					}
				}
			}
		}
		if (!imbueDmg) {
			msg.addByte(0);
			msg.addByte(0);
		}
	}

	/**
	 * @brief Calculates the absorb values for different combat types based on player's equipped items.
	 *
	 * This function calculates the absorb values for each combat type based on the items equipped by the player.
	 * The calculated absorb values are stored in the provided array.
	 *
	 * @param[in] player The pointer to the player whose equipped items are considered.
	 */
	void calculateAbsorbValues(const std::shared_ptr<Player> &player, NetworkMessage &msg, uint8_t &combats) {
		alignas(16) uint16_t damageModifiers[COMBAT_COUNT] = { 10000, 10000, 10000, 10000, 10000, 10000, 10000, 10000, 10000, 10000, 10000, 10000, 10000, 10000 };

		for (int32_t slot = CONST_SLOT_FIRST; slot <= CONST_SLOT_LAST; ++slot) {
			if (!player->isItemAbilityEnabled(static_cast<Slots_t>(slot))) {
				continue;
			}

			const auto item = player->getInventoryItem(static_cast<Slots_t>(slot));
			if (!item) {
				continue;
			}

			const ItemType &itemType = Item::items[item->getID()];
			if (!itemType.abilities) {
				continue;
			}

			for (uint16_t i = 0; i < COMBAT_COUNT; ++i) {
				damageModifiers[i] *= (std::floor(100. - itemType.abilities->absorbPercent[i]) / 100.);
			}

			uint8_t imbuementSlots = itemType.imbuementSlot;
			if (imbuementSlots > 0) {
				for (uint8_t slotId = 0; slotId < imbuementSlots; ++slotId) {
					ImbuementInfo imbuementInfo;
					if (!item->getImbuementInfo(slotId, &imbuementInfo)) {
						continue;
					}

					if (imbuementInfo.duration == 0) {
						continue;
					}

					auto imbuement = *imbuementInfo.imbuement;
					for (uint16_t combat = 0; combat < COMBAT_COUNT; ++combat) {
						const int16_t &imbuementAbsorbPercent = imbuement.absorbPercent[combat];
						if (imbuementAbsorbPercent == 0) {
							continue;
						}

						g_logger().debug("[cyclopedia damage reduction] imbued item {}, reduced {} percent, for element {}", item->getName(), imbuementAbsorbPercent, combatTypeToName(indexToCombatType(combat)));

						damageModifiers[combat] *= (std::floor(100. - imbuementAbsorbPercent) / 100.);
					}
				}
			}
		}

		for (size_t i = 0; i < COMBAT_COUNT; ++i) {
			damageModifiers[i] -= 100 * player->getAbsorbPercent(indexToCombatType(i));
			if (g_configManager().getBoolean(TOGGLE_WHEELSYSTEM)) {
				damageModifiers[i] -= player->wheel()->getResistance(indexToCombatType(i));
			}

			if (damageModifiers[i] != 10000) {
				int16_t clientModifier = std::clamp(10000 - static_cast<int16_t>(damageModifiers[i]), -10000, 10000);
				g_logger().debug("[{}] CombatType: {}, Damage Modifier: {}, Resulting Client Modifier: {}", __FUNCTION__, i, damageModifiers[i], clientModifier);
				msg.addByte(getCipbiaElement(indexToCombatType(i)));
				msg.add<int16_t>(clientModifier);
				++combats;
			}
		}
	}

	/**
	 * @brief Sends the container category to the network message.
	 *
	 * @note The default value is "all", which is the first enum (0). The message must always start with "All".
	 *
	 * @details for example of enum see the ContainerCategory_t
	 *
	 * @param msg The network message to send the category to.
	 */
	template <typename T>
	void sendContainerCategory(NetworkMessage &msg, const std::vector<T> &categories = {}, uint8_t categoryType = 0) {
		msg.addByte(categoryType);
		g_logger().debug("Sendding category type '{}', categories total size '{}'", categoryType, categories.size());
		msg.addByte(categories.size());
		for (auto value : categories) {
			if (value == T::All) {
				continue;
			}

			g_logger().debug("Sendding category number '{}', category name '{}'", static_cast<uint8_t>(value), magic_enum::enum_name(value).data());
			msg.addByte(static_cast<uint8_t>(value));
			msg.addString(toStartCaseWithSpace(magic_enum::enum_name(value).data()));
		}
	}
} // namespace

ProtocolGame::ProtocolGame(const Connection_ptr &initConnection) :
	Protocol(initConnection) {
	version = CLIENT_VERSION;
}

void ProtocolGame::AddItem(NetworkMessage &msg, uint16_t id, uint8_t count, uint8_t tier) const {
	const ItemType &it = Item::items[id];

	msg.add<uint16_t>(it.id);

	if (oldProtocol) {
		msg.addByte(0xFF);
	}

	if (it.stackable) {
		msg.addByte(count);
	}

	if (it.isSplash() || it.isFluidContainer()) {
		msg.addByte(count);
	}

	if (oldProtocol) {
		if (it.animationType == ANIMATION_RANDOM) {
			msg.addByte(0xFE);
		} else if (it.animationType == ANIMATION_DESYNC) {
			msg.addByte(0xFF);
		}

		// OTCR Features
		if (isOTCR) {
			msg.addString(""); // g_game.enableFeature(GameItemShader)
		}
		return;
	}

	if (it.isContainer()) {
		msg.addByte(0x00);
	}

	if (it.isPodium) {
		msg.add<uint16_t>(0);
		msg.add<uint16_t>(0);
		msg.add<uint16_t>(0);

		msg.addByte(2);
		msg.addByte(0x01);
	}

	if (it.upgradeClassification > 0) {
		msg.addByte(tier);
	}

	if (it.expire || it.expireStop || it.clockExpire) {
		msg.add<uint32_t>(it.decayTime);
		msg.addByte(0x01); // Brand-new
	}

	if (it.wearOut) {
		msg.add<uint32_t>(it.charges);
		msg.addByte(0x01); // Brand-new
	}

	if (it.isWrapKit && !oldProtocol) {
		msg.add<uint16_t>(0x00);
	}

	// OTCR Features
	if (isOTCR) {
		msg.addString(""); // g_game.enableFeature(GameItemShader)
	}
}

void ProtocolGame::AddItem(NetworkMessage &msg, const std::shared_ptr<Item> &item) {
	if (!item) {
		return;
	}

	const ItemType &it = Item::items[item->getID()];

	msg.add<uint16_t>(it.id);

	if (oldProtocol) {
		msg.addByte(0xFF);
	}

	if (it.stackable) {
		msg.addByte(static_cast<uint8_t>(std::min<uint16_t>(std::numeric_limits<uint8_t>::max(), item->getItemCount())));
	}

	if (it.isSplash() || it.isFluidContainer()) {
		msg.addByte(item->getAttribute<uint8_t>(ItemAttribute_t::FLUIDTYPE));
	}

	if (oldProtocol) {
		if (it.animationType == ANIMATION_RANDOM) {
			msg.addByte(0xFE);
		} else if (it.animationType == ANIMATION_DESYNC) {
			msg.addByte(0xFF);
		}

		// OTCR Features
		if (isOTCR) {
			msg.addString(item->getShader()); // g_game.enableFeature(GameItemShader)
		}
		return;
	}

	if (it.isContainer()) {
		uint8_t containerType = 0;

		std::shared_ptr<Container> container = item->getContainer();
		if (container && containerType == 0 && container->getHoldingPlayer() == player) {
			uint32_t lootFlags = 0;
			uint32_t obtainFlags = 0;
			for (const auto &[category, containerMap] : player->m_managedContainers) {
				if (!isValidObjectCategory(category)) {
					continue;
				}
				if (containerMap.first == container) {
					lootFlags |= 1 << category;
				}
				if (containerMap.second == container) {
					obtainFlags |= 1 << category;
				}
			}

			if (lootFlags != 0 || obtainFlags != 0) {
				containerType = 9;
				msg.addByte(containerType);
				msg.add<uint32_t>(lootFlags);
				msg.add<uint32_t>(obtainFlags);
			}
		}

		// Quiver ammo count
		if (container && containerType == 0 && item->isQuiver() && player->getThing(CONST_SLOT_RIGHT) == item) {
			uint16_t ammoTotal = 0;
			for (const std::shared_ptr<Item> &listItem : container->getItemList()) {
				if (player->getLevel() >= Item::items[listItem->getID()].minReqLevel) {
					ammoTotal += listItem->getItemCount();
				}
			}
			containerType = 2;
			msg.addByte(containerType);
			msg.add<uint32_t>(ammoTotal);
		}

		if (containerType == 0) {
			msg.addByte(0x00);
		}
	}

	if (it.isPodium) {
		const auto podiumVisible = item->getCustomAttribute("PodiumVisible");
		const auto lookType = item->getCustomAttribute("LookType");
		const auto lookTypeAttribute = item->getCustomAttribute("LookTypeEx");
		const auto lookMount = item->getCustomAttribute("LookMount");
		const auto lookDirection = item->getCustomAttribute("LookDirection");

		if (lookType && lookType->getAttribute<uint16_t>() != 0) {
			addOutfitAndMountBytes(msg, item, lookType, "LookHead", "LookBody", "LookLegs", "LookFeet", true);
		} else if (lookTypeAttribute) {
			auto lookTypeEx = lookTypeAttribute->getAttribute<uint16_t>();
			// "Tantugly's Head" boss have to send other looktype to the podium
			if (lookTypeEx == 35105) {
				lookTypeEx = 39003;
			}
			msg.add<uint16_t>(0);
			msg.add<uint16_t>(lookTypeEx);
		} else {
			msg.add<uint16_t>(0);
			msg.add<uint16_t>(0);
		}

		if (lookMount) {
			addOutfitAndMountBytes(msg, item, lookMount, "LookMountHead", "LookMountBody", "LookMountLegs", "LookMountFeet");
		} else {
			msg.add<uint16_t>(0);
		}

		msg.addByte(lookDirection ? lookDirection->getAttribute<uint8_t>() : 2);
		msg.addByte(podiumVisible ? podiumVisible->getAttribute<uint8_t>() : 0x01);
	}

	if (item->getClassification() > 0) {
		msg.addByte(item->getTier());
	}

	// Timer
	if (it.expire || it.expireStop || it.clockExpire) {
		if (item->hasAttribute(ItemAttribute_t::DURATION)) {
			msg.add<uint32_t>(item->getDuration() / 1000);
			msg.addByte((item->getDuration() / 1000) == it.decayTime ? 0x01 : 0x00); // Brand-new
		} else {
			msg.add<uint32_t>(it.decayTime);
			msg.addByte(0x01); // Brand-new
		}
	}

	// Charge
	if (it.wearOut) {
		if (item->getSubType() == 0) {
			msg.add<uint32_t>(it.charges);
			msg.addByte(0x01); // Brand-new
		} else {
			msg.add<uint32_t>(static_cast<uint32_t>(item->getSubType()));
			msg.addByte(item->getSubType() == it.charges ? 0x01 : 0x00); // Brand-new
		}
	}

	if (it.isWrapKit && !oldProtocol) {
		uint16_t unWrapId = item->getCustomAttribute("unWrapId") ? static_cast<uint16_t>(item->getCustomAttribute("unWrapId")->getInteger()) : 0;
		if (unWrapId != 0) {
			msg.add<uint16_t>(unWrapId);
		} else {
			msg.add<uint16_t>(0x00);
		}
	}

	// OTCR Features
	if (isOTCR) {
		msg.addString(item->getShader()); // g_game.enableFeature(GameItemShader)
	}
}

void ProtocolGame::release() {
	// dispatcher thread
	if (player && player->client == shared_from_this()) {
		player->client.reset();
		player = nullptr;
	}

	OutputMessagePool::getInstance().removeProtocolFromAutosend(shared_from_this());
	Protocol::release();
}

void ProtocolGame::login(const std::string &name, uint32_t accountId, OperatingSystem_t operatingSystem) {
	// OTCV8 features
	if (otclientV8 > 0) {
		sendFeatures();
	}

	// Extended opcodes
	if (operatingSystem >= CLIENTOS_OTCLIENT_LINUX) {
		isOTC = true;
		if (isOTC && otclientV8 == 0) {
			sendOTCRFeatures();
		}
		NetworkMessage opcodeMessage;
		opcodeMessage.addByte(0x32);
		opcodeMessage.addByte(0x00);
		opcodeMessage.add<uint16_t>(0x00);
		writeToOutputBuffer(opcodeMessage);
	}

	g_logger().debug("Player logging in in version '{}' and oldProtocol '{}'", getVersion(), oldProtocol);

	// dispatcher thread
	std::shared_ptr<Player> foundPlayer = g_game().getPlayerUniqueLogin(name);
	if (!foundPlayer) {
		player = std::make_shared<Player>(getThis());
		player->setName(name);
		g_game().addPlayerUniqueLogin(player);

		player->setID();

		if (!IOLoginDataLoad::preLoadPlayer(player, name)) {
			g_game().removePlayerUniqueLogin(player);
			disconnectClient("Your character could not be loaded.");
			return;
		}

		if (IOBan::isPlayerNamelocked(player->getGUID())) {
			g_game().removePlayerUniqueLogin(player);
			disconnectClient("Your character has been namelocked.");
			return;
		}

		if (g_game().getGameState() == GAME_STATE_CLOSING && !player->hasFlag(PlayerFlags_t::CanAlwaysLogin)) {
			g_game().removePlayerUniqueLogin(player);
			disconnectClient("The game is just going down.\nPlease try again later.");
			return;
		}

		if (g_game().getGameState() == GAME_STATE_CLOSED && !player->hasFlag(PlayerFlags_t::CanAlwaysLogin)) {
			g_game().removePlayerUniqueLogin(player);
			auto maintainMessage = g_configManager().getString(MAINTAIN_MODE_MESSAGE);
			if (!maintainMessage.empty()) {
				disconnectClient(maintainMessage);
			} else {
				disconnectClient("Server is currently closed.\nPlease try again later.");
			}
			return;
		}

		if (g_configManager().getBoolean(ONLY_PREMIUM_ACCOUNT) && !player->isPremium() && (player->getGroup()->id < GROUP_TYPE_GAMEMASTER || player->getAccountType() < ACCOUNT_TYPE_GAMEMASTER)) {
			g_game().removePlayerUniqueLogin(player);
			disconnectClient("Your premium time for this account is out.\n\nTo play please buy additional premium time from our website");
			return;
		}

		auto onlineCount = g_game().getPlayersByAccount(player->getAccount()).size();
		auto maxOnline = g_configManager().getNumber(MAX_PLAYERS_PER_ACCOUNT);
		if (player->getAccountType() < ACCOUNT_TYPE_GAMEMASTER && onlineCount >= maxOnline) {
			g_game().removePlayerUniqueLogin(player);
			disconnectClient(fmt::format("You may only login with {} character{}\nof your account at the same time.", maxOnline, maxOnline > 1 ? "s" : ""));
			return;
		}

		if (!player->hasFlag(PlayerFlags_t::CannotBeBanned)) {
			BanInfo banInfo;
			if (IOBan::isAccountBanned(accountId, banInfo)) {
				if (banInfo.reason.empty()) {
					banInfo.reason = "(none)";
				}

				std::ostringstream ss;
				if (banInfo.expiresAt > 0) {
					ss << "Your account has been banned until " << formatDateShort(banInfo.expiresAt) << " by " << banInfo.bannedBy << ".\n\nReason specified:\n"
					   << banInfo.reason;
				} else {
					ss << "Your account has been permanently banned by " << banInfo.bannedBy << ".\n\nReason specified:\n"
					   << banInfo.reason;
				}
				g_game().removePlayerUniqueLogin(player);
				disconnectClient(ss.str());
				return;
			}
		}

		WaitingList &waitingList = WaitingList::getInstance();
		if (!waitingList.clientLogin(player)) {
			auto currentSlot = static_cast<uint32_t>(waitingList.getClientSlot(player));
			auto retryTime = static_cast<uint32_t>(WaitingList::getTime(currentSlot));
			std::ostringstream ss;

			ss << "Too many players online.\nYou are at place "
			   << currentSlot << " on the waiting list.";

			auto output = OutputMessagePool::getOutputMessage();
			output->addByte(0x16);
			output->addString(ss.str());
			output->addByte(retryTime);
			send(output);
			disconnect();
			g_game().removePlayerUniqueLogin(player);
			return;
		}

		if (!IOLoginData::loadPlayerById(player, player->getGUID(), false)) {
			g_game().removePlayerUniqueLogin(player);
			disconnectClient("Your character could not be loaded.");
			g_logger().warn("Player {} could not be loaded", player->getName());
			return;
		}

		player->setOperatingSystem(operatingSystem);

		const auto tile = g_game().map.getOrCreateTile(player->getLoginPosition());
		// moving from a pz tile to a non-pz tile
		if (maxOnline > 1 && player->getAccountType() < ACCOUNT_TYPE_GAMEMASTER && !tile->hasFlag(TILESTATE_PROTECTIONZONE)) {
			auto maxOutsizePZ = g_configManager().getNumber(MAX_PLAYERS_OUTSIDE_PZ_PER_ACCOUNT);
			auto accountPlayers = g_game().getPlayersByAccount(player->getAccount());
			int countOutsizePZ = 0;
			for (const auto &accountPlayer : accountPlayers) {
				if (accountPlayer != player && accountPlayer->getTile() && !accountPlayer->getTile()->hasFlag(TILESTATE_PROTECTIONZONE)) {
					++countOutsizePZ;
				}
			}
			if (countOutsizePZ >= maxOutsizePZ) {
				g_game().removePlayerUniqueLogin(player);
				disconnectClient(fmt::format("You can only have {} character{} from your account outside of a protection zone.", maxOutsizePZ == 1 ? "one" : std::to_string(maxOutsizePZ), maxOutsizePZ > 1 ? "s" : ""));
				return;
			}
		}

		if (!g_game().placeCreature(player, player->getLoginPosition()) && !g_game().placeCreature(player, player->getTemplePosition(), false, true)) {
			g_game().removePlayerUniqueLogin(player);
			disconnectClient("Temple position is wrong. Please, contact the administrator.");
			g_logger().warn("Player {} temple position is wrong", player->getName());
			return;
		}

		player->lastIP = player->getIP();
		player->lastLoginSaved = std::max<time_t>(time(nullptr), player->lastLoginSaved + 1);
		acceptPackets = true;
	} else {
		if (eventConnect != 0 || !g_configManager().getBoolean(REPLACE_KICK_ON_LOGIN)) {
			// Already trying to connect
			disconnectClient("You are already logged in.");
			return;
		}

		if (foundPlayer->client) {
			foundPlayer->disconnect();
			foundPlayer->isConnecting = true;

			eventConnect = g_dispatcher().scheduleEvent(
				1000,
				[self = getThis(), playerName = foundPlayer->getName(), operatingSystem] { self->connect(playerName, operatingSystem); }, "ProtocolGame::connect"
			);
		} else {
			connect(foundPlayer->getName(), operatingSystem);
		}
	}
	OutputMessagePool::getInstance().addProtocolToAutosend(shared_from_this());
	sendBosstiaryCooldownTimer();
}

void ProtocolGame::connect(const std::string &playerName, OperatingSystem_t operatingSystem) {
	eventConnect = 0;

	std::shared_ptr<Player> foundPlayer = g_game().getPlayerUniqueLogin(playerName);
	if (!foundPlayer) {
		disconnectClient("You are already logged in.");
		return;
	}

	if (isConnectionExpired()) {
		// ProtocolGame::release() has been called at this point and the Connection object
		// no longer exists, so we return to prevent leakage of the Player.
		return;
	}

	player = foundPlayer;
	g_game().addPlayerUniqueLogin(player);

	g_chat().removeUserFromAllChannels(player);
	player->clearModalWindows();
	player->setOperatingSystem(operatingSystem);
	player->isConnecting = false;

	player->client = getThis();
	player->openPlayerContainers();
	sendAddCreature(player, player->getPosition(), 0, true);
	player->lastIP = player->getIP();
	player->lastLoginSaved = std::max<time_t>(time(nullptr), player->lastLoginSaved + 1);
	player->resetIdleTime();
	acceptPackets = true;
}

void ProtocolGame::logout(bool displayEffect, bool forced) {
	if (!player) {
		return;
	}

	bool removePlayer = !player->isRemoved() && !forced;
	auto tile = player->getTile();
	if (removePlayer && !player->isAccessPlayer()) {
		if (tile && tile->hasFlag(TILESTATE_NOLOGOUT)) {
			player->sendCancelMessage(RETURNVALUE_YOUCANNOTLOGOUTHERE);
			return;
		}

		if (tile && !tile->hasFlag(TILESTATE_PROTECTIONZONE) && player->hasCondition(CONDITION_INFIGHT)) {
			player->sendCancelMessage(RETURNVALUE_YOUMAYNOTLOGOUTDURINGAFIGHT);
			return;
		}
	}

	if (removePlayer && !g_creatureEvents().playerLogout(player)) {
		return;
	}

	displayEffect = displayEffect && !player->isRemoved() && player->getHealth() > 0 && !player->isInGhostMode();
	if (displayEffect) {
		g_game().addMagicEffect(player->getPosition(), CONST_ME_POFF);
	}

	sendSessionEndInformation(forced ? SESSION_END_FORCECLOSE : SESSION_END_LOGOUT);

	g_game().removeCreature(player, true);
}

void ProtocolGame::onRecvFirstMessage(NetworkMessage &msg) {
	if (g_game().getGameState() == GAME_STATE_SHUTDOWN) {
		disconnect();
		return;
	}

	auto operatingSystem = static_cast<OperatingSystem_t>(msg.get<uint16_t>());
	version = msg.get<uint16_t>(); // Protocol version
	g_logger().trace("Protocol version: {}", version);

	// Old protocol support
	oldProtocol = g_configManager().getBoolean(OLD_PROTOCOL) && version <= 1100;

	if (oldProtocol) {
		setChecksumMethod(CHECKSUM_METHOD_ADLER32);
	} else if (operatingSystem <= CLIENTOS_OTCLIENT_MAC) {
		setChecksumMethod(CHECKSUM_METHOD_SEQUENCE);
	}

	clientVersion = static_cast<int32_t>(msg.get<uint32_t>());

	if (!oldProtocol) {
		auto clientVersionString = msg.getString(); // Client version (String)
		g_logger().trace("Client version: {}", clientVersionString);
		if (version >= 1334) {
			auto assetHashIdentifier = msg.getString(); // Assets hash identifier
			g_logger().trace("Client asset hash identifier: {}", assetHashIdentifier);
		}
	}

	if (version < 1334) {
		auto datRevision = msg.get<uint16_t>(); // Dat revision
		g_logger().trace("Dat revision: {}", datRevision);
	}

	auto gamePreviewState = msg.getByte(); // U8 game preview state
	g_logger().trace("Game preview state: {}", gamePreviewState);

	if (!Protocol::RSA_decrypt(msg)) {
		g_logger().warn("[ProtocolGame::onRecvFirstMessage] - RSA Decrypt Failed");
		disconnect();
		return;
	}

	std::array<uint32_t, 4> key = { msg.get<uint32_t>(), msg.get<uint32_t>(), msg.get<uint32_t>(), msg.get<uint32_t>() };
	enableXTEAEncryption();
	setXTEAKey(key.data());

	auto isGameMaster = static_cast<bool>(msg.getByte()); // gamemaster flag
	g_logger().trace("Is Game Master: {}", isGameMaster);

	std::string authType = g_configManager().getString(AUTH_TYPE);
	std::ostringstream ss;
	std::string sessionKey = msg.getString();
	std::string accountDescriptor = sessionKey;
	std::string password;

	if (authType != "session") {
		size_t pos = sessionKey.find('\n');
		if (pos == std::string::npos) {
			ss << "You must enter your " << (oldProtocol ? "username" : "email") << ".";
			disconnectClient(ss.str());
			return;
		}
		accountDescriptor = sessionKey.substr(0, pos);
		if (accountDescriptor.empty()) {
			ss.str(std::string());
			ss << "You must enter your " << (oldProtocol ? "username" : "email") << ".";
			disconnectClient(ss.str());
			return;
		}
		password = sessionKey.substr(pos + 1);
	}

	if (!oldProtocol && operatingSystem == CLIENTOS_NEW_LINUX) {
		// TODO: check what new info for linux is send
		msg.getString();
		msg.getString();
	}

	std::string characterName = msg.getString();

	std::shared_ptr<Player> foundPlayer = g_game().getPlayerUniqueLogin(characterName);
	if (foundPlayer && foundPlayer->client) {
		if (foundPlayer->getProtocolVersion() != getVersion() && foundPlayer->isOldProtocol() != oldProtocol) {
			disconnectClient(fmt::format("You are already logged in using protocol '{}'. Please log out from the other session to connect here.", foundPlayer->getProtocolVersion()));
			return;
		}

		foundPlayer->client->disconnectClient("You are already connected through another client. Please use only one client at a time!");
	}

	auto timeStamp = msg.get<uint32_t>();
	uint8_t randNumber = msg.getByte();
	if (challengeTimestamp != timeStamp || challengeRandom != randNumber) {
		disconnect();
		return;
	}

	// OTCv8 version detection
	auto otcV8StringLength = msg.get<uint16_t>();
	if (otcV8StringLength == 5 && msg.getString(5) == "OTCv8") {
		otclientV8 = msg.get<uint16_t>(); // 253, 260, 261, ...
	}

	if (!oldProtocol && clientVersion != CLIENT_VERSION) {
		ss.str(std::string());
		ss << "Only clients with protocol " << CLIENT_VERSION_UPPER << "." << CLIENT_VERSION_LOWER;
		if (g_configManager().getBoolean(OLD_PROTOCOL)) {
			ss << " or 11.00";
		}
		ss << " allowed!";
		disconnectClient(ss.str());
		return;
	}

	if (g_game().getGameState() == GAME_STATE_STARTUP) {
		disconnectClient("Gameworld is starting up. Please wait.");
		return;
	}

	if (g_game().getGameState() == GAME_STATE_MAINTAIN) {
		disconnectClient("Gameworld is under maintenance. Please re-connect in a while.");
		return;
	}

	BanInfo banInfo;
	if (IOBan::isIpBanned(getIP(), banInfo)) {
		if (banInfo.reason.empty()) {
			banInfo.reason = "(none)";
		}

		ss.str(std::string());
		ss << "Your IP has been banned until " << formatDateShort(banInfo.expiresAt) << " by " << banInfo.bannedBy << ".\n\nReason specified:\n"
		   << banInfo.reason;
		disconnectClient(ss.str());
		return;
	}

	uint32_t accountId;
	if (!IOLoginData::gameWorldAuthentication(accountDescriptor, password, characterName, accountId, oldProtocol, getIP())) {
		ss.str(std::string());
		if (authType == "session") {
			ss << "Your session has expired. Please log in again.";
		} else { // authType == "password"
			ss << "Your " << (oldProtocol ? "username" : "email") << " or password is not correct.";
		}

		auto output = OutputMessagePool::getOutputMessage();
		output->addByte(0x14);
		output->addString(ss.str());
		send(output);
		g_dispatcher().scheduleEvent(
			1000, [self = getThis()] { self->disconnect(); }, "ProtocolGame::disconnect"
		);
		return;
	}

	g_dispatcher().addEvent([self = getThis(), characterName, accountId, operatingSystem] { self->login(characterName, accountId, operatingSystem); }, __FUNCTION__);
}

void ProtocolGame::onConnect() {
	auto output = OutputMessagePool::getOutputMessage();
	static std::random_device rd;
	static std::ranlux24 generator(rd());
	static std::uniform_int_distribution<uint16_t> randNumber(0x00, 0xFF);

	// Skip checksum
	output->skipBytes(sizeof(uint32_t));

	// Packet length & type
	output->add<uint16_t>(0x0006);
	output->addByte(0x1F);

	// Add timestamp & random number
	challengeTimestamp = static_cast<uint32_t>(time(nullptr));
	output->add<uint32_t>(challengeTimestamp);

	challengeRandom = randNumber(generator);
	output->addByte(challengeRandom);

	// Go back and write checksum
	output->skipBytes(-12);
	// To support 11.10-, not have problems with 11.11+
	output->add<uint32_t>(adlerChecksum(output->getOutputBuffer() + sizeof(uint32_t), 8));

	send(output);
}

void ProtocolGame::disconnectClient(const std::string &message) const {
	auto output = OutputMessagePool::getOutputMessage();
	output->addByte(0x14);
	output->addString(message);
	send(output);
	disconnect();
}

void ProtocolGame::writeToOutputBuffer(const NetworkMessage &msg) {
	auto out = getOutputBuffer(msg.getLength());
	out->append(msg);
}

void ProtocolGame::parsePacket(NetworkMessage &msg) {
	if (!acceptPackets || g_game().getGameState() == GAME_STATE_SHUTDOWN || msg.getLength() <= 0) {
		return;
	}

	uint8_t recvbyte = msg.getByte();

	if (!player || player->isRemoved()) {
		if (recvbyte == 0x0F) {
			disconnect();
		}
		return;
	}

	if (player->isDead() || player->getHealth() <= 0) {
		// Check player activity on death screen
		if (m_playerDeathTime == 0) {
			g_game().playerCheckActivity(player->getName(), 1000);
			m_playerDeathTime++;
		}

		parsePacketDead(recvbyte);
		return;
	}

	// Modules system
	if (player && recvbyte != 0xD3) {
		g_modules().executeOnRecvbyte(player->getID(), msg, recvbyte);
	}

	parsePacketFromDispatcher(msg, recvbyte);
}

void ProtocolGame::parsePacketDead(uint8_t recvbyte) {
	if (recvbyte == 0x14) {
		// Remove player from game if click "ok" using otc
		if (player && isOTC) {
			g_game().removePlayerUniqueLogin(player->getName());
		}
		disconnect();
		return;
	}

	if (recvbyte == 0x0F) {
		if (!player) {
			return;
		}

		g_dispatcher().scheduleEvent(
			100, [self = getThis()] { self->sendPing(); }, "ProtocolGame::sendPing"
		);

		if (!player->spawn()) {
			disconnect();
			g_game().removeCreature(player, true);
			return;
		}

		sendAddCreature(player, player->getPosition(), 0, false);
		addBless();
		resetPlayerDeathTime();
		return;
	}

	if (recvbyte == 0x1D) {
		// keep the connection alive
		g_dispatcher().scheduleEvent(
			100, [self = getThis()] { self->sendPingBack(); }, "ProtocolGame::sendPingBack"
		);
		return;
	}
}

void ProtocolGame::addBless() {
	if (!player) {
		return;
	}
	player->checkAndShowBlessingMessage();
}

void ProtocolGame::parsePacketFromDispatcher(NetworkMessage &msg, uint8_t recvbyte) {
	if (!acceptPackets || g_game().getGameState() == GAME_STATE_SHUTDOWN) {
		return;
	}

	if (!player || player->isRemoved() || player->getHealth() <= 0) {
		return;
	}

	switch (recvbyte) {
		case 0x14:
			logout(true, false);
			break;
		case 0x1D:
			g_game().playerReceivePingBack(player->getID());
			break;
		case 0x1E:
			g_game().playerReceivePing(player->getID());
			break;
		case 0x28:
			parseStashWithdraw(msg);
			break;
		case 0x29:
			parseRetrieveDepotSearch(msg);
			break;
		case 0x2A:
			parseCyclopediaMonsterTracker(msg);
			break;
		case 0x2B:
			parsePartyAnalyzerAction(msg);
			break;
		case 0x2C:
			parseLeaderFinderWindow(msg);
			break;
		case 0x2D:
			parseMemberFinderWindow(msg);
			break;
		case 0x32:
			parseExtendedOpcode(msg);
			break; // otclient extended opcode
		case 0x38:
			parsePlayerTyping(msg); // player are typing or not
			break;
		case 0x60:
			parseInventoryImbuements(msg);
			break;
		case 0x61:
			parseOpenWheel(msg);
			break;
		case 0x62:
			parseSaveWheel(msg);
			break;
		case 0x64:
			parseAutoWalk(msg);
			break;
		case 0x65:
			g_game().playerMove(player->getID(), DIRECTION_NORTH);
			break;
		case 0x66:
			g_game().playerMove(player->getID(), DIRECTION_EAST);
			break;
		case 0x67:
			g_game().playerMove(player->getID(), DIRECTION_SOUTH);
			break;
		case 0x68:
			g_game().playerMove(player->getID(), DIRECTION_WEST);
			break;
		case 0x69:
			g_game().playerStopAutoWalk(player->getID());
			break;
		case 0x6A:
			g_game().playerMove(player->getID(), DIRECTION_NORTHEAST);
			break;
		case 0x6B:
			g_game().playerMove(player->getID(), DIRECTION_SOUTHEAST);
			break;
		case 0x6C:
			g_game().playerMove(player->getID(), DIRECTION_SOUTHWEST);
			break;
		case 0x6D:
			g_game().playerMove(player->getID(), DIRECTION_NORTHWEST);
			break;
		case 0x6F:
			g_game().playerTurn(player->getID(), DIRECTION_NORTH);
			break;
		case 0x70:
			g_game().playerTurn(player->getID(), DIRECTION_EAST);
			break;
		case 0x71:
			g_game().playerTurn(player->getID(), DIRECTION_SOUTH);
			break;
		case 0x72:
			g_game().playerTurn(player->getID(), DIRECTION_WEST);
			break;
		case 0x73:
			parseTeleport(msg);
			break;
		case 0x77:
			parseHotkeyEquip(msg);
			break;
		case 0x78:
			parseThrow(msg);
			break;
		case 0x79:
			parseLookInShop(msg);
			break;
		case 0x7A:
			parsePlayerBuyOnShop(msg);
			break;
		case 0x7B:
			parsePlayerSellOnShop(msg);
			break;
		case 0x7C:
			g_game().playerCloseShop(player->getID());
			break;
		case 0x7D:
			parseRequestTrade(msg);
			break;
		case 0x7E:
			parseLookInTrade(msg);
			break;
		case 0x7F:
			g_game().playerAcceptTrade(player->getID());
			break;
		case 0x80:
			g_game().playerCloseTrade(player->getID());
			break;
		case 0x81:
			parseFriendSystemAction(msg);
			break;
		case 0x82:
			parseUseItem(msg);
			break;
		case 0x83:
			parseUseItemEx(msg);
			break;
		case 0x84:
			parseUseWithCreature(msg);
			break;
		case 0x85:
			parseRotateItem(msg);
			break;
		case 0x86:
			parseConfigureShowOffSocket(msg);
			break;
		case 0x87:
			parseCloseContainer(msg);
			break;
		case 0x88:
			parseUpArrowContainer(msg);
			break;
		case 0x89:
			parseTextWindow(msg);
			break;
		case 0x8A:
			parseHouseWindow(msg);
			break;
		case 0x8B:
			parseWrapableItem(msg);
			break;
		case 0x8C:
			parseLookAt(msg);
			break;
		case 0x8D:
			parseLookInBattleList(msg);
			break;
		case 0x8E: /* join aggression */
			break;
		case 0x8F:
			parseQuickLoot(msg);
			break;
		case 0x90:
			parseLootContainer(msg);
			break;
		case 0x91:
			parseQuickLootBlackWhitelist(msg);
			break;
		case 0x92:
			parseOpenDepotSearch();
			break;
		case 0x93:
			parseCloseDepotSearch();
			break;
		case 0x94:
			parseDepotSearchItemRequest(msg);
			break;
		case 0x95:
			parseOpenParentContainer(msg);
			break;
		case 0x96:
			parseSay(msg);
			break;
		case 0x97:
			g_game().playerRequestChannels(player->getID());
			break;
		case 0x98:
			parseOpenChannel(msg);
			break;
		case 0x99:
			parseCloseChannel(msg);
			break;
		case 0x9A:
			parseOpenPrivateChannel(msg);
			break;
		case 0x9E:
			g_game().playerCloseNpcChannel(player->getID());
			break;
		case 0x9F:
			parseSetMonsterPodium(msg);
			break;
		case 0xA0:
			parseFightModes(msg);
			break;
		case 0xA1:
			parseAttack(msg);
			break;
		case 0xA2:
			parseFollow(msg);
			break;
		case 0xA3:
			parseInviteToParty(msg);
			break;
		case 0xA4:
			parseJoinParty(msg);
			break;
		case 0xA5:
			parseRevokePartyInvite(msg);
			break;
		case 0xA6:
			parsePassPartyLeadership(msg);
			break;
		case 0xA7:
			g_game().playerLeaveParty(player->getID());
			break;
		case 0xA8:
			parseEnableSharedPartyExperience(msg);
			break;
		case 0xAA:
			g_game().playerCreatePrivateChannel(player->getID());
			break;
		case 0xAB:
			parseChannelInvite(msg);
			break;
		case 0xAC:
			parseChannelExclude(msg);
			break;
		case 0xAD:
			parseCyclopediaHouseAuction(msg);
			break;
		case 0xAE:
			parseSendBosstiary();
			break;
		case 0xAF:
			parseSendBosstiarySlots();
			break;
		case 0xB0:
			parseBosstiarySlot(msg);
			break;
		case 0xB1:
			parseHighscores(msg);
			break;
		case 0xBA:
			parseTaskHuntingAction(msg);
			break;
		case 0xBE:
			g_game().playerCancelAttackAndFollow(player->getID());
			break;
		case 0xBF:
			parseForgeEnter(msg);
			break;
		case 0xC0:
			parseForgeBrowseHistory(msg);
			break;
		case 0xC9: /* update tile */
			break;
		case 0xCA:
			parseUpdateContainer(msg);
			break;
		case 0xCB:
			parseBrowseField(msg);
			break;
		case 0xCC:
			parseSeekInContainer(msg);
			break;
		case 0xCD:
			parseInspectionObject(msg);
			break;
		case 0xCF:
			sendBlessingWindow();
			break;
		case 0xD2:
			g_game().playerRequestOutfit(player->getID());
			break;
		case 0xD3:
			parseSetOutfit(msg);
			break;
		case 0xD4:
			parseToggleMount(msg);
			break;
		case 0xD5:
			parseApplyImbuement(msg);
			break;
		case 0xD6:
			parseClearImbuement(msg);
			break;
		case 0xD7:
			parseCloseImbuementWindow(msg);
			break;
		case 0xDC:
			parseAddVip(msg);
			break;
		case 0xDD:
			parseRemoveVip(msg);
			break;
		case 0xDE:
			parseEditVip(msg);
			break;
		case 0xDF:
			parseVipGroupActions(msg);
			break;
		case 0xE1:
			parseBestiarysendRaces();
			break;
		case 0xE2:
			parseBestiarysendCreatures(msg);
			break;
		case 0xE3:
			parseBestiarysendMonsterData(msg);
			break;
		case 0xE4:
			parseSendBuyCharmRune(msg);
			break;
		case 0xE5:
			parseCyclopediaCharacterInfo(msg);
			break;
		case 0xE6:
			parseBugReport(msg);
			break;
		case 0xE7:
			parseWheelGemAction(msg);
			break;
		case 0xE8:
			parseOfferDescription(msg);
			break;
		case 0xEB:
			parsePreyAction(msg);
			break;
		case 0xED:
			parseSendResourceBalance();
			break;
		case 0xEE:
			parseGreet(msg);
			break;
		// Premium coins transfer
		// case 0xEF: parseCoinTransfer(msg); break;
		case 0xF0:
			g_game().playerShowQuestLog(player->getID());
			break;
		case 0xF1:
			parseQuestLine(msg);
			break;
		// case 0xF2: parseRuleViolationReport(msg); break;
		case 0xF3: /* get object info */
			break;
		case 0xF4:
			parseMarketLeave();
			break;
		case 0xF5:
			parseMarketBrowse(msg);
			break;
		case 0xF6:
			parseMarketCreateOffer(msg);
			break;
		case 0xF7:
			parseMarketCancelOffer(msg);
			break;
		case 0xF8:
			parseMarketAcceptOffer(msg);
			break;
		case 0xF9:
			parseModalWindowAnswer(msg);
			break;
		case 0xFF:
			parseRewardChestCollect(msg);
			break;
			// case 0xFA: parseStoreOpen(msg); break;
			// case 0xFB: parseStoreRequestOffers(msg); break;
			// case 0xFC: parseStoreBuyOffer(msg) break;
			// case 0xFD: parseStoreOpenTransactionHistory(msg); break;
			// case 0xFE: parseStoreRequestTransactionHistory(msg); break;

			// case 0xDF, 0xE0, 0xE1, 0xFB, 0xFC, 0xFD, 0xFE Premium Shop.

		default:
			std::string hexString = fmt::format("0x{:02x}", recvbyte);
			g_logger().debug("Player '{}' sent unknown packet header: hex[{}], decimal[{}]", player->getName(), asUpperCaseString(hexString), recvbyte);
			break;
	}
}

void ProtocolGame::parseHotkeyEquip(NetworkMessage &msg) {
	if (!player) {
		return;
	}

	auto itemId = msg.get<uint16_t>();
	auto tier = msg.get<uint8_t>();
	g_game().playerEquipItem(player->getID(), itemId, Item::items[itemId].upgradeClassification > 0, tier);
}

void ProtocolGame::GetTileDescription(const std::shared_ptr<Tile> &tile, NetworkMessage &msg) {
	if (oldProtocol) {
		msg.add<uint16_t>(0x00); // Env effects
	}

	int32_t count;
	std::shared_ptr<Item> ground = tile->getGround();
	if (ground) {
		AddItem(msg, ground);
		count = 1;
	} else {
		count = 0;
	}

	const TileItemVector* items = tile->getItemList();
	if (items) {
		for (auto it = items->getBeginTopItem(), end = items->getEndTopItem(); it != end; ++it) {
			AddItem(msg, *it);

			count++;
			if (count == 9 && tile->getPosition() == player->getPosition()) {
				break;
			} else if (count == 10) {
				return;
			}
		}
	}

	const CreatureVector* creatures = tile->getCreatures();
	if (creatures) {
		bool playerAdded = false;
		for (auto creature : std::ranges::reverse_view(*creatures)) {
			if (!player->canSeeCreature(creature)) {
				continue;
			}

			if (tile->getPosition() == player->getPosition() && count == 9 && !playerAdded) {
				creature = player;
			}

			if (creature->getID() == player->getID()) {
				playerAdded = true;
			}

			bool known;
			uint32_t removedKnown;
			checkCreatureAsKnown(creature->getID(), known, removedKnown);
			AddCreature(msg, creature, known, removedKnown);

			if (++count == 10) {
				return;
			}
		}
	}

	if (items) {
		for (auto it = items->getBeginDownItem(), end = items->getEndDownItem(); it != end; ++it) {
			AddItem(msg, *it);

			if (++count == 10) {
				return;
			}
		}
	}
}

void ProtocolGame::GetMapDescription(int32_t x, int32_t y, int32_t z, int32_t width, int32_t height, NetworkMessage &msg) {
	int32_t skip = -1;
	int32_t startz, endz, zstep;

	if (z > MAP_INIT_SURFACE_LAYER) {
		startz = z - MAP_LAYER_VIEW_LIMIT;
		endz = std::min<int32_t>(MAP_MAX_LAYERS - 1, z + MAP_LAYER_VIEW_LIMIT);
		zstep = 1;
	} else {
		startz = MAP_INIT_SURFACE_LAYER;
		endz = 0;
		zstep = -1;
	}

	for (int32_t nz = startz; nz != endz + zstep; nz += zstep) {
		GetFloorDescription(msg, x, y, nz, width, height, z - nz, skip);
	}

	if (skip >= 0) {
		msg.addByte(skip);
		msg.addByte(0xFF);
	}
}

void ProtocolGame::GetFloorDescription(NetworkMessage &msg, int32_t x, int32_t y, int32_t z, int32_t width, int32_t height, int32_t offset, int32_t &skip) {
	for (int32_t nx = 0; nx < width; nx++) {
		for (int32_t ny = 0; ny < height; ny++) {
			std::shared_ptr<Tile> tile = g_game().map.getTile(static_cast<uint16_t>(x + nx + offset), static_cast<uint16_t>(y + ny + offset), static_cast<uint8_t>(z));
			if (tile) {
				if (skip >= 0) {
					msg.addByte(skip);
					msg.addByte(0xFF);
				}

				skip = 0;
				GetTileDescription(tile, msg);
			} else if (skip == 0xFE) {
				msg.addByte(0xFF);
				msg.addByte(0xFF);
				skip = -1;
			} else {
				++skip;
			}
		}
	}
}

void ProtocolGame::checkCreatureAsKnown(uint32_t id, bool &known, uint32_t &removedKnown) {
	if (auto [creatureKnown, creatureInserted] = knownCreatureSet.insert(id);
	    !creatureInserted) {
		known = true;
		return;
	}
	known = false;
	if (knownCreatureSet.size() > 1300) {
		// Look for a creature to remove
		for (auto it = knownCreatureSet.begin(), end = knownCreatureSet.end(); it != end; ++it) {
			if (*it == id) {
				continue;
			}
			// We need to protect party players from removing
			const auto &creature = g_game().getCreatureByID(*it);
			const auto &checkPlayer = creature ? creature->getPlayer() : nullptr;
			if (checkPlayer) {
				if (player->getParty() != checkPlayer->getParty() && !canSee(creature)) {
					removedKnown = *it;
					knownCreatureSet.erase(it);
					return;
				}
			} else if (!canSee(creature)) {
				removedKnown = *it;
				knownCreatureSet.erase(it);
				return;
			}
		}

		// Bad situation. Let's just remove anyone.
		auto it = knownCreatureSet.begin();
		if (*it == id) {
			++it;
		}

		removedKnown = *it;
		knownCreatureSet.erase(it);
	} else {
		removedKnown = 0;
	}
}

bool ProtocolGame::canSee(const std::shared_ptr<Creature> &c) const {
	if (!c || !player || c->isRemoved()) {
		return false;
	}

	if (!player->canSeeCreature(c)) {
		return false;
	}

	return canSee(c->getPosition());
}

bool ProtocolGame::canSee(const Position &pos) const {
	return canSee(pos.x, pos.y, pos.z);
}

bool ProtocolGame::canSee(int32_t x, int32_t y, int32_t z) const {
	if (!player) {
		return false;
	}

	const Position &myPos = player->getPosition();
	if (myPos.z <= MAP_INIT_SURFACE_LAYER) {
		// we are on ground level or above (7 -> 0)
		// view is from 7 -> 0
		if (z > MAP_INIT_SURFACE_LAYER) {
			return false;
		}
	} else if (myPos.z >= MAP_INIT_SURFACE_LAYER + 1) {
		// we are underground (8 -> 15)
		// view is +/- 2 from the floor we stand on
		if (std::abs(myPos.getZ() - z) > MAP_LAYER_VIEW_LIMIT) {
			return false;
		}
	}

	// negative offset means that the action taken place is on a lower floor than ourself
	const int8_t offsetz = myPos.getZ() - z;
	return (x >= myPos.getX() - MAP_MAX_CLIENT_VIEW_PORT_X + offsetz) && (x <= myPos.getX() + (MAP_MAX_CLIENT_VIEW_PORT_X + 1) + offsetz) && (y >= myPos.getY() - MAP_MAX_CLIENT_VIEW_PORT_Y + offsetz) && (y <= myPos.getY() + (MAP_MAX_CLIENT_VIEW_PORT_Y + 1) + offsetz);
}

// Parse methods
void ProtocolGame::parseChannelInvite(NetworkMessage &msg) {
	const std::string name = msg.getString();
	g_game().playerChannelInvite(player->getID(), name);
}

void ProtocolGame::parseChannelExclude(NetworkMessage &msg) {
	const std::string name = msg.getString();
	g_game().playerChannelExclude(player->getID(), name);
}

void ProtocolGame::parseOpenChannel(NetworkMessage &msg) {
	auto channelId = msg.get<uint16_t>();
	g_game().playerOpenChannel(player->getID(), channelId);
}

void ProtocolGame::parseCloseChannel(NetworkMessage &msg) {
	auto channelId = msg.get<uint16_t>();
	g_game().playerCloseChannel(player->getID(), channelId);
}

void ProtocolGame::parseOpenPrivateChannel(NetworkMessage &msg) {
	std::string receiver = msg.getString();
	g_game().playerOpenPrivateChannel(player->getID(), receiver);
}

void ProtocolGame::parseAutoWalk(NetworkMessage &msg) {
	uint8_t numdirs = msg.getByte();
	if (numdirs == 0 || (msg.getBufferPosition() + numdirs) != (msg.getLength() + 8)) {
		return;
	}

	std::vector<Direction> path;
	path.resize(numdirs, DIRECTION_NORTH);
	for (size_t i = numdirs; --i < numdirs;) {
		const uint8_t rawdir = msg.getByte();
		switch (rawdir) {
			case 1:
				path[i] = DIRECTION_EAST;
				break;
			case 2:
				path[i] = DIRECTION_NORTHEAST;
				break;
			case 3:
				path[i] = DIRECTION_NORTH;
				break;
			case 4:
				path[i] = DIRECTION_NORTHWEST;
				break;
			case 5:
				path[i] = DIRECTION_WEST;
				break;
			case 6:
				path[i] = DIRECTION_SOUTHWEST;
				break;
			case 7:
				path[i] = DIRECTION_SOUTH;
				break;
			case 8:
				path[i] = DIRECTION_SOUTHEAST;
				break;
			default:
				break;
		}
	}

	if (path.empty()) {
		return;
	}

	g_game().playerAutoWalk(player->getID(), path);
}

void ProtocolGame::parseSetOutfit(NetworkMessage &msg) {
	if (!player || player->isRemoved()) {
		return;
	}

	uint16_t startBufferPosition = msg.getBufferPosition();
	const auto &outfitModule = g_modules().getEventByRecvbyte(0xD3, false);
	if (outfitModule) {
		outfitModule->executeOnRecvbyte(player, msg);
	}

	if (msg.getBufferPosition() == startBufferPosition) {
		uint8_t outfitType = !oldProtocol ? msg.getByte() : 0;
		Outfit_t newOutfit;
		newOutfit.lookType = msg.get<uint16_t>();
		newOutfit.lookHead = std::min<uint8_t>(132, msg.getByte());
		newOutfit.lookBody = std::min<uint8_t>(132, msg.getByte());
		newOutfit.lookLegs = std::min<uint8_t>(132, msg.getByte());
		newOutfit.lookFeet = std::min<uint8_t>(132, msg.getByte());
		newOutfit.lookAddons = msg.getByte();
		if (outfitType == 0) {
			newOutfit.lookMount = msg.get<uint16_t>();
			if (!oldProtocol) {
				newOutfit.lookMountHead = std::min<uint8_t>(132, msg.getByte());
				newOutfit.lookMountBody = std::min<uint8_t>(132, msg.getByte());
				newOutfit.lookMountLegs = std::min<uint8_t>(132, msg.getByte());
				newOutfit.lookMountFeet = std::min<uint8_t>(132, msg.getByte());
				bool isMounted = msg.getByte();
				newOutfit.lookFamiliarsType = msg.get<uint16_t>();
				g_logger().debug("Bool isMounted: {}", isMounted);
			}

			uint8_t isMountRandomized = !oldProtocol ? msg.getByte() : 0;
			newOutfit.lookWing = isOTCR ? msg.get<uint16_t>() : 0;
			newOutfit.lookAura = isOTCR ? msg.get<uint16_t>() : 0;
			newOutfit.lookEffect = isOTCR ? msg.get<uint16_t>() : 0;
			std::string shaderName = isOTCR ? msg.getString() : "";
			if (!shaderName.empty()) {
				const auto &shader = g_game().attachedeffects->getShaderByName(shaderName);
				newOutfit.lookShader = shader ? shader->id : 0;
			}
			g_game().playerChangeOutfit(player->getID(), newOutfit, isMountRandomized);
		} else if (outfitType == 1) {
			// This value probably has something to do with try outfit variable inside outfit window dialog
			// if try outfit is set to 2 it expects uint32_t value after mounted and disable mounts from outfit window dialog
			newOutfit.lookMount = 0;
			msg.get<uint32_t>();
		} else if (outfitType == 2) {
			Position pos = msg.getPosition();
			auto itemId = msg.get<uint16_t>();
			uint8_t stackpos = msg.getByte();
			newOutfit.lookMount = msg.get<uint16_t>();
			newOutfit.lookMountHead = std::min<uint8_t>(132, msg.getByte());
			newOutfit.lookMountBody = std::min<uint8_t>(132, msg.getByte());
			newOutfit.lookMountLegs = std::min<uint8_t>(132, msg.getByte());
			newOutfit.lookMountFeet = std::min<uint8_t>(132, msg.getByte());
			uint8_t direction = std::max<uint8_t>(DIRECTION_NORTH, std::min<uint8_t>(DIRECTION_WEST, msg.getByte()));
			uint8_t podiumVisible = msg.getByte();
			g_game().playerSetShowOffSocket(player->getID(), newOutfit, pos, stackpos, itemId, podiumVisible, direction);
		}
	}
}

void ProtocolGame::parseToggleMount(NetworkMessage &msg) {
	bool mount = msg.getByte(true) != 0;
	g_game().playerToggleMount(player->getID(), mount);
}

void ProtocolGame::parseApplyImbuement(NetworkMessage &msg) {
	uint8_t slot = msg.getByte();
	auto imbuementId = msg.get<uint32_t>();
	bool protectionCharm = msg.getByte(true) != 0x00;
	g_game().playerApplyImbuement(player->getID(), imbuementId, slot, protectionCharm);
}

void ProtocolGame::parseClearImbuement(NetworkMessage &msg) {
	uint8_t slot = msg.getByte();
	g_game().playerClearImbuement(player->getID(), slot);
}

void ProtocolGame::parseCloseImbuementWindow(NetworkMessage &) {
	g_game().playerCloseImbuementWindow(player->getID());
}

void ProtocolGame::parseUseItem(NetworkMessage &msg) {
	Position pos = msg.getPosition();
	auto itemId = msg.get<uint16_t>();
	uint8_t stackpos = msg.getByte();
	uint8_t index = msg.getByte();
	g_game().playerUseItem(player->getID(), pos, stackpos, index, itemId);
}

void ProtocolGame::parseUseItemEx(NetworkMessage &msg) {
	Position fromPos = msg.getPosition();
	auto fromItemId = msg.get<uint16_t>();
	uint8_t fromStackPos = msg.getByte();
	Position toPos = msg.getPosition();
	auto toItemId = msg.get<uint16_t>();
	uint8_t toStackPos = msg.getByte();
	g_game().playerUseItemEx(player->getID(), fromPos, fromStackPos, fromItemId, toPos, toStackPos, toItemId);
}

void ProtocolGame::parseUseWithCreature(NetworkMessage &msg) {
	Position fromPos = msg.getPosition();
	auto itemId = msg.get<uint16_t>();
	uint8_t fromStackPos = msg.getByte();
	auto creatureId = msg.get<uint32_t>();
	g_game().playerUseWithCreature(player->getID(), fromPos, fromStackPos, creatureId, itemId);
}

void ProtocolGame::parseCloseContainer(NetworkMessage &msg) {
	uint8_t cid = msg.getByte();
	g_game().playerCloseContainer(player->getID(), cid);
}

void ProtocolGame::parseUpArrowContainer(NetworkMessage &msg) {
	uint8_t cid = msg.getByte();
	g_game().playerMoveUpContainer(player->getID(), cid);
}

void ProtocolGame::parseUpdateContainer(NetworkMessage &msg) {
	uint8_t cid = msg.getByte();
	g_game().playerUpdateContainer(player->getID(), cid);
}

void ProtocolGame::parseTeleport(NetworkMessage &msg) {
	Position newPosition = msg.getPosition();
	g_game().playerTeleport(player->getID(), newPosition);
}

void ProtocolGame::parseThrow(NetworkMessage &msg) {
	Position fromPos = msg.getPosition();
	auto itemId = msg.get<uint16_t>();
	uint8_t fromStackpos = msg.getByte();
	Position toPos = msg.getPosition();
	uint8_t count = msg.getByte();

	if (toPos != fromPos) {
		g_game().playerMoveThing(player->getID(), fromPos, itemId, fromStackpos, toPos, count);
	}
}

void ProtocolGame::parseLookAt(NetworkMessage &msg) {
	Position pos = msg.getPosition();
	auto itemId = msg.get<uint16_t>();
	uint8_t stackpos = msg.getByte();
	g_game().playerLookAt(player->getID(), itemId, pos, stackpos);
}

void ProtocolGame::parseLookInBattleList(NetworkMessage &msg) {
	auto creatureId = msg.get<uint32_t>();
	g_game().playerLookInBattleList(player->getID(), creatureId);
}

void ProtocolGame::parseQuickLoot(NetworkMessage &msg) {
	if (oldProtocol) {
		return;
	}

	uint8_t variant = msg.getByte();
	const Position pos = msg.getPosition();
	auto itemId = 0;
	uint8_t stackpos = 0;
	bool lootAllCorpses = true;
	bool autoLoot = true;

	if (variant == 2) {
		// Loot player nearby (13.40)
	} else {
		itemId = msg.get<uint16_t>();
		stackpos = msg.getByte();
		lootAllCorpses = variant == 1;
		autoLoot = false;
	}
	g_logger().debug("[{}] variant {}, pos {}, itemId {}, stackPos {}", __FUNCTION__, variant, pos.toString(), itemId, stackpos);
	g_game().playerQuickLoot(player->getID(), pos, itemId, stackpos, nullptr, lootAllCorpses, autoLoot);
}

void ProtocolGame::parseLootContainer(NetworkMessage &msg) {
	if (oldProtocol) {
		return;
	}

	uint8_t action = msg.getByte();
	if (action == 0) {
		auto category = static_cast<ObjectCategory_t>(msg.getByte());
		Position pos = msg.getPosition();
		auto itemId = msg.get<uint16_t>();
		uint8_t stackpos = msg.getByte();
		g_game().playerSetManagedContainer(player->getID(), category, pos, itemId, stackpos, true);
	} else if (action == 1) {
		auto category = static_cast<ObjectCategory_t>(msg.getByte());
		g_game().playerClearManagedContainer(player->getID(), category, true);
	} else if (action == 2) {
		auto category = static_cast<ObjectCategory_t>(msg.getByte());
		g_game().playerOpenManagedContainer(player->getID(), category, true);
	} else if (action == 3) {
		bool useMainAsFallback = msg.getByte() == 1;
		g_game().playerSetQuickLootFallback(player->getID(), useMainAsFallback);
	} else if (action == 4) {
		auto category = static_cast<ObjectCategory_t>(msg.getByte());
		Position pos = msg.getPosition();
		auto itemId = msg.get<uint16_t>();
		uint8_t stackpos = msg.getByte();
		g_logger().debug("[{}] action {}, category {}, pos {}, itemId {}, stackPos {}", __FUNCTION__, action, static_cast<uint8_t>(category), pos.toString(), itemId, stackpos);
		g_game().playerSetManagedContainer(player->getID(), category, pos, itemId, stackpos, false);
	} else if (action == 5) {
		auto category = static_cast<ObjectCategory_t>(msg.getByte());
		g_game().playerClearManagedContainer(player->getID(), category, false);
	} else if (action == 6) {
		auto category = static_cast<ObjectCategory_t>(msg.getByte());
		g_game().playerOpenManagedContainer(player->getID(), category, false);
	}

	g_logger().debug("[{}] action type {}", __FUNCTION__, action);
}

void ProtocolGame::parseQuickLootBlackWhitelist(NetworkMessage &msg) {
	if (oldProtocol) {
		return;
	}

	auto filter = (QuickLootFilter_t)msg.getByte();
	std::vector<uint16_t> listedItems;

	auto size = msg.get<uint16_t>();
	listedItems.reserve(size);

	for (int i = 0; i < size; i++) {
		listedItems.push_back(msg.get<uint16_t>());
	}

	g_game().playerQuickLootBlackWhitelist(player->getID(), filter, listedItems);
}

void ProtocolGame::parseSay(NetworkMessage &msg) {
	std::string receiver;
	uint16_t channelId {};

	auto type = static_cast<SpeakClasses>(msg.getByte());
	switch (type) {
		case TALKTYPE_PRIVATE_TO:
		case TALKTYPE_PRIVATE_RED_TO:
			receiver = msg.getString();
			channelId = 0;
			break;

		case TALKTYPE_CHANNEL_Y:
		case TALKTYPE_CHANNEL_R1:
			channelId = msg.get<uint16_t>();
			break;

		default:
			channelId = 0;
			break;
	}

	const std::string text = msg.getString();
	if (text.length() > 255) {
		return;
	}

	g_game().playerSay(player->getID(), channelId, type, receiver, text);
}

void ProtocolGame::parseFightModes(NetworkMessage &msg) {
	uint8_t rawFightMode = msg.getByte(); // 1 - offensive, 2 - balanced, 3 - defensive
	uint8_t rawChaseMode = msg.getByte(); // 0 - stand while fightning, 1 - chase opponent
	uint8_t rawSecureMode = msg.getByte(); // 0 - can't attack unmarked, 1 - can attack unmarked
	// uint8_t rawPvpMode = msg.getByte(); // pvp mode introduced in 10.0

	FightMode_t fightMode;
	if (rawFightMode == 1) {
		fightMode = FIGHTMODE_ATTACK;
	} else if (rawFightMode == 2) {
		fightMode = FIGHTMODE_BALANCED;
	} else {
		fightMode = FIGHTMODE_DEFENSE;
	}

	g_game().playerSetFightModes(player->getID(), fightMode, rawChaseMode != 0, rawSecureMode != 0);
}

void ProtocolGame::parseAttack(NetworkMessage &msg) {
	auto creatureId = msg.get<uint32_t>();
	// msg.get<uint32_t>(); creatureId (same as above)
	g_game().playerSetAttackedCreature(player->getID(), creatureId);
}

void ProtocolGame::parseFollow(NetworkMessage &msg) {
	auto creatureId = msg.get<uint32_t>();
	// msg.get<uint32_t>(); creatureId (same as above)
	g_game().playerFollowCreature(player->getID(), creatureId);
}

void ProtocolGame::parseTextWindow(NetworkMessage &msg) {
	auto windowTextId = msg.get<uint32_t>();
	const std::string newText = msg.getString();
	g_game().playerWriteItem(player->getID(), windowTextId, newText);
}

void ProtocolGame::parseHouseWindow(NetworkMessage &msg) {
	uint8_t doorId = msg.getByte();
	auto id = msg.get<uint32_t>();
	const std::string text = msg.getString();
	g_game().playerUpdateHouseWindow(player->getID(), doorId, id, text);
}

void ProtocolGame::parseLookInShop(NetworkMessage &msg) {
	auto id = msg.get<uint16_t>();
	uint8_t count = msg.getByte();
	g_game().playerLookInShop(player->getID(), id, count);
}

void ProtocolGame::parsePlayerBuyOnShop(NetworkMessage &msg) {
	auto id = msg.get<uint16_t>();
	uint8_t count = msg.getByte();
	uint16_t amount = oldProtocol ? static_cast<uint16_t>(msg.getByte()) : msg.get<uint16_t>();
	bool ignoreCap = msg.getByte(true) != 0;
	bool inBackpacks = msg.getByte(true) != 0;
	g_game().playerBuyItem(player->getID(), id, count, amount, ignoreCap, inBackpacks);
}

void ProtocolGame::parsePlayerSellOnShop(NetworkMessage &msg) {
	auto id = msg.get<uint16_t>();
	uint8_t count = std::max(msg.getByte(), (uint8_t)1);
	uint16_t amount = oldProtocol ? static_cast<uint16_t>(msg.getByte()) : msg.get<uint16_t>();
	bool ignoreEquipped = msg.getByte(true) != 0;

	g_game().playerSellItem(player->getID(), id, count, amount, ignoreEquipped);
}

void ProtocolGame::parseRequestTrade(NetworkMessage &msg) {
	Position pos = msg.getPosition();
	auto itemId = msg.get<uint16_t>();
	uint8_t stackpos = msg.getByte();
	auto playerId = msg.get<uint32_t>();
	g_game().playerRequestTrade(player->getID(), pos, stackpos, playerId, itemId);
}

void ProtocolGame::parseLookInTrade(NetworkMessage &msg) {
	bool counterOffer = (msg.getByte() == 0x01);
	uint8_t index = msg.getByte();
	g_game().playerLookInTrade(player->getID(), counterOffer, index);
}

void ProtocolGame::parseAddVip(NetworkMessage &msg) {
	const std::string name = msg.getString();
	g_game().playerRequestAddVip(player->getID(), name);
}

void ProtocolGame::parseRemoveVip(NetworkMessage &msg) {
	auto guid = msg.get<uint32_t>();
	g_game().playerRequestRemoveVip(player->getID(), guid);
}

void ProtocolGame::parseEditVip(NetworkMessage &msg) {
	std::vector<uint8_t> vipGroupsId;
	auto guid = msg.get<uint32_t>();
	const std::string description = msg.getString();
	uint32_t icon = std::min<uint32_t>(10, msg.get<uint32_t>()); // 10 is max icon in 9.63
	bool notify = msg.getByte(true) != 0;
	uint8_t groupsAmount = msg.getByte();
	for (uint8_t i = 0; i < groupsAmount; ++i) {
		uint8_t groupId = msg.getByte();
		vipGroupsId.emplace_back(groupId);
	}
	g_game().playerRequestEditVip(player->getID(), guid, description, icon, notify, vipGroupsId);
}

void ProtocolGame::parseVipGroupActions(NetworkMessage &msg) {
	uint8_t action = msg.getByte();

	switch (action) {
		case 0x01: {
			const std::string groupName = msg.getString();
			player->vip()->addGroup(groupName);
			break;
		}
		case 0x02: {
			const uint8_t groupId = msg.getByte();
			const std::string newGroupName = msg.getString();
			player->vip()->editGroup(groupId, newGroupName);
			break;
		}
		case 0x03: {
			const uint8_t groupId = msg.getByte();
			player->vip()->removeGroup(groupId);
			break;
		}
		default: {
			break;
		}
	}
}

void ProtocolGame::parseRotateItem(NetworkMessage &msg) {
	Position pos = msg.getPosition();
	auto itemId = msg.get<uint16_t>();
	uint8_t stackpos = msg.getByte();
	const auto &itemType = Item::items[itemId];
	if (itemType.isPodium) {
		g_game().playerRotatePodium(player->getID(), pos, stackpos, itemId);
	} else {
		g_game().playerRotateItem(player->getID(), pos, stackpos, itemId);
	}
}

void ProtocolGame::parseWrapableItem(NetworkMessage &msg) {
	Position pos = msg.getPosition();
	auto itemId = msg.get<uint16_t>();
	uint8_t stackpos = msg.getByte();
	g_game().playerWrapableItem(player->getID(), pos, stackpos, itemId);
}

void ProtocolGame::parseInspectionObject(NetworkMessage &msg) {
	if (oldProtocol) {
		return;
	}

	uint8_t inspectionType = msg.getByte();
	if (inspectionType == INSPECT_NORMALOBJECT) {
		Position pos = msg.getPosition();
		g_game().playerInspectItem(player, pos);
	} else if (inspectionType == INSPECT_NPCTRADE || inspectionType == INSPECT_CYCLOPEDIA) {
		auto itemId = msg.get<uint16_t>();
		uint16_t itemCount = msg.getByte();
		g_game().playerInspectItem(player, itemId, static_cast<int8_t>(itemCount), (inspectionType == INSPECT_CYCLOPEDIA));
	}
}

void ProtocolGame::sendSessionEndInformation(SessionEndInformations information) {
	if (!oldProtocol) {
		auto output = OutputMessagePool::getOutputMessage();
		output->addByte(0x18);
		output->addByte(information);
		send(output);
	}
	disconnect();
}

void ProtocolGame::sendItemInspection(uint16_t itemId, uint8_t itemCount, const std::shared_ptr<Item> &item, bool cyclopedia) {
	if (oldProtocol) {
		return;
	}

	NetworkMessage msg;
	msg.addByte(0x76);
	msg.addByte(0x00);
	msg.addByte(cyclopedia ? 0x01 : 0x00);
	msg.add<uint32_t>(player->getID()); // 13.00 Creature ID
	msg.addByte(0x01);

	const ItemType &it = Item::items[itemId];

	if (item) {
		msg.addString(item->getName());
		AddItem(msg, item);
	} else {
		msg.addString(it.name);
		AddItem(msg, it.id, itemCount, 0);
	}
	msg.addByte(0);

	auto descriptions = Item::getDescriptions(it, item);
	msg.addByte(descriptions.size());
	for (const auto &description : descriptions) {
		msg.addString(description.first);
		msg.addString(description.second);
	}
	writeToOutputBuffer(msg);
}

void ProtocolGame::parseFriendSystemAction(NetworkMessage &msg) {
	uint8_t state = msg.getByte();
	if (state == 0x0E) {
		uint8_t titleId = msg.getByte();
		g_game().playerFriendSystemAction(player, state, titleId);
	}
}

void ProtocolGame::parseCyclopediaCharacterInfo(NetworkMessage &msg) {
	if (oldProtocol) {
		return;
	}

	uint32_t characterID;
	CyclopediaCharacterInfoType_t characterInfoType;
	characterID = msg.get<uint32_t>();
	characterInfoType = static_cast<CyclopediaCharacterInfoType_t>(msg.getByte());
	uint16_t entriesPerPage = 0, page = 0;
	if (characterInfoType == CYCLOPEDIA_CHARACTERINFO_RECENTDEATHS || characterInfoType == CYCLOPEDIA_CHARACTERINFO_RECENTPVPKILLS) {
		entriesPerPage = std::min<uint16_t>(30, std::max<uint16_t>(5, msg.get<uint16_t>()));
		page = std::max<uint16_t>(1, msg.get<uint16_t>());
	}
	if (characterID == 0) {
		characterID = player->getGUID();
	}
	g_game().playerCyclopediaCharacterInfo(player, characterID, characterInfoType, entriesPerPage, page);
}

void ProtocolGame::parseHighscores(NetworkMessage &msg) {
	if (oldProtocol) {
		return;
	}

	auto type = static_cast<HighscoreType_t>(msg.getByte());
	uint8_t category = msg.getByte();
	auto vocation = msg.get<uint32_t>();
	uint16_t page = 1;
	const std::string worldName = msg.getString();
	msg.getByte(); // Game World Category
	msg.getByte(); // BattlEye World Type
	if (type == HIGHSCORE_GETENTRIES) {
		page = std::max<uint16_t>(1, msg.get<uint16_t>());
	}
	uint8_t entriesPerPage = std::min<uint8_t>(30, std::max<uint8_t>(5, msg.getByte()));
	g_game().playerHighscores(player, type, category, vocation, worldName, page, entriesPerPage);
}

void ProtocolGame::parseTaskHuntingAction(NetworkMessage &msg) {
	if (oldProtocol) {
		return;
	}

	uint8_t slot = msg.getByte();
	uint8_t action = msg.getByte();
	bool upgrade = msg.getByte(true) != 0;
	auto raceId = msg.get<uint16_t>();

	if (!g_configManager().getBoolean(TASK_HUNTING_ENABLED)) {
		return;
	}

	g_game().playerTaskHuntingAction(player->getID(), slot, action, upgrade, raceId);
}

void ProtocolGame::sendHighscoresNoData() {
	if (oldProtocol) {
		return;
	}

	NetworkMessage msg;
	msg.addByte(0xB1);
	msg.addByte(0x01); // No data available
	writeToOutputBuffer(msg);
}

void ProtocolGame::sendHighscores(const std::vector<HighscoreCharacter> &characters, uint8_t categoryId, uint32_t vocationId, uint16_t page, uint16_t pages, uint32_t updateTimer) {
	if (oldProtocol) {
		return;
	}

	NetworkMessage msg;
	msg.addByte(0xB1);
	msg.addByte(0x00); // All data available

	msg.addByte(1); // Worlds
	auto serverName = g_configManager().getString(SERVER_NAME);
	msg.addString(serverName); // First World
	msg.addString(serverName); // Selected World

	msg.addByte(0); // Game World Category: 0xFF(-1) - Selected World
	msg.addByte(0); // BattlEye World Type

	auto vocationPosition = msg.getBufferPosition();
	uint8_t vocations = 1;

	msg.skipBytes(1); // Vocation Count
	msg.add<uint32_t>(0xFFFFFFFF); // All Vocations - hardcoded
	msg.addString("(all)"); // All Vocations - hardcoded

	uint32_t selectedVocation = 0xFFFFFFFF;
	const auto vocationsMap = g_vocations().getVocations();
	for (const auto &it : vocationsMap) {
		const auto &vocation = it.second;
		if (vocation->getFromVocation() == static_cast<uint32_t>(vocation->getId())) {
			msg.add<uint32_t>(vocation->getFromVocation()); // Vocation Id
			msg.addString(vocation->getVocName()); // Vocation Name
			++vocations;
			if (vocation->getFromVocation() == vocationId) {
				selectedVocation = vocationId;
			}
		}
	}
	msg.add<uint32_t>(selectedVocation); // Selected Vocation

	uint8_t selectedCategory = 0;
	const auto &highscoreCategories = g_game().getHighscoreCategories();
	msg.addByte(highscoreCategories.size()); // Category Count
	g_logger().debug("[ProtocolGame::sendHighscores] - Category Count: {}", highscoreCategories.size());
	for (const HighscoreCategory &category : highscoreCategories) {
		g_logger().debug("[ProtocolGame::sendHighscores] - Category: {} - Name: {}", category.m_id, category.m_name);
		msg.addByte(category.m_id); // Category Id
		msg.addString(category.m_name); // Category Name
		if (category.m_id == categoryId) {
			selectedCategory = categoryId;
		}
	}
	msg.addByte(selectedCategory); // Selected Category

	msg.add<uint16_t>(page); // Current page
	msg.add<uint16_t>(pages); // Pages

	msg.addByte(characters.size()); // Character Count
	for (const HighscoreCharacter &character : characters) {
		msg.add<uint32_t>(character.rank); // Rank
		msg.addString(character.name); // Character Name
		msg.addString(character.loyaltyTitle); // Character Loyalty Title
		msg.addByte(character.vocation); // Vocation Id
		msg.addString(serverName); // World
		msg.add<uint16_t>(character.level); // Level
		msg.addByte((player->getGUID() == character.id)); // Player Indicator Boolean
		msg.add<uint64_t>(character.points); // Points
	}

	msg.addByte(0xFF); // ??
	msg.addByte(0); // ??
	msg.addByte(1); // ??
	msg.add<uint32_t>(updateTimer); // Last Update
	msg.setBufferPosition(vocationPosition);
	msg.addByte(vocations);
	writeToOutputBuffer(msg);
}

void ProtocolGame::parseConfigureShowOffSocket(NetworkMessage &msg) {
	if (oldProtocol) {
		return;
	}

	Position pos = msg.getPosition();
	auto itemId = msg.get<uint16_t>();
	uint8_t stackpos = msg.getByte();
	g_game().playerConfigureShowOffSocket(player->getID(), pos, stackpos, itemId);
}

void ProtocolGame::parseRuleViolationReport(NetworkMessage &msg) {
	uint8_t reportType = msg.getByte();
	uint8_t reportReason = msg.getByte();
	const std::string &targetName = msg.getString();
	const std::string &comment = msg.getString();
	std::string translation;
	if (reportType == REPORT_TYPE_NAME) {
		translation = msg.getString();
	} else if (reportType == REPORT_TYPE_STATEMENT) {
		translation = msg.getString();
		msg.get<uint32_t>(); // statement id, used to get whatever player have said, we don't log that.
	}

	g_game().playerReportRuleViolationReport(player->getID(), targetName, reportType, reportReason, comment, translation);
}

void ProtocolGame::parseBestiarysendRaces() {
	if (oldProtocol) {
		return;
	}

	NetworkMessage msg;
	msg.addByte(0xD5);
	msg.add<uint16_t>(BESTY_RACE_LAST);
	std::map<uint16_t, std::string> mtype_list = g_game().getBestiaryList();
	for (uint8_t i = BESTY_RACE_FIRST; i <= BESTY_RACE_LAST; i++) {
		std::string BestClass;
		uint16_t count = 0;
		for (const auto &rit : mtype_list) {
			const auto mtype = g_monsters().getMonsterType(rit.second);
			if (!mtype) {
				return;
			}
			if (mtype->info.bestiaryRace == static_cast<BestiaryType_t>(i)) {
				count += 1;
				BestClass = mtype->info.bestiaryClass;
			}
		}
		msg.addString(BestClass);
		msg.add<uint16_t>(count);
		uint16_t unlockedCount = g_iobestiary().getBestiaryRaceUnlocked(player, static_cast<BestiaryType_t>(i));
		msg.add<uint16_t>(unlockedCount);
	}
	writeToOutputBuffer(msg);

	player->BestiarysendCharms();
}

void ProtocolGame::sendBestiaryEntryChanged(uint16_t raceid) {
	if (oldProtocol) {
		return;
	}

	NetworkMessage msg;
	msg.addByte(0xD9);
	msg.add<uint16_t>(raceid);
	writeToOutputBuffer(msg);
}

void ProtocolGame::parseBestiarysendMonsterData(NetworkMessage &msg) {
	if (oldProtocol) {
		return;
	}

	auto raceId = msg.get<uint16_t>();
	std::string Class;
	std::shared_ptr<MonsterType> mtype = nullptr;
	std::map<uint16_t, std::string> mtype_list = g_game().getBestiaryList();

	auto ait = mtype_list.find(raceId);
	if (ait != mtype_list.end()) {
		auto mType = g_monsters().getMonsterType(ait->second);
		if (mType) {
			Class = mType->info.bestiaryClass;
			mtype = mType;
		}
	}

	if (!mtype) {
		g_logger().warn("[ProtocolGame::parseBestiarysendMonsterData] - "
		                "MonsterType was not found");
		return;
	}

	uint32_t killCounter = player->getBestiaryKillCount(raceId);
	uint8_t currentLevel = g_iobestiary().getKillStatus(mtype, killCounter);

	NetworkMessage newmsg;
	newmsg.addByte(0xD7);
	newmsg.add<uint16_t>(raceId);
	newmsg.addString(Class);

	newmsg.addByte(currentLevel);

	newmsg.add<uint16_t>(0); // Animus Mastery Bonus
	newmsg.add<uint16_t>(0); // Animus Mastery Points

	newmsg.add<uint32_t>(killCounter);

	newmsg.add<uint16_t>(mtype->info.bestiaryFirstUnlock);
	newmsg.add<uint16_t>(mtype->info.bestiarySecondUnlock);
	newmsg.add<uint16_t>(mtype->info.bestiaryToUnlock);

	newmsg.addByte(mtype->info.bestiaryStars);
	newmsg.addByte(mtype->info.bestiaryOccurrence);

	std::vector<LootBlock> lootList = mtype->info.lootItems;
	newmsg.addByte(lootList.size());
	for (const LootBlock &loot : lootList) {
		int8_t difficult = g_iobestiary().calculateDifficult(loot.chance);
		bool shouldAddItem = false;

		switch (currentLevel) {
			case 1:
				shouldAddItem = false;
				break;
			case 2:
				if (difficult < 2) {
					shouldAddItem = true;
				}
				break;
			case 3:
				if (difficult < 3) {
					shouldAddItem = true;
				}
				break;
			case 4:
				shouldAddItem = true;
				break;
		}

		newmsg.add<uint16_t>(g_configManager().getBoolean(SHOW_LOOTS_IN_BESTIARY) || shouldAddItem == true ? loot.id : 0);
		newmsg.addByte(difficult);
		newmsg.addByte(0); // 1 if special event - 0 if regular loot (?)
		if (g_configManager().getBoolean(SHOW_LOOTS_IN_BESTIARY) || shouldAddItem == true) {
			newmsg.addString(loot.name);
			newmsg.addByte(loot.countmax > 0 ? 0x1 : 0x0);
		}
	}

	if (currentLevel > 1) {
		newmsg.add<uint16_t>(mtype->info.bestiaryCharmsPoints);
		int8_t attackmode = 0;
		if (!mtype->info.isHostile) {
			attackmode = 2;
		} else if (mtype->info.targetDistance) {
			attackmode = 1;
		}

		newmsg.addByte(attackmode);
		newmsg.addByte(0x02);
		newmsg.add<uint32_t>(mtype->info.healthMax);
		newmsg.add<uint32_t>(mtype->info.experience);
		newmsg.add<uint16_t>(mtype->getBaseSpeed());
		newmsg.add<uint16_t>(mtype->info.armor);
		newmsg.addDouble(mtype->info.mitigation);
	}

	if (currentLevel > 2) {
		std::map<uint8_t, int16_t> elements = g_iobestiary().getMonsterElements(mtype);

		newmsg.addByte(elements.size());
		for (auto &element : elements) {
			newmsg.addByte(element.first);
			newmsg.add<uint16_t>(element.second);
		}

		newmsg.add<uint16_t>(1);
		newmsg.addString(mtype->info.bestiaryLocations);
	}

	if (currentLevel > 3) {
		charmRune_t mType_c = g_iobestiary().getCharmFromTarget(player, mtype);
		if (mType_c != CHARM_NONE) {
			newmsg.addByte(1);
			newmsg.addByte(mType_c);
			newmsg.add<uint32_t>(player->getLevel() * 100);
		} else {
			newmsg.addByte(0);
			newmsg.addByte(1);
		}
	}

	writeToOutputBuffer(newmsg);
}

void ProtocolGame::parseCyclopediaMonsterTracker(NetworkMessage &msg) {
	auto monsterRaceId = msg.get<uint16_t>();
	// Bosstiary tracker: 0 = disabled, 1 = enabled
	// Bestiary tracker: 1 = enabled
	auto trackerButtonType = msg.getByte();

	// Bosstiary tracker logic
	if (const auto monsterType = g_ioBosstiary().getMonsterTypeByBossRaceId(monsterRaceId)) {
		if (player->getBestiaryKillCount(monsterRaceId)) {
			if (trackerButtonType == 1) {
				player->addMonsterToCyclopediaTrackerList(monsterType, true, true);
			} else {
				player->removeMonsterFromCyclopediaTrackerList(monsterType, true, true);
			}
		}
		return;
	}

	// Bestiary tracker logic
	const auto bestiaryMonsters = g_game().getBestiaryList();
	auto it = bestiaryMonsters.find(monsterRaceId);
	if (it != bestiaryMonsters.end()) {
		const auto mtype = g_monsters().getMonsterType(it->second);
		if (!mtype) {
			g_logger().error("[{}] player {} have wrong boss with race {}", __FUNCTION__, player->getName(), monsterRaceId);
			return;
		}

		if (trackerButtonType == 1) {
			player->addMonsterToCyclopediaTrackerList(mtype, false, true);
		} else {
			player->removeMonsterFromCyclopediaTrackerList(mtype, false, true);
		}
	}
}

void ProtocolGame::parsePlayerTyping(NetworkMessage &msg) {
	uint8_t typing = msg.getByte();
	g_dispatcher().addEvent([self = getThis(), playerID = player->getID(), typing] { g_game().playerSetTyping(playerID, typing); }, __FUNCTION__);
}

void ProtocolGame::sendTeamFinderList() {
	if (!player || oldProtocol) {
		return;
	}

	NetworkMessage msg;
	msg.addByte(0x2D);
	msg.addByte(0x00); // Bool value, with 'true' the player exceed packets for second.
	const auto &teamFinder = g_game().getTeamFinderList();
	msg.add<uint16_t>(teamFinder.size());
	for (const auto &it : teamFinder) {
		const auto &leader = g_game().getPlayerByGUID(it.first);
		if (!leader) {
			return;
		}

		const auto &teamAssemble = it.second;
		if (!teamAssemble) {
			return;
		}

		uint8_t status = 0;
		uint16_t membersSize = 0;
		msg.add<uint32_t>(leader->getGUID());
		msg.addString(leader->getName());
		msg.add<uint16_t>(teamAssemble->minLevel);
		msg.add<uint16_t>(teamAssemble->maxLevel);
		msg.addByte(teamAssemble->vocationIDs);
		msg.add<uint16_t>(teamAssemble->teamSlots);
		for (auto itt : teamAssemble->membersMap) {
			std::shared_ptr<Player> member = g_game().getPlayerByGUID(it.first);
			if (member) {
				if (itt.first == player->getGUID()) {
					status = itt.second;
				}

				if (itt.second == 3) {
					membersSize += 1;
				}
			}
		}
		msg.add<uint16_t>(std::max<uint16_t>((teamAssemble->teamSlots - teamAssemble->freeSlots), membersSize));
		// The leader does not count on this math, he is included inside the 'freeSlots'.
		msg.add<uint32_t>(teamAssemble->timestamp);
		msg.addByte(teamAssemble->teamType);

		switch (teamAssemble->teamType) {
			case 1: {
				msg.add<uint16_t>(teamAssemble->bossID);
				break;
			}
			case 2: {
				msg.add<uint16_t>(teamAssemble->hunt_type);
				msg.add<uint16_t>(teamAssemble->hunt_area);
				break;
			}
			case 3: {
				msg.add<uint16_t>(teamAssemble->questID);
				break;
			}

			default:
				break;
		}

		msg.addByte(status);
	}
	writeToOutputBuffer(msg);
}

void ProtocolGame::sendLeaderTeamFinder(bool reset) {
	if (!player || oldProtocol) {
		return;
	}

	const auto &teamAssemble = g_game().getTeamFinder(player);
	if (!teamAssemble) {
		return;
	}

	NetworkMessage msg;
	msg.addByte(0x2C);
	msg.addByte(reset ? 1 : 0);
	if (reset) {
		g_game().removeTeamFinderListed(player->getGUID());
		return;
	}

	msg.add<uint16_t>(teamAssemble->minLevel);
	msg.add<uint16_t>(teamAssemble->maxLevel);
	msg.addByte(teamAssemble->vocationIDs);
	msg.add<uint16_t>(teamAssemble->teamSlots);
	msg.add<uint16_t>(teamAssemble->freeSlots);
	msg.add<uint32_t>(teamAssemble->timestamp);
	msg.addByte(teamAssemble->teamType);

	switch (teamAssemble->teamType) {
		case 1: {
			msg.add<uint16_t>(teamAssemble->bossID);
			break;
		}
		case 2: {
			msg.add<uint16_t>(teamAssemble->hunt_type);
			msg.add<uint16_t>(teamAssemble->hunt_area);
			break;
		}
		case 3: {
			msg.add<uint16_t>(teamAssemble->questID);
			break;
		}

		default:
			break;
	}

	uint16_t membersSize = 1;
	for (auto memberPair : teamAssemble->membersMap) {
		std::shared_ptr<Player> member = g_game().getPlayerByGUID(memberPair.first);
		if (member) {
			membersSize += 1;
		}
	}

	msg.add<uint16_t>(membersSize);
	std::shared_ptr<Player> leader = g_game().getPlayerByGUID(teamAssemble->leaderGuid);
	if (!leader) {
		return;
	}

	msg.add<uint32_t>(leader->getGUID());
	msg.addString(leader->getName());
	msg.add<uint16_t>(leader->getLevel());
	msg.addByte(leader->getVocation()->getClientId());
	msg.addByte(3);

	for (auto memberPair : teamAssemble->membersMap) {
		std::shared_ptr<Player> member = g_game().getPlayerByGUID(memberPair.first);
		if (!member) {
			continue;
		}
		msg.add<uint32_t>(member->getGUID());
		msg.addString(member->getName());
		msg.add<uint16_t>(member->getLevel());
		msg.addByte(member->getVocation()->getClientId());
		msg.addByte(memberPair.second);
	}

	writeToOutputBuffer(msg);
}

void ProtocolGame::createLeaderTeamFinder(NetworkMessage &msg) {
	if (!player || oldProtocol) {
		return;
	}

	const auto &teamAssemble = g_game().getOrCreateTeamFinder(player);
	teamAssemble->minLevel = msg.get<uint16_t>();
	teamAssemble->maxLevel = msg.get<uint16_t>();
	teamAssemble->vocationIDs = msg.getByte();
	teamAssemble->teamSlots = msg.get<uint16_t>();
	teamAssemble->freeSlots = msg.get<uint16_t>();
	teamAssemble->partyBool = (msg.getByte() == 1);
	teamAssemble->timestamp = msg.get<uint32_t>();
	teamAssemble->teamType = msg.getByte();

	uint16_t bossID = 0;
	uint16_t huntType1 = 0;
	uint16_t huntType2 = 0;
	uint16_t questID = 0;

	switch (teamAssemble->teamType) {
		case 1: {
			bossID = msg.get<uint16_t>();
			break;
		}
		case 2: {
			huntType1 = msg.get<uint16_t>();
			huntType2 = msg.get<uint16_t>();
			break;
		}

		case 3: {
			questID = msg.get<uint16_t>();
			break;
		}

		default:
			break;
	}

	teamAssemble->bossID = bossID;
	teamAssemble->hunt_type = huntType1;
	teamAssemble->hunt_area = huntType2;
	teamAssemble->questID = questID;
	teamAssemble->leaderGuid = player->getGUID();

	auto party = player->getParty();
	if (teamAssemble->partyBool && party) {
		for (const std::shared_ptr<Player> &member : party->getMembers()) {
			if (member && member->getGUID() != player->getGUID()) {
				teamAssemble->membersMap.insert({ member->getGUID(), 3 });
			}
		}
		auto partyLeader = party->getLeader();
		if (partyLeader && partyLeader->getGUID() != player->getGUID()) {
			teamAssemble->membersMap.insert({ partyLeader->getGUID(), 3 });
		}
	}
}

void ProtocolGame::parsePartyAnalyzerAction(NetworkMessage &msg) const {
	if (!player || oldProtocol) {
		return;
	}

	std::shared_ptr<Party> party = player->getParty();
	if (!party || !party->getLeader() || party->getLeader()->getID() != player->getID()) {
		return;
	}

	auto action = static_cast<PartyAnalyzerAction_t>(msg.getByte());
	if (action == PARTYANALYZERACTION_RESET) {
		party->resetAnalyzer();
	} else if (action == PARTYANALYZERACTION_PRICETYPE) {
		party->switchAnalyzerPriceType();
	} else if (action == PARTYANALYZERACTION_PRICEVALUE) {
		auto size = msg.get<uint16_t>();
		for (uint16_t i = 1; i <= size; i++) {
			auto itemId = msg.get<uint16_t>();
			auto price = msg.get<uint64_t>();
			player->setItemCustomPrice(itemId, price);
		}
		party->reloadPrices();
		party->updateTrackerAnalyzer();
	}
}

void ProtocolGame::parseLeaderFinderWindow(NetworkMessage &msg) {
	if (!player || oldProtocol) {
		return;
	}

	uint8_t action = msg.getByte();
	switch (action) {
		case 0: {
			player->sendLeaderTeamFinder(false);
			break;
		}
		case 1: {
			player->sendLeaderTeamFinder(true);
			break;
		}
		case 2: {
			auto memberID = msg.get<uint32_t>();
			std::shared_ptr<Player> member = g_game().getPlayerByGUID(memberID);
			if (!member) {
				return;
			}

			const auto &teamAssemble = g_game().getTeamFinder(player);
			if (!teamAssemble) {
				return;
			}

			uint8_t memberStatus = msg.getByte();
			for (auto &memberPair : teamAssemble->membersMap) {
				if (memberPair.first == memberID) {
					memberPair.second = memberStatus;
				}
			}

			switch (memberStatus) {
				case 2: {
					member->sendTextMessage(MESSAGE_STATUS, "You are invited to a new team.");
					break;
				}
				case 3: {
					member->sendTextMessage(MESSAGE_STATUS, "Your team finder request was accepted.");
					break;
				}
				case 4: {
					member->sendTextMessage(MESSAGE_STATUS, "Your team finder request was denied.");
					break;
				}

				default:
					break;
			}
			player->sendLeaderTeamFinder(false);
			break;
		}
		case 3: {
			player->createLeaderTeamFinder(msg);
			player->sendLeaderTeamFinder(false);
			break;
		}

		default:
			break;
	}
}

void ProtocolGame::parseMemberFinderWindow(NetworkMessage &msg) {
	if (!player || oldProtocol) {
		return;
	}

	uint8_t action = msg.getByte();
	if (action == 0) {
		player->sendTeamFinderList();
	} else {
		auto leaderID = msg.get<uint32_t>();
		std::shared_ptr<Player> leader = g_game().getPlayerByGUID(leaderID);
		if (!leader) {
			return;
		}

		const auto &teamAssemble = g_game().getTeamFinder(player);
		if (!teamAssemble) {
			return;
		}

		if (action == 1) {
			leader->sendTextMessage(MESSAGE_STATUS, "There is a new request to join your team.");
			teamAssemble->membersMap.insert({ player->getGUID(), 1 });
		} else {
			for (auto itt = teamAssemble->membersMap.begin(), end = teamAssemble->membersMap.end(); itt != end; ++itt) {
				if (itt->first == player->getGUID()) {
					teamAssemble->membersMap.erase(itt);
					break;
				}
			}
		}
		player->sendTeamFinderList();
	}
}

void ProtocolGame::parseSendBuyCharmRune(NetworkMessage &msg) {
	if (!player || oldProtocol) {
		return;
	}

	auto runeID = static_cast<charmRune_t>(msg.getByte());
	uint8_t action = msg.getByte();
	auto raceid = msg.get<uint16_t>();
	g_iobestiary().sendBuyCharmRune(player, runeID, action, raceid);
}

void ProtocolGame::refreshCyclopediaMonsterTracker(const std::unordered_set<std::shared_ptr<MonsterType>> &trackerSet, bool isBoss) {
	if (!player || oldProtocol) {
		return;
	}

	NetworkMessage msg;
	msg.addByte(0xB9);
	msg.addByte(isBoss ? 0x01 : 0x00);
	msg.addByte(trackerSet.size());
	for (const auto &mtype : trackerSet) {
		auto raceId = mtype->info.raceid;
		const auto stages = g_ioBosstiary().getBossRaceKillStages(mtype->info.bosstiaryRace);
		if (isBoss && (stages.empty() || stages.size() != 3)) {
			return;
		}

		uint32_t killAmount = player->getBestiaryKillCount(raceId);
		msg.add<uint16_t>(raceId);
		msg.add<uint32_t>(killAmount);
		bool completed = false;
		if (isBoss) {
			for (const auto &stage : stages) {
				msg.add<uint16_t>(static_cast<uint16_t>(stage.kills));
			}
			completed = g_ioBosstiary().getBossCurrentLevel(player, raceId) == 3;
		} else {
			msg.add<uint16_t>(mtype->info.bestiaryFirstUnlock);
			msg.add<uint16_t>(mtype->info.bestiarySecondUnlock);
			msg.add<uint16_t>(mtype->info.bestiaryToUnlock);
			completed = g_iobestiary().getKillStatus(mtype, killAmount) == 4;
		}

		if (completed) {
			msg.addByte(4);
		} else {
			msg.addByte(0);
		}
	}

	writeToOutputBuffer(msg);
}

void ProtocolGame::BestiarysendCharms() {
	if (!player || oldProtocol) {
		return;
	}

	int32_t removeRuneCost = player->getLevel() * 100;
	if (player->hasCharmExpansion()) {
		removeRuneCost = (removeRuneCost * 75) / 100;
	}
	NetworkMessage msg;
	msg.addByte(0xD8);
	msg.add<uint32_t>(player->getCharmPoints());

	const auto charmList = g_game().getCharmList();
	msg.addByte(charmList.size());
	for (const auto &c_type : charmList) {
		msg.addByte(c_type->id);
		msg.addString(c_type->name);
		msg.addString(c_type->description);
		msg.addByte(0); // Unknown
		msg.add<uint16_t>(c_type->points);
		if (g_iobestiary().hasCharmUnlockedRuneBit(c_type, player->getUnlockedRunesBit())) {
			msg.addByte(1);
			uint16_t raceid = player->parseRacebyCharm(c_type->id, false, 0);
			if (raceid > 0) {
				msg.addByte(1);
				msg.add<uint16_t>(raceid);
				msg.add<uint32_t>(removeRuneCost);
			} else {
				msg.addByte(0);
			}
		} else {
			msg.addByte(0);
			msg.addByte(0);
		}
	}
	msg.addByte(4); // Unknown

	auto finishedMonstersSet = g_iobestiary().getBestiaryFinished(player);
	for (charmRune_t charmRune : g_iobestiary().getCharmUsedRuneBitAll(player)) {
		const auto tmpCharm = g_iobestiary().getBestiaryCharm(charmRune);
		uint16_t tmp_raceid = player->parseRacebyCharm(tmpCharm->id, false, 0);

		std::erase(finishedMonstersSet, tmp_raceid);
	}

	msg.add<uint16_t>(finishedMonstersSet.size());
	for (uint16_t raceid_tmp : finishedMonstersSet) {
		msg.add<uint16_t>(raceid_tmp);
	}

	writeToOutputBuffer(msg);
}

void ProtocolGame::parseBestiarysendCreatures(NetworkMessage &msg) {
	if (!player || oldProtocol) {
		return;
	}

	std::ostringstream ss;
	std::map<uint16_t, std::string> race = {};
	std::string text;
	uint8_t search = msg.getByte();

	if (search == 1) {
		auto monsterAmount = msg.get<uint16_t>();
		std::map<uint16_t, std::string> mtype_list = g_game().getBestiaryList();
		for (uint16_t monsterCount = 1; monsterCount <= monsterAmount; monsterCount++) {
			auto raceid = msg.get<uint16_t>();
			if (player->getBestiaryKillCount(raceid) > 0) {
				auto it = mtype_list.find(raceid);
				if (it != mtype_list.end()) {
					race.insert({ raceid, it->second });
				}
			}
		}
	} else {
		std::string raceName = msg.getString();
		race = g_iobestiary().findRaceByName(raceName);

		if (race.empty()) {
			g_logger().warn("[ProtocolGame::parseBestiarysendCreature] - "
			                "Race was not found: {}, search: {}",
			                raceName, search);
			return;
		}
		text = raceName;
	}
	NetworkMessage newmsg;
	newmsg.addByte(0xD6);
	newmsg.addString(text);
	newmsg.add<uint16_t>(race.size());
	std::map<uint16_t, uint32_t> creaturesKilled = g_iobestiary().getBestiaryKillCountByMonsterIDs(player, race);

	for (const auto &it_ : race) {
		uint16_t raceid_ = it_.first;
		newmsg.add<uint16_t>(raceid_);

		uint8_t progress = 0;
		uint8_t occurrence = 0;
		for (const auto &_it : creaturesKilled) {
			if (_it.first == raceid_) {
				const auto tmpType = g_monsters().getMonsterType(it_.second);
				if (!tmpType) {
					return;
				}
				progress = g_iobestiary().getKillStatus(tmpType, _it.second);
				occurrence = tmpType->info.bestiaryOccurrence;
			}
		}

		if (progress > 0) {
			newmsg.addByte(progress);
			newmsg.addByte(occurrence);
		} else {
			newmsg.addByte(0);
		}

		newmsg.add<uint16_t>(0); // Creature Animous Bonus
	}

	newmsg.add<uint16_t>(0); // Animus Mastery Points

	writeToOutputBuffer(newmsg);
}

void ProtocolGame::parseBugReport(NetworkMessage &msg) {
	uint8_t category = msg.getByte();
	std::string message = msg.getString();

	Position position;
	if (category == BUG_CATEGORY_MAP) {
		position = msg.getPosition();
	}

	g_game().playerReportBug(player->getID(), message, position, category);
}

void ProtocolGame::parseGreet(NetworkMessage &msg) {
	auto npcId = msg.get<uint32_t>();
	g_game().playerNpcGreet(player->getID(), npcId);
}

void ProtocolGame::parseOfferDescription(NetworkMessage &msg) {
	auto offerId = msg.get<uint32_t>();
	g_logger().debug("[{}] offer id: {}", __FUNCTION__, offerId);
}

void ProtocolGame::parsePreyAction(NetworkMessage &msg) {
	int8_t index = -1;
	uint8_t slot = msg.getByte();
	uint8_t action = msg.getByte();
	uint8_t option = 0;
	uint16_t raceId = 0;
	if (action == static_cast<uint8_t>(PreyAction_MonsterSelection)) {
		index = msg.getByte();
	} else if (action == static_cast<uint8_t>(PreyAction_Option)) {
		option = msg.getByte();
	} else if (action == static_cast<uint8_t>(PreyAction_ListAll_Selection)) {
		raceId = msg.get<uint16_t>();
	}

	if (!g_configManager().getBoolean(PREY_ENABLED)) {
		return;
	}

	g_game().playerPreyAction(player->getID(), slot, action, option, index, raceId);
}

void ProtocolGame::parseSendResourceBalance() {
	auto [sliverCount, coreCount] = player->getForgeSliversAndCores();

	sendResourcesBalance(
		player->getMoney(),
		player->getBankBalance(),
		player->getPreyCards(),
		player->getTaskHuntingPoints(),
		player->getForgeDusts(),
		sliverCount,
		coreCount
	);
}

void ProtocolGame::parseInviteToParty(NetworkMessage &msg) {
	auto targetId = msg.get<uint32_t>();
	g_game().playerInviteToParty(player->getID(), targetId);
}

void ProtocolGame::parseJoinParty(NetworkMessage &msg) {
	auto targetId = msg.get<uint32_t>();
	g_game().playerJoinParty(player->getID(), targetId);
}

void ProtocolGame::parseRevokePartyInvite(NetworkMessage &msg) {
	auto targetId = msg.get<uint32_t>();
	g_game().playerRevokePartyInvitation(player->getID(), targetId);
}

void ProtocolGame::parsePassPartyLeadership(NetworkMessage &msg) {
	auto targetId = msg.get<uint32_t>();
	g_game().playerPassPartyLeadership(player->getID(), targetId);
}

void ProtocolGame::parseEnableSharedPartyExperience(NetworkMessage &msg) {
	bool sharedExpActive = msg.getByte() == 1;
	g_game().playerEnableSharedPartyExperience(player->getID(), sharedExpActive);
}

void ProtocolGame::parseQuestLine(NetworkMessage &msg) {
	auto questId = msg.get<uint16_t>();
	g_game().playerShowQuestLine(player->getID(), questId);
}

void ProtocolGame::parseMarketLeave() {
	g_game().playerLeaveMarket(player->getID());
}

void ProtocolGame::parseMarketBrowse(NetworkMessage &msg) {
	uint16_t browseId = oldProtocol ? msg.get<uint16_t>() : static_cast<uint16_t>(msg.getByte());

	if ((oldProtocol && browseId == MARKETREQUEST_OWN_OFFERS_OLD) || (!oldProtocol && browseId == MARKETREQUEST_OWN_OFFERS)) {
		g_game().playerBrowseMarketOwnOffers(player->getID());
	} else if ((oldProtocol && browseId == MARKETREQUEST_OWN_HISTORY_OLD) || (!oldProtocol && browseId == MARKETREQUEST_OWN_HISTORY)) {
		g_game().playerBrowseMarketOwnHistory(player->getID());
	} else if (!oldProtocol) {
		auto itemId = msg.get<uint16_t>();
		auto tier = msg.get<uint8_t>();
		player->sendMarketEnter(player->getLastDepotId());
		g_game().playerBrowseMarket(player->getID(), itemId, tier);
	} else {
		g_game().playerBrowseMarket(player->getID(), browseId, 0);
	}
}

void ProtocolGame::parseMarketCreateOffer(NetworkMessage &msg) {
	uint8_t type = msg.getByte();
	auto itemId = msg.get<uint16_t>();
	uint8_t itemTier = 0;
	if (!oldProtocol && Item::items[itemId].upgradeClassification > 0) {
		itemTier = msg.getByte();
	}

	auto amount = msg.get<uint16_t>();
	uint64_t price = oldProtocol ? static_cast<uint64_t>(msg.get<uint32_t>()) : msg.get<uint64_t>();
	bool anonymous = (msg.getByte(true) != 0);
	if (amount > 0 && price > 0) {
		g_game().playerCreateMarketOffer(player->getID(), type, itemId, amount, price, itemTier, anonymous);
	}
}

void ProtocolGame::parseMarketCancelOffer(NetworkMessage &msg) {
	auto timestamp = msg.get<uint32_t>();
	auto counter = msg.get<uint16_t>();
	if (counter > 0) {
		g_game().playerCancelMarketOffer(player->getID(), timestamp, counter);
	}

	updateCoinBalance();
}

void ProtocolGame::parseMarketAcceptOffer(NetworkMessage &msg) {
	auto timestamp = msg.get<uint32_t>();
	auto counter = msg.get<uint16_t>();
	auto amount = msg.get<uint16_t>();
	if (amount > 0 && counter > 0) {
		g_game().playerAcceptMarketOffer(player->getID(), timestamp, counter, amount);
	}

	updateCoinBalance();
}

void ProtocolGame::parseModalWindowAnswer(NetworkMessage &msg) {
	auto id = msg.get<uint32_t>();
	uint8_t button = msg.getByte();
	uint8_t choice = msg.getByte();
	g_game().playerAnswerModalWindow(player->getID(), id, button, choice);
}

void ProtocolGame::parseRewardChestCollect(NetworkMessage &msg) {
	const auto position = msg.getPosition();
	auto itemId = msg.get<uint16_t>();
	auto stackPosition = msg.getByte();

	// Block collect reward
	auto useCollect = g_configManager().getBoolean(REWARD_CHEST_COLLECT_ENABLED);
	if (!useCollect) {
		return;
	}

	auto maxCollectItems = g_configManager().getNumber(REWARD_CHEST_MAX_COLLECT_ITEMS);
	g_game().playerRewardChestCollect(player->getID(), position, itemId, stackPosition, maxCollectItems);
}

void ProtocolGame::parseBrowseField(NetworkMessage &msg) {
	const Position &pos = msg.getPosition();
	g_game().playerBrowseField(player->getID(), pos);
}

void ProtocolGame::parseSeekInContainer(NetworkMessage &msg) {
	uint8_t containerId = msg.getByte();
	auto index = msg.get<uint16_t>();
	auto primaryType = msg.getByte();
	g_game().playerSeekInContainer(player->getID(), containerId, index, primaryType);
}

// Send methods
void ProtocolGame::sendOpenPrivateChannel(const std::string &receiver) {
	NetworkMessage msg;
	msg.addByte(0xAD);
	msg.addString(receiver);
	writeToOutputBuffer(msg);
}

void ProtocolGame::sendExperienceTracker(int64_t rawExp, int64_t finalExp) {
	if (!player || oldProtocol) {
		return;
	}

	NetworkMessage msg;
	msg.addByte(0xAF);
	msg.add<int64_t>(rawExp);
	msg.add<int64_t>(finalExp);
	writeToOutputBuffer(msg);
}

void ProtocolGame::sendChannelEvent(uint16_t channelId, const std::string &playerName, ChannelEvent_t channelEvent) {
	NetworkMessage msg;
	msg.addByte(0xF3);
	msg.add<uint16_t>(channelId);
	msg.addString(playerName);
	msg.addByte(channelEvent);
	writeToOutputBuffer(msg);
}

void ProtocolGame::sendCreatureOutfit(const std::shared_ptr<Creature> &creature, const Outfit_t &outfit) {
	if (!canSee(creature)) {
		return;
	}

	Outfit_t newOutfit = outfit;
	if (player->isWearingSupportOutfit()) {
		player->setCurrentMount(0);
		newOutfit.lookMount = 0;
	}

	NetworkMessage msg;
	msg.addByte(0x8E);
	msg.add<uint32_t>(creature->getID());
	AddOutfit(msg, newOutfit);

	writeToOutputBuffer(msg);
}

void ProtocolGame::sendCreatureLight(const std::shared_ptr<Creature> &creature) {
	if (!canSee(creature)) {
		return;
	}

	NetworkMessage msg;
	AddCreatureLight(msg, creature);
	writeToOutputBuffer(msg);
}

void ProtocolGame::addCreatureIcon(NetworkMessage &msg, const std::shared_ptr<Creature> &creature) {
	if (!creature || !player || oldProtocol) {
		return;
	}

	const auto icons = creature->getIcons();
	// client only supports 3 icons, otherwise it will crash
	const auto count = icons.size() > 3 ? 3 : icons.size();
	msg.addByte(count);
	for (uint8_t i = 0; i < count; ++i) {
		const auto icon = icons[i];
		msg.addByte(icon.serialize());
		msg.addByte(static_cast<uint8_t>(icon.category));
		msg.add<uint16_t>(icon.count);
	}
}

void ProtocolGame::sendCreatureIcon(const std::shared_ptr<Creature> &creature) {
	if (!creature || !player || oldProtocol) {
		return;
	}

	NetworkMessage msg;
	msg.addByte(0x8B);
	msg.add<uint32_t>(creature->getID());
	// Type 14 for this
	msg.addByte(14);
	addCreatureIcon(msg, creature);
	writeToOutputBuffer(msg);
}

void ProtocolGame::sendWorldLight(const LightInfo &lightInfo) {
	NetworkMessage msg;
	AddWorldLight(msg, lightInfo);
	writeToOutputBuffer(msg);
}

void ProtocolGame::sendTibiaTime(int32_t time) {
	if (!player || oldProtocol) {
		return;
	}

	NetworkMessage msg;
	msg.addByte(0xEF);
	msg.addByte(time / 60);
	msg.addByte(time % 60);
	writeToOutputBuffer(msg);
}

void ProtocolGame::sendCreatureWalkthrough(const std::shared_ptr<Creature> &creature, bool walkthrough) {
	if (!canSee(creature)) {
		return;
	}

	NetworkMessage msg;
	msg.addByte(0x92);
	msg.add<uint32_t>(creature->getID());
	msg.addByte(walkthrough ? 0x00 : 0x01);
	writeToOutputBuffer(msg);
}

void ProtocolGame::sendCreatureShield(const std::shared_ptr<Creature> &creature) {
	if (!canSee(creature)) {
		return;
	}

	NetworkMessage msg;
	msg.addByte(0x91);
	msg.add<uint32_t>(creature->getID());
	msg.addByte(player->getPartyShield(creature->getPlayer()));
	writeToOutputBuffer(msg);
}

void ProtocolGame::sendCreatureEmblem(const std::shared_ptr<Creature> &creature) {
	if (!creature || !canSee(creature) || oldProtocol) {
		return;
	}

	auto tile = creature->getTile();
	if (!tile) {
		return;
	}

	// Remove creature from client and re-add to update
	Position pos = creature->getPosition();
	int32_t stackpos = tile->getClientIndexOfCreature(player, creature);
	sendRemoveTileThing(pos, stackpos);
	NetworkMessage msg;
	msg.addByte(0x6A);
	msg.addPosition(pos);
	msg.addByte(static_cast<uint8_t>(stackpos));
	AddCreature(msg, creature, false, creature->getID());
	writeToOutputBuffer(msg);
}

void ProtocolGame::sendCreatureSkull(const std::shared_ptr<Creature> &creature) {
	if (g_game().getWorldType() != WORLD_TYPE_PVP) {
		return;
	}

	if (!canSee(creature)) {
		return;
	}

	NetworkMessage msg;
	msg.addByte(0x90);
	msg.add<uint32_t>(creature->getID());
	msg.addByte(player->getSkullClient(creature));
	writeToOutputBuffer(msg);
}

void ProtocolGame::sendCreatureType(const std::shared_ptr<Creature> &creature, uint8_t creatureType) {
	NetworkMessage msg;
	msg.addByte(0x95);
	msg.add<uint32_t>(creature->getID());
	if (creatureType == CREATURETYPE_SUMMON_OTHERS) {
		creatureType = CREATURETYPE_SUMMON_PLAYER;
	}
	msg.addByte(creatureType); // type or any byte idk
	if (!oldProtocol && creatureType == CREATURETYPE_SUMMON_PLAYER) {
		std::shared_ptr<Creature> master = creature->getMaster();
		if (master) {
			msg.add<uint32_t>(master->getID());
		} else {
			msg.add<uint32_t>(0);
		}
	}

	writeToOutputBuffer(msg);
}

void ProtocolGame::sendCreatureSquare(const std::shared_ptr<Creature> &creature, SquareColor_t color) {
	if (!canSee(creature)) {
		return;
	}

	NetworkMessage msg;
	msg.addByte(0x93);
	msg.add<uint32_t>(creature->getID());
	msg.addByte(0x01);
	msg.addByte(color);
	writeToOutputBuffer(msg);
}

void ProtocolGame::sendTutorial(uint8_t tutorialId) {
	NetworkMessage msg;
	msg.addByte(0xDC);
	msg.addByte(tutorialId);
	writeToOutputBuffer(msg);
}

void ProtocolGame::sendAddMarker(const Position &pos, uint8_t markType, const std::string &desc) {
	NetworkMessage msg;
	msg.addByte(0xDD);

	if (!oldProtocol) {
		msg.addByte(enumToValue(CyclopediaMapData_t::MinimapMarker));
	}

	msg.addPosition(pos);
	msg.addByte(markType);
	msg.addString(desc);
	writeToOutputBuffer(msg);
}

void ProtocolGame::sendCyclopediaCharacterNoData(CyclopediaCharacterInfoType_t characterInfoType, uint8_t errorCode) {
	if (!player || oldProtocol) {
		return;
	}

	NetworkMessage msg;
	msg.addByte(0xDA);
	msg.addByte(static_cast<uint8_t>(characterInfoType));
	msg.addByte(errorCode);
	writeToOutputBuffer(msg);
}

void ProtocolGame::sendCyclopediaCharacterBaseInformation() {
	if (!player || oldProtocol) {
		return;
	}

	NetworkMessage msg;
	msg.addByte(0xDA);
	msg.addByte(CYCLOPEDIA_CHARACTERINFO_BASEINFORMATION);
	msg.addByte(0x00);
	msg.addString(player->getName());
	msg.addString(player->getVocation()->getVocName());
	msg.add<uint16_t>(player->getLevel());
	AddOutfit(msg, player->getDefaultOutfit(), false);

	msg.addByte(0x01); // Store summary & Character titles
	msg.addString(player->title()->getCurrentTitleName()); // character title
	writeToOutputBuffer(msg);
}

void ProtocolGame::sendCyclopediaCharacterGeneralStats() {
	if (!player || oldProtocol) {
		return;
	}

	NetworkMessage msg;
	msg.addByte(0xDA);
	msg.addByte(CYCLOPEDIA_CHARACTERINFO_GENERALSTATS);
	// Send no error
	// 1: No data available at the moment.
	// 2: You are not allowed to see this character's data.
	// 3: You are not allowed to inspect this character.
	msg.addByte(0x00); // 0x00 Here means 'no error'

	msg.add<uint64_t>(player->getExperience());
	msg.add<uint16_t>(player->getLevel());
	msg.addByte(player->getLevelPercent());
	msg.add<uint16_t>(player->getBaseXpGain()); // BaseXPGainRate
	msg.add<uint16_t>(player->getDisplayGrindingXpBoost()); // LowLevelBonus
	msg.add<uint16_t>(player->getDisplayXpBoostPercent()); // XPBoost
	msg.add<uint16_t>(player->getStaminaXpBoost()); // StaminaMultiplier(100=x1.0)
	msg.add<uint16_t>(player->getXpBoostTime()); // xpBoostRemainingTime
	msg.addByte(player->getXpBoostTime() > 0 ? 0x00 : 0x01); // canBuyXpBoost
	msg.add<uint32_t>(std::min<int32_t>(player->getHealth(), std::numeric_limits<uint16_t>::max()));
	msg.add<uint32_t>(std::min<int32_t>(player->getMaxHealth(), std::numeric_limits<uint16_t>::max()));
	msg.add<uint32_t>(std::min<int32_t>(player->getMana(), std::numeric_limits<uint16_t>::max()));
	msg.add<uint32_t>(std::min<int32_t>(player->getMaxMana(), std::numeric_limits<uint16_t>::max()));
	msg.addByte(player->getSoul());
	msg.add<uint16_t>(player->getStaminaMinutes());

	std::shared_ptr<Condition> condition = player->getCondition(CONDITION_REGENERATION, CONDITIONID_DEFAULT);
	msg.add<uint16_t>(condition ? condition->getTicks() / 1000 : 0x00);
	msg.add<uint16_t>(player->getOfflineTrainingTime() / 60 / 1000);
	msg.add<uint16_t>(player->getSpeed());
	msg.add<uint16_t>(player->getBaseSpeed());
	msg.add<uint32_t>(player->getCapacity());
	msg.add<uint32_t>(player->getBaseCapacity());
	msg.add<uint32_t>(player->hasFlag(PlayerFlags_t::HasInfiniteCapacity) ? 1000000 : player->getFreeCapacity());
	msg.addByte(8);
	msg.addByte(1);
	msg.add<uint16_t>(player->getMagicLevel());
	msg.add<uint16_t>(player->getBaseMagicLevel());
	msg.add<uint16_t>(player->getLoyaltyMagicLevel());
	msg.add<uint16_t>(player->getMagicLevelPercent() * 100);

	for (uint8_t i = SKILL_FIRST; i < SKILL_CRITICAL_HIT_CHANCE; ++i) {
		static const uint8_t HardcodedSkillIds[] = { 11, 9, 8, 10, 7, 6, 13 };
		const auto skill = static_cast<skills_t>(i);
		msg.addByte(HardcodedSkillIds[i]);
		msg.add<uint16_t>(std::min<int32_t>(player->getSkillLevel(skill), std::numeric_limits<uint16_t>::max()));
		msg.add<uint16_t>(player->getBaseSkill(skill));
		msg.add<uint16_t>(player->getLoyaltySkill(skill));
		msg.add<uint16_t>(player->getSkillPercent(skill) * 100);
	}

	auto bufferPosition = msg.getBufferPosition();
	msg.skipBytes(1);
	uint8_t total = 0;
	for (size_t i = 0; i < COMBAT_COUNT; i++) {
		auto specializedMagicLevel = player->getSpecializedMagicLevel(indexToCombatType(i));
		if (specializedMagicLevel > 0) {
			++total;
			msg.addByte(getCipbiaElement(indexToCombatType(i)));
			msg.add<uint16_t>(specializedMagicLevel);
		}
	}
	msg.setBufferPosition(bufferPosition);
	msg.addByte(total);
	writeToOutputBuffer(msg);
}

void ProtocolGame::sendCyclopediaCharacterCombatStats() {
	if (!player || oldProtocol) {
		return;
	}

	NetworkMessage msg;
	msg.addByte(0xDA);
	msg.addByte(CYCLOPEDIA_CHARACTERINFO_COMBATSTATS);
	msg.addByte(0x00);
	for (uint8_t i = SKILL_CRITICAL_HIT_CHANCE; i <= SKILL_LAST; ++i) {
		if (i == SKILL_LIFE_LEECH_CHANCE || i == SKILL_MANA_LEECH_CHANCE) {
			continue;
		}
		auto skill = static_cast<skills_t>(i);
		msg.add<uint16_t>(std::min<int32_t>(player->getSkillLevel(skill), std::numeric_limits<uint16_t>::max()));
		msg.add<uint16_t>(0);
	}

	// Version 12.81 new skill (Fatal, Dodge and Momentum)
	sendForgeSkillStats(msg);

	// Cleave (12.70)
	msg.add<uint16_t>(static_cast<uint16_t>(player->getCleavePercent()));
	// Magic shield capacity (12.70)
	msg.add<uint16_t>(static_cast<uint16_t>(player->getMagicShieldCapacityFlat())); // Direct bonus
	msg.add<uint16_t>(static_cast<uint16_t>(player->getMagicShieldCapacityPercent())); // Percentage bonus

	// Perfect shot range (12.70)
	for (uint8_t range = 1; range <= 5; range++) {
		msg.add<uint16_t>(static_cast<uint16_t>(player->getPerfectShotDamage(range)));
	}

	// Damage reflection (12.70)
	msg.add<uint16_t>(static_cast<uint16_t>(player->getReflectFlat(COMBAT_PHYSICALDAMAGE)));

	uint8_t haveBlesses = 0;
	for (auto bless : magic_enum::enum_values<Blessings>()) {
		if (player->hasBlessing(enumToValue(bless))) {
			++haveBlesses;
		}
	}

	msg.addByte(haveBlesses);
	msg.addByte(magic_enum::enum_count<Blessings>());

	std::shared_ptr<Item> weapon = player->getWeapon();
	if (weapon) {
		const ItemType &it = Item::items[weapon->getID()];
		if (it.weaponType == WEAPON_WAND) {
			msg.add<uint16_t>(it.maxHitChance);
			msg.addByte(getCipbiaElement(it.combatType));
			msg.addByte(0);
			msg.addByte(0);
		} else if (it.weaponType == WEAPON_DISTANCE || it.weaponType == WEAPON_AMMO || it.weaponType == WEAPON_MISSILE) {
			int32_t attackValue = weapon->getAttack();
			if (it.weaponType == WEAPON_AMMO) {
				std::shared_ptr<Item> weaponItem = player->getWeapon(true);
				if (weaponItem) {
					attackValue += weaponItem->getAttack();
				}
			}

			int32_t attackSkill = player->getSkillLevel(SKILL_DISTANCE);
			float attackFactor = player->getAttackFactor();
			int32_t maxDamage = static_cast<int32_t>(Weapons::getMaxWeaponDamage(player->getLevel(), attackSkill, attackValue, attackFactor, true) * player->getVocation()->distDamageMultiplier);
			if (it.abilities && it.abilities->elementType != COMBAT_NONE) {
				maxDamage += static_cast<int32_t>(Weapons::getMaxWeaponDamage(player->getLevel(), attackSkill, attackValue - weapon->getAttack() + it.abilities->elementDamage, attackFactor, true) * player->getVocation()->distDamageMultiplier);
			}
			msg.add<uint16_t>(maxDamage >> 1);
			msg.addByte(CIPBIA_ELEMENTAL_PHYSICAL);
			if (it.abilities && it.abilities->elementType != COMBAT_NONE) {
				if (attackValue) {
					msg.addByte(static_cast<uint32_t>(it.abilities->elementDamage) * 100 / attackValue);
				} else {
					msg.addByte(0);
				}
				msg.addByte(getCipbiaElement(it.abilities->elementType));
			} else {
				handleImbuementDamage(msg, player);
			}
		} else {
			int32_t attackValue = std::max<int32_t>(0, weapon->getAttack());
			int32_t attackSkill = player->getWeaponSkill(weapon);
			float attackFactor = player->getAttackFactor();
			int32_t maxDamage = static_cast<int32_t>(Weapons::getMaxWeaponDamage(player->getLevel(), attackSkill, attackValue, attackFactor, true) * player->getVocation()->meleeDamageMultiplier);
			if (it.abilities && it.abilities->elementType != COMBAT_NONE) {
				maxDamage += static_cast<int32_t>(Weapons::getMaxWeaponDamage(player->getLevel(), attackSkill, it.abilities->elementDamage, attackFactor, true) * player->getVocation()->meleeDamageMultiplier);
			}
			msg.add<uint16_t>(maxDamage >> 1);
			msg.addByte(CIPBIA_ELEMENTAL_PHYSICAL);
			if (it.abilities && it.abilities->elementType != COMBAT_NONE) {
				if (attackValue) {
					msg.addByte(static_cast<uint32_t>(it.abilities->elementDamage) * 100 / attackValue);
				} else {
					msg.addByte(0);
				}
				msg.addByte(getCipbiaElement(it.abilities->elementType));
			} else {
				handleImbuementDamage(msg, player);
			}
		}
	} else {
		float attackFactor = player->getAttackFactor();
		int32_t attackSkill = player->getSkillLevel(SKILL_FIST);
		int32_t attackValue = 7;

		int32_t maxDamage = Weapons::getMaxWeaponDamage(player->getLevel(), attackSkill, attackValue, attackFactor, true);
		msg.add<uint16_t>(maxDamage >> 1);
		msg.addByte(CIPBIA_ELEMENTAL_PHYSICAL);
		msg.addByte(0);
		msg.addByte(0);
	}

	msg.add<uint16_t>(player->getArmor());
	msg.add<uint16_t>(player->getDefense());
	// Wheel of destiny mitigation
	if (g_configManager().getBoolean(TOGGLE_WHEELSYSTEM)) {
		msg.addDouble(player->getMitigation());
	} else {
		msg.addDouble(0);
	}

	// Store the "combats" to increase in absorb values function and send to client later
	uint8_t combats = 0;
	auto startCombats = msg.getBufferPosition();
	msg.skipBytes(1);

	// Calculate and parse the combat absorbs values
	calculateAbsorbValues(player, msg, combats);

	// Now set the buffer position skiped and send the total combats count
	auto endCombats = msg.getBufferPosition();
	msg.setBufferPosition(startCombats);
	msg.addByte(combats);
	msg.setBufferPosition(endCombats);

	// Concoctions potions (12.70)
	auto startConcoctions = msg.getBufferPosition();
	msg.skipBytes(1);
	auto activeConcoctions = player->getActiveConcoctions();
	uint8_t concoctions = 0;
	for (const auto &concoction : activeConcoctions) {
		if (concoction.second == 0) {
			continue;
		}
		msg.add<uint16_t>(concoction.first);
		msg.add<uint16_t>(concoction.second);
		++concoctions;
	}

	msg.setBufferPosition(startConcoctions);
	msg.addByte(concoctions);

	writeToOutputBuffer(msg);
}

void ProtocolGame::sendCyclopediaCharacterRecentDeaths(uint16_t page, uint16_t pages, const std::vector<RecentDeathEntry> &entries) {
	if (!player || oldProtocol) {
		return;
	}

	NetworkMessage msg;
	msg.addByte(0xDA);
	msg.addByte(CYCLOPEDIA_CHARACTERINFO_RECENTDEATHS);
	msg.addByte(0x00); // 0x00 Here means 'no error'
	msg.add<uint16_t>(page);
	msg.add<uint16_t>(pages);
	msg.add<uint16_t>(entries.size());
	for (const RecentDeathEntry &entry : entries) {
		msg.add<uint32_t>(entry.timestamp);
		msg.addString(entry.cause);
	}

	writeToOutputBuffer(msg);
}

void ProtocolGame::sendCyclopediaCharacterRecentPvPKills(uint16_t page, uint16_t pages, const std::vector<RecentPvPKillEntry> &entries) {
	if (!player || oldProtocol) {
		return;
	}

	NetworkMessage msg;
	msg.addByte(0xDA);
	msg.addByte(CYCLOPEDIA_CHARACTERINFO_RECENTPVPKILLS);
	msg.addByte(0x00); // 0x00 Here means 'no error'
	msg.add<uint16_t>(page);
	msg.add<uint16_t>(pages);
	msg.add<uint16_t>(entries.size());
	for (const RecentPvPKillEntry &entry : entries) {
		msg.add<uint32_t>(entry.timestamp);
		msg.addString(entry.description);
		msg.addByte(entry.status);
	}

	writeToOutputBuffer(msg);
}

void ProtocolGame::sendCyclopediaCharacterAchievements(uint16_t secretsUnlocked, const std::vector<std::pair<Achievement, uint32_t>> &achievementsUnlocked) {
	if (!player || oldProtocol) {
		return;
	}

	NetworkMessage msg;
	msg.addByte(0xDA);
	msg.addByte(CYCLOPEDIA_CHARACTERINFO_ACHIEVEMENTS);
	msg.addByte(0x00); // 0x00 Here means 'no error'
	msg.add<uint16_t>(player->achiev()->getPoints());
	msg.add<uint16_t>(secretsUnlocked);
	msg.add<uint16_t>(static_cast<uint16_t>(achievementsUnlocked.size()));
	for (const auto &[achievement, addedTimestamp] : achievementsUnlocked) {
		msg.add<uint16_t>(achievement.id);
		msg.add<uint32_t>(addedTimestamp);
		if (achievement.secret) {
			msg.addByte(0x01);
			msg.addString(achievement.name);
			msg.addString(achievement.description);
			msg.addByte(achievement.grade);
		} else {
			msg.addByte(0x00);
		}
	}
	writeToOutputBuffer(msg);
}

void ProtocolGame::sendCyclopediaCharacterItemSummary(const ItemsTierCountList &inventoryItems, const ItemsTierCountList &storeInboxItems, const StashItemList &supplyStashItems, const ItemsTierCountList &depotBoxItems, const ItemsTierCountList &inboxItems) {
	if (!player || oldProtocol) {
		return;
	}

	NetworkMessage msg;
	msg.addByte(0xDA);
	msg.addByte(CYCLOPEDIA_CHARACTERINFO_ITEMSUMMARY);
	msg.addByte(0x00); // 0x00 Here means 'no error'

	uint16_t inventoryItemsCount = 0;
	const auto startInventory = msg.getBufferPosition();
	msg.skipBytes(2);

	for (const auto &inventoryItems_it : inventoryItems) {
		for (const auto &[itemTier, itemCount] : inventoryItems_it.second) {
			const ItemType &it = Item::items[inventoryItems_it.first];
			msg.add<uint16_t>(inventoryItems_it.first); // Item ID
			if (it.upgradeClassification > 0) {
				msg.addByte(itemTier);
			}
			msg.add<uint32_t>(itemCount);

			++inventoryItemsCount;
		}
	}

	const auto endInventory = msg.getBufferPosition();

	msg.setBufferPosition(startInventory);
	msg.add<uint16_t>(inventoryItemsCount);

	msg.setBufferPosition(endInventory);

	uint16_t storeInboxItemsCount = 0;
	const auto startStoreInbox = msg.getBufferPosition();
	msg.skipBytes(2);

	for (const auto &storeInboxItems_it : storeInboxItems) {
		for (const auto &[itemTier, itemCount] : storeInboxItems_it.second) {
			const ItemType &it = Item::items[storeInboxItems_it.first];
			msg.add<uint16_t>(storeInboxItems_it.first); // Item ID
			if (it.upgradeClassification > 0) {
				msg.addByte(itemTier);
			}
			msg.add<uint32_t>(itemCount);

			++storeInboxItemsCount;
		}
	}

	const auto endStoreInbox = msg.getBufferPosition();

	msg.setBufferPosition(startStoreInbox);
	msg.add<uint16_t>(storeInboxItemsCount);

	msg.setBufferPosition(endStoreInbox);

	msg.add<uint16_t>(supplyStashItems.size());

	for (const auto &[itemId, itemCount] : supplyStashItems) {
		msg.add<uint16_t>(itemId);
		msg.add<uint32_t>(itemCount);
	}

	uint16_t depotBoxItemsCount = 0;
	const auto startDepotBox = msg.getBufferPosition();
	msg.skipBytes(2);

	for (const auto &depotBoxItems_it : depotBoxItems) {
		for (const auto &[itemTier, itemCount] : depotBoxItems_it.second) {
			const ItemType &it = Item::items[depotBoxItems_it.first];
			msg.add<uint16_t>(depotBoxItems_it.first); // Item ID
			if (it.upgradeClassification > 0) {
				msg.addByte(itemTier);
			}
			msg.add<uint32_t>(itemCount);

			++depotBoxItemsCount;
		}
	}

	const auto endDepotBox = msg.getBufferPosition();

	msg.setBufferPosition(startDepotBox);
	msg.add<uint16_t>(depotBoxItemsCount);

	msg.setBufferPosition(endDepotBox);

	uint16_t inboxItemsCount = 0;
	const auto startInbox = msg.getBufferPosition();
	msg.skipBytes(2);

	for (const auto &inboxItems_it : inboxItems) {
		for (const auto &[itemTier, itemCount] : inboxItems_it.second) {
			const ItemType &it = Item::items[inboxItems_it.first];
			msg.add<uint16_t>(inboxItems_it.first); // Item ID
			if (it.upgradeClassification > 0) {
				msg.addByte(itemTier);
			}
			msg.add<uint32_t>(itemCount);

			++inboxItemsCount;
		}
	}

	msg.setBufferPosition(startInbox);
	msg.add<uint16_t>(inboxItemsCount);

	writeToOutputBuffer(msg);
}

void ProtocolGame::sendCyclopediaCharacterOutfitsMounts() {
	if (!player || oldProtocol) {
		return;
	}

	NetworkMessage msg;
	msg.addByte(0xDA);
	msg.addByte(CYCLOPEDIA_CHARACTERINFO_OUTFITSMOUNTS);
	msg.addByte(0x00);
	Outfit_t currentOutfit = player->getDefaultOutfit();

	uint16_t outfitSize = 0;
	auto startOutfits = msg.getBufferPosition();
	msg.skipBytes(2);

	const auto outfits = Outfits::getInstance().getOutfits(player->getSex());
	for (const auto &outfit : outfits) {
		uint8_t addons;
		if (!player->getOutfitAddons(outfit, addons)) {
			continue;
		}
		const std::string from = outfit->from;
		++outfitSize;

		msg.add<uint16_t>(outfit->lookType);
		msg.addString(outfit->name);
		msg.addByte(addons);
		if (from == "store") {
			msg.addByte(CYCLOPEDIA_CHARACTERINFO_OUTFITTYPE_STORE);
		} else if (from == "quest") {
			msg.addByte(CYCLOPEDIA_CHARACTERINFO_OUTFITTYPE_QUEST);
		} else {
			msg.addByte(CYCLOPEDIA_CHARACTERINFO_OUTFITTYPE_NONE);
		}
		if (outfit->lookType == currentOutfit.lookType) {
			msg.add<uint32_t>(1000);
		} else {
			msg.add<uint32_t>(0);
		}
	}
	if (outfitSize > 0) {
		msg.addByte(currentOutfit.lookHead);
		msg.addByte(currentOutfit.lookBody);
		msg.addByte(currentOutfit.lookLegs);
		msg.addByte(currentOutfit.lookFeet);
	}

	uint16_t mountSize = 0;
	auto startMounts = msg.getBufferPosition();
	msg.skipBytes(2);
	for (const auto &mount : g_game().mounts->getMounts()) {
		const std::string type = mount->type;
		if (player->hasMount(mount)) {
			++mountSize;

			msg.add<uint16_t>(mount->clientId);
			msg.addString(mount->name);
			if (type == "store") {
				msg.addByte(CYCLOPEDIA_CHARACTERINFO_OUTFITTYPE_STORE);
			} else if (type == "quest") {
				msg.addByte(CYCLOPEDIA_CHARACTERINFO_OUTFITTYPE_QUEST);
			} else {
				msg.addByte(CYCLOPEDIA_CHARACTERINFO_OUTFITTYPE_NONE);
			}
			msg.add<uint32_t>(1000);
		}
	}
	if (mountSize > 0) {
		msg.addByte(currentOutfit.lookMountHead);
		msg.addByte(currentOutfit.lookMountBody);
		msg.addByte(currentOutfit.lookMountLegs);
		msg.addByte(currentOutfit.lookMountFeet);
	}

	uint16_t familiarsSize = 0;
	auto startFamiliars = msg.getBufferPosition();
	msg.skipBytes(2);
	const auto familiars = Familiars::getInstance().getFamiliars(player->getVocationId());
	for (const auto &familiar : familiars) {
		const std::string type = familiar->type;
		if (!player->getFamiliar(familiar)) {
			continue;
		}
		++familiarsSize;
		msg.add<uint16_t>(familiar->lookType);
		msg.addString(familiar->name);
		if (type == "quest") {
			msg.addByte(CYCLOPEDIA_CHARACTERINFO_OUTFITTYPE_QUEST);
		} else {
			msg.addByte(CYCLOPEDIA_CHARACTERINFO_OUTFITTYPE_NONE);
		}
		msg.add<uint32_t>(0);
	}

	msg.setBufferPosition(startOutfits);
	msg.add<uint16_t>(outfitSize);
	msg.setBufferPosition(startMounts);
	msg.add<uint16_t>(mountSize);
	msg.setBufferPosition(startFamiliars);
	msg.add<uint16_t>(familiarsSize);
	writeToOutputBuffer(msg);
}

void ProtocolGame::sendCyclopediaCharacterStoreSummary() {
	if (!player || oldProtocol) {
		return;
	}

	NetworkMessage msg;
	msg.addByte(0xDA);
	msg.addByte(CYCLOPEDIA_CHARACTERINFO_STORESUMMARY);
	msg.addByte(0x00); // 0x00 Here means 'no error'
	msg.add<uint32_t>(player->getXpBoostTime()); // Remaining Store Xp Boost Time
	auto remaining = player->kv()->get("daily-reward-xp-boost");
	msg.add<uint32_t>(remaining ? static_cast<uint32_t>(remaining->getNumber()) : 0); // Remaining Daily Reward Xp Boost Time

	auto cyclopediaSummary = player->cyclopedia()->getSummary();

	msg.addByte(static_cast<uint8_t>(magic_enum::enum_count<Blessings>()));
	for (auto bless : magic_enum::enum_values<Blessings>()) {
		std::string name = toStartCaseWithSpace(magic_enum::enum_name(bless).data());
		msg.addString(name);
		auto blessValue = enumToValue(bless);
		if (player->hasBlessing(blessValue)) {
			msg.addByte(static_cast<uint16_t>(player->blessings[blessValue - 1]));
		} else {
			msg.addByte(0x00);
		}
	}

	uint8_t preySlotsUnlocked = 0;
	// Prey third slot unlocked
	if (const auto &slotP = player->getPreySlotById(PreySlot_Three);
	    slotP && slotP->state != PreyDataState_Locked) {
		preySlotsUnlocked++;
	}
	// Task hunting third slot unlocked
	if (const auto &slotH = player->getTaskHuntingSlotById(PreySlot_Three);
	    slotH && slotH->state != PreyTaskDataState_Locked) {
		preySlotsUnlocked++;
	}
	msg.addByte(preySlotsUnlocked); // getPreySlotById + getTaskHuntingSlotById

	msg.addByte(cyclopediaSummary.m_preyWildcards); // getPreyCardsObtained
	msg.addByte(cyclopediaSummary.m_instantRewards); // getRewardCollectionObtained
	msg.addByte(player->hasCharmExpansion() ? 0x01 : 0x00);
	msg.addByte(cyclopediaSummary.m_hirelings); // getHirelingsObtained

	std::vector<uint16_t> m_hSkills;
	for (const auto &it : g_game().getHirelingSkills()) {
		if (player->kv()->scoped("hireling-skills")->get(it.second)) {
			m_hSkills.emplace_back(it.first);
			g_logger().debug("skill id: {}, name: {}", it.first, it.second);
		}
	}
	msg.addByte(m_hSkills.size());
	for (const auto &id : m_hSkills) {
		msg.addByte(id - 1000);
	}

	/*std::vector<uint16_t> m_hOutfits;
	for (const auto &it : g_game().getHirelingOutfits()) {
	    if (player->kv()->scoped("hireling-outfits")->get(it.second)) {
	        m_hOutfits.emplace_back(it.first);
	        g_logger().debug("outfit id: {}, name: {}", it.first, it.second);
	    }
	}
	msg.addByte(m_hOutfits.size());
	for (const auto &id : m_hOutfits) {
	    msg.addByte(0x01); // TODO need to get the correct id from hireling outfit
	}*/
	msg.addByte(0x00); // hireling outfit size

	auto houseItems = player->cyclopedia()->getResult(static_cast<uint8_t>(Summary_t::HOUSE_ITEMS));
	msg.add<uint16_t>(houseItems.size());
	for (const auto &hItem_it : houseItems) {
		const ItemType &it = Item::items[hItem_it.first];
		msg.add<uint16_t>(it.id); // Item ID
		msg.addString(it.name);
		msg.addByte(hItem_it.second);
	}

	writeToOutputBuffer(msg);
}

void ProtocolGame::sendCyclopediaCharacterInspection() {
	if (!player || oldProtocol) {
		return;
	}

	NetworkMessage msg;
	msg.addByte(0xDA);
	msg.addByte(CYCLOPEDIA_CHARACTERINFO_INSPECTION);
	msg.addByte(0x00);
	uint8_t inventoryItems = 0;
	auto startInventory = msg.getBufferPosition();
	msg.skipBytes(1);
	for (std::underlying_type<Slots_t>::type slot = CONST_SLOT_FIRST; slot <= CONST_SLOT_LAST; slot++) {
		std::shared_ptr<Item> inventoryItem = player->getInventoryItem(static_cast<Slots_t>(slot));
		if (inventoryItem) {
			++inventoryItems;

			msg.addByte(slot);
			msg.addString(inventoryItem->getName());
			AddItem(msg, inventoryItem);

			uint8_t itemImbuements = 0;
			auto startImbuements = msg.getBufferPosition();
			msg.skipBytes(1);
			for (uint8_t slotid = 0; slotid < inventoryItem->getImbuementSlot(); slotid++) {
				ImbuementInfo imbuementInfo;
				if (!inventoryItem->getImbuementInfo(slotid, &imbuementInfo)) {
					continue;
				}

				msg.add<uint16_t>(imbuementInfo.imbuement->getIconID());
				itemImbuements++;
			}

			auto endImbuements = msg.getBufferPosition();
			msg.setBufferPosition(startImbuements);
			msg.addByte(itemImbuements);
			msg.setBufferPosition(endImbuements);

			auto descriptions = Item::getDescriptions(Item::items[inventoryItem->getID()], inventoryItem);
			msg.addByte(descriptions.size());
			for (const auto &description : descriptions) {
				msg.addString(description.first);
				msg.addString(description.second);
			}
		}
	}
	msg.addString(player->getName());
	AddOutfit(msg, player->getDefaultOutfit(), false);

	// Player overall summary
	uint8_t playerDescriptionSize = 0;
	auto playerDescriptionPosition = msg.getBufferPosition();
	msg.skipBytes(1);

	// Player title
	if (player->title()->getCurrentTitle() != 0) {
		playerDescriptionSize++;
		msg.addString("Character Title");
		msg.addString(player->title()->getCurrentTitleName());
	}

	// Level description
	playerDescriptionSize++;
	msg.addString("Level");
	msg.addString(std::to_string(player->getLevel()));

	// Vocation description
	playerDescriptionSize++;
	msg.addString("Vocation");
	msg.addString(player->getVocation()->getVocName());

	// Loyalty title
	if (!player->getLoyaltyTitle().empty()) {
		playerDescriptionSize++;
		msg.addString("Loyalty Title");
		msg.addString(player->getLoyaltyTitle());
	}

	// Marriage description
	if (const auto spouseId = player->getMarriageSpouse(); spouseId > 0) {
		if (const auto &spouse = g_game().getPlayerByID(spouseId, true); spouse) {
			playerDescriptionSize++;
			msg.addString("Married to");
			msg.addString(spouse->getName());
		}
	}

	// Prey description
	for (uint8_t slotId = PreySlot_First; slotId <= PreySlot_Last; slotId++) {
		if (const auto &slot = player->getPreySlotById(static_cast<PreySlot_t>(slotId));
		    slot && slot->isOccupied()) {
			playerDescriptionSize++;
			std::string activePrey = fmt::format("Active Prey {}", slotId + 1);
			msg.addString(activePrey);

			std::string desc;
			if (auto mtype = g_monsters().getMonsterTypeByRaceId(slot->selectedRaceId)) {
				desc.append(mtype->name);
			} else {
				desc.append("Unknown creature");
			}

			if (slot->bonus == PreyBonus_Damage) {
				desc.append(" (Improved Damage +");
			} else if (slot->bonus == PreyBonus_Defense) {
				desc.append(" (Improved Defense +");
			} else if (slot->bonus == PreyBonus_Experience) {
				desc.append(" (Improved Experience +");
			} else if (slot->bonus == PreyBonus_Loot) {
				desc.append(" (Improved Loot +");
			}
			desc.append(fmt::format("{}%, remaining", slot->bonusPercentage));
			uint8_t hours = slot->bonusTimeLeft / 3600;
			uint8_t minutes = (slot->bonusTimeLeft - (hours * 3600)) / 60;
			desc.append(fmt::format("{}:{}{}h", hours, (minutes < 10 ? "0" : ""), minutes));
			msg.addString(desc);
		}
	}

	// Outfit description
	playerDescriptionSize++;
	msg.addString("Outfit");
	if (const auto outfit = Outfits::getInstance().getOutfitByLookType(player, player->getDefaultOutfit().lookType)) {
		msg.addString(outfit->name);
	} else {
		msg.addString("unknown");
	}

	msg.setBufferPosition(startInventory);
	msg.addByte(inventoryItems);

	msg.setBufferPosition(playerDescriptionPosition);
	msg.addByte(playerDescriptionSize);

	writeToOutputBuffer(msg);
}

void ProtocolGame::sendCyclopediaCharacterBadges() {
	if (!player || oldProtocol) {
		return;
	}

	NetworkMessage msg;
	msg.addByte(0xDA);
	msg.addByte(CYCLOPEDIA_CHARACTERINFO_BADGES);
	msg.addByte(0x00);
	msg.addByte(0x01); // ShowAccountInformation, if 0x01 will show IsOnline, IsPremium, character title, badges

	const auto loggedPlayer = g_game().getPlayerUniqueLogin(player->getName());
	msg.addByte(loggedPlayer ? 0x01 : 0x00); // IsOnline
	msg.addByte(player->isPremium() ? 0x01 : 0x00); // IsPremium (GOD has always 'Premium')
	// Character loyalty title
	msg.addString(player->getLoyaltyTitle());

	uint8_t badgesSize = 0;
	auto badgesSizePosition = msg.getBufferPosition();
	msg.skipBytes(1);
	for (const auto &badge : g_game().getBadges()) {
		if (player->badge()->hasBadge(badge.m_id)) {
			msg.add<uint32_t>(badge.m_id);
			msg.addString(badge.m_name);
			badgesSize++;
		}
	}

	msg.setBufferPosition(badgesSizePosition);
	msg.addByte(badgesSize);

	writeToOutputBuffer(msg);
}

void ProtocolGame::sendCyclopediaCharacterTitles() {
	if (!player || oldProtocol) {
		return;
	}

	auto titles = g_game().getTitles();

	NetworkMessage msg;
	msg.addByte(0xDA);
	msg.addByte(CYCLOPEDIA_CHARACTERINFO_TITLES);
	msg.addByte(0x00); // 0x00 Here means 'no error'
	msg.addByte(player->title()->getCurrentTitle());
	msg.addByte(static_cast<uint8_t>(titles.size()));
	for (const auto &title : titles) {
		msg.addByte(title.m_id);
		auto titleName = player->title()->getNameBySex(player->getSex(), title.m_maleName, title.m_femaleName);
		msg.addString(titleName);
		msg.addString(title.m_description);
		msg.addByte(title.m_permanent ? 0x01 : 0x00);
		auto isUnlocked = player->title()->isTitleUnlocked(title.m_id);
		msg.addByte(isUnlocked ? 0x01 : 0x00);
	}

	writeToOutputBuffer(msg);
}

void ProtocolGame::sendReLoginWindow(uint8_t unfairFightReduction) {
	NetworkMessage msg;
	msg.addByte(0x28);
	msg.addByte(0x00);
	msg.addByte(unfairFightReduction);
	if (!oldProtocol) {
		msg.addByte(0x00); // use death redemption (boolean)
	}
	writeToOutputBuffer(msg);
}

void ProtocolGame::sendStats() {
	NetworkMessage msg;
	AddPlayerStats(msg);
	writeToOutputBuffer(msg);
}

void ProtocolGame::sendBasicData() {
	if (!player) {
		return;
	}

	NetworkMessage msg;
	msg.addByte(0x9F);
	if (player->isPremium() || player->isVip()) {
		msg.addByte(1);
		msg.add<uint32_t>(getTimeNow() + ((player->getPremiumDays() + 1) * 86400));
	} else {
		msg.addByte(0);
		msg.add<uint32_t>(0);
	}
	msg.addByte(player->getVocation()->getClientId());

	// Prey window
	if (player->getVocation()->getId() == 0 && player->getGroup()->id < GROUP_TYPE_GAMEMASTER) {
		msg.addByte(0);
	} else {
		msg.addByte(1); // has reached Main (allow player to open Prey window)
	}

	// Filter only valid ids
	std::list<uint16_t> spellsList = g_spells().getSpellsByVocation(player->getVocationId());
	std::vector<std::shared_ptr<InstantSpell>> validSpells;
	for (uint16_t sid : spellsList) {
		auto spell = g_spells().getInstantSpellById(sid);
		if (spell && spell->getSpellId() > 0) {
			validSpells.emplace_back(spell);
		}
	}

	// Send total size of spells
	msg.add<uint16_t>(validSpells.size());
	// Send each spell valid ids
	for (const auto &spell : validSpells) {
		if (!spell) {
			continue;
		}

		// Only send valid spells to old client
		if (oldProtocol) {
			msg.addByte(spell->getSpellId());
			continue;
		}

		if (spell->isLearnable() && !player->hasLearnedInstantSpell(spell->getName())) {
			msg.add<uint16_t>(0);
		} else if (spell && spell->isLearnable() && player->hasLearnedInstantSpell(spell->getName())) {
			// Ignore spell if not have wheel grade (or send if you have)
			auto grade = player->wheel()->getSpellUpgrade(spell->getName());
			if (static_cast<uint8_t>(grade) == 0) {
				msg.add<uint16_t>(0);
			} else {
				msg.add<uint16_t>(spell->getSpellId());
			}
		} else {
			msg.add<uint16_t>(spell->getSpellId());
		}
	}

	if (!oldProtocol) {
		msg.addByte(player->getVocation()->getMagicShield()); // bool - determine whether magic shield is active or not
	}

	writeToOutputBuffer(msg);
}

void ProtocolGame::sendBlessingWindow() {
	if (!player) {
		return;
	}

	NetworkMessage msg;
	msg.addByte(0x9B);

	bool isRetro = g_configManager().getBoolean(TOGGLE_SERVER_IS_RETRO);

	msg.addByte(isRetro ? 0x07 : 0x08);
	for (auto blessing : magic_enum::enum_values<Blessings>()) {
		if (isRetro && blessing == Blessings::TwistOfFate) {
			continue;
		}

		const auto blessingValue = enumToValue(blessing);
		const auto blessingId = 1 << blessingValue;
		msg.add<uint16_t>(blessingId);
		msg.addByte(player->getBlessingCount(blessingValue));
		msg.addByte(player->getBlessingCount(blessingValue, true));
	}

	// Start at "The Wisdom Of Solitude"
	uint8_t blessCount = 0;
	for (auto bless : magic_enum::enum_values<Blessings>()) {
		if (bless == Blessings::TwistOfFate) {
			continue;
		}

		if (player->hasBlessing(enumToValue(bless))) {
			blessCount++;
		}
	}

	const auto isPromoted = player->isPromoted();
	const auto factor = (isRetro ? 6.31 : 8);
	const auto skillReduction = factor * blessCount;
	const auto promotionReduction = (isPromoted ? 30 : 0);
	const auto minReduction = skillReduction + promotionReduction;
	const auto maxLossPvpDeath = calculateMaxPvpReduction(blessCount, isPromoted);

	msg.addByte(isPromoted);
	msg.addByte(30); // Reduction bonus with promotion
	msg.addByte(minReduction);
	msg.addByte(isRetro ? minReduction : maxLossPvpDeath);
	msg.addByte(minReduction);

	const auto playerSkull = player->getSkull();
	const auto &playerAmulet = player->getThing(CONST_SLOT_NECKLACE);
	bool hasSkull = (playerSkull == Skulls_t::SKULL_RED || playerSkull == Skulls_t::SKULL_BLACK);
	bool usingAol = (playerAmulet && playerAmulet->getItem()->getID() == ITEM_AMULETOFLOSS);
	if (hasSkull) {
		msg.addByte(100);
		msg.addByte(100);
	} else if (usingAol) {
		msg.addByte(0);
		msg.addByte(0);
	} else {
		msg.addByte(calculateEquipmentLoss(blessCount, true));
		msg.addByte(calculateEquipmentLoss(blessCount, true));
	}

	msg.addByte(hasSkull);
	msg.addByte(usingAol);

	msg.addByte(0x00);

	writeToOutputBuffer(msg);
}

void ProtocolGame::sendBlessStatus() {
	if (!player) {
		return;
	}

	// Ignore Twist of Fate (Id 1)
	uint8_t blessCount = 0;
	for (auto bless : magic_enum::enum_values<Blessings>()) {
		if (bless == Blessings::TwistOfFate) {
			continue;
		}
		if (player->hasBlessing(enumToValue(bless))) {
			blessCount++;
		}
	}

	NetworkMessage msg;
	msg.addByte(0x9C);

	if (oldProtocol) {
		msg.add<uint16_t>(blessCount >= 5 ? 0x01 : 0x00);
	} else {
		bool glow = player->getVocationId() > VOCATION_NONE && ((g_configManager().getBoolean(INVENTORY_GLOW) && blessCount >= 5) || player->getLevel() < g_configManager().getNumber(ADVENTURERSBLESSING_LEVEL));
		msg.add<uint16_t>(glow ? 1 : 0); // Show up the glowing effect in items if you have all blesses or adventurer's blessing
		msg.addByte((blessCount >= 7) ? 3 : ((blessCount >= 5) ? 2 : 1)); // 1 = Disabled | 2 = normal | 3 = green
	}

	writeToOutputBuffer(msg);
}

void ProtocolGame::sendPremiumTrigger() {
	if (g_configManager().getBoolean(FREE_PREMIUM) || g_configManager().getBoolean(VIP_SYSTEM_ENABLED)) {
		return;
	}

	NetworkMessage msg;
	msg.addByte(0x9E);

	msg.addByte(16);
	for (uint16_t i = 0; i <= 15; i++) {
		// PREMIUM_TRIGGER_TRAIN_OFFLINE = false, PREMIUM_TRIGGER_XP_BOOST = false, PREMIUM_TRIGGER_MARKET = false, PREMIUM_TRIGGER_VIP_LIST = false, PREMIUM_TRIGGER_DEPOT_SPACE = false, PREMIUM_TRIGGER_INVITE_PRIVCHAT = false
		msg.addByte(0x01);
	}

	writeToOutputBuffer(msg);
}

void ProtocolGame::sendTextMessage(const TextMessage &message) {
	if (message.type == MESSAGE_NONE) {
		g_logger().error("[ProtocolGame::sendTextMessage] - Message type is wrong, missing or invalid for player with name {}, on position {}", player->getName(), player->getPosition().toString());
		player->sendTextMessage(MESSAGE_ADMINISTRATOR, "There was a problem requesting your message, please contact the administrator");
		return;
	}

	MessageClasses internalType = message.type;
	if (oldProtocol && message.type > MESSAGE_LAST_OLDPROTOCOL) {
		switch (internalType) {
			case MESSAGE_REPORT: {
				internalType = MESSAGE_LOOT;
				break;
			}
			case MESSAGE_HOTKEY_PRESSED: {
				internalType = MESSAGE_LOOK;
				break;
			}
			case MESSAGE_TUTORIAL_HINT: {
				internalType = MESSAGE_LOGIN;
				break;
			}
			case MESSAGE_THANK_YOU: {
				internalType = MESSAGE_LOGIN;
				break;
			}
			case MESSAGE_MARKET: {
				internalType = MESSAGE_EVENT_ADVANCE;
				break;
			}
			case MESSAGE_MANA: {
				internalType = MESSAGE_HEALED;
				break;
			}
			case MESSAGE_BEYOND_LAST: {
				internalType = MESSAGE_LOOT;
				break;
			}
			case MESSAGE_ATTENTION: {
				internalType = MESSAGE_EVENT_ADVANCE;
				break;
			}
			case MESSAGE_BOOSTED_CREATURE: {
				internalType = MESSAGE_LOOT;
				break;
			}
			case MESSAGE_OFFLINE_TRAINING: {
				internalType = MESSAGE_LOOT;
				break;
			}
			case MESSAGE_TRANSACTION: {
				internalType = MESSAGE_LOOT;
				break;
			}
			case MESSAGE_POTION: {
				internalType = MESSAGE_FAILURE;
				break;
			}

			default: {
				internalType = MESSAGE_EVENT_ADVANCE;
				break;
			}
		}
	}

	NetworkMessage msg;
	msg.addByte(0xB4);
	msg.addByte(internalType);
	switch (internalType) {
		case MESSAGE_DAMAGE_DEALT:
		case MESSAGE_DAMAGE_RECEIVED:
		case MESSAGE_DAMAGE_OTHERS: {
			msg.addPosition(message.position);
			msg.add<uint32_t>(message.primary.value);
			msg.addByte(message.primary.color);
			msg.add<uint32_t>(message.secondary.value);
			msg.addByte(message.secondary.color);
			break;
		}
		case MESSAGE_HEALED:
		case MESSAGE_HEALED_OTHERS: {
			msg.addPosition(message.position);
			msg.add<uint32_t>(message.primary.value);
			msg.addByte(message.primary.color);
			break;
		}
		case MESSAGE_EXPERIENCE:
		case MESSAGE_EXPERIENCE_OTHERS: {
			msg.addPosition(message.position);
			if (!oldProtocol) {
				msg.add<uint64_t>(message.primary.value);
			} else {
				msg.add<uint32_t>(message.primary.value);
			}
			msg.addByte(message.primary.color);
			break;
		}
		case MESSAGE_GUILD:
		case MESSAGE_PARTY_MANAGEMENT:
		case MESSAGE_PARTY:
			msg.add<uint16_t>(message.channelId);
			break;
		default:
			break;
	}
	msg.addString(message.text);
	writeToOutputBuffer(msg);
}

void ProtocolGame::sendClosePrivate(uint16_t channelId) {
	NetworkMessage msg;
	msg.addByte(0xB3);
	msg.add<uint16_t>(channelId);
	writeToOutputBuffer(msg);
}

void ProtocolGame::sendCreatePrivateChannel(uint16_t channelId, const std::string &channelName) {
	NetworkMessage msg;
	msg.addByte(0xB2);
	msg.add<uint16_t>(channelId);
	msg.addString(channelName);
	msg.add<uint16_t>(0x01);
	msg.addString(player->getName());
	msg.add<uint16_t>(0x00);
	writeToOutputBuffer(msg);
}

void ProtocolGame::sendChannelsDialog() {
	NetworkMessage msg;
	msg.addByte(0xAB);

	const ChannelList &list = g_chat().getChannelList(player);
	msg.addByte(list.size());
	for (const auto &channel : list) {
		msg.add<uint16_t>(channel->getId());
		msg.addString(channel->getName());
	}

	writeToOutputBuffer(msg);
}

void ProtocolGame::sendChannel(uint16_t channelId, const std::string &channelName, const UsersMap* channelUsers, const InvitedMap* invitedUsers) {
	NetworkMessage msg;
	msg.addByte(0xAC);

	msg.add<uint16_t>(channelId);
	msg.addString(channelName);

	if (channelUsers) {
		msg.add<uint16_t>(channelUsers->size());
		for (const auto &it : *channelUsers) {
			msg.addString(it.second->getName());
		}
	} else {
		msg.add<uint16_t>(0x00);
	}

	if (invitedUsers) {
		msg.add<uint16_t>(invitedUsers->size());
		for (const auto &it : *invitedUsers) {
			msg.addString(it.second->getName());
		}
	} else {
		msg.add<uint16_t>(0x00);
	}
	writeToOutputBuffer(msg);
}

void ProtocolGame::sendChannelMessage(const std::string &author, const std::string &text, SpeakClasses type, uint16_t channel) {
	NetworkMessage msg;
	msg.addByte(0xAA);
	msg.add<uint32_t>(0x00);
	msg.addString(author);
	msg.add<uint16_t>(0x00);
	msg.addByte(type);
	msg.add<uint16_t>(channel);
	msg.addString(text);
	writeToOutputBuffer(msg);
}

void ProtocolGame::sendIcons(const std::unordered_set<PlayerIcon> &iconSet, const IconBakragore iconBakragore) {
	NetworkMessage msg;
	msg.addByte(0xA2);

	std::bitset<static_cast<size_t>(PlayerIcon::Count)> iconsBitSet;
	for (const auto &icon : iconSet) {
		iconsBitSet.set(enumToValue(icon));
	}

	uint32_t icons = iconsBitSet.to_ulong();

	if (oldProtocol) {
		// Send as uint16_t in old protocol
		msg.add<uint16_t>(static_cast<uint16_t>(icons));
	} else {
		// Send as uint32_t in new protocol
		msg.add<uint32_t>(icons);
		msg.addByte(enumToValue(iconBakragore)); // Icons Bakragore
	}

	writeToOutputBuffer(msg);
}

void ProtocolGame::sendIconBakragore(const IconBakragore icon) {
	NetworkMessage msg;
	msg.addByte(0xA2);
	msg.add<uint32_t>(0); // Send empty normal icons
	msg.addByte(enumToValue(icon));
	writeToOutputBuffer(msg);
}

void ProtocolGame::sendUnjustifiedPoints(const uint8_t &dayProgress, const uint8_t &dayLeft, const uint8_t &weekProgress, const uint8_t &weekLeft, const uint8_t &monthProgress, const uint8_t &monthLeft, const uint8_t &skullDuration) {
	NetworkMessage msg;
	msg.addByte(0xB7);
	msg.addByte(dayProgress);
	msg.addByte(dayLeft);
	msg.addByte(weekProgress);
	msg.addByte(weekLeft);
	msg.addByte(monthProgress);
	msg.addByte(monthLeft);
	msg.addByte(skullDuration);
	writeToOutputBuffer(msg);
}

void ProtocolGame::sendContainer(uint8_t cid, const std::shared_ptr<Container> &container, bool hasParent, uint16_t firstIndex) {
	if (!player || !container) {
		return;
	}

	NetworkMessage msg;
	msg.addByte(0x6E);

	msg.addByte(cid);

	if (container->getID() == ITEM_BROWSEFIELD) {
		AddItem(msg, ITEM_BAG, 1, container->getTier());
		msg.addString("Browse Field");
	} else {
		AddItem(msg, container);
		msg.addString(container->getName());
	}

	const auto itemsStoreInboxToSend = container->getStoreInboxFilteredItems();

	msg.addByte(container->capacity());

	msg.addByte(hasParent ? 0x01 : 0x00);

	// Depot search
	if (!oldProtocol) {
		msg.addByte((player->isDepotSearchAvailable() && container->isInsideDepot(true)) ? 0x01 : 0x00);
	}

	msg.addByte(container->isUnlocked() ? 0x01 : 0x00); // Drag and drop
	msg.addByte(container->hasPagination() ? 0x01 : 0x00); // Pagination

	uint32_t containerSize = container->size();
	if (!itemsStoreInboxToSend.empty()) {
		containerSize = itemsStoreInboxToSend.size();
	}
	msg.add<uint16_t>(containerSize);
	msg.add<uint16_t>(firstIndex);

	uint32_t maxItemsToSend;

	if (container->hasPagination() && firstIndex > 0) {
		maxItemsToSend = std::min<uint32_t>(container->capacity(), containerSize - firstIndex);
	} else {
		maxItemsToSend = container->capacity();
	}

	const ItemDeque &itemList = container->getItemList();
	if (firstIndex >= containerSize) {
		msg.addByte(0x00);
	} else if (container->getID() == ITEM_STORE_INBOX && !itemsStoreInboxToSend.empty()) {
		msg.addByte(std::min<uint32_t>(maxItemsToSend, containerSize));
		for (const auto &item : itemsStoreInboxToSend) {
			AddItem(msg, item);
		}
	} else {
		msg.addByte(std::min<uint32_t>(maxItemsToSend, containerSize));

		uint32_t i = 0;
		for (auto it = itemList.begin() + firstIndex, end = itemList.end(); i < maxItemsToSend && it != end; ++it, ++i) {
			AddItem(msg, *it);
		}
	}

	// From here on down is for version 13.21+
	if (oldProtocol) {
		writeToOutputBuffer(msg);
		return;
	}

	if (container->isStoreInbox()) {
		const auto &categories = container->getStoreInboxValidCategories();
		const auto enumName = container->getAttribute<std::string>(ItemAttribute_t::STORE_INBOX_CATEGORY);
		auto category = magic_enum::enum_cast<ContainerCategory_t>(enumName);
		if (category.has_value()) {
			bool toSendCategory = false;
			// Check if category exist in the deque
			for (const auto &tempCategory : categories) {
				if (tempCategory == category.value()) {
					toSendCategory = true;
					g_logger().debug("found category {}", toSendCategory);
				}
			}

			if (!toSendCategory) {
				std::shared_ptr<Container> container = player->getContainerByID(cid);
				if (container) {
					container->removeAttribute(ItemAttribute_t::STORE_INBOX_CATEGORY);
				}
			}
			sendContainerCategory<ContainerCategory_t>(msg, categories, static_cast<uint8_t>(category.value()));
		} else {
			sendContainerCategory<ContainerCategory_t>(msg, categories);
		}
	} else {
		msg.addByte(0x00);
		msg.addByte(0x00);
	}

	// New container menu options
	if (container->isMovable()) { // Pickupable/Moveable (?)
		msg.addByte(1);
	} else {
		msg.addByte(0);
	}

	if (container->getHoldingPlayer()) { // Player holding the item (?)
		msg.addByte(1);
	} else {
		msg.addByte(0);
	}

	writeToOutputBuffer(msg);
}

void ProtocolGame::sendLootContainers() {
	if (!player || oldProtocol) {
		return;
	}

	NetworkMessage msg;
	msg.addByte(0xC0);
	msg.addByte(player->quickLootFallbackToMainContainer ? 1 : 0);

	std::map<ObjectCategory_t, std::pair<std::shared_ptr<Container>, std::shared_ptr<Container>>> managedContainersMap;
	for (const auto &[category, containersPair] : player->m_managedContainers) {
		if (containersPair.first && !containersPair.first->isRemoved()) {
			managedContainersMap[category].first = containersPair.first;
		}
		if (containersPair.second && !containersPair.second->isRemoved()) {
			managedContainersMap[category].second = containersPair.second;
		}
	}

	auto msgPosition = msg.getBufferPosition();
	msg.skipBytes(1);
	uint8_t containers = 0;
	for (const auto &[category, containersPair] : managedContainersMap) {
		if (!isValidObjectCategory(category)) {
			continue;
		}
		containers++;
		msg.addByte(category);
		uint16_t lootContainerId = containersPair.first ? containersPair.first->getID() : 0;
		uint16_t obtainContainerId = containersPair.second ? containersPair.second->getID() : 0;
		msg.add<uint16_t>(lootContainerId);
		msg.add<uint16_t>(obtainContainerId);
	}
	msg.setBufferPosition(msgPosition);
	msg.addByte(containers);

	writeToOutputBuffer(msg);
}

void ProtocolGame::sendLootStats(const std::shared_ptr<Item> &item, uint8_t count) {
	if (!item) {
		return;
	}

	if (oldProtocol) {
		item->setIsLootTrackeable(false);
		return;
	}

	std::shared_ptr<Item> lootedItem = nullptr;
	lootedItem = item->clone();
	lootedItem->setItemCount(count);

	NetworkMessage msg;
	msg.addByte(0xCF);
	AddItem(msg, lootedItem);
	msg.addString(lootedItem->getName());
	item->setIsLootTrackeable(false);
	writeToOutputBuffer(msg);

	lootedItem = nullptr;
}

void ProtocolGame::sendShop(const std::shared_ptr<Npc> &npc) {
	Benchmark brenchmark;
	NetworkMessage msg;
	msg.addByte(0x7A);
	msg.addString(npc->getName());

	if (!oldProtocol) {
		msg.add<uint16_t>(npc->getCurrency());
		msg.addString(std::string()); // Currency name
	}

	const auto &shoplist = npc->getShopItemVector(player->getGUID());
	uint16_t itemsToSend = std::min<size_t>(shoplist.size(), std::numeric_limits<uint16_t>::max());
	msg.add<uint16_t>(itemsToSend);

	// Initialize before the loop to avoid database overload on each iteration
	auto talkactionHidden = player->kv()->get("npc-shop-hidden-sell-item");
	// Initialize the inventoryMap outside the loop to avoid creation on each iteration
	std::map<uint16_t, uint16_t> inventoryMap;
	player->getAllSaleItemIdAndCount(inventoryMap);
	uint16_t i = 0;
	for (const ShopBlock &shopBlock : shoplist) {
		if (++i > itemsToSend) {
			break;
		}

		// Hidden sell items from the shop if they are not in the player's inventory
		if (talkactionHidden && talkactionHidden->get<bool>()) {
			const auto &foundItem = inventoryMap.find(shopBlock.itemId);
			if (foundItem == inventoryMap.end() && shopBlock.itemSellPrice > 0 && shopBlock.itemBuyPrice == 0) {
				AddHiddenShopItem(msg);
				continue;
			}
		}

		AddShopItem(msg, shopBlock);
	}

	writeToOutputBuffer(msg);
	g_logger().debug("ProtocolGame::sendShop - Time: {} ms, shop items: {}", brenchmark.duration(), shoplist.size());
}

void ProtocolGame::sendCloseShop() {
	NetworkMessage msg;
	msg.addByte(0x7C);
	writeToOutputBuffer(msg);
}

void ProtocolGame::sendClientCheck() {
	if (!player || oldProtocol) {
		return;
	}

	NetworkMessage msg;
	msg.addByte(0x63);
	msg.add<uint32_t>(1);
	msg.addByte(1);
	writeToOutputBuffer(msg);
}

void ProtocolGame::sendGameNews() {
	if (!player || oldProtocol) {
		return;
	}

	NetworkMessage msg;
	msg.addByte(0x98);
	msg.add<uint32_t>(1); // unknown
	msg.addByte(1); //(0 = open | 1 = highlight)
	writeToOutputBuffer(msg);
}

void ProtocolGame::sendResourcesBalance(uint64_t money /*= 0*/, uint64_t bank /*= 0*/, uint64_t preyCards /*= 0*/, uint64_t taskHunting /*= 0*/, uint64_t forgeDust /*= 0*/, uint64_t forgeSliver /*= 0*/, uint64_t forgeCores /*= 0*/) {
	sendResourceBalance(RESOURCE_BANK, bank);
	sendResourceBalance(RESOURCE_INVENTORY_MONEY, money);
	sendResourceBalance(RESOURCE_PREY_CARDS, preyCards);
	sendResourceBalance(RESOURCE_TASK_HUNTING, taskHunting);
	sendResourceBalance(RESOURCE_FORGE_DUST, forgeDust);
	sendResourceBalance(RESOURCE_FORGE_SLIVER, forgeSliver);
	sendResourceBalance(RESOURCE_FORGE_CORES, forgeCores);
}

void ProtocolGame::sendResourceBalance(Resource_t resourceType, uint64_t value) {
	if (oldProtocol && resourceType > RESOURCE_PREY_CARDS) {
		return;
	}

	NetworkMessage msg;
	msg.addByte(0xEE);
	msg.addByte(resourceType);
	msg.add<uint64_t>(value);
	writeToOutputBuffer(msg);
}

void ProtocolGame::sendSaleItemList(const std::vector<ShopBlock> &shopVector, const std::map<uint16_t, uint16_t> &inventoryMap) {
	sendResourceBalance(RESOURCE_BANK, player->getBankBalance());

	uint16_t currency = player->getShopOwner() ? player->getShopOwner()->getCurrency() : static_cast<uint16_t>(ITEM_GOLD_COIN);
	if (currency == ITEM_GOLD_COIN) {
		// Since we already have full inventory map we shouldn't call getMoney here - it is simply wasting cpu power
		uint64_t playerMoney = 0;
		auto it = inventoryMap.find(ITEM_CRYSTAL_COIN);
		if (it != inventoryMap.end()) {
			playerMoney += static_cast<uint64_t>(it->second) * 10000;
		}
		it = inventoryMap.find(ITEM_PLATINUM_COIN);
		if (it != inventoryMap.end()) {
			playerMoney += static_cast<uint64_t>(it->second) * 100;
		}
		it = inventoryMap.find(ITEM_GOLD_COIN);
		if (it != inventoryMap.end()) {
			playerMoney += static_cast<uint64_t>(it->second);
		}
		sendResourceBalance(RESOURCE_INVENTORY_MONEY, playerMoney);
	} else {
		uint64_t customCurrencyValue = 0;
		auto search = inventoryMap.find(currency);
		if (search != inventoryMap.end()) {
			customCurrencyValue += static_cast<uint64_t>(search->second);
		}
		sendResourceBalance(oldProtocol ? RESOURCE_INVENTORY_MONEY : RESOURCE_INVENTORY_CURRENCY_CUSTOM, customCurrencyValue);
	}

	NetworkMessage msg;
	msg.addByte(0x7B);

	if (oldProtocol) {
		msg.add<uint64_t>(player->getMoney() + player->getBankBalance());
	}

	uint16_t itemsToSend = 0;
	const uint16_t ItemsToSendLimit = oldProtocol ? 0xFF : 0xFFFF;
	auto msgPosition = msg.getBufferPosition();
	msg.skipBytes(oldProtocol ? 1 : 2);

	for (const ShopBlock &shopBlock : shopVector) {
		if (shopBlock.itemSellPrice == 0) {
			continue;
		}

		auto it = inventoryMap.find(shopBlock.itemId);
		if (it != inventoryMap.end()) {
			msg.add<uint16_t>(shopBlock.itemId);
			if (oldProtocol) {
				msg.addByte(static_cast<uint8_t>(std::min<uint16_t>(it->second, std::numeric_limits<uint8_t>::max())));
			} else {
				msg.add<uint16_t>(std::min<uint16_t>(it->second, std::numeric_limits<uint16_t>::max()));
			}
			if (++itemsToSend >= ItemsToSendLimit) {
				break;
			}
		}
	}

	msg.setBufferPosition(msgPosition);
	if (oldProtocol) {
		msg.addByte(static_cast<uint8_t>(itemsToSend));
	} else {
		msg.add<uint16_t>(itemsToSend);
	}
	writeToOutputBuffer(msg);
}

void ProtocolGame::sendMarketEnter(uint32_t depotId) {
	NetworkMessage msg;
	msg.addByte(0xF6);

	if (oldProtocol) {
		msg.add<uint64_t>(player->getBankBalance());
	}

	msg.addByte(static_cast<uint8_t>(std::min<uint32_t>(IOMarket::getPlayerOfferCount(player->getGUID()), std::numeric_limits<uint8_t>::max())));

	std::shared_ptr<DepotLocker> depotLocker = player->getDepotLocker(depotId);
	if (!depotLocker) {
		msg.add<uint16_t>(0x00);
		writeToOutputBuffer(msg);
		return;
	}

	player->setInMarket(true);

	// Only use here locker items, itemVector is for use of Game::createMarketOffer
	auto [itemVector, lockerItems] = player->requestLockerItems(depotLocker, true);
	auto totalItemsCountPosition = msg.getBufferPosition();
	msg.skipBytes(2); // Total items count

	uint16_t totalItemsCount = 0;
	for (const auto &[itemId, tierAndCountMap] : lockerItems) {
		for (const auto &[tier, count] : tierAndCountMap) {
			msg.add<uint16_t>(itemId);
			if (!oldProtocol && Item::items[itemId].upgradeClassification > 0) {
				msg.addByte(tier);
			}
			msg.add<uint16_t>(static_cast<uint16_t>(count));
			totalItemsCount++;
		}
	}

	msg.setBufferPosition(totalItemsCountPosition);
	msg.add<uint16_t>(totalItemsCount);
	writeToOutputBuffer(msg);

	updateCoinBalance();
	sendResourcesBalance(player->getMoney(), player->getBankBalance(), player->getPreyCards(), player->getTaskHuntingPoints());
}

void ProtocolGame::sendCoinBalance() {
	if (!player) {
		return;
	}

	// send is updating
	// TODO: export this to it own function
	NetworkMessage msg;
	msg.addByte(0xF2);
	msg.addByte(0x01);
	writeToOutputBuffer(msg);

	msg.reset();

	// send update
	msg.addByte(0xDF);
	msg.addByte(0x01);

	msg.add<uint32_t>(player->coinBalance); // Normal Coins
	msg.add<uint32_t>(player->coinTransferableBalance); // Transferable Coins

	if (!oldProtocol) {
		msg.add<uint32_t>(player->coinBalance); // Reserved Auction Coins
	}

	writeToOutputBuffer(msg);
}

void ProtocolGame::updateCoinBalance() {
	if (!player) {
		return;
	}

	g_dispatcher().addEvent(
		[playerId = player->getID()] {
			const auto &threadPlayer = g_game().getPlayerByID(playerId);
			if (threadPlayer && threadPlayer->getAccount()) {
				const auto [coins, errCoin] = threadPlayer->getAccount()->getCoins(CoinType::Normal);
				const auto [transferCoins, errTCoin] = threadPlayer->getAccount()->getCoins(CoinType::Transferable);

				threadPlayer->coinBalance = coins;
				threadPlayer->coinTransferableBalance = transferCoins;
				threadPlayer->sendCoinBalance();
			}
		},
		__FUNCTION__
	);
}

void ProtocolGame::sendMarketLeave() {
	NetworkMessage msg;
	msg.addByte(0xF7);
	writeToOutputBuffer(msg);
}

void ProtocolGame::sendMarketBrowseItem(uint16_t itemId, const MarketOfferList &buyOffers, const MarketOfferList &sellOffers, uint8_t tier) {
	NetworkMessage msg;

	msg.addByte(0xF9);
	if (!oldProtocol) {
		msg.addByte(MARKETREQUEST_ITEM_BROWSE);
	}

	msg.add<uint16_t>(itemId);
	if (!oldProtocol && Item::items[itemId].upgradeClassification > 0) {
		msg.addByte(tier);
	}

	msg.add<uint32_t>(buyOffers.size());
	for (const MarketOffer &offer : buyOffers) {
		msg.add<uint32_t>(offer.timestamp);
		msg.add<uint16_t>(offer.counter);
		msg.add<uint16_t>(offer.amount);
		if (oldProtocol) {
			msg.add<uint32_t>(offer.price);
		} else {
			msg.add<uint64_t>(static_cast<uint64_t>(offer.price));
		}
		msg.addString(offer.playerName);
	}

	msg.add<uint32_t>(sellOffers.size());
	for (const MarketOffer &offer : sellOffers) {
		msg.add<uint32_t>(offer.timestamp);
		msg.add<uint16_t>(offer.counter);
		msg.add<uint16_t>(offer.amount);
		if (oldProtocol) {
			msg.add<uint32_t>(offer.price);
		} else {
			msg.add<uint64_t>(static_cast<uint64_t>(offer.price));
		}
		msg.addString(offer.playerName);
	}

	updateCoinBalance();
	writeToOutputBuffer(msg);
}

void ProtocolGame::sendMarketAcceptOffer(const MarketOfferEx &offer) {
	NetworkMessage msg;
	msg.addByte(0xF9);
	if (!oldProtocol) {
		msg.addByte(MARKETREQUEST_ITEM_BROWSE);
	}

	msg.add<uint16_t>(offer.itemId);
	if (!oldProtocol && Item::items[offer.itemId].upgradeClassification > 0) {
		msg.addByte(offer.tier);
	}

	if (offer.type == MARKETACTION_BUY) {
		msg.add<uint32_t>(0x01);
		msg.add<uint32_t>(offer.timestamp);
		msg.add<uint16_t>(offer.counter);
		msg.add<uint16_t>(offer.amount);
		if (oldProtocol) {
			msg.add<uint32_t>(offer.price);
		} else {
			msg.add<uint64_t>(static_cast<uint64_t>(offer.price));
		}
		msg.addString(offer.playerName);
		msg.add<uint32_t>(0x00);
	} else {
		msg.add<uint32_t>(0x00);
		msg.add<uint32_t>(0x01);
		msg.add<uint32_t>(offer.timestamp);
		msg.add<uint16_t>(offer.counter);
		msg.add<uint16_t>(offer.amount);
		if (oldProtocol) {
			msg.add<uint32_t>(offer.price);
		} else {
			msg.add<uint64_t>(static_cast<uint64_t>(offer.price));
		}
		msg.addString(offer.playerName);
	}

	writeToOutputBuffer(msg);
}

void ProtocolGame::sendMarketBrowseOwnOffers(const MarketOfferList &buyOffers, const MarketOfferList &sellOffers) {
	NetworkMessage msg;
	msg.addByte(0xF9);
	if (oldProtocol) {
		msg.add<uint16_t>(MARKETREQUEST_OWN_OFFERS_OLD);
	} else {
		msg.addByte(MARKETREQUEST_OWN_OFFERS);
	}

	msg.add<uint32_t>(buyOffers.size());
	for (const MarketOffer &offer : buyOffers) {
		msg.add<uint32_t>(offer.timestamp);
		msg.add<uint16_t>(offer.counter);
		msg.add<uint16_t>(offer.itemId);
		if (!oldProtocol && Item::items[offer.itemId].upgradeClassification > 0) {
			msg.addByte(offer.tier);
		}
		msg.add<uint16_t>(offer.amount);
		if (oldProtocol) {
			msg.add<uint32_t>(offer.price);
		} else {
			msg.add<uint64_t>(static_cast<uint64_t>(offer.price));
		}
	}

	msg.add<uint32_t>(sellOffers.size());
	for (const MarketOffer &offer : sellOffers) {
		msg.add<uint32_t>(offer.timestamp);
		msg.add<uint16_t>(offer.counter);
		msg.add<uint16_t>(offer.itemId);
		if (!oldProtocol && Item::items[offer.itemId].upgradeClassification > 0) {
			msg.addByte(offer.tier);
		}
		msg.add<uint16_t>(offer.amount);
		if (oldProtocol) {
			msg.add<uint32_t>(offer.price);
		} else {
			msg.add<uint64_t>(static_cast<uint64_t>(offer.price));
		}
	}

	writeToOutputBuffer(msg);
}

void ProtocolGame::sendMarketCancelOffer(const MarketOfferEx &offer) {
	NetworkMessage msg;
	msg.addByte(0xF9);
	if (oldProtocol) {
		msg.add<uint16_t>(MARKETREQUEST_OWN_OFFERS_OLD);
	} else {
		msg.addByte(MARKETREQUEST_OWN_OFFERS);
	}

	if (offer.type == MARKETACTION_BUY) {
		msg.add<uint32_t>(0x01);
		msg.add<uint32_t>(offer.timestamp);
		msg.add<uint16_t>(offer.counter);
		msg.add<uint16_t>(offer.itemId);
		if (!oldProtocol && Item::items[offer.itemId].upgradeClassification > 0) {
			msg.addByte(offer.tier);
		}
		msg.add<uint16_t>(offer.amount);
		if (oldProtocol) {
			msg.add<uint32_t>(offer.price);
		} else {
			msg.add<uint64_t>(static_cast<uint64_t>(offer.price));
		}
		msg.add<uint32_t>(0x00);
	} else {
		msg.add<uint32_t>(0x00);
		msg.add<uint32_t>(0x01);
		msg.add<uint32_t>(offer.timestamp);
		msg.add<uint16_t>(offer.counter);
		msg.add<uint16_t>(offer.itemId);
		if (!oldProtocol && Item::items[offer.itemId].upgradeClassification > 0) {
			msg.addByte(offer.tier);
		}
		msg.add<uint16_t>(offer.amount);
		if (oldProtocol) {
			msg.add<uint32_t>(offer.price);
		} else {
			msg.add<uint64_t>(static_cast<uint64_t>(offer.price));
		}
	}

	writeToOutputBuffer(msg);
}

void ProtocolGame::sendMarketBrowseOwnHistory(const HistoryMarketOfferList &buyOffers, const HistoryMarketOfferList &sellOffers) {
	uint32_t i = 0;
	std::map<uint32_t, uint16_t> counterMap;
	uint32_t buyOffersToSend = std::min<uint32_t>(buyOffers.size(), 810 + std::max<int32_t>(0, 810 - sellOffers.size()));
	uint32_t sellOffersToSend = std::min<uint32_t>(sellOffers.size(), 810 + std::max<int32_t>(0, 810 - buyOffers.size()));

	NetworkMessage msg;
	msg.addByte(0xF9);
	if (oldProtocol) {
		msg.add<uint16_t>(MARKETREQUEST_OWN_HISTORY_OLD);
	} else {
		msg.addByte(MARKETREQUEST_OWN_HISTORY);
	}

	msg.add<uint32_t>(buyOffersToSend);
	for (auto it = buyOffers.begin(); i < buyOffersToSend; ++it, ++i) {
		msg.add<uint32_t>(it->timestamp);
		msg.add<uint16_t>(counterMap[it->timestamp]++);
		msg.add<uint16_t>(it->itemId);
		if (!oldProtocol && Item::items[it->itemId].upgradeClassification > 0) {
			msg.addByte(it->tier);
		}
		msg.add<uint16_t>(it->amount);
		if (oldProtocol) {
			msg.add<uint32_t>(it->price);
		} else {
			msg.add<uint64_t>(static_cast<uint64_t>(it->price));
		}
		msg.addByte(it->state);
	}

	counterMap.clear();
	i = 0;

	msg.add<uint32_t>(sellOffersToSend);
	for (auto it = sellOffers.begin(); i < sellOffersToSend; ++it, ++i) {
		msg.add<uint32_t>(it->timestamp);
		msg.add<uint16_t>(counterMap[it->timestamp]++);
		msg.add<uint16_t>(it->itemId);
		if (Item::items[it->itemId].upgradeClassification > 0) {
			msg.addByte(it->tier);
		}
		msg.add<uint16_t>(it->amount);
		msg.add<uint64_t>(it->price);
		msg.addByte(it->state);
	}

	writeToOutputBuffer(msg);
}

void ProtocolGame::sendForgingData() {
	if (!player || oldProtocol) {
		return;
	}

	NetworkMessage msg;
	msg.addByte(0x86);

	std::map<uint8_t, uint16_t> tierCorePrices;
	std::map<uint8_t, uint64_t> convergenceFusionPrices;
	std::map<uint8_t, uint64_t> convergenceTransferPrices;

	const auto classifications = g_game().getItemsClassifications();
	msg.addByte(classifications.size());
	for (const auto &classification : classifications) {
		msg.addByte(classification->id);
		msg.addByte(classification->tiers.size());
		for (const auto &[tier, tierInfo] : classification->tiers) {
			msg.addByte(tier - 1);
			msg.add<uint64_t>(tierInfo.regularPrice);
			tierCorePrices[tier] = tierInfo.corePrice;
			convergenceFusionPrices[tier] = tierInfo.convergenceFusionPrice;
			convergenceTransferPrices[tier] = tierInfo.convergenceTransferPrice;
		}
	}

	// Version 13.30
	// Forge Config Bytes

	// Exalted core table per tier
	msg.addByte(static_cast<uint8_t>(tierCorePrices.size()));
	for (const auto &[tier, cores] : tierCorePrices) {
		msg.addByte(tier);
		msg.addByte(cores);
	}

	// Convergence fusion prices per tier
	msg.addByte(static_cast<uint8_t>(convergenceFusionPrices.size()));
	for (const auto &[tier, price] : convergenceFusionPrices) {
		msg.addByte(tier - 1);
		msg.add<uint64_t>(price);
	}

	// Convergence transfer prices per tier
	msg.addByte(static_cast<uint8_t>(convergenceTransferPrices.size()));
	for (const auto &[tier, price] : convergenceTransferPrices) {
		msg.addByte(tier);
		msg.add<uint64_t>(price);
	}

	// (conversion) (left column top) Cost to make 1 bottom item - 20
	msg.addByte(static_cast<uint8_t>(g_configManager().getNumber(FORGE_COST_ONE_SLIVER)));
	// (conversion) (left column bottom) How many items to make - 3
	msg.addByte(static_cast<uint8_t>(g_configManager().getNumber(FORGE_SLIVER_AMOUNT)));
	// (conversion) (middle column top) Cost to make 1 - 50
	msg.addByte(static_cast<uint8_t>(g_configManager().getNumber(FORGE_CORE_COST)));
	// (conversion) (right column top) Current stored dust limit minus this number = cost to increase stored dust limit - 75
	msg.addByte(75);
	// (conversion) (right column bottom) Starting stored dust limit
	msg.add<uint16_t>(player->getForgeDustLevel());
	// (conversion) (right column bottom) Max stored dust limit - 325
	msg.add<uint16_t>(g_configManager().getNumber(FORGE_MAX_DUST));
	// (normal fusion) dust cost - 100
	msg.addByte(static_cast<uint8_t>(g_configManager().getNumber(FORGE_FUSION_DUST_COST)));
	// (convergence fusion) dust cost - 130
	msg.addByte(static_cast<uint8_t>(g_configManager().getNumber(FORGE_CONVERGENCE_FUSION_DUST_COST)));
	// (normal transfer) dust cost - 100
	msg.addByte(static_cast<uint8_t>(g_configManager().getNumber(FORGE_TRANSFER_DUST_COST)));
	// (convergence transfer) dust cost - 160
	msg.addByte(static_cast<uint8_t>(g_configManager().getNumber(FORGE_CONVERGENCE_TRANSFER_DUST_COST)));
	// (fusion) Base success rate - 50
	msg.addByte(static_cast<uint8_t>(g_configManager().getNumber(FORGE_BASE_SUCCESS_RATE)));
	// (fusion) Bonus success rate - 15
	msg.addByte(static_cast<uint8_t>(g_configManager().getNumber(FORGE_BONUS_SUCCESS_RATE)));
	// (fusion) Tier loss chance after reduction - 50
	msg.addByte(static_cast<uint8_t>(g_configManager().getNumber(FORGE_TIER_LOSS_REDUCTION)));

	// Update player resources
	parseSendResourceBalance();

	writeToOutputBuffer(msg);
}

void ProtocolGame::sendOpenForge() {
	// We will use it when sending the bytes to send the item information to the client
	std::map<uint16_t, std::map<uint8_t, uint16_t>> fusionItemsMap;
	std::map<int32_t, std::map<uint16_t, std::map<uint8_t, uint16_t>>> convergenceFusionItemsMap;
	std::map<int32_t, std::map<uint16_t, std::map<uint8_t, uint16_t>>> convergenceTransferItemsMap;
	std::map<uint16_t, std::map<uint8_t, uint16_t>> donorTierItemMap;
	std::map<uint16_t, std::map<uint8_t, uint16_t>> receiveTierItemMap;

	auto maxConfigTier = g_configManager().getNumber(FORGE_MAX_ITEM_TIER);

	/*
	 *Start - Parsing items informations
	 */
	for (const auto &item : player->getAllInventoryItems(true)) {
		if (item->hasImbuements()) {
			continue;
		}

		auto itemClassification = item->getClassification();
		auto itemTier = item->getTier();
		auto maxTier = (itemClassification == 4 ? maxConfigTier : itemClassification);
		// Save fusion items on map
		if (itemClassification != 0 && itemTier < maxTier) {
			getForgeInfoMap(item, fusionItemsMap);
		}

		if (itemClassification > 0) {
			if (itemClassification < 4 && itemTier > maxTier) {
				continue;
			}
			// Save transfer (donator of tier) items on map
			if (itemTier > 1) {
				getForgeInfoMap(item, donorTierItemMap);
			}
			// Save transfer (receiver of tier) items on map
			if (itemTier == 0) {
				getForgeInfoMap(item, receiveTierItemMap);
			}
			if (itemClassification == 4) {
				auto slotPosition = item->getSlotPosition();
				if ((slotPosition & SLOTP_TWO_HAND) != 0) {
					slotPosition = SLOTP_HAND;
				}
				getForgeInfoMap(item, convergenceFusionItemsMap[slotPosition]);
				getForgeInfoMap(item, convergenceTransferItemsMap[item->getClassification()]);
			}
		}
	}

	// Checking size of map to send in the addByte (total fusion items count)
	uint8_t fusionTotalItemsCount = 0;
	for (const auto &[itemId, tierAndCountMap] : fusionItemsMap) {
		for (const auto &[itemTier, itemCount] : tierAndCountMap) {
			if (itemCount >= 2) {
				fusionTotalItemsCount++;
			}
		}
	}

	/*
	 * Start - Sending bytes
	 */
	NetworkMessage msg;

	// Header byte (135)
	msg.addByte(0x87);

	msg.add<uint16_t>(fusionTotalItemsCount);
	for (const auto &[itemId, tierAndCountMap] : fusionItemsMap) {
		for (const auto &[itemTier, itemCount] : tierAndCountMap) {
			if (itemCount >= 2) {
				msg.addByte(0x01); // Number of friend items?
				msg.add<uint16_t>(itemId);
				msg.addByte(itemTier);
				msg.add<uint16_t>(itemCount);
			}
		}
	}

	// msg.add<uint16_t>(convergenceItemsMap.size());
	auto convergenceFusionCountPosition = msg.getBufferPosition();
	msg.skipBytes(2);
	uint16_t convergenceFusionCount = 0;
	/*
	for each convergence fusion (1 per item slot, only class 4):
	1 byte: count fusable items
	for each fusable item:
	    2 bytes: item id
	    1 byte: tier
	    2 bytes: count
	*/
	for (const auto &[slot, itemMap] : convergenceFusionItemsMap) {
		uint8_t totalItemsCount = 0;
		auto totalItemsCountPosition = msg.getBufferPosition();
		msg.skipBytes(1); // Total items count
		for (const auto &[itemId, tierAndCountMap] : itemMap) {
			for (const auto &[tier, itemCount] : tierAndCountMap) {
				if (tier >= maxConfigTier) {
					continue;
				}
				totalItemsCount++;
				msg.add<uint16_t>(itemId);
				msg.addByte(tier);
				msg.add<uint16_t>(itemCount);
			}
		}
		auto endPosition = msg.getBufferPosition();
		msg.setBufferPosition(totalItemsCountPosition);
		if (totalItemsCount > 0) {
			msg.addByte(totalItemsCount);
			msg.setBufferPosition(endPosition);
			convergenceFusionCount++;
		}
	}

	auto transferTotalCountPosition = msg.getBufferPosition();
	msg.setBufferPosition(convergenceFusionCountPosition);
	msg.add<uint16_t>(convergenceFusionCount);
	msg.setBufferPosition(transferTotalCountPosition);

	auto transferTotalCount = donorTierItemMap.size();
	msg.addByte(transferTotalCount);
	if (transferTotalCount > 0) {
		for (const auto &[itemId, tierAndCountMap] : donorTierItemMap) {
			// Let's access the itemType to check the item's (donator of tier) classification level
			// Must be the same as the item that will receive the tier
			const ItemType &donorType = Item::items[itemId];
			auto donorSlotPosition = donorType.slotPosition;
			if ((donorSlotPosition & SLOTP_TWO_HAND) != 0) {
				donorSlotPosition = SLOTP_HAND;
			}

			// Total count of item (donator of tier)
			auto donorTierTotalItemsCount = tierAndCountMap.size();
			msg.add<uint16_t>(donorTierTotalItemsCount);
			for (const auto &[donorItemTier, donorItemCount] : tierAndCountMap) {
				msg.add<uint16_t>(itemId);
				msg.addByte(donorItemTier);
				msg.add<uint16_t>(donorItemCount);
			}

			uint16_t receiveTierTotalItemCount = 0;
			for (const auto &[iteratorItemId, unusedTierAndCountMap] : receiveTierItemMap) {
				// Let's access the itemType to check the item's (receiver of tier) classification level
				const ItemType &receiveType = Item::items[iteratorItemId];
				auto receiveSlotPosition = receiveType.slotPosition;
				if ((receiveSlotPosition & SLOTP_TWO_HAND) != 0) {
					receiveSlotPosition = SLOTP_HAND;
				}
				if (donorType.upgradeClassification == receiveType.upgradeClassification && donorSlotPosition == receiveSlotPosition) {
					receiveTierTotalItemCount++;
				}
			}

			// Total count of item (receiver of tier)
			msg.add<uint16_t>(receiveTierTotalItemCount);
			if (receiveTierTotalItemCount > 0) {
				for (const auto &[receiveItemId, receiveTierAndCountMap] : receiveTierItemMap) {
					// Let's access the itemType to check the item's (receiver of tier) classification level
					const ItemType &receiveType = Item::items[receiveItemId];
					auto receiveSlotPosition = receiveType.slotPosition;
					if ((receiveSlotPosition & SLOTP_TWO_HAND) != 0) {
						receiveSlotPosition = SLOTP_HAND;
					}
					if (donorType.upgradeClassification == receiveType.upgradeClassification && donorSlotPosition == receiveSlotPosition) {
						for (const auto &[receiveItemTier, receiveItemCount] : receiveTierAndCountMap) {
							msg.add<uint16_t>(receiveItemId);
							msg.add<uint16_t>(receiveItemCount);
						}
					}
				}
			}
		}
	}

	auto convergenceCountPosition = msg.getBufferPosition();
	msg.skipBytes(1);
	uint8_t convergenceTransferCount = 0;

	/*
	for each convergence transfer:
	    2 bytes: count donors
	    for each donor:
	        2 bytes: item id
	        1 byte: tier
	        2 bytes: count
	    2 bytes: count receivers
	    for each receiver:
	        2 bytes: item id
	        2 bytes: count
	*/
	for (const auto &[slot, itemMap] : convergenceTransferItemsMap) {
		uint16_t donorCount = 0;
		uint16_t receiverCount = 0;
		auto donorCountPosition = msg.getBufferPosition();
		msg.skipBytes(2); // Donor count
		for (const auto &[itemId, tierAndCountMap] : itemMap) {
			for (const auto [tier, itemCount] : tierAndCountMap) {
				if (tier >= 1) {
					donorCount++;
					msg.add<uint16_t>(itemId);
					msg.addByte(tier);
					msg.add<uint16_t>(itemCount);
				} else {
					receiverCount++;
				}
			}
		}
		if (donorCount == 0 && receiverCount == 0) {
			msg.setBufferPosition(donorCountPosition);
			continue;
		}
		auto receiverCountPosition = msg.getBufferPosition();
		msg.setBufferPosition(donorCountPosition);
		msg.add<uint16_t>(donorCount);
		++convergenceTransferCount;
		msg.setBufferPosition(receiverCountPosition);
		msg.add<uint16_t>(receiverCount);
		for (const auto &[itemId, tierAndCountMap] : itemMap) {
			for (const auto [tier, itemCount] : tierAndCountMap) {
				if (tier == 0) {
					msg.add<uint16_t>(itemId);
					msg.add<uint16_t>(itemCount);
				}
			}
		}
	}
	auto dustLevelPosition = msg.getBufferPosition();
	msg.setBufferPosition(convergenceCountPosition);
	msg.addByte(convergenceTransferCount);
	msg.setBufferPosition(dustLevelPosition);

	msg.add<uint16_t>(player->getForgeDustLevel()); // Player dust limit
	writeToOutputBuffer(msg);
	// Update forging informations
	sendForgingData();
}

void ProtocolGame::parseForgeEnter(NetworkMessage &msg) {
	if (oldProtocol) {
		return;
	}

	// 0xBF -> 0 = fusion, 1 = transfer, 2 = dust to sliver, 3 = sliver to core, 4 = increase dust limit
	const auto actionType = static_cast<ForgeAction_t>(msg.getByte());

	bool convergence = false;
	uint16_t firstItem = 0;
	uint8_t tier = 0;
	uint16_t secondItem = 0;

	if (actionType == ForgeAction_t::FUSION || actionType == ForgeAction_t::TRANSFER) {
		convergence = msg.getByte();
		firstItem = msg.get<uint16_t>();
		tier = msg.getByte();
		secondItem = msg.get<uint16_t>();
	}

	if (actionType == ForgeAction_t::FUSION) {
		const bool usedCore = convergence ? false : msg.getByte();
		const bool reduceTierLoss = convergence ? false : msg.getByte();
		g_game().playerForgeFuseItems(player->getID(), actionType, firstItem, tier, secondItem, usedCore, reduceTierLoss, convergence);
	} else if (actionType == ForgeAction_t::TRANSFER) {
		g_game().playerForgeTransferItemTier(player->getID(), actionType, firstItem, tier, secondItem, convergence);
	} else if (actionType <= ForgeAction_t::INCREASELIMIT) {
		g_game().playerForgeResourceConversion(player->getID(), actionType);
	}
}

void ProtocolGame::parseForgeBrowseHistory(NetworkMessage &msg) {
	if (oldProtocol) {
		return;
	}

	g_game().playerBrowseForgeHistory(player->getID(), msg.getByte());
}

void ProtocolGame::sendForgeResult(ForgeAction_t actionType, uint16_t leftItemId, uint8_t leftTier, uint16_t rightItemId, uint8_t rightTier, bool success, uint8_t bonus, uint8_t coreCount, bool convergence) {
	NetworkMessage msg;
	msg.addByte(0x8A);

	// 0 = fusion | 1 = transfer
	msg.addByte(static_cast<uint8_t>(actionType));
	msg.addByte(convergence);

	if (convergence && actionType == ForgeAction_t::FUSION) {
		success = true;
		std::swap(leftItemId, rightItemId);
	}

	msg.addByte(success);

	msg.add<uint16_t>(leftItemId);
	msg.addByte(leftTier);
	msg.add<uint16_t>(rightItemId);
	msg.addByte(rightTier);

	if (actionType == ForgeAction_t::TRANSFER) {
		msg.addByte(0x00); // Bonus type always none for transfer
	} else {
		msg.addByte(bonus); // Roll fusion bonus
		// Core kept
		if (bonus == 2) {
			msg.addByte(coreCount);
		} else if (bonus >= 4 && bonus <= 8) {
			msg.add<uint16_t>(leftItemId);
			msg.addByte(leftTier);
		}
	}

	writeToOutputBuffer(msg);
	g_logger().debug("Send forge fusion: type {}, left item {}, left tier {}, right item {}, rightTier {}, success {}, bonus {}, coreCount {}, convergence {}", fmt::underlying(actionType), leftItemId, leftTier, rightItemId, rightTier, success, bonus, coreCount, convergence);
	sendOpenForge();
}

void ProtocolGame::sendForgeHistory(uint8_t page) {
	page = page + 1;
	auto historyVector = player->getForgeHistory();
	auto historyVectorLen = historyVector.size();

	uint16_t currentPage = 1;
	uint16_t lastPage = 1;
	uint16_t pageFirstEntry = 0;
	uint16_t pageLastEntry = 0;

	std::vector<ForgeHistory> historyPerPage;
	if (historyVectorLen > 0) {
		lastPage = std::clamp<uint16_t>(std::floor((historyVectorLen - 1) / 9) + 1, 0, std::numeric_limits<uint16_t>::max());
		currentPage = (lastPage < page) ? lastPage : page;

		pageFirstEntry = std::clamp<uint16_t>(historyVectorLen - (currentPage - 1) * 9, 0, std::numeric_limits<uint16_t>::max());
		pageLastEntry = historyVectorLen > currentPage * 9 ? std::clamp<uint16_t>(historyVectorLen - currentPage * 9, 0, std::numeric_limits<uint16_t>::max()) : 0;

		for (uint16_t entry = pageFirstEntry; entry > pageLastEntry; --entry) {
			historyPerPage.emplace_back(historyVector[entry - 1]);
		}
	}

	auto historyPageToSend = historyPerPage.size();
	NetworkMessage msg;
	msg.addByte(0x88);
	msg.add<uint16_t>(currentPage - 1); // Current page
	msg.add<uint16_t>(lastPage); // Last page
	msg.addByte(static_cast<uint8_t>(historyPageToSend)); // History to send

	if (historyPageToSend > 0) {
		for (const auto &history : historyPerPage) {
			auto action = magic_enum::enum_integer(history.actionType);
			msg.add<uint32_t>(static_cast<uint32_t>(history.createdAt));
			msg.addByte(action);
			msg.addString(history.description);
			msg.addByte((history.bonus >= 1 && history.bonus < 8) ? 0x01 : 0x00);
		}
	}

	writeToOutputBuffer(msg);
}

void ProtocolGame::sendForgeError(const ReturnValue returnValue) {
	sendMessageDialog(getReturnMessage(returnValue));
	closeForgeWindow();
}

void ProtocolGame::closeForgeWindow() {
	NetworkMessage msg;
	msg.addByte(0x89);
	writeToOutputBuffer(msg);
}

void ProtocolGame::sendMarketDetail(uint16_t itemId, uint8_t tier) {
	NetworkMessage msg;
	msg.addByte(0xF8);
	msg.add<uint16_t>(itemId);
	const ItemType &it = Item::items[itemId];

	if (!oldProtocol && it.upgradeClassification > 0) {
		msg.addByte(tier);
	}

	if (it.armor != 0) {
		msg.addString(std::to_string(it.armor));
	} else {
		msg.add<uint16_t>(0x00);
	}

	if (it.isRanged()) {
		std::ostringstream ss;
		bool separator = false;

		if (it.attack != 0) {
			ss << "attack +" << it.attack;
			separator = true;
		}

		if (it.hitChance != 0) {
			if (separator) {
				ss << ", ";
			}
			ss << "chance to hit +" << static_cast<int16_t>(it.hitChance) << "%";
			separator = true;
		}

		if (it.shootRange != 0) {
			if (separator) {
				ss << ", ";
			}
			ss << static_cast<uint16_t>(it.shootRange) << " fields";
		}
		msg.addString(ss.str());
	} else {
		std::string attackDescription;
		if (it.abilities && it.abilities->elementType != COMBAT_NONE && it.abilities->elementDamage != 0) {
			attackDescription = fmt::format("{} {}", it.abilities->elementDamage, getCombatName(it.abilities->elementType));
		}

		if (it.attack != 0 && !attackDescription.empty()) {
			attackDescription = fmt::format("{} physical + {}", it.attack, attackDescription);
		} else if (it.attack != 0 && attackDescription.empty()) {
			attackDescription = std::to_string(it.attack);
		}

		msg.addString(attackDescription);
	}

	if (it.isContainer()) {
		msg.addString(std::to_string(it.maxItems));
	} else {
		msg.add<uint16_t>(0x00);
	}

	if (it.defense != 0 || it.isMissile()) {
		if (it.extraDefense != 0) {
			std::ostringstream ss;
			ss << it.defense << ' ' << std::showpos << it.extraDefense << std::noshowpos;
			msg.addString(ss.str());
		} else {
			msg.addString(std::to_string(it.defense));
		}
	} else {
		msg.add<uint16_t>(0x00);
	}

	if (!it.description.empty()) {
		const std::string &descr = it.description;
		if (descr.back() == '.') {
			msg.addString(std::string(descr, 0, descr.length() - 1));
		} else {
			msg.addString(descr);
		}
	} else {
		msg.add<uint16_t>(0x00);
	}

	if (it.decayTime != 0) {
		std::ostringstream ss;
		ss << it.decayTime << " seconds";
		msg.addString(ss.str());
	} else {
		msg.add<uint16_t>(0x00);
	}

	if (it.abilities) {
		std::ostringstream ss;
		bool separator = false;

		for (size_t i = 0; i < COMBAT_COUNT; ++i) {
			if (it.abilities->absorbPercent[i] == 0) {
				continue;
			}

			if (separator) {
				ss << ", ";
			} else {
				separator = true;
			}

			ss << fmt::format("{} {:+}%", getCombatName(indexToCombatType(i)), it.abilities->absorbPercent[i]);
		}

		msg.addString(ss.str());
	} else {
		msg.add<uint16_t>(0x00);
	}

	if (it.minReqLevel != 0) {
		msg.addString(std::to_string(it.minReqLevel));
	} else {
		msg.add<uint16_t>(0x00);
	}

	if (it.minReqMagicLevel != 0) {
		msg.addString(std::to_string(it.minReqMagicLevel));
	} else {
		msg.add<uint16_t>(0x00);
	}

	msg.addString(it.vocationString);
	msg.addString(it.runeSpellName);

	if (it.abilities) {
		std::ostringstream ss;
		bool separator = false;

		for (uint8_t i = SKILL_FIRST; i <= SKILL_FISHING; i++) {
			if (!it.abilities->skills[i]) {
				continue;
			}

			if (separator) {
				ss << ", ";
			} else {
				separator = true;
			}

			ss << fmt::format("{} {:+}", getSkillName(i), it.abilities->skills[i]);
		}

		for (uint8_t i = SKILL_CRITICAL_HIT_CHANCE; i <= SKILL_LAST; i++) {
			auto skills = it.abilities->skills[i];
			if (!skills) {
				continue;
			}

			if (separator) {
				ss << ", ";
			} else {
				separator = true;
			}

			ss << fmt::format("{} {:+}%", getSkillName(i), skills / 100.0);
		}

		if (it.abilities->stats[STAT_MAGICPOINTS] != 0) {
			if (separator) {
				ss << ", ";
			} else {
				separator = true;
			}

			ss << fmt::format(" magic level {:+}", it.abilities->stats[STAT_MAGICPOINTS]);
		}

		// Version 12.72 (Specialized magic level modifier)
		for (uint8_t i = 1; i <= 11; i++) {
			if (it.abilities->specializedMagicLevel[i]) {
				if (separator) {
					ss << ", ";
				} else {
					separator = true;
				}
				std::string combatName = getCombatName(indexToCombatType(i));
				ss << std::showpos << combatName << std::noshowpos << "magic level +" << it.abilities->specializedMagicLevel[i];
			}
		}

		if (it.abilities->speed != 0) {
			if (separator) {
				ss << ", ";
			}

			ss << fmt::format("speed {:+}", (it.abilities->speed >> 1));
		}

		msg.addString(ss.str());
	} else {
		msg.add<uint16_t>(0x00);
	}

	if (it.charges != 0) {
		msg.addString(std::to_string(it.charges));
	} else {
		msg.add<uint16_t>(0x00);
	}

	std::string weaponName = getWeaponName(it.weaponType);

	if (it.slotPosition & SLOTP_TWO_HAND) {
		if (!weaponName.empty()) {
			weaponName += ", two-handed";
		} else {
			weaponName = "two-handed";
		}
	}

	msg.addString(weaponName);

	if (it.weight != 0) {
		std::ostringstream ss;
		if (it.weight < 10) {
			ss << "0.0" << it.weight;
		} else if (it.weight < 100) {
			ss << "0." << it.weight;
		} else {
			std::string weightString = std::to_string(it.weight);
			weightString.insert(weightString.end() - 2, '.');
			ss << weightString;
		}
		ss << " oz";
		msg.addString(ss.str());
	} else {
		msg.add<uint16_t>(0x00);
	}

	if (!oldProtocol) {
		std::string augmentsDescription = it.parseAugmentDescription(true);
		if (!augmentsDescription.empty()) {
			msg.addString(augmentsDescription);
		} else {
			msg.add<uint16_t>(0x00); // no augments
		}
	}

	if (it.imbuementSlot > 0) {
		msg.addString(std::to_string(it.imbuementSlot));
	} else {
		msg.add<uint16_t>(0x00);
	}

	if (!oldProtocol) {
		// Version 12.70 new skills
		if (it.abilities) {
			std::ostringstream string;
			if (it.abilities->magicShieldCapacityFlat > 0) {
				string.clear();
				string << std::showpos << it.abilities->magicShieldCapacityFlat << std::noshowpos << " and " << it.abilities->magicShieldCapacityPercent << "%";
				msg.addString(string.str());
			} else {
				msg.add<uint16_t>(0x00);
			}

			if (it.abilities->cleavePercent > 0) {
				string.clear();
				string << it.abilities->cleavePercent << "%";
				msg.addString(string.str());
			} else {
				msg.add<uint16_t>(0x00);
			}

			if (it.abilities->reflectFlat[COMBAT_PHYSICALDAMAGE] > 0) {
				string.clear();
				string << it.abilities->reflectFlat[COMBAT_PHYSICALDAMAGE];
				msg.addString(string.str());
			} else {
				msg.add<uint16_t>(0x00);
			}

			if (it.abilities->perfectShotDamage > 0) {
				string.clear();
				string << std::showpos << it.abilities->perfectShotDamage << std::noshowpos << " at range " << unsigned(it.abilities->perfectShotRange);
				msg.addString(string.str());
			} else {
				msg.add<uint16_t>(0x00);
			}
		} else {
			// Send empty skills
			// Cleave modifier
			msg.add<uint16_t>(0x00);
			// Magic shield capacity
			msg.add<uint16_t>(0x00);
			// Damage reflection modifie
			msg.add<uint16_t>(0x00);
			// Perfect shot modifier
			msg.add<uint16_t>(0x00);
		}

		// Upgrade and tier detail modifier
		if (it.upgradeClassification > 0 && tier > 0) {
			msg.addString(std::to_string(it.upgradeClassification));
			std::ostringstream ss;

			double chance;
			if (it.isWeapon()) {
				chance = 0.5 * tier + 0.05 * ((tier - 1) * (tier - 1));
				ss << fmt::format("{} ({:.2f}% Onslaught)", static_cast<uint16_t>(tier), chance);
			} else if (it.isHelmet()) {
				chance = 2 * tier + 0.05 * ((tier - 1) * (tier - 1));
				ss << fmt::format("{} ({:.2f}% Momentum)", static_cast<uint16_t>(tier), chance);
			} else if (it.isArmor()) {
				chance = (0.0307576 * tier * tier) + (0.440697 * tier) + 0.026;
				ss << fmt::format("{} ({:.2f}% Ruse)", static_cast<uint16_t>(tier), chance);
			}
			msg.addString(ss.str());
		} else if (it.upgradeClassification > 0 && tier == 0) {
			msg.addString(std::to_string(it.upgradeClassification));
			msg.addString(std::to_string(tier));
		} else {
			msg.add<uint16_t>(0x00);
			msg.add<uint16_t>(0x00);
		}
	}

	const auto &purchaseStatsMap = IOMarket::getInstance().getPurchaseStatistics();
	auto purchaseIterator = purchaseStatsMap.find(itemId);
	if (purchaseIterator != purchaseStatsMap.end()) {
		const auto &tierStatsMap = purchaseIterator->second;
		auto tierStatsIter = tierStatsMap.find(tier);
		if (tierStatsIter != tierStatsMap.end()) {
			const auto &purchaseStatistics = tierStatsIter->second;
			msg.addByte(0x01);
			msg.add<uint32_t>(purchaseStatistics.numTransactions);
			if (oldProtocol) {
				msg.add<uint32_t>(std::min<uint64_t>(std::numeric_limits<uint32_t>::max(), purchaseStatistics.totalPrice));
				msg.add<uint32_t>(std::min<uint64_t>(std::numeric_limits<uint32_t>::max(), purchaseStatistics.highestPrice));
				msg.add<uint32_t>(std::min<uint64_t>(std::numeric_limits<uint32_t>::max(), purchaseStatistics.lowestPrice));
			} else {
				msg.add<uint64_t>(purchaseStatistics.totalPrice);
				msg.add<uint64_t>(purchaseStatistics.highestPrice);
				msg.add<uint64_t>(purchaseStatistics.lowestPrice);
			}
		} else {
			msg.addByte(0x00);
		}
	} else {
		msg.addByte(0x00); // send to old protocol ?
	}

	const auto &saleStatsMap = IOMarket::getInstance().getSaleStatistics();
	auto saleIterator = saleStatsMap.find(itemId);
	if (saleIterator != saleStatsMap.end()) {
		const auto &tierStatsMap = saleIterator->second;
		auto tierStatsIter = tierStatsMap.find(tier);
		if (tierStatsIter != tierStatsMap.end()) {
			const auto &saleStatistics = tierStatsIter->second;
			msg.addByte(0x01);
			msg.add<uint32_t>(saleStatistics.numTransactions);
			if (oldProtocol) {
				msg.add<uint32_t>(std::min<uint64_t>(std::numeric_limits<uint32_t>::max(), saleStatistics.totalPrice));
				msg.add<uint32_t>(std::min<uint64_t>(std::numeric_limits<uint32_t>::max(), saleStatistics.highestPrice));
				msg.add<uint32_t>(std::min<uint64_t>(std::numeric_limits<uint32_t>::max(), saleStatistics.lowestPrice));
			} else {
				msg.add<uint64_t>(std::min<uint64_t>(std::numeric_limits<uint32_t>::max(), saleStatistics.totalPrice));
				msg.add<uint64_t>(saleStatistics.highestPrice);
				msg.add<uint64_t>(saleStatistics.lowestPrice);
			}
		} else {
			msg.addByte(0x00);
		}
	} else {
		msg.addByte(0x00); // send to old protocol ?
	}

	writeToOutputBuffer(msg);
}

void ProtocolGame::sendTradeItemRequest(const std::string &traderName, const std::shared_ptr<Item> &item, bool ack) {
	NetworkMessage msg;

	if (ack) {
		msg.addByte(0x7D);
	} else {
		msg.addByte(0x7E);
	}

	msg.addString(traderName);

	if (std::shared_ptr<Container> tradeContainer = item->getContainer()) {
		std::list<std::shared_ptr<Container>> listContainer { tradeContainer };
		std::list<std::shared_ptr<Item>> itemList { tradeContainer };
		while (!listContainer.empty()) {
			const auto &container = listContainer.front();
			for (const auto &containerItem : container->getItemList()) {
				const auto &tmpContainer = containerItem->getContainer();
				if (tmpContainer) {
					listContainer.emplace_back(tmpContainer);
				}
				itemList.emplace_back(containerItem);
			}

			// Removes the object after processing everything, avoiding memory usage after freeing
			listContainer.pop_front();
		}

		msg.addByte(itemList.size());
		for (const std::shared_ptr<Item> &listItem : itemList) {
			AddItem(msg, listItem);
		}
	} else {
		msg.addByte(0x01);
		AddItem(msg, item);
	}
	writeToOutputBuffer(msg);
}

void ProtocolGame::sendCloseTrade() {
	NetworkMessage msg;
	msg.addByte(0x7F);
	writeToOutputBuffer(msg);
}

void ProtocolGame::sendCloseContainer(uint8_t cid) {
	NetworkMessage msg;
	msg.addByte(0x6F);
	msg.addByte(cid);
	writeToOutputBuffer(msg);
}

void ProtocolGame::sendCreatureTurn(const std::shared_ptr<Creature> &creature, uint32_t stackPos) {
	if (!canSee(creature)) {
		return;
	}

	NetworkMessage msg;
	msg.addByte(0x6B);
	msg.addPosition(creature->getPosition());
	msg.addByte(static_cast<uint8_t>(stackPos));
	msg.add<uint16_t>(0x63);
	msg.add<uint32_t>(creature->getID());
	msg.addByte(creature->getDirection());
	msg.addByte(player->canWalkthroughEx(creature) ? 0x00 : 0x01);
	writeToOutputBuffer(msg);
}

void ProtocolGame::sendCreatureSay(const std::shared_ptr<Creature> &creature, SpeakClasses type, const std::string &text, const Position* pos /* = nullptr*/) {
	NetworkMessage msg;
	msg.addByte(0xAA);

	static uint32_t statementId = 0;
	msg.add<uint32_t>(++statementId);

	msg.addString(creature->getName());

	if (!oldProtocol) {
		msg.addByte(0x00); // Show (Traded)
	}

	// Add level only for players
	if (std::shared_ptr<Player> speaker = creature->getPlayer()) {
		msg.add<uint16_t>(speaker->getLevel());
	} else {
		msg.add<uint16_t>(0x00);
	}

	if (oldProtocol && type >= TALKTYPE_MONSTER_LAST_OLDPROTOCOL && type != TALKTYPE_CHANNEL_R2) {
		msg.addByte(TALKTYPE_MONSTER_SAY);
	} else {
		msg.addByte(type);
	}

	if (pos) {
		msg.addPosition(*pos);
	} else {
		msg.addPosition(creature->getPosition());
	}

	msg.addString(text);
	writeToOutputBuffer(msg);
}

void ProtocolGame::sendToChannel(const std::shared_ptr<Creature> &creature, SpeakClasses type, const std::string &text, uint16_t channelId) {
	NetworkMessage msg;
	msg.addByte(0xAA);

	static uint32_t statementId = 0;
	msg.add<uint32_t>(++statementId);
	if (!creature) {
		msg.add<uint32_t>(0x00);
		if (!oldProtocol && statementId != 0) {
			msg.addByte(0x00); // Show (Traded)
		}
	} else if (type == TALKTYPE_CHANNEL_R2) {
		msg.add<uint32_t>(0x00);
		if (!oldProtocol && statementId != 0) {
			msg.addByte(0x00); // Show (Traded)
		}
		type = TALKTYPE_CHANNEL_R1;
	} else {
		msg.addString(creature->getName());
		if (!oldProtocol && statementId != 0) {
			msg.addByte(0x00); // Show (Traded)
		}

		// Add level only for players
		if (std::shared_ptr<Player> speaker = creature->getPlayer()) {
			msg.add<uint16_t>(speaker->getLevel());
		} else {
			msg.add<uint16_t>(0x00);
		}
	}

	if (oldProtocol && type >= TALKTYPE_MONSTER_LAST_OLDPROTOCOL && type != TALKTYPE_CHANNEL_R2) {
		msg.addByte(TALKTYPE_CHANNEL_O);
	} else {
		msg.addByte(type);
	}

	msg.add<uint16_t>(channelId);
	msg.addString(text);
	writeToOutputBuffer(msg);
}

void ProtocolGame::sendPrivateMessage(const std::shared_ptr<Player> &speaker, SpeakClasses type, const std::string &text) {
	NetworkMessage msg;
	msg.addByte(0xAA);
	static uint32_t statementId = 0;
	msg.add<uint32_t>(++statementId);
	if (speaker) {
		msg.addString(speaker->getName());
		if (!oldProtocol && statementId != 0) {
			msg.addByte(0x00); // Show (Traded)
		}
		msg.add<uint16_t>(speaker->getLevel());
	} else {
		msg.add<uint32_t>(0x00);
		if (!oldProtocol && statementId != 0) {
			msg.addByte(0x00); // Show (Traded)
		}
	}

	if (oldProtocol && type >= TALKTYPE_MONSTER_LAST_OLDPROTOCOL && type != TALKTYPE_CHANNEL_R2) {
		msg.addByte(TALKTYPE_PRIVATE_TO);
	} else {
		msg.addByte(type);
	}

	msg.addString(text);
	writeToOutputBuffer(msg);
}

void ProtocolGame::sendCancelTarget() {
	NetworkMessage msg;
	msg.addByte(0xA3);
	msg.add<uint32_t>(0x00);
	writeToOutputBuffer(msg);
}

void ProtocolGame::sendChangeSpeed(const std::shared_ptr<Creature> &creature, uint16_t speed) {
	NetworkMessage msg;
	msg.addByte(0x8F);
	msg.add<uint32_t>(creature->getID());
	msg.add<uint16_t>(creature->getBaseSpeed());
	msg.add<uint16_t>(speed);
	writeToOutputBuffer(msg);
}

void ProtocolGame::sendCancelWalk() {
	if (player) {
		NetworkMessage msg;
		msg.addByte(0xB5);
		msg.addByte(player->getDirection());
		writeToOutputBuffer(msg);
	}
}

void ProtocolGame::sendSkills() {
	NetworkMessage msg;
	AddPlayerSkills(msg);
	writeToOutputBuffer(msg);
}

void ProtocolGame::sendPing() {
	if (player) {
		NetworkMessage msg;
		msg.addByte(0x1D);
		writeToOutputBuffer(msg);
	}
}

void ProtocolGame::sendPingBack() {
	NetworkMessage msg;
	msg.addByte(0x1E);
	writeToOutputBuffer(msg);
}

void ProtocolGame::sendDistanceShoot(const Position &from, const Position &to, uint16_t type) {
	if (oldProtocol && type > 0xFF) {
		return;
	}
	NetworkMessage msg;
	if (oldProtocol) {
		msg.addByte(0x85);
		msg.addPosition(from);
		msg.addPosition(to);
		msg.addByte(static_cast<uint8_t>(type));
	} else {
		msg.addByte(0x83);
		msg.addPosition(from);
		msg.addByte(MAGIC_EFFECTS_CREATE_DISTANCEEFFECT);
		msg.add<uint16_t>(type);
		msg.addByte(static_cast<uint8_t>(static_cast<int8_t>(static_cast<int32_t>(to.x) - static_cast<int32_t>(from.x))));
		msg.addByte(static_cast<uint8_t>(static_cast<int8_t>(static_cast<int32_t>(to.y) - static_cast<int32_t>(from.y))));
		msg.addByte(MAGIC_EFFECTS_END_LOOP);
	}
	writeToOutputBuffer(msg);
}

void ProtocolGame::sendRestingStatus(uint8_t protection) {
	if (oldProtocol || !player) {
		return;
	}

	NetworkMessage msg;
	msg.addByte(0xA9);
	msg.addByte(protection); // 1 / 0

	uint8_t dailyStreak = 0;
	auto dailyRewardKV = player->kv()->scoped("daily-reward")->get("streak");
	if (dailyRewardKV && dailyRewardKV.has_value()) {
		dailyStreak = static_cast<uint8_t>(dailyRewardKV->getNumber());
	}

	msg.addByte(dailyStreak < 2 ? 0 : 1);
	if (dailyStreak < 2) {
		msg.addString("Resting Area (no active bonus)");
	} else {
		std::ostringstream ss;
		ss << "Active Resting Area Bonuses: ";
		if (dailyStreak < DAILY_REWARD_DOUBLE_HP_REGENERATION) {
			ss << "\nHit Points Regeneration";
		} else {
			ss << "\nDouble Hit Points Regeneration";
		}
		if (dailyStreak >= DAILY_REWARD_MP_REGENERATION) {
			if (dailyStreak < DAILY_REWARD_DOUBLE_MP_REGENERATION) {
				ss << ",\nMana Points Regeneration";
			} else {
				ss << ",\nDouble Mana Points Regeneration";
			}
		}
		if (dailyStreak >= DAILY_REWARD_STAMINA_REGENERATION) {
			ss << ",\nStamina Points Regeneration";
		}
		if (dailyStreak >= DAILY_REWARD_SOUL_REGENERATION) {
			ss << ",\nSoul Points Regeneration";
		}
		ss << ".";
		msg.addString(ss.str());
	}
	writeToOutputBuffer(msg);
}

void ProtocolGame::sendMagicEffect(const Position &pos, uint16_t type) {
	if (!canSee(pos) || (oldProtocol && type > 0xFF)) {
		return;
	}

	NetworkMessage msg;
	if (oldProtocol) {
		msg.addByte(0x83);
		msg.addPosition(pos);
		msg.addByte(static_cast<uint8_t>(type));
	} else {
		msg.addByte(0x83);
		msg.addPosition(pos);
		msg.addByte(MAGIC_EFFECTS_CREATE_EFFECT);
		msg.add<uint16_t>(type);
		msg.addByte(MAGIC_EFFECTS_END_LOOP);
	}
	writeToOutputBuffer(msg);
}

void ProtocolGame::removeMagicEffect(const Position &pos, uint16_t type) {
	if (oldProtocol && type > 0xFF) {
		return;
	}
	NetworkMessage msg;
	msg.addByte(0x84);
	msg.addPosition(pos);
	if (oldProtocol) {
		msg.addByte(static_cast<uint8_t>(type));
	} else {
		msg.add<uint16_t>(type);
	}
	writeToOutputBuffer(msg);
}

void ProtocolGame::sendCreatureHealth(const std::shared_ptr<Creature> &creature) {
	if (creature->isHealthHidden()) {
		return;
	}

	NetworkMessage msg;
	msg.addByte(0x8C);
	msg.add<uint32_t>(creature->getID());
	if (creature->isHealthHidden()) {
		msg.addByte(0x00);
	} else {
		msg.addByte(static_cast<uint8_t>(std::min<double>(100, std::ceil((static_cast<double>(creature->getHealth()) / std::max<int32_t>(creature->getMaxHealth(), 1)) * 100))));
	}

	writeToOutputBuffer(msg);
}

void ProtocolGame::sendPartyCreatureUpdate(const std::shared_ptr<Creature> &target) {
	if (!player || oldProtocol) {
		return;
	}

	bool known;
	uint32_t removedKnown = 0;
	uint32_t cid = target->getID();
	checkCreatureAsKnown(cid, known, removedKnown);

	NetworkMessage msg;
	msg.addByte(0x8B);
	msg.add<uint32_t>(cid);
	msg.addByte(0); // creature update
	AddCreature(msg, target, known, removedKnown);
	writeToOutputBuffer(msg);
}

void ProtocolGame::sendPartyCreatureShield(const std::shared_ptr<Creature> &target) {
	uint32_t cid = target->getID();
	if (!knownCreatureSet.contains(cid)) {
		sendPartyCreatureUpdate(target);
		return;
	}

	NetworkMessage msg;
	msg.addByte(0x91);
	msg.add<uint32_t>(cid);
	msg.addByte(player->getPartyShield(target->getPlayer()));
	writeToOutputBuffer(msg);
}

void ProtocolGame::sendPartyCreatureSkull(const std::shared_ptr<Creature> &target) {
	if (g_game().getWorldType() != WORLD_TYPE_PVP) {
		return;
	}

	uint32_t cid = target->getID();
	if (!knownCreatureSet.contains(cid)) {
		sendPartyCreatureUpdate(target);
		return;
	}

	NetworkMessage msg;
	msg.addByte(0x90);
	msg.add<uint32_t>(cid);
	msg.addByte(player->getSkullClient(target));
	writeToOutputBuffer(msg);
}

void ProtocolGame::sendPartyCreatureHealth(const std::shared_ptr<Creature> &target, uint8_t healthPercent) {
	uint32_t cid = target->getID();
	if (!knownCreatureSet.contains(cid)) {
		sendPartyCreatureUpdate(target);
		return;
	}

	NetworkMessage msg;
	msg.addByte(0x8C);
	msg.add<uint32_t>(cid);
	msg.addByte(std::min<uint8_t>(100, healthPercent));
	writeToOutputBuffer(msg);
}

void ProtocolGame::sendPartyPlayerMana(const std::shared_ptr<Player> &target, uint8_t manaPercent) {
	uint32_t cid = target->getID();
	if (!knownCreatureSet.contains(cid)) {
		sendPartyCreatureUpdate(target);
	}

	if (oldProtocol) {
		return;
	}

	NetworkMessage msg;
	msg.addByte(0x8B);
	msg.add<uint32_t>(cid);
	msg.addByte(11); // mana percent
	msg.addByte(std::min<uint8_t>(100, manaPercent));
	writeToOutputBuffer(msg);
}

void ProtocolGame::sendPartyCreatureShowStatus(const std::shared_ptr<Creature> &target, bool showStatus) {
	uint32_t cid = target->getID();
	if (!knownCreatureSet.contains(cid)) {
		sendPartyCreatureUpdate(target);
	}

	if (oldProtocol) {
		return;
	}

	NetworkMessage msg;
	msg.addByte(0x8B);
	msg.add<uint32_t>(cid);
	msg.addByte(12); // show status
	msg.addByte((showStatus ? 0x01 : 0x00));
	writeToOutputBuffer(msg);
}

void ProtocolGame::sendPartyPlayerVocation(const std::shared_ptr<Player> &target) {
	if (!target) {
		return;
	}

	uint32_t cid = target->getID();
	if (!knownCreatureSet.contains(cid)) {
		sendPartyCreatureUpdate(target);
		return;
	}

	if (oldProtocol) {
		return;
	}

	NetworkMessage msg;
	msg.addByte(0x8B);
	msg.add<uint32_t>(cid);
	msg.addByte(13); // vocation
	msg.addByte(target->getVocation()->getClientId());
	writeToOutputBuffer(msg);
}

void ProtocolGame::sendPlayerVocation(const std::shared_ptr<Player> &target) {
	if (!player || !target || oldProtocol) {
		return;
	}

	NetworkMessage msg;
	msg.addByte(0x8B);
	msg.add<uint32_t>(target->getID());
	msg.addByte(13); // vocation
	msg.addByte(target->getVocation()->getClientId());
	writeToOutputBuffer(msg);
}

void ProtocolGame::sendFYIBox(const std::string &message) {
	NetworkMessage msg;
	msg.addByte(0x15);
	msg.addString(message);
	writeToOutputBuffer(msg);
}

// tile
void ProtocolGame::sendMapDescription(const Position &pos) {
	NetworkMessage msg;
	msg.addByte(0x64);
	msg.addPosition(player->getPosition());
	GetMapDescription(pos.x - MAP_MAX_CLIENT_VIEW_PORT_X, pos.y - MAP_MAX_CLIENT_VIEW_PORT_Y, pos.z, (MAP_MAX_CLIENT_VIEW_PORT_X + 1) * 2, (MAP_MAX_CLIENT_VIEW_PORT_Y + 1) * 2, msg);
	writeToOutputBuffer(msg);
}

void ProtocolGame::sendAddTileItem(const Position &pos, uint32_t stackpos, const std::shared_ptr<Item> &item) {
	if (!canSee(pos)) {
		return;
	}

	NetworkMessage msg;
	msg.addByte(0x6A);
	msg.addPosition(pos);
	msg.addByte(static_cast<uint8_t>(stackpos));
	AddItem(msg, item);
	writeToOutputBuffer(msg);
}

void ProtocolGame::sendUpdateTileItem(const Position &pos, uint32_t stackpos, const std::shared_ptr<Item> &item) {
	if (!canSee(pos)) {
		return;
	}

	NetworkMessage msg;
	msg.addByte(0x6B);
	msg.addPosition(pos);
	msg.addByte(static_cast<uint8_t>(stackpos));
	AddItem(msg, item);
	writeToOutputBuffer(msg);
}

void ProtocolGame::sendRemoveTileThing(const Position &pos, uint32_t stackpos) {
	if (!canSee(pos)) {
		return;
	}

	NetworkMessage msg;
	RemoveTileThing(msg, pos, stackpos);
	writeToOutputBuffer(msg);
}

void ProtocolGame::sendUpdateTileCreature(const Position &pos, uint32_t stackpos, const std::shared_ptr<Creature> &creature) {
	if (!canSee(pos)) {
		return;
	}

	NetworkMessage msg;
	msg.addByte(0x6B);
	msg.addPosition(pos);
	msg.addByte(static_cast<uint8_t>(stackpos));

	bool known;
	uint32_t removedKnown;
	checkCreatureAsKnown(creature->getID(), known, removedKnown);
	AddCreature(msg, creature, false, removedKnown);
	writeToOutputBuffer(msg);
}

void ProtocolGame::sendUpdateTile(const std::shared_ptr<Tile> &tile, const Position &pos) {
	if (!canSee(pos)) {
		return;
	}

	NetworkMessage msg;
	msg.addByte(0x69);
	msg.addPosition(pos);

	if (tile) {
		GetTileDescription(tile, msg);
		msg.addByte(0x00);
		msg.addByte(0xFF);
	} else {
		msg.addByte(0x01);
		msg.addByte(0xFF);
	}

	writeToOutputBuffer(msg);
}

void ProtocolGame::sendPendingStateEntered() {
	if (!player || oldProtocol) {
		return;
	}

	NetworkMessage msg;
	msg.addByte(0x0A);
	writeToOutputBuffer(msg);
}

void ProtocolGame::sendEnterWorld() {
	NetworkMessage msg;
	msg.addByte(0x0F);
	writeToOutputBuffer(msg);
}

void ProtocolGame::sendFightModes() {
	NetworkMessage msg;
	msg.addByte(0xA7);
	msg.addByte(player->fightMode);
	msg.addByte(player->chaseMode);
	msg.addByte(player->secureMode);
	msg.addByte(PVP_MODE_DOVE);
	writeToOutputBuffer(msg);
}

void ProtocolGame::sendAllowBugReport() {
	if (oldProtocol) {
		return;
	}

	NetworkMessage msg;
	msg.addByte(0x1A);
	msg.addByte(0x00); // 0x01 = DISABLE bug report
	writeToOutputBuffer(msg);
}

void ProtocolGame::sendAddCreature(const std::shared_ptr<Creature> &creature, const Position &pos, int32_t stackpos, bool isLogin) {
	if (!canSee(pos)) {
		return;
	}

	if (creature != player) {
		if (stackpos >= 10) {
			return;
		}

		NetworkMessage msg;
		msg.addByte(0x6A);
		msg.addPosition(pos);
		msg.addByte(static_cast<uint8_t>(stackpos));

		bool known;
		uint32_t removedKnown;
		checkCreatureAsKnown(creature->getID(), known, removedKnown);
		AddCreature(msg, creature, known, removedKnown);
		writeToOutputBuffer(msg);

		if (isLogin) {
			if (std::shared_ptr<Player> creaturePlayer = creature->getPlayer()) {
				if (!creaturePlayer->isAccessPlayer() || creaturePlayer->getAccountType() == ACCOUNT_TYPE_NORMAL) {
					sendMagicEffect(pos, CONST_ME_TELEPORT);
				}
			} else {
				sendMagicEffect(pos, CONST_ME_TELEPORT);
			}
		}

		return;
	}

	NetworkMessage msg;
	msg.addByte(0x17);

	msg.add<uint32_t>(player->getID());
	msg.add<uint16_t>(SERVER_BEAT); // beat duration (50)

	msg.addDouble(Creature::speedA, 3);
	msg.addDouble(Creature::speedB, 3);
	msg.addDouble(Creature::speedC, 3);

	// Allow bug report (Ctrl + Z)
	if (oldProtocol) {
		if (player->getAccountType() >= ACCOUNT_TYPE_NORMAL) {
			msg.addByte(0x01);
		} else {
			msg.addByte(0x00);
		}
	}

	msg.addByte(0x00); // can change pvp framing option
	msg.addByte(0x00); // expert mode button enabled

	msg.addString(g_configManager().getString(STORE_IMAGES_URL));
	msg.add<uint16_t>(static_cast<uint16_t>(g_configManager().getNumber(STORE_COIN_PACKET)));

	if (!oldProtocol) {
		msg.addByte(shouldAddExivaRestrictions ? 0x01 : 0x00); // exiva button enabled
	}

	writeToOutputBuffer(msg);

	// Allow bug report (Ctrl + Z)
	sendAllowBugReport();

	sendTibiaTime(g_game().getLightHour());
	sendPendingStateEntered();
	sendEnterWorld();
	sendMapDescription(pos);
	loggedIn = true;

	if (isLogin) {
		sendMagicEffect(pos, CONST_ME_TELEPORT);
		sendHotkeyPreset();
		sendDisableLoginMusic();
	}

	for (int i = CONST_SLOT_FIRST; i <= CONST_SLOT_LAST; ++i) {
		sendInventoryItem(static_cast<Slots_t>(i), player->getInventoryItem(static_cast<Slots_t>(i)));
	}

	sendStats();
	sendSkills();
	sendBlessStatus();
	sendPremiumTrigger();
	sendItemsPrice();
	sendPreyPrices();
	player->sendPreyData();
	player->sendTaskHuntingData();
	sendForgingData();

	// gameworld light-settings
	sendWorldLight(g_game().getWorldLightInfo());

	// player light level
	sendCreatureLight(creature);

	sendVIPGroups();

	const auto &vipEntries = IOLoginData::getVIPEntries(player->getAccountId());

	if (player->isAccessPlayer()) {
		for (const VIPEntry &entry : vipEntries) {
			VipStatus_t vipStatus;

			std::shared_ptr<Player> vipPlayer = g_game().getPlayerByGUID(entry.guid);
			if (!vipPlayer) {
				vipStatus = VipStatus_t::Offline;
			} else {
				vipStatus = vipPlayer->vip()->getStatus();
			}

			sendVIP(entry.guid, entry.name, entry.description, entry.icon, entry.notify, vipStatus);
		}
	} else {
		for (const VIPEntry &entry : vipEntries) {
			VipStatus_t vipStatus;

			std::shared_ptr<Player> vipPlayer = g_game().getPlayerByGUID(entry.guid);
			if (!vipPlayer || vipPlayer->isInGhostMode()) {
				vipStatus = VipStatus_t::Offline;
			} else {
				vipStatus = vipPlayer->vip()->getStatus();
			}

			sendVIP(entry.guid, entry.name, entry.description, entry.icon, entry.notify, vipStatus);
		}
	}

	sendInventoryIds();
	std::shared_ptr<Item> slotItem = player->getInventoryItem(CONST_SLOT_BACKPACK);
	if (slotItem) {
		player->setMainBackpackUnassigned(slotItem->getContainer());
	}

	sendLootContainers();
	sendBasicData();
	sendHousesInfo();
	// Wheel of destiny cooldown
	if (!oldProtocol && g_configManager().getBoolean(TOGGLE_WHEELSYSTEM)) {
		player->wheel()->sendGiftOfLifeCooldown();
	}

	player->sendClientCheck();
	player->sendGameNews();
	player->sendIcons();

	// We need to manually send the open containers on player login, on IOLoginData it won't work.
	if (isLogin && oldProtocol) {
		player->openPlayerContainers();
	}
}

void ProtocolGame::sendMoveCreature(const std::shared_ptr<Creature> &creature, const Position &newPos, int32_t newStackPos, const Position &oldPos, int32_t oldStackPos, bool teleport) {
	if (creature == player) {
		if (oldStackPos >= 10) {
			sendMapDescription(newPos);
		} else if (teleport) {
			NetworkMessage msg;
			RemoveTileThing(msg, oldPos, oldStackPos);
			writeToOutputBuffer(msg);
			sendMapDescription(newPos);
		} else {
			NetworkMessage msg;
			if (oldPos.z == MAP_INIT_SURFACE_LAYER && newPos.z >= MAP_INIT_SURFACE_LAYER + 1) {
				RemoveTileThing(msg, oldPos, oldStackPos);
			} else {
				msg.addByte(0x6D);
				msg.addPosition(oldPos);
				msg.addByte(static_cast<uint8_t>(oldStackPos));
				msg.addPosition(newPos);
			}

			if (newPos.z > oldPos.z) {
				MoveDownCreature(msg, creature, newPos, oldPos);
			} else if (newPos.z < oldPos.z) {
				MoveUpCreature(msg, creature, newPos, oldPos);
			}

			if (oldPos.y > newPos.y) { // north, for old x
				msg.addByte(0x65);
				GetMapDescription(oldPos.x - MAP_MAX_CLIENT_VIEW_PORT_X, newPos.y - MAP_MAX_CLIENT_VIEW_PORT_Y, newPos.z, (MAP_MAX_CLIENT_VIEW_PORT_X + 1) * 2, 1, msg);
			} else if (oldPos.y < newPos.y) { // south, for old x
				msg.addByte(0x67);
				GetMapDescription(oldPos.x - MAP_MAX_CLIENT_VIEW_PORT_X, newPos.y + (MAP_MAX_CLIENT_VIEW_PORT_Y + 1), newPos.z, (MAP_MAX_CLIENT_VIEW_PORT_X + 1) * 2, 1, msg);
			}

			if (oldPos.x < newPos.x) { // east, [with new y]
				msg.addByte(0x66);
				GetMapDescription(newPos.x + (MAP_MAX_CLIENT_VIEW_PORT_X + 1), newPos.y - MAP_MAX_CLIENT_VIEW_PORT_Y, newPos.z, 1, (MAP_MAX_CLIENT_VIEW_PORT_Y + 1) * 2, msg);
			} else if (oldPos.x > newPos.x) { // west, [with new y]
				msg.addByte(0x68);
				GetMapDescription(newPos.x - MAP_MAX_CLIENT_VIEW_PORT_X, newPos.y - MAP_MAX_CLIENT_VIEW_PORT_Y, newPos.z, 1, (MAP_MAX_CLIENT_VIEW_PORT_Y + 1) * 2, msg);
			}
			writeToOutputBuffer(msg);
		}
	} else if (canSee(oldPos) && canSee(newPos)) {
		if (teleport || (oldPos.z == MAP_INIT_SURFACE_LAYER && newPos.z >= MAP_INIT_SURFACE_LAYER + 1) || oldStackPos >= 10) {
			sendRemoveTileThing(oldPos, oldStackPos);
			sendAddCreature(creature, newPos, newStackPos, false);
		} else {
			NetworkMessage msg;
			msg.addByte(0x6D);
			msg.addPosition(oldPos);
			msg.addByte(static_cast<uint8_t>(oldStackPos));
			msg.addPosition(newPos);
			writeToOutputBuffer(msg);
		}
	} else if (canSee(oldPos)) {
		sendRemoveTileThing(oldPos, oldStackPos);
	} else if (canSee(newPos)) {
		sendAddCreature(creature, newPos, newStackPos, false);
	}
}

void ProtocolGame::sendInventoryItem(Slots_t slot, const std::shared_ptr<Item> &item) {
	NetworkMessage msg;
	if (item) {
		msg.addByte(0x78);
		msg.addByte(slot);
		AddItem(msg, item);
	} else {
		msg.addByte(0x79);
		msg.addByte(slot);
	}
	writeToOutputBuffer(msg);
}

void ProtocolGame::sendInventoryIds() {
	ItemsTierCountList items = player->getInventoryItemsId();

	NetworkMessage msg;
	msg.addByte(0xF5);
	auto countPosition = msg.getBufferPosition();
	msg.skipBytes(2); // Total items count

	for (uint16_t i = 1; i <= 11; i++) {
		msg.add<uint16_t>(i);
		msg.addByte(0x00);
		msg.add<uint16_t>(0x01);
	}

	uint16_t totalItemsCount = 0;
	for (const auto &[itemId, item] : items) {
		for (const auto [tier, count] : item) {
			msg.add<uint16_t>(itemId);
			msg.addByte(tier);
			msg.add<uint16_t>(static_cast<uint16_t>(count));
			totalItemsCount++;
		}
	}

	msg.setBufferPosition(countPosition);
	msg.add<uint16_t>(totalItemsCount + 11);
	writeToOutputBuffer(msg);
}

void ProtocolGame::sendAddContainerItem(uint8_t cid, uint16_t slot, const std::shared_ptr<Item> &item) {
	NetworkMessage msg;
	msg.addByte(0x70);
	msg.addByte(cid);
	msg.add<uint16_t>(slot);
	AddItem(msg, item);
	writeToOutputBuffer(msg);
}

void ProtocolGame::sendUpdateContainerItem(uint8_t cid, uint16_t slot, const std::shared_ptr<Item> &item) {
	NetworkMessage msg;
	msg.addByte(0x71);
	msg.addByte(cid);
	msg.add<uint16_t>(slot);
	AddItem(msg, item);
	writeToOutputBuffer(msg);
}

void ProtocolGame::sendRemoveContainerItem(uint8_t cid, uint16_t slot, const std::shared_ptr<Item> &lastItem) {
	NetworkMessage msg;
	msg.addByte(0x72);
	msg.addByte(cid);
	msg.add<uint16_t>(slot);
	if (lastItem) {
		AddItem(msg, lastItem);
	} else {
		msg.add<uint16_t>(0x00);
	}
	writeToOutputBuffer(msg);
}

void ProtocolGame::sendTextWindow(uint32_t windowTextId, const std::shared_ptr<Item> &item, uint16_t maxlen, bool canWrite) {
	NetworkMessage msg;
	msg.addByte(0x96);
	msg.add<uint32_t>(windowTextId);
	AddItem(msg, item);

	if (canWrite) {
		msg.add<uint16_t>(maxlen);
		msg.addString(item->getAttribute<std::string>(ItemAttribute_t::TEXT));
	} else {
		const std::string &text = item->getAttribute<std::string>(ItemAttribute_t::TEXT);
		msg.add<uint16_t>(text.size());
		msg.addString(text);
	}

	const std::string &writer = item->getAttribute<std::string>(ItemAttribute_t::WRITER);
	if (!writer.empty()) {
		msg.addString(writer);
	} else {
		msg.add<uint16_t>(0x00);
	}

	if (!oldProtocol) {
		msg.addByte(0x00); // Show (Traded)
	}

	auto writtenDate = item->getAttribute<time_t>(ItemAttribute_t::DATE);
	if (writtenDate != 0) {
		msg.addString(formatDateShort(writtenDate));
	} else {
		msg.add<uint16_t>(0x00);
	}

	writeToOutputBuffer(msg);
}

void ProtocolGame::sendTextWindow(uint32_t windowTextId, uint32_t itemId, const std::string &text) {
	NetworkMessage msg;
	msg.addByte(0x96);
	msg.add<uint32_t>(windowTextId);
	AddItem(msg, itemId, 1, 0);
	msg.add<uint16_t>(text.size());
	msg.addString(text);
	msg.add<uint16_t>(0x00);

	if (!oldProtocol) {
		msg.addByte(0x00); // Show (Traded)
	}

	msg.add<uint16_t>(0x00);
	writeToOutputBuffer(msg);
}

void ProtocolGame::sendHouseWindow(uint32_t windowTextId, const std::string &text) {
	NetworkMessage msg;
	msg.addByte(0x97);
	msg.addByte(0x00);
	msg.add<uint32_t>(windowTextId);
	msg.addString(text);
	writeToOutputBuffer(msg);
}

void ProtocolGame::sendOutfitWindow() {
	NetworkMessage msg;
	msg.addByte(0xC8);

	Outfit_t currentOutfit = player->getDefaultOutfit();
	auto isSupportOutfit = player->isWearingSupportOutfit();
	bool mounted = false;

	if (!isSupportOutfit) {
		const auto currentMount = g_game().mounts->getMountByID(player->getLastMount());
		if (currentMount) {
			mounted = (currentOutfit.lookMount == currentMount->clientId);
			currentOutfit.lookMount = currentMount->clientId;
		}
	} else {
		currentOutfit.lookMount = 0;
	}

	const auto &currentWing = g_game().attachedeffects->getWingByID(player->getCurrentWing());
	if (currentWing) {
		currentOutfit.lookWing = currentWing->id;
	}
	// @ -- auras
	const auto &currentAura = g_game().attachedeffects->getAuraByID(player->getCurrentAura());
	if (currentAura) {
		currentOutfit.lookAura = currentAura->id;
	}
	// @ -- effects
	const auto &currentEffect = g_game().attachedeffects->getEffectByID(player->getCurrentEffect());
	if (currentEffect) {
		currentOutfit.lookEffect = currentEffect->id;
	}
	const auto &currentShader = g_game().attachedeffects->getShaderByID(player->getCurrentShader());
	if (currentShader) {
		currentOutfit.lookShader = currentShader->id;
	}
	AddOutfit(msg, currentOutfit);

	if (oldProtocol) {
		std::vector<ProtocolOutfit> protocolOutfits;
		const auto outfits = Outfits::getInstance().getOutfits(player->getSex());
		protocolOutfits.reserve(outfits.size());
		for (const auto &outfit : outfits) {
			uint8_t addons;
			if (!player->getOutfitAddons(outfit, addons)) {
				continue;
			}

			protocolOutfits.emplace_back(outfit->name, outfit->lookType, addons);
			// Game client doesn't allow more than 100 outfits
			if (protocolOutfits.size() == 150) {
				break;
			}
		}

		msg.addByte(protocolOutfits.size());
		for (const ProtocolOutfit &outfit : protocolOutfits) {
			msg.add<uint16_t>(outfit.lookType);
			msg.addString(outfit.name);
			msg.addByte(outfit.addons);
		}

		std::vector<std::shared_ptr<Mount>> mounts;
		for (const auto &mount : g_game().mounts->getMounts()) {
			if (player->hasMount(mount)) {
				mounts.emplace_back(mount);
			}
		}

		msg.addByte(mounts.size());
		for (const auto &mount : mounts) {
			msg.add<uint16_t>(mount->clientId);
			msg.addString(mount->name);
		}

		if (isOTCR) {
			sendOutfitWindowCustomOTCR(msg);
		}
		writeToOutputBuffer(msg);
		return;
	}

	if (currentOutfit.lookMount == 0) {
		msg.addByte(isSupportOutfit ? 0 : currentOutfit.lookMountHead);
		msg.addByte(isSupportOutfit ? 0 : currentOutfit.lookMountBody);
		msg.addByte(isSupportOutfit ? 0 : currentOutfit.lookMountLegs);
		msg.addByte(isSupportOutfit ? 0 : currentOutfit.lookMountFeet);
	}
	msg.add<uint16_t>(currentOutfit.lookFamiliarsType);

	auto startOutfits = msg.getBufferPosition();
	// 100 is the limit of old protocol clients.
	uint16_t limitOutfits = std::numeric_limits<uint16_t>::max();
	uint16_t outfitSize = 0;
	msg.skipBytes(2);

	if (player->isAccessPlayer() && g_configManager().getBoolean(ENABLE_SUPPORT_OUTFIT)) {
		msg.add<uint16_t>(75);
		msg.addString("Gamemaster");
		msg.addByte(0);
		msg.addByte(0x00);
		++outfitSize;

		msg.add<uint16_t>(266);
		msg.addString("Customer Support");
		msg.addByte(0);
		msg.addByte(0x00);
		++outfitSize;

		msg.add<uint16_t>(302);
		msg.addString("Community Manager");
		msg.addByte(0);
		msg.addByte(0x00);
		++outfitSize;
	}

	const auto outfits = Outfits::getInstance().getOutfits(player->getSex());

	for (const auto &outfit : outfits) {
		uint8_t addons;
		if (player->getOutfitAddons(outfit, addons)) {
			msg.add<uint16_t>(outfit->lookType);
			msg.addString(outfit->name);
			msg.addByte(addons);
			msg.addByte(0x00);
			++outfitSize;
		} else if (outfit->lookType == 1210 || outfit->lookType == 1211) {
			if (player->canWear(1210, 0) || player->canWear(1211, 0)) {
				msg.add<uint16_t>(outfit->lookType);
				msg.addString(outfit->name);
				msg.addByte(3);
				msg.addByte(0x02);
				++outfitSize;
			}
		} else if (outfit->lookType == 1456 || outfit->lookType == 1457) {
			if (player->canWear(1456, 0) || player->canWear(1457, 0)) {
				msg.add<uint16_t>(outfit->lookType);
				msg.addString(outfit->name);
				msg.addByte(3);
				msg.addByte(0x03);
				++outfitSize;
			}
		} else if (outfit->from == "store") {
			msg.add<uint16_t>(outfit->lookType);
			msg.addString(outfit->name);
			msg.addByte(outfit->lookType >= 962 && outfit->lookType <= 975 ? 0 : 3);
			msg.addByte(0x01);
			msg.add<uint32_t>(0x00);
			++outfitSize;
		}

		if (outfitSize == limitOutfits) {
			break;
		}
	}

	auto endOutfits = msg.getBufferPosition();
	msg.setBufferPosition(startOutfits);
	msg.add<uint16_t>(outfitSize);
	msg.setBufferPosition(endOutfits);

	auto startMounts = msg.getBufferPosition();
	uint16_t limitMounts = std::numeric_limits<uint16_t>::max();
	uint16_t mountSize = 0;
	msg.skipBytes(2);

	const auto mounts = g_game().mounts->getMounts();
	for (const auto &mount : mounts) {
		if (player->hasMount(mount)) {
			msg.add<uint16_t>(mount->clientId);
			msg.addString(mount->name);
			msg.addByte(0x00);
			++mountSize;
		} else if (mount->type == "store") {
			msg.add<uint16_t>(mount->clientId);
			msg.addString(mount->name);
			msg.addByte(0x01);
			msg.add<uint32_t>(0x00);
			++mountSize;
		}

		if (mountSize == limitMounts) {
			break;
		}
	}

	auto endMounts = msg.getBufferPosition();
	msg.setBufferPosition(startMounts);
	msg.add<uint16_t>(mountSize);
	msg.setBufferPosition(endMounts);

	auto startFamiliars = msg.getBufferPosition();
	uint16_t limitFamiliars = std::numeric_limits<uint16_t>::max();
	uint16_t familiarSize = 0;
	msg.skipBytes(2);

	const auto familiars = Familiars::getInstance().getFamiliars(player->getVocationId());

	for (const auto &familiar : familiars) {
		if (!player->getFamiliar(familiar)) {
			continue;
		}

		msg.add<uint16_t>(familiar->lookType);
		msg.addString(familiar->name);
		msg.addByte(0x00);
		if (++familiarSize == limitFamiliars) {
			break;
		}
	}

	auto endFamiliars = msg.getBufferPosition();
	msg.setBufferPosition(startFamiliars);
	msg.add<uint16_t>(familiarSize);
	msg.setBufferPosition(endFamiliars);

	msg.addByte(0x00); // Try outfit
	msg.addByte(mounted ? 0x01 : 0x00);

	// Version 12.81 - Random mount 'bool'
	msg.addByte(isSupportOutfit ? 0x00 : (player->isRandomMounted() ? 0x01 : 0x00));

	if (isOTCR) {
		sendOutfitWindowCustomOTCR(msg);
	}
	writeToOutputBuffer(msg);
}

void ProtocolGame::sendPodiumWindow(const std::shared_ptr<Item> &podium, const Position &position, uint16_t itemId, uint8_t stackpos) {
	if (!podium || oldProtocol) {
		g_logger().error("[{}] item is nullptr", __FUNCTION__);
		return;
	}

	NetworkMessage msg;
	msg.addByte(0xC8);

	const auto podiumVisible = podium->getCustomAttribute("PodiumVisible");
	const auto lookType = podium->getCustomAttribute("LookType");
	const auto lookMount = podium->getCustomAttribute("LookMount");
	const auto lookDirection = podium->getCustomAttribute("LookDirection");
	if (lookType) {
		addOutfitAndMountBytes(msg, podium, lookType, "LookHead", "LookBody", "LookLegs", "LookFeet", true);
	} else {
		msg.add<uint16_t>(0);
	}

	if (lookMount) {
		addOutfitAndMountBytes(msg, podium, lookMount, "LookMountHead", "LookMountBody", "LookMountLegs", "LookMountFeet");
	} else {
		msg.add<uint16_t>(0);
		msg.addByte(0);
		msg.addByte(0);
		msg.addByte(0);
		msg.addByte(0);
	}
	msg.add<uint16_t>(0);

	auto startOutfits = msg.getBufferPosition();
	uint16_t limitOutfits = std::numeric_limits<uint16_t>::max();
	uint16_t outfitSize = 0;
	msg.skipBytes(2);

	const auto outfits = Outfits::getInstance().getOutfits(player->getSex());
	for (const auto &outfit : outfits) {
		uint8_t addons;
		if (!player->getOutfitAddons(outfit, addons)) {
			continue;
		}

		msg.add<uint16_t>(outfit->lookType);
		msg.addString(outfit->name);
		msg.addByte(addons);
		msg.addByte(0x00);
		if (++outfitSize == limitOutfits) {
			break;
		}
	}

	auto endOutfits = msg.getBufferPosition();
	msg.setBufferPosition(startOutfits);
	msg.add<uint16_t>(outfitSize);
	msg.setBufferPosition(endOutfits);

	auto startMounts = msg.getBufferPosition();
	uint16_t limitMounts = std::numeric_limits<uint16_t>::max();
	uint16_t mountSize = 0;
	msg.skipBytes(2);

	const auto mounts = g_game().mounts->getMounts();
	for (const auto &mount : mounts) {
		if (player->hasMount(mount)) {
			msg.add<uint16_t>(mount->clientId);
			msg.addString(mount->name);
			msg.addByte(0x00);
			if (++mountSize == limitMounts) {
				break;
			}
		}
	}

	auto endMounts = msg.getBufferPosition();
	msg.setBufferPosition(startMounts);
	msg.add<uint16_t>(mountSize);
	msg.setBufferPosition(endMounts);

	msg.add<uint16_t>(0);

	msg.addByte(0x05);
	msg.addByte(lookMount ? 0x01 : 0x00);

	msg.add<uint16_t>(0);

	msg.addPosition(position);
	msg.add<uint16_t>(itemId);
	msg.addByte(stackpos);

	msg.addByte(podiumVisible ? podiumVisible->getAttribute<uint8_t>() : 0x01);
	msg.addByte(lookType ? 0x01 : 0x00);
	msg.addByte(lookDirection ? lookDirection->getAttribute<uint8_t>() : 2);
	writeToOutputBuffer(msg);
}

void ProtocolGame::sendUpdatedVIPStatus(uint32_t guid, VipStatus_t newStatus) {
	if (oldProtocol && newStatus == VipStatus_t::Training) {
		return;
	}

	NetworkMessage msg;
	msg.addByte(0xD3);
	msg.add<uint32_t>(guid);
	msg.addByte(enumToValue(newStatus));
	writeToOutputBuffer(msg);
}

void ProtocolGame::sendVIP(uint32_t guid, const std::string &name, const std::string &description, uint32_t icon, bool notify, VipStatus_t status) {
	if (oldProtocol && status == VipStatus_t::Training) {
		return;
	}

	NetworkMessage msg;
	msg.addByte(0xD2);
	msg.add<uint32_t>(guid);
	msg.addString(name);
	msg.addString(description);
	msg.add<uint32_t>(std::min<uint32_t>(10, icon));
	msg.addByte(notify ? 0x01 : 0x00);
	msg.addByte(enumToValue(status));

	const auto &vipGuidGroups = player->vip()->getGroupsIdGuidBelongs(guid);

	if (!oldProtocol) {
		msg.addByte(vipGuidGroups.size()); // vipGroups
		for (const auto &vipGroupID : vipGuidGroups) {
			msg.addByte(vipGroupID);
		}
	}

	writeToOutputBuffer(msg);
}

void ProtocolGame::sendVIPGroups() {
	if (oldProtocol) {
		return;
	}

	const auto &vipGroups = player->vip()->getGroups();

	NetworkMessage msg;
	msg.addByte(0xD4);
	msg.addByte(vipGroups.size()); // vipGroups.size()
	for (const auto &vipGroup : vipGroups) {
		msg.addByte(vipGroup->id);
		msg.addString(vipGroup->name);
		msg.addByte(vipGroup->customizable ? 0x01 : 0x00); // 0x00 = not Customizable, 0x01 = Customizable
	}
	msg.addByte(player->vip()->getMaxGroupEntries() - vipGroups.size()); // max vip groups

	writeToOutputBuffer(msg);
}

void ProtocolGame::sendSpellCooldown(uint16_t spellId, uint32_t time) {
	NetworkMessage msg;
	msg.addByte(0xA4);
	if (oldProtocol && spellId >= 170) {
		msg.addByte(170);
	} else {
		if (oldProtocol) {
			msg.addByte(spellId);
		} else {
			msg.add<uint16_t>(spellId);
		}
	}
	msg.add<uint32_t>(time);
	writeToOutputBuffer(msg);
}

void ProtocolGame::sendSpellGroupCooldown(SpellGroup_t groupId, uint32_t time) {
	if (oldProtocol) {
		return;
	}

	NetworkMessage msg;
	msg.addByte(0xA5);
	msg.addByte(groupId);
	msg.add<uint32_t>(time);
	writeToOutputBuffer(msg);
}

void ProtocolGame::sendUseItemCooldown(uint32_t time) {
	if (!player || oldProtocol) {
		return;
	}

	NetworkMessage msg;
	msg.addByte(0xA6);
	msg.add<uint32_t>(time);
	writeToOutputBuffer(msg);
}

void ProtocolGame::sendPreyTimeLeft(const std::unique_ptr<PreySlot> &slot) {
	if (!player || !slot) {
		return;
	}

	NetworkMessage msg;

	msg.addByte(0xE7);
	msg.addByte(static_cast<uint8_t>(slot->id));
	msg.add<uint16_t>(slot->bonusTimeLeft);

	writeToOutputBuffer(msg);
}

void ProtocolGame::sendPreyData(const std::unique_ptr<PreySlot> &slot) {
	if (!player) {
		return;
	}

	NetworkMessage msg;
	msg.addByte(0xE8);
	std::vector<uint16_t> validRaceIds;
	for (auto raceId : slot->raceIdList) {
		if (g_monsters().getMonsterTypeByRaceId(raceId)) {
			validRaceIds.emplace_back(raceId);
		} else {
			g_logger().error("[ProtocolGame::sendPreyData] - Unknown monster type raceid: {}, removing prey slot from player {}", raceId, player->getName());
			// Remove wrong raceid from slot
			slot->removeMonsterType(raceId);
			// Send empty bytes (do not debug client)
			msg.addByte(0);
			msg.addByte(1);
			msg.add<uint32_t>(0);
			msg.addByte(0);
			writeToOutputBuffer(msg);
			return;
		}
	}

	msg.addByte(static_cast<uint8_t>(slot->id));
	msg.addByte(static_cast<uint8_t>(slot->state));

	if (slot->state == PreyDataState_Locked) {
		msg.addByte(player->isPremium() ? 0x01 : 0x00);
	} else if (slot->state == PreyDataState_Inactive) {
		// Empty
	} else if (slot->state == PreyDataState_Active) {
		if (const auto mtype = g_monsters().getMonsterTypeByRaceId(slot->selectedRaceId)) {
			msg.addString(mtype->name);
			const Outfit_t outfit = mtype->info.outfit;
			msg.add<uint16_t>(outfit.lookType);
			if (outfit.lookType == 0) {
				msg.add<uint16_t>(outfit.lookTypeEx);
			} else {
				msg.addByte(outfit.lookHead);
				msg.addByte(outfit.lookBody);
				msg.addByte(outfit.lookLegs);
				msg.addByte(outfit.lookFeet);
				msg.addByte(outfit.lookAddons);
			}

			msg.addByte(static_cast<uint8_t>(slot->bonus));
			msg.add<uint16_t>(slot->bonusPercentage);
			msg.addByte(slot->bonusRarity);
			msg.add<uint16_t>(slot->bonusTimeLeft);
		}
	} else if (slot->state == PreyDataState_Selection) {
		msg.addByte(static_cast<uint8_t>(validRaceIds.size()));
		for (uint16_t raceId : validRaceIds) {
			const auto mtype = g_monsters().getMonsterTypeByRaceId(raceId);
			if (!mtype) {
				continue;
			}

			msg.addString(mtype->name);
			const Outfit_t outfit = mtype->info.outfit;
			msg.add<uint16_t>(outfit.lookType);
			if (outfit.lookType == 0) {
				msg.add<uint16_t>(outfit.lookTypeEx);
				continue;
			}

			msg.addByte(outfit.lookHead);
			msg.addByte(outfit.lookBody);
			msg.addByte(outfit.lookLegs);
			msg.addByte(outfit.lookFeet);
			msg.addByte(outfit.lookAddons);
		}
	} else if (slot->state == PreyDataState_SelectionChangeMonster) {
		msg.addByte(static_cast<uint8_t>(slot->bonus));
		msg.add<uint16_t>(slot->bonusPercentage);
		msg.addByte(slot->bonusRarity);
		msg.addByte(static_cast<uint8_t>(validRaceIds.size()));
		for (uint16_t raceId : validRaceIds) {
			const auto mtype = g_monsters().getMonsterTypeByRaceId(raceId);
			if (!mtype) {
				continue;
			}

			msg.addString(mtype->name);
			const Outfit_t outfit = mtype->info.outfit;
			msg.add<uint16_t>(outfit.lookType);
			if (outfit.lookType == 0) {
				msg.add<uint16_t>(outfit.lookTypeEx);
				continue;
			}

			msg.addByte(outfit.lookHead);
			msg.addByte(outfit.lookBody);
			msg.addByte(outfit.lookLegs);
			msg.addByte(outfit.lookFeet);
			msg.addByte(outfit.lookAddons);
		}
	} else if (slot->state == PreyDataState_ListSelection) {
		const std::map<uint16_t, std::string> bestiaryList = g_game().getBestiaryList();
		msg.add<uint16_t>(static_cast<uint16_t>(bestiaryList.size()));
		std::for_each(bestiaryList.begin(), bestiaryList.end(), [&msg](auto mType) {
			msg.add<uint16_t>(mType.first);
		});
	} else {
		g_logger().warn("[ProtocolGame::sendPreyData] - Unknown prey state: {}", fmt::underlying(slot->state));
		return;
	}

	if (oldProtocol) {
		auto currentTime = OTSYS_TIME();
		auto timeDiffMs = (slot->freeRerollTimeStamp > currentTime) ? (slot->freeRerollTimeStamp - currentTime) : 0;
		auto timeDiffMinutes = timeDiffMs / 60000;
		msg.add<uint16_t>(timeDiffMinutes ? timeDiffMinutes : 0);
	} else {
		msg.add<uint32_t>(std::max<uint32_t>(static_cast<uint32_t>(((slot->freeRerollTimeStamp - OTSYS_TIME()) / 1000)), 0));
		msg.addByte(static_cast<uint8_t>(slot->option));
	}

	writeToOutputBuffer(msg);
}

void ProtocolGame::sendPreyPrices() {
	if (!player) {
		return;
	}

	NetworkMessage msg;

	msg.addByte(0xE9);
	msg.add<uint32_t>(player->getPreyRerollPrice());
	if (!oldProtocol) {
		msg.addByte(static_cast<uint8_t>(g_configManager().getNumber(PREY_BONUS_REROLL_PRICE)));
		msg.addByte(static_cast<uint8_t>(g_configManager().getNumber(PREY_SELECTION_LIST_PRICE)));
		msg.add<uint32_t>(player->getTaskHuntingRerollPrice());
		msg.add<uint32_t>(player->getTaskHuntingRerollPrice());
		msg.addByte(static_cast<uint8_t>(g_configManager().getNumber(TASK_HUNTING_SELECTION_LIST_PRICE)));
		msg.addByte(static_cast<uint8_t>(g_configManager().getNumber(TASK_HUNTING_BONUS_REROLL_PRICE)));
	}

	writeToOutputBuffer(msg);
}

void ProtocolGame::sendModalWindow(const ModalWindow &modalWindow) {
	if (!player) {
		return;
	}

	NetworkMessage msg;
	msg.addByte(0xFA);

	msg.add<uint32_t>(modalWindow.id);
	msg.addString(modalWindow.title);
	msg.addString(modalWindow.message);

	msg.addByte(modalWindow.buttons.size());
	for (const auto &it : modalWindow.buttons) {
		msg.addString(it.first);
		msg.addByte(it.second);
	}

	msg.addByte(modalWindow.choices.size());
	for (const auto &it : modalWindow.choices) {
		msg.addString(it.first);
		msg.addByte(it.second);
	}

	msg.addByte(modalWindow.defaultEscapeButton);
	msg.addByte(modalWindow.defaultEnterButton);
	msg.addByte(modalWindow.priority ? 0x01 : 0x00);

	writeToOutputBuffer(msg);
}

////////////// Add common messages
void ProtocolGame::AddCreature(NetworkMessage &msg, const std::shared_ptr<Creature> &creature, bool known, uint32_t remove) {
	CreatureType_t creatureType = creature->getType();
	std::shared_ptr<Player> otherPlayer = creature->getPlayer();

	if (known) {
		msg.add<uint16_t>(0x62);
		msg.add<uint32_t>(creature->getID());
	} else {
		msg.add<uint16_t>(0x61);
		msg.add<uint32_t>(remove);
		msg.add<uint32_t>(creature->getID());
		if (!oldProtocol && creature->isHealthHidden()) {
			msg.addByte(CREATURETYPE_HIDDEN);
		} else {
			msg.addByte(creatureType);
		}

		if (!oldProtocol && creatureType == CREATURETYPE_SUMMON_PLAYER) {
			if (std::shared_ptr<Creature> master = creature->getMaster()) {
				msg.add<uint32_t>(master->getID());
			} else {
				msg.add<uint32_t>(0x00);
			}
		}

		if (!oldProtocol && creature->isHealthHidden()) {
			msg.addString(std::string());
		} else {
			msg.addString(creature->getName());
		}
	}

	if (creature->isHealthHidden()) {
		msg.addByte(0x00);
	} else {
		msg.addByte(std::ceil((static_cast<double>(creature->getHealth()) / std::max<int32_t>(creature->getMaxHealth(), 1)) * 100));
	}

	msg.addByte(creature->getDirection());

	if (!creature->isInGhostMode() && !creature->isInvisible()) {
		const Outfit_t &outfit = creature->getCurrentOutfit();
		AddOutfit(msg, outfit);
	} else {
		static Outfit_t outfit;
		AddOutfit(msg, outfit);
	}

	LightInfo lightInfo = creature->getCreatureLight();
	msg.addByte(player->isAccessPlayer() ? 0xFF : lightInfo.level);
	msg.addByte(lightInfo.color);

	msg.add<uint16_t>(creature->getStepSpeed());

	addCreatureIcon(msg, creature);

	msg.addByte(player->getSkullClient(creature));
	msg.addByte(player->getPartyShield(otherPlayer));

	if (!known) {
		msg.addByte(player->getGuildEmblem(otherPlayer));
	}

	if (!oldProtocol && creatureType == CREATURETYPE_MONSTER) {
		if (std::shared_ptr<Creature> master = creature->getMaster()) {
			if (std::shared_ptr<Player> masterPlayer = master->getPlayer()) {
				creatureType = CREATURETYPE_SUMMON_PLAYER;
			}
		}
	}

	if (!oldProtocol && creature->isHealthHidden()) {
		msg.addByte(CREATURETYPE_HIDDEN);
	} else {
		msg.addByte(creatureType); // Type (for summons)
	}

	if (!oldProtocol && creatureType == CREATURETYPE_SUMMON_PLAYER) {
		if (std::shared_ptr<Creature> master = creature->getMaster()) {
			msg.add<uint32_t>(master->getID());
		} else {
			msg.add<uint32_t>(0x00);
		}
	}

	if (!oldProtocol && creatureType == CREATURETYPE_PLAYER) {
		if (std::shared_ptr<Player> otherCreature = creature->getPlayer()) {
			msg.addByte(otherCreature->getVocation()->getClientId());
		} else {
			msg.addByte(0);
		}
	}

	auto bubble = creature->getSpeechBubble();
	msg.addByte(oldProtocol && bubble == SPEECHBUBBLE_HIRELING ? static_cast<uint8_t>(SPEECHBUBBLE_NONE) : bubble);
	msg.addByte(0xFF); // MARK_UNMARKED
	if (!oldProtocol) {
		msg.addByte(0x00); // inspection type
	} else {
		if (otherPlayer) {
			msg.add<uint16_t>(otherPlayer->getHelpers());
		} else {
			msg.add<uint16_t>(0x00);
		}
	}

	msg.addByte(player->canWalkthroughEx(creature) ? 0x00 : 0x01);

	if (isOTCR) {
		msg.addString(creature->getShader()); // g_game.enableFeature(GameCreatureShader)
		msg.addByte(static_cast<uint8_t>(creature->getAttachedEffectList().size())); // g_game.enableFeature(GameCreatureAttachedEffect)
		for (const uint16_t id : creature->getAttachedEffectList()) {
			msg.add<uint16_t>(id); // g_game.enableFeature(GameCreatureAttachedEffect)
		}
	}
}

void ProtocolGame::AddPlayerStats(NetworkMessage &msg) {
	msg.addByte(0xA0);

	if (oldProtocol) {
		msg.add<uint16_t>(std::min<int32_t>(player->getHealth(), std::numeric_limits<uint16_t>::max()));
		msg.add<uint16_t>(std::min<int32_t>(player->getMaxHealth(), std::numeric_limits<uint16_t>::max()));
	} else {
		msg.add<uint32_t>(std::min<int32_t>(player->getHealth(), std::numeric_limits<int32_t>::max()));
		msg.add<uint32_t>(std::min<int32_t>(player->getMaxHealth(), std::numeric_limits<int32_t>::max()));
	}

	msg.add<uint32_t>(player->hasFlag(PlayerFlags_t::HasInfiniteCapacity) ? 1000000 : player->getFreeCapacity());
	if (oldProtocol) {
		msg.add<uint32_t>(player->getFreeCapacity());
	}

	msg.add<uint64_t>(player->getExperience());

	msg.add<uint16_t>(player->getLevel());
	msg.addByte(std::min<uint8_t>(player->getLevelPercent(), 100));

	msg.add<uint16_t>(player->getBaseXpGain()); // base xp gain rate

	if (oldProtocol) {
		msg.add<uint16_t>(player->getVoucherXpBoost()); // xp voucher
	}

	msg.add<uint16_t>(player->getDisplayGrindingXpBoost()); // low level bonus
	msg.add<uint16_t>(player->getDisplayXpBoostPercent()); // xp boost
	msg.add<uint16_t>(player->getStaminaXpBoost()); // stamina multiplier (100 = 1.0x)

	if (!oldProtocol) {
		msg.add<uint32_t>(std::min<int32_t>(player->getMana(), std::numeric_limits<int32_t>::max()));
		msg.add<uint32_t>(std::min<int32_t>(player->getMaxMana(), std::numeric_limits<int32_t>::max()));
	} else {
		msg.add<uint16_t>(std::min<int32_t>(player->getMana(), std::numeric_limits<uint16_t>::max()));
		msg.add<uint16_t>(std::min<int32_t>(player->getMaxMana(), std::numeric_limits<uint16_t>::max()));

		msg.addByte(static_cast<uint8_t>(std::min<uint32_t>(player->getMagicLevel(), std::numeric_limits<uint8_t>::max())));
		msg.addByte(static_cast<uint8_t>(std::min<uint32_t>(player->getBaseMagicLevel(), std::numeric_limits<uint8_t>::max())));
		msg.addByte(std::min<uint8_t>(static_cast<uint8_t>(player->getMagicLevelPercent()), 100));
	}

	msg.addByte(player->getSoul());

	msg.add<uint16_t>(player->getStaminaMinutes());

	msg.add<uint16_t>(player->getBaseSpeed());

	std::shared_ptr<Condition> condition = player->getCondition(CONDITION_REGENERATION, CONDITIONID_DEFAULT);
	msg.add<uint16_t>(condition ? condition->getTicks() / 1000 : 0x00);

	msg.add<uint16_t>(player->getOfflineTrainingTime() / 60 / 1000);

	msg.add<uint16_t>(player->getXpBoostTime()); // xp boost time (seconds)
	msg.addByte(1); // enables exp boost in the store

	if (!oldProtocol) {
		msg.add<uint32_t>(player->getManaShield()); // remaining mana shield
		msg.add<uint32_t>(player->getMaxManaShield()); // total mana shield
	}
}

void ProtocolGame::AddPlayerSkills(NetworkMessage &msg) {
	msg.addByte(0xA1);

	if (oldProtocol) {
		for (uint8_t i = SKILL_FIRST; i <= SKILL_FISHING; ++i) {
			auto skill = static_cast<skills_t>(i);
			msg.add<uint16_t>(std::min<int32_t>(player->getSkillLevel(skill), std::numeric_limits<uint16_t>::max()));
			msg.add<uint16_t>(player->getBaseSkill(skill));
			msg.addByte(std::min<uint8_t>(100, static_cast<uint8_t>(player->getSkillPercent(skill))));
		}
	} else {
		msg.add<uint16_t>(player->getMagicLevel());
		msg.add<uint16_t>(player->getBaseMagicLevel());
		msg.add<uint16_t>(player->getLoyaltyMagicLevel());
		msg.add<uint16_t>(player->getMagicLevelPercent() * 100);

		for (uint8_t i = SKILL_FIRST; i <= SKILL_FISHING; ++i) {
			auto skill = static_cast<skills_t>(i);
			msg.add<uint16_t>(std::min<int32_t>(player->getSkillLevel(skill), std::numeric_limits<uint16_t>::max()));
			msg.add<uint16_t>(player->getBaseSkill(skill));
			msg.add<uint16_t>(player->getLoyaltySkill(skill));
			msg.add<uint16_t>(player->getSkillPercent(skill) * 100);
		}
	}

	for (uint8_t i = SKILL_CRITICAL_HIT_CHANCE; i <= SKILL_LAST; ++i) {
		if (!oldProtocol && (i == SKILL_LIFE_LEECH_CHANCE || i == SKILL_MANA_LEECH_CHANCE)) {
			continue;
		}
		auto skill = static_cast<skills_t>(i);
		msg.add<uint16_t>(std::min<int32_t>(player->getSkillLevel(skill), std::numeric_limits<uint16_t>::max()));
		msg.add<uint16_t>(player->getBaseSkill(skill));
	}

	if (!oldProtocol) {
		// 13.10 list (U8 + U16)
		msg.addByte(0);
		// Version 12.81 new skill (Fatal, Dodge and Momentum)
		sendForgeSkillStats(msg);

		// used for imbuement (Feather)
		msg.add<uint32_t>(player->getCapacity()); // total capacity
		msg.add<uint32_t>(player->getBaseCapacity()); // base total capacity
	}
}

void ProtocolGame::AddOutfit(NetworkMessage &msg, const Outfit_t &outfit, bool addMount /* = true*/) {
	msg.add<uint16_t>(outfit.lookType);
	if (outfit.lookType != 0) {
		msg.addByte(outfit.lookHead);
		msg.addByte(outfit.lookBody);
		msg.addByte(outfit.lookLegs);
		msg.addByte(outfit.lookFeet);
		msg.addByte(outfit.lookAddons);
	} else {
		msg.add<uint16_t>(outfit.lookTypeEx);
	}

	if (addMount) {
		msg.add<uint16_t>(outfit.lookMount);
		if (!oldProtocol && outfit.lookMount != 0) {
			msg.addByte(outfit.lookMountHead);
			msg.addByte(outfit.lookMountBody);
			msg.addByte(outfit.lookMountLegs);
			msg.addByte(outfit.lookMountFeet);
		}
	}
	if (isOTCR) {
		AddOutfitCustomOTCR(msg, outfit);
	}
}

void ProtocolGame::addImbuementInfo(NetworkMessage &msg, uint16_t imbuementId) const {
	Imbuement* imbuement = g_imbuements().getImbuement(imbuementId);
	const BaseImbuement* baseImbuement = g_imbuements().getBaseByID(imbuement->getBaseID());
	const CategoryImbuement* categoryImbuement = g_imbuements().getCategoryByID(imbuement->getCategory());

	msg.add<uint32_t>(imbuementId);
	msg.addString(baseImbuement->name + " " + imbuement->getName());
	msg.addString(imbuement->getDescription());
	msg.addString(categoryImbuement->name + imbuement->getSubGroup());

	msg.add<uint16_t>(imbuement->getIconID());
	msg.add<uint32_t>(baseImbuement->duration);

	msg.addByte(imbuement->isPremium() ? 0x01 : 0x00);

	const auto items = imbuement->getItems();
	msg.addByte(items.size());

	for (const auto &itm : items) {
		const ItemType &it = Item::items[itm.first];
		msg.add<uint16_t>(itm.first);
		msg.addString(it.name);
		msg.add<uint16_t>(itm.second);
	}

	msg.add<uint32_t>(baseImbuement->price);
	msg.addByte(baseImbuement->percent);
	msg.add<uint32_t>(baseImbuement->protectionPrice);
}

void ProtocolGame::openImbuementWindow(const std::shared_ptr<Item> &item) {
	if (!item || item->isRemoved()) {
		return;
	}

	player->setImbuingItem(item);

	NetworkMessage msg;
	msg.addByte(0xEB);
	msg.add<uint16_t>(item->getID());
	if (!oldProtocol && item->getClassification() > 0) {
		msg.addByte(0);
	}
	msg.addByte(item->getImbuementSlot());

	// Send imbuement time
	for (uint8_t slotid = 0; slotid < static_cast<uint8_t>(item->getImbuementSlot()); slotid++) {
		ImbuementInfo imbuementInfo;
		if (!item->getImbuementInfo(slotid, &imbuementInfo)) {
			msg.addByte(0x00);
			continue;
		}

		msg.addByte(0x01);
		addImbuementInfo(msg, imbuementInfo.imbuement->getID());
		msg.add<uint32_t>(imbuementInfo.duration);
		msg.add<uint32_t>(g_imbuements().getBaseByID(imbuementInfo.imbuement->getBaseID())->removeCost);
	}

	std::vector<Imbuement*> imbuements = g_imbuements().getImbuements(player, item);
	phmap::flat_hash_map<uint16_t, uint16_t> needItems;

	msg.add<uint16_t>(imbuements.size());
	for (const Imbuement* imbuement : imbuements) {
		addImbuementInfo(msg, imbuement->getID());

		const auto items = imbuement->getItems();
		for (const auto &itm : items) {
			if (!needItems.count(itm.first)) {
				needItems[itm.first] = player->getItemTypeCount(itm.first);
				uint32_t stashCount = player->getStashItemCount(Item::items[itm.first].id);
				if (stashCount > 0) {
					needItems[itm.first] += stashCount;
				}
			}
		}
	}

	msg.add<uint32_t>(needItems.size());
	for (const auto &itm : needItems) {
		msg.add<uint16_t>(itm.first);
		msg.add<uint16_t>(itm.second);
	}

	sendResourcesBalance(player->getMoney(), player->getBankBalance(), player->getPreyCards(), player->getTaskHuntingPoints());

	writeToOutputBuffer(msg);
}

void ProtocolGame::sendMessageDialog(const std::string &message) {
	NetworkMessage msg;
	msg.addByte(0xED);
	msg.addByte(0x14); // Unknown type
	msg.addString(message);
	writeToOutputBuffer(msg);
}

void ProtocolGame::sendImbuementResult(const std::string &message) {
	NetworkMessage msg;
	msg.addByte(0xED);
	msg.addByte(0x01);
	msg.addString(message);
	writeToOutputBuffer(msg);
}

void ProtocolGame::closeImbuementWindow() {
	NetworkMessage msg;
	msg.addByte(0xEC);
	writeToOutputBuffer(msg);
}

void ProtocolGame::AddWorldLight(NetworkMessage &msg, LightInfo lightInfo) {
	msg.addByte(0x82);
	msg.addByte((player->isAccessPlayer() ? 0xFF : lightInfo.level));
	msg.addByte(lightInfo.color);
}

void ProtocolGame::sendSpecialContainersAvailable() {
	if (oldProtocol || !player) {
		return;
	}

	NetworkMessage msg;
	msg.addByte(0x2A);
	msg.addByte(player->isSupplyStashMenuAvailable() ? 0x01 : 0x00);
	msg.addByte(player->isMarketMenuAvailable() ? 0x01 : 0x00);
	writeToOutputBuffer(msg);
}

void ProtocolGame::updatePartyTrackerAnalyzer(const std::shared_ptr<Party> &party) {
	if (oldProtocol || !player || !party || !party->getLeader()) {
		return;
	}

	NetworkMessage msg;
	msg.addByte(0x2B);
	msg.add<uint32_t>(party->getAnalyzerTimeNow());
	msg.add<uint32_t>(party->getLeader()->getID());
	msg.addByte(static_cast<uint8_t>(party->priceType));

	msg.addByte(static_cast<uint8_t>(party->membersData.size()));
	for (const std::shared_ptr<PartyAnalyzer> &analyzer : party->membersData) {
		msg.add<uint32_t>(analyzer->id);
		if (std::shared_ptr<Player> member = g_game().getPlayerByID(analyzer->id);
		    !member || !member->getParty() || member->getParty() != party) {
			msg.addByte(0);
		} else {
			msg.addByte(1);
		}

		msg.add<uint64_t>(analyzer->lootPrice);
		msg.add<uint64_t>(analyzer->supplyPrice);
		msg.add<uint64_t>(analyzer->damage);
		msg.add<uint64_t>(analyzer->healing);
	}

	bool showNames = !party->membersData.empty();
	msg.addByte(showNames ? 0x01 : 0x00);
	if (showNames) {
		msg.addByte(static_cast<uint8_t>(party->membersData.size()));
		for (const std::shared_ptr<PartyAnalyzer> &analyzer : party->membersData) {
			msg.add<uint32_t>(analyzer->id);
			msg.addString(analyzer->name);
		}
	}

	writeToOutputBuffer(msg);
}

void ProtocolGame::AddCreatureLight(NetworkMessage &msg, const std::shared_ptr<Creature> &creature) {
	LightInfo lightInfo = creature->getCreatureLight();

	msg.addByte(0x8D);
	msg.add<uint32_t>(creature->getID());
	msg.addByte((player->isAccessPlayer() ? 0xFF : lightInfo.level));
	msg.addByte(lightInfo.color);
}

// tile
void ProtocolGame::RemoveTileThing(NetworkMessage &msg, const Position &pos, uint32_t stackpos) {
	if (stackpos >= 10) {
		return;
	}

	msg.addByte(0x6C);
	msg.addPosition(pos);
	msg.addByte(static_cast<uint8_t>(stackpos));
}

void ProtocolGame::sendKillTrackerUpdate(const std::shared_ptr<Container> &corpse, const std::string &name, const Outfit_t creatureOutfit) {
	if (oldProtocol) {
		return;
	}

	bool isCorpseEmpty = corpse->empty();

	NetworkMessage msg;
	msg.addByte(0xD1);
	msg.addString(name);
	msg.add<uint16_t>(creatureOutfit.lookType ? creatureOutfit.lookType : 21);
	msg.addByte(creatureOutfit.lookType ? creatureOutfit.lookHead : 0x00);
	msg.addByte(creatureOutfit.lookType ? creatureOutfit.lookBody : 0x00);
	msg.addByte(creatureOutfit.lookType ? creatureOutfit.lookLegs : 0x00);
	msg.addByte(creatureOutfit.lookType ? creatureOutfit.lookFeet : 0x00);
	msg.addByte(creatureOutfit.lookType ? creatureOutfit.lookAddons : 0x00);
	msg.addByte(isCorpseEmpty ? 0 : corpse->size());

	if (!isCorpseEmpty) {
		for (const auto &it : corpse->getItemList()) {
			AddItem(msg, it);
		}
	}

	writeToOutputBuffer(msg);
}

void ProtocolGame::sendUpdateSupplyTracker(const std::shared_ptr<Item> &item) {
	if (oldProtocol || !player || !item) {
		return;
	}

	NetworkMessage msg;
	msg.addByte(0xCE);
	msg.add<uint16_t>(item->getID());

	writeToOutputBuffer(msg);
}

void ProtocolGame::sendUpdateImpactTracker(CombatType_t type, int32_t amount) {
	if (!player || oldProtocol) {
		return;
	}

	auto clientElement = getCipbiaElement(type);
	if (clientElement == CIPBIA_ELEMENTAL_UNDEFINED) {
		return;
	}

	NetworkMessage msg;
	msg.addByte(0xCC);
	if (type == COMBAT_HEALING) {
		msg.addByte(ANALYZER_HEAL);
		msg.add<uint32_t>(amount);
	} else {
		msg.addByte(ANALYZER_DAMAGE_DEALT);
		msg.add<uint32_t>(amount);
		msg.addByte(clientElement);
	}
	writeToOutputBuffer(msg);
}

void ProtocolGame::sendUpdateInputAnalyzer(CombatType_t type, int32_t amount, const std::string &target) {
	if (!player || oldProtocol) {
		return;
	}

	auto clientElement = getCipbiaElement(type);
	if (clientElement == CIPBIA_ELEMENTAL_UNDEFINED) {
		return;
	}

	NetworkMessage msg;
	msg.addByte(0xCC);
	msg.addByte(ANALYZER_DAMAGE_RECEIVED);
	msg.add<uint32_t>(amount);
	msg.addByte(clientElement);
	msg.addString(target);
	writeToOutputBuffer(msg);
}

void ProtocolGame::sendTaskHuntingData(const std::unique_ptr<TaskHuntingSlot> &slot) {
	if (!player || oldProtocol) {
		return;
	}

	NetworkMessage msg;
	msg.addByte(0xBB);
	msg.addByte(static_cast<uint8_t>(slot->id));
	msg.addByte(static_cast<uint8_t>(slot->state));
	if (slot->state == PreyTaskDataState_Locked) {
		msg.addByte(player->isPremium() ? 0x01 : 0x00);
	} else if (slot->state == PreyTaskDataState_Inactive) {
		// Empty
	} else if (slot->state == PreyTaskDataState_Selection) {
		std::shared_ptr<Player> user = player;
		msg.add<uint16_t>(static_cast<uint16_t>(slot->raceIdList.size()));
		std::for_each(slot->raceIdList.begin(), slot->raceIdList.end(), [&msg, user](uint16_t raceid) {
			msg.add<uint16_t>(raceid);
			msg.addByte(user->isCreatureUnlockedOnTaskHunting(g_monsters().getMonsterTypeByRaceId(raceid)) ? 0x01 : 0x00);
		});
	} else if (slot->state == PreyTaskDataState_ListSelection) {
		std::shared_ptr<Player> user = player;
		const std::map<uint16_t, std::string> bestiaryList = g_game().getBestiaryList();
		msg.add<uint16_t>(static_cast<uint16_t>(bestiaryList.size()));
		std::for_each(bestiaryList.begin(), bestiaryList.end(), [&msg, user](auto mType) {
			msg.add<uint16_t>(mType.first);
			msg.addByte(user->isCreatureUnlockedOnTaskHunting(g_monsters().getMonsterType(mType.second)) ? 0x01 : 0x00);
		});
	} else if (slot->state == PreyTaskDataState_Active) {
		if (const auto &option = g_ioprey().getTaskRewardOption(slot)) {
			msg.add<uint16_t>(slot->selectedRaceId);
			if (slot->upgrade) {
				msg.addByte(0x01);
				msg.add<uint16_t>(option->secondKills);
			} else {
				msg.addByte(0x00);
				msg.add<uint16_t>(option->firstKills);
			}
			msg.add<uint16_t>(slot->currentKills);
			msg.addByte(slot->rarity);
		} else {
			g_logger().warn("[ProtocolGame::sendTaskHuntingData] - Unknown slot option {} on player {}", fmt::underlying(slot->id), player->getName());
			return;
		}
	} else if (slot->state == PreyTaskDataState_Completed) {
		if (const auto &option = g_ioprey().getTaskRewardOption(slot)) {
			msg.add<uint16_t>(slot->selectedRaceId);
			if (slot->upgrade) {
				msg.addByte(0x01);
				msg.add<uint16_t>(option->secondKills);
				msg.add<uint16_t>(std::min<uint16_t>(slot->currentKills, option->secondKills));
			} else {
				msg.addByte(0x00);
				msg.add<uint16_t>(option->firstKills);
				msg.add<uint16_t>(std::min<uint16_t>(slot->currentKills, option->firstKills));
			}
			msg.addByte(slot->rarity);
		} else {
			g_logger().warn("[ProtocolGame::sendTaskHuntingData] - Unknown slot option {} on player {}", fmt::underlying(slot->id), player->getName());
			return;
		}
	} else {
		g_logger().warn("[ProtocolGame::sendTaskHuntingData] - Unknown task hunting state: {}", fmt::underlying(slot->state));
		return;
	}

	msg.add<uint32_t>(std::max<uint32_t>(static_cast<uint32_t>(((slot->freeRerollTimeStamp - OTSYS_TIME()) / 1000)), 0));
	writeToOutputBuffer(msg);
}

void ProtocolGame::MoveUpCreature(NetworkMessage &msg, const std::shared_ptr<Creature> &creature, const Position &newPos, const Position &oldPos) {
	if (creature != player) {
		return;
	}

	// floor change up
	msg.addByte(0xBE);

	// going to surface
	if (newPos.z == MAP_INIT_SURFACE_LAYER) {
		int32_t skip = -1;
		GetFloorDescription(msg, oldPos.x - MAP_MAX_CLIENT_VIEW_PORT_X, oldPos.y - MAP_MAX_CLIENT_VIEW_PORT_Y, 5, (MAP_MAX_CLIENT_VIEW_PORT_X + 1) * 2, (MAP_MAX_CLIENT_VIEW_PORT_Y + 1) * 2, 3, skip); //(floor 7 and 6 already set)
		GetFloorDescription(msg, oldPos.x - MAP_MAX_CLIENT_VIEW_PORT_X, oldPos.y - MAP_MAX_CLIENT_VIEW_PORT_Y, 4, (MAP_MAX_CLIENT_VIEW_PORT_X + 1) * 2, (MAP_MAX_CLIENT_VIEW_PORT_Y + 1) * 2, 4, skip);
		GetFloorDescription(msg, oldPos.x - MAP_MAX_CLIENT_VIEW_PORT_X, oldPos.y - MAP_MAX_CLIENT_VIEW_PORT_Y, 3, (MAP_MAX_CLIENT_VIEW_PORT_X + 1) * 2, (MAP_MAX_CLIENT_VIEW_PORT_Y + 1) * 2, 5, skip);
		GetFloorDescription(msg, oldPos.x - MAP_MAX_CLIENT_VIEW_PORT_X, oldPos.y - MAP_MAX_CLIENT_VIEW_PORT_Y, 2, (MAP_MAX_CLIENT_VIEW_PORT_X + 1) * 2, (MAP_MAX_CLIENT_VIEW_PORT_Y + 1) * 2, 6, skip);
		GetFloorDescription(msg, oldPos.x - MAP_MAX_CLIENT_VIEW_PORT_X, oldPos.y - MAP_MAX_CLIENT_VIEW_PORT_Y, 1, (MAP_MAX_CLIENT_VIEW_PORT_X + 1) * 2, (MAP_MAX_CLIENT_VIEW_PORT_Y + 1) * 2, 7, skip);
		GetFloorDescription(msg, oldPos.x - MAP_MAX_CLIENT_VIEW_PORT_X, oldPos.y - MAP_MAX_CLIENT_VIEW_PORT_Y, 0, (MAP_MAX_CLIENT_VIEW_PORT_X + 1) * 2, (MAP_MAX_CLIENT_VIEW_PORT_Y + 1) * 2, 8, skip);

		if (skip >= 0) {
			msg.addByte(skip);
			msg.addByte(0xFF);
		}
	}
	// underground, going one floor up (still underground)
	else if (newPos.z > MAP_INIT_SURFACE_LAYER) {
		int32_t skip = -1;
		GetFloorDescription(msg, oldPos.x - MAP_MAX_CLIENT_VIEW_PORT_X, oldPos.y - MAP_MAX_CLIENT_VIEW_PORT_Y, oldPos.getZ() - 3, (MAP_MAX_CLIENT_VIEW_PORT_X + 1) * 2, (MAP_MAX_CLIENT_VIEW_PORT_Y + 1) * 2, 3, skip);

		if (skip >= 0) {
			msg.addByte(skip);
			msg.addByte(0xFF);
		}
	}

	// moving up a floor up makes us out of sync
	// west
	msg.addByte(0x68);
	GetMapDescription(oldPos.x - MAP_MAX_CLIENT_VIEW_PORT_X, oldPos.y - (MAP_MAX_CLIENT_VIEW_PORT_Y - 1), newPos.z, 1, (MAP_MAX_CLIENT_VIEW_PORT_Y + 1) * 2, msg);

	// north
	msg.addByte(0x65);
	GetMapDescription(oldPos.x - MAP_MAX_CLIENT_VIEW_PORT_X, oldPos.y - MAP_MAX_CLIENT_VIEW_PORT_Y, newPos.z, (MAP_MAX_CLIENT_VIEW_PORT_X + 1) * 2, 1, msg);
}

void ProtocolGame::MoveDownCreature(NetworkMessage &msg, const std::shared_ptr<Creature> &creature, const Position &newPos, const Position &oldPos) {
	if (creature != player) {
		return;
	}

	// floor change down
	msg.addByte(0xBF);

	// going from surface to underground
	if (newPos.z == MAP_INIT_SURFACE_LAYER + 1) {
		int32_t skip = -1;

		GetFloorDescription(msg, oldPos.x - MAP_MAX_CLIENT_VIEW_PORT_X, oldPos.y - MAP_MAX_CLIENT_VIEW_PORT_Y, newPos.z, (MAP_MAX_CLIENT_VIEW_PORT_X + 1) * 2, (MAP_MAX_CLIENT_VIEW_PORT_Y + 1) * 2, -1, skip);
		GetFloorDescription(msg, oldPos.x - MAP_MAX_CLIENT_VIEW_PORT_X, oldPos.y - MAP_MAX_CLIENT_VIEW_PORT_Y, newPos.z + 1, (MAP_MAX_CLIENT_VIEW_PORT_X + 1) * 2, (MAP_MAX_CLIENT_VIEW_PORT_Y + 1) * 2, -2, skip);
		GetFloorDescription(msg, oldPos.x - MAP_MAX_CLIENT_VIEW_PORT_X, oldPos.y - MAP_MAX_CLIENT_VIEW_PORT_Y, newPos.z + 2, (MAP_MAX_CLIENT_VIEW_PORT_X + 1) * 2, (MAP_MAX_CLIENT_VIEW_PORT_Y + 1) * 2, -3, skip);

		if (skip >= 0) {
			msg.addByte(skip);
			msg.addByte(0xFF);
		}
	}
	// going further down
	else if (newPos.z > oldPos.z && newPos.z > MAP_INIT_SURFACE_LAYER + 1 && newPos.z < MAP_MAX_LAYERS - MAP_LAYER_VIEW_LIMIT) {
		int32_t skip = -1;
		GetFloorDescription(msg, oldPos.x - MAP_MAX_CLIENT_VIEW_PORT_X, oldPos.y - MAP_MAX_CLIENT_VIEW_PORT_Y, newPos.z + MAP_LAYER_VIEW_LIMIT, (MAP_MAX_CLIENT_VIEW_PORT_X + 1) * 2, (MAP_MAX_CLIENT_VIEW_PORT_Y + 1) * 2, -3, skip);

		if (skip >= 0) {
			msg.addByte(skip);
			msg.addByte(0xFF);
		}
	}

	// moving down a floor makes us out of sync
	// east
	msg.addByte(0x66);
	GetMapDescription(oldPos.x + MAP_MAX_CLIENT_VIEW_PORT_X + 1, oldPos.y - (MAP_MAX_CLIENT_VIEW_PORT_Y + 1), newPos.z, 1, ((MAP_MAX_CLIENT_VIEW_PORT_Y + 1) * 2), msg);

	// south
	msg.addByte(0x67);
	GetMapDescription(oldPos.x - MAP_MAX_CLIENT_VIEW_PORT_X, oldPos.y + (MAP_MAX_CLIENT_VIEW_PORT_Y + 1), newPos.z, ((MAP_MAX_CLIENT_VIEW_PORT_X + 1) * 2), 1, msg);
}

void ProtocolGame::AddHiddenShopItem(NetworkMessage &msg) {
	// Empty bytes from AddShopItem
	msg.add<uint16_t>(0);
	msg.addByte(0);
	msg.addString(std::string());
	msg.add<uint32_t>(0);
	msg.add<uint32_t>(0);
	msg.add<uint32_t>(0);
}

void ProtocolGame::AddShopItem(NetworkMessage &msg, const ShopBlock &shopBlock) {
	// Sends the item information empty if the player doesn't have the storage to buy/sell a certain item
	if (shopBlock.itemStorageKey != 0 && player->getStorageValue(shopBlock.itemStorageKey) < shopBlock.itemStorageValue) {
		AddHiddenShopItem(msg);
		return;
	}

	const ItemType &it = Item::items[shopBlock.itemId];
	msg.add<uint16_t>(shopBlock.itemId);
	if (it.isSplash() || it.isFluidContainer()) {
		msg.addByte(static_cast<uint8_t>(shopBlock.itemSubType));
	} else {
		msg.addByte(0x00);
	}

	// If not send "itemName" variable from the npc shop, will registered the name that is in items.xml
	if (shopBlock.itemName.empty()) {
		msg.addString(it.name);
	} else {
		msg.addString(shopBlock.itemName);
	}
	msg.add<uint32_t>(it.weight);
	msg.add<uint32_t>(shopBlock.itemBuyPrice == 4294967295 ? 0 : shopBlock.itemBuyPrice);
	msg.add<uint32_t>(shopBlock.itemSellPrice == 4294967295 ? 0 : shopBlock.itemSellPrice);
}

void ProtocolGame::parseExtendedOpcode(NetworkMessage &msg) {
	uint8_t opcode = msg.getByte();
	const std::string &buffer = msg.getString();

	// process additional opcodes via lua script event
	g_game().parsePlayerExtendedOpcode(player->getID(), opcode, buffer);
}

// OTCv8
void ProtocolGame::sendFeatures() {
	if (otclientV8 == 0) {
		return;
	}

	std::map<GameFeature_t, bool> features;
	// Place for non-standard OTCv8 features
	features[GameFeature_t::ExtendedOpcode] = true;

	if (features.empty()) {
		return;
	}

	NetworkMessage msg;
	msg.addByte(0x43);
	msg.add<uint16_t>(static_cast<uint16_t>(features.size()));
	for (const auto &[gameFeature, haveFeature] : features) {
		msg.addByte(static_cast<uint8_t>(gameFeature));
		msg.addByte(haveFeature ? 1 : 0);
	}
	writeToOutputBuffer(msg);
}

// OTCR
void ProtocolGame::sendOTCRFeatures() {
	isOTCR = true;
	const auto &enabledFeatures = g_configManager().getEnabledFeaturesOTC();
	const auto &disabledFeatures = g_configManager().getDisabledFeaturesOTC();
	NetworkMessage msg;
	msg.addByte(0x43);
	auto totalFeatures = static_cast<uint16_t>(enabledFeatures.size() + disabledFeatures.size());
	msg.add<uint16_t>(totalFeatures);
	for (auto feature : enabledFeatures) {
		msg.addByte(static_cast<uint8_t>(feature));
		msg.addByte(0x01);
	}
	for (auto feature : disabledFeatures) {
		msg.addByte(static_cast<uint8_t>(feature));
		msg.addByte(0x00);
	}
	writeToOutputBuffer(msg);
}

void ProtocolGame::parseInventoryImbuements(NetworkMessage &msg) {
	if (oldProtocol) {
		return;
	}

	bool isTrackerOpen = msg.getByte(); // Window is opened or closed
	g_game().playerRequestInventoryImbuements(player->getID(), isTrackerOpen);
}

void ProtocolGame::sendInventoryImbuements(const std::map<Slots_t, std::shared_ptr<Item>> &items) {
	if (oldProtocol) {
		return;
	}

	NetworkMessage msg;
	msg.addByte(0x5D);

	msg.addByte(static_cast<uint8_t>(items.size()));
	for (const auto &[slot, item] : items) {
		msg.addByte(slot);
		AddItem(msg, item);

		uint8_t slots = item->getImbuementSlot();
		msg.addByte(slots);
		if (slots == 0) {
			continue;
		}

		for (uint8_t imbueSlot = 0; imbueSlot < slots; imbueSlot++) {
			ImbuementInfo imbuementInfo;
			if (!item->getImbuementInfo(imbueSlot, &imbuementInfo)) {
				msg.addByte(0x00);
				continue;
			}

			auto imbuement = imbuementInfo.imbuement;
			if (!imbuement) {
				msg.addByte(0x00);
				continue;
			}

			const BaseImbuement* baseImbuement = g_imbuements().getBaseByID(imbuement->getBaseID());
			msg.addByte(0x01);
			msg.addString(baseImbuement->name + " " + imbuement->getName());
			msg.add<uint16_t>(imbuement->getIconID());
			msg.add<uint32_t>(imbuementInfo.duration);

			std::shared_ptr<Tile> playerTile = player->getTile();
			// Check if the player is in a protection zone
			bool isInProtectionZone = playerTile && playerTile->hasFlag(TILESTATE_PROTECTIONZONE);
			// Check if the player is in fight mode
			bool isInFightMode = player->hasCondition(CONDITION_INFIGHT);
			// Get the category of the imbuement
			const CategoryImbuement* categoryImbuement = g_imbuements().getCategoryByID(imbuement->getCategory());
			// Parent of the imbued item
			auto parent = item->getParent();
			// If the imbuement is aggressive and the player is not in fight mode or is in a protection zone, or the item is in a container, ignore it.
			if (categoryImbuement && categoryImbuement->agressive && (isInProtectionZone || !isInFightMode)) {
				msg.addByte(0);
				continue;
			}
			// If the item is not in the backpack slot and it's not a agressive imbuement, ignore it.
			if (categoryImbuement && !categoryImbuement->agressive && parent && parent != player) {
				msg.addByte(0);
				continue;
			}

			msg.addByte(1);
		}
	}

	writeToOutputBuffer(msg);
}

void ProtocolGame::sendItemsPrice() {
	if (!player || oldProtocol) {
		return;
	}

	NetworkMessage msg;
	msg.addByte(0xCD);

	auto countBuffer = msg.getBufferPosition();
	uint16_t count = 0;
	msg.skipBytes(2);
	for (const auto &[itemId, tierAndPriceMap] : g_game().getItemsPrice()) {
		for (const auto &[tier, price] : tierAndPriceMap) {
			msg.add<uint16_t>(itemId);
			if (Item::items[itemId].upgradeClassification > 0) {
				msg.addByte(tier);
			}
			msg.add<uint64_t>(price);
			count++;
		}
	}
	msg.setBufferPosition(countBuffer);
	msg.add<uint16_t>(count);

	writeToOutputBuffer(msg);
}

void ProtocolGame::reloadCreature(const std::shared_ptr<Creature> &creature) {
	if (!creature || !canSee(creature)) {
		return;
	}

	auto tile = creature->getTile();
	if (!tile) {
		return;
	}

	uint32_t stackpos = tile->getClientIndexOfCreature(player, creature);

	if (stackpos >= 10) {
		return;
	}

	NetworkMessage msg;

	if (knownCreatureSet.contains(creature->getID())) {
		msg.addByte(0x6B);
		msg.addPosition(creature->getPosition());
		msg.addByte(static_cast<uint8_t>(stackpos));
		AddCreature(msg, creature, false, 0);
	} else {
		sendAddCreature(creature, creature->getPosition(), stackpos, false);
	}

	writeToOutputBuffer(msg);
}

void ProtocolGame::sendOpenStash() {
	if (!player || oldProtocol) {
		return;
	}

	NetworkMessage msg;
	msg.addByte(0x29);
	StashItemList list = player->getStashItems();
	msg.add<uint16_t>(list.size());
	for (auto item : list) {
		msg.add<uint16_t>(item.first);
		msg.add<uint32_t>(item.second);
	}
	msg.add<uint16_t>(static_cast<uint16_t>(g_configManager().getNumber(STASH_ITEMS) - getStashSize(list)));
	writeToOutputBuffer(msg);
}

void ProtocolGame::parseStashWithdraw(NetworkMessage &msg) {
	if (oldProtocol) {
		return;
	}

	if (!player->isSupplyStashMenuAvailable()) {
		player->sendCancelMessage("You can't use supply stash right now.");
		return;
	}

	if (player->isUIExhausted(500)) {
		player->sendCancelMessage("You need to wait to do this again.");
		return;
	}

	auto action = static_cast<Supply_Stash_Actions_t>(msg.getByte());
	switch (action) {
		case SUPPLY_STASH_ACTION_STOW_ITEM: {
			Position pos = msg.getPosition();
			auto itemId = msg.get<uint16_t>();
			uint8_t stackpos = msg.getByte();
			uint32_t count = msg.getByte();
			g_game().playerStowItem(player->getID(), pos, itemId, stackpos, count, false);
			break;
		}
		case SUPPLY_STASH_ACTION_STOW_CONTAINER: {
			Position pos = msg.getPosition();
			auto itemId = msg.get<uint16_t>();
			uint8_t stackpos = msg.getByte();
			g_game().playerStowItem(player->getID(), pos, itemId, stackpos, 0, false);
			break;
		}
		case SUPPLY_STASH_ACTION_STOW_STACK: {
			Position pos = msg.getPosition();
			auto itemId = msg.get<uint16_t>();
			uint8_t stackpos = msg.getByte();
			g_game().playerStowItem(player->getID(), pos, itemId, stackpos, 0, true);
			break;
		}
		case SUPPLY_STASH_ACTION_WITHDRAW: {
			auto itemId = msg.get<uint16_t>();
			auto count = msg.get<uint32_t>();
			uint8_t stackpos = msg.getByte();
			g_game().playerStashWithdraw(player->getID(), itemId, count, stackpos);
			break;
		}
		default:
			g_logger().error("Unknown 'supply stash' action switch: {}", fmt::underlying(action));
			break;
	}

	player->updateUIExhausted();
}

void ProtocolGame::sendCreatureHelpers(uint32_t creatureId, uint16_t helpers) {
	if (!oldProtocol) {
		return;
	}

	NetworkMessage msg;
	msg.addByte(0x94);
	msg.add<uint32_t>(creatureId);
	msg.add<uint16_t>(helpers);
	writeToOutputBuffer(msg);
}

void ProtocolGame::sendDepotItems(const ItemsTierCountList &itemMap, uint16_t count) {
	if (!player || oldProtocol) {
		return;
	}

	NetworkMessage msg;
	msg.addByte(0x94);

	msg.add<uint16_t>(count); // List size
	for (const auto &itemMap_it : itemMap) {
		for (const auto &[itemTier, itemCount] : itemMap_it.second) {
			msg.add<uint16_t>(itemMap_it.first); // Item ID
			if (itemTier > 0) {
				msg.addByte(itemTier - 1);
			}
			msg.add<uint16_t>(static_cast<uint16_t>(itemCount));
		}
	}

	writeToOutputBuffer(msg);
}

void ProtocolGame::sendCloseDepotSearch() {
	if (!player || oldProtocol) {
		return;
	}

	NetworkMessage msg;
	msg.addByte(0x9A);
	writeToOutputBuffer(msg);
}

void ProtocolGame::sendDepotSearchResultDetail(uint16_t itemId, uint8_t tier, uint32_t depotCount, const ItemVector &depotItems, uint32_t inboxCount, const ItemVector &inboxItems, uint32_t stashCount) {
	if (!player || oldProtocol) {
		return;
	}

	NetworkMessage msg;
	msg.addByte(0x99);
	msg.add<uint16_t>(itemId);
	if (Item::items[itemId].upgradeClassification > 0) {
		msg.addByte(tier);
	}

	msg.add<uint32_t>(depotCount);
	msg.addByte(static_cast<uint8_t>(depotItems.size()));
	for (const auto &item : depotItems) {
		AddItem(msg, item);
	}

	msg.add<uint32_t>(inboxCount);
	msg.addByte(static_cast<uint8_t>(inboxItems.size()));
	for (const auto &item : inboxItems) {
		AddItem(msg, item);
	}

	msg.addByte(stashCount > 0 ? 0x01 : 0x00);
	if (stashCount > 0) {
		msg.add<uint16_t>(itemId);
		msg.add<uint32_t>(stashCount);
	}

	writeToOutputBuffer(msg);
}

void ProtocolGame::parseOpenDepotSearch() {
	if (oldProtocol) {
		return;
	}

	g_game().playerRequestDepotItems(player->getID());
}

void ProtocolGame::parseCloseDepotSearch() {
	if (oldProtocol) {
		return;
	}

	g_game().playerRequestCloseDepotSearch(player->getID());
}

void ProtocolGame::parseDepotSearchItemRequest(NetworkMessage &msg) {
	if (oldProtocol) {
		return;
	}

	auto itemId = msg.get<uint16_t>();
	uint8_t itemTier = 0;
	if (Item::items[itemId].upgradeClassification > 0) {
		itemTier = msg.getByte();
	}

	g_game().playerRequestDepotSearchItem(player->getID(), itemId, itemTier);
}

void ProtocolGame::parseRetrieveDepotSearch(NetworkMessage &msg) {
	if (oldProtocol) {
		return;
	}

	auto itemId = msg.get<uint16_t>();
	uint8_t itemTier = 0;
	if (Item::items[itemId].upgradeClassification > 0) {
		itemTier = msg.getByte();
	}
	uint8_t type = msg.getByte();

	g_game().playerRequestDepotSearchRetrieve(player->getID(), itemId, itemTier, type);
}

void ProtocolGame::parseOpenParentContainer(NetworkMessage &msg) {
	if (oldProtocol) {
		return;
	}

	Position pos = msg.getPosition();
	g_game().playerRequestOpenContainerFromDepotSearch(player->getID(), pos);
}

void ProtocolGame::sendUpdateCreature(const std::shared_ptr<Creature> &creature) {
	if (oldProtocol || !creature || !player) {
		return;
	}

	auto tile = creature->getTile();
	if (!tile) {
		return;
	}

	if (!canSee(creature)) {
		return;
	}

	int32_t stackPos = tile->getClientIndexOfCreature(player, creature);
	if (stackPos == -1 || stackPos >= 10) {
		return;
	}

	NetworkMessage msg;
	msg.addByte(0x6B);
	msg.addPosition(creature->getPosition());
	msg.addByte(static_cast<uint8_t>(stackPos));
	AddCreature(msg, creature, false, 0);
	writeToOutputBuffer(msg);
}

void ProtocolGame::getForgeInfoMap(const std::shared_ptr<Item> &item, std::map<uint16_t, std::map<uint8_t, uint16_t>> &itemsMap) const {
	std::map<uint8_t, uint16_t> itemInfo;
	itemInfo.insert({ item->getTier(), item->getItemCount() });
	auto [first, inserted] = itemsMap.try_emplace(item->getID(), itemInfo);
	if (!inserted) {
		auto [otherFirst, otherInserted] = itemsMap[item->getID()].try_emplace(item->getTier(), item->getItemCount());
		if (!otherInserted) {
			(itemsMap[item->getID()])[item->getTier()] += item->getItemCount();
		}
	}
}

void ProtocolGame::sendForgeSkillStats(NetworkMessage &msg) const {
	if (oldProtocol) {
		return;
	}

	std::vector<Slots_t> slots { CONST_SLOT_LEFT, CONST_SLOT_ARMOR, CONST_SLOT_HEAD, CONST_SLOT_LEGS };
	for (const auto &slot : slots) {
		double_t skill = 0;
		if (const auto &item = player->getInventoryItem(slot); item) {
			const ItemType &it = Item::items[item->getID()];
			if (it.isWeapon()) {
				skill = item->getFatalChance() * 100;
			}
			if (it.isArmor()) {
				skill = item->getDodgeChance() * 100;
			}
			if (it.isHelmet()) {
				skill = item->getMomentumChance() * 100;
			}
			if (it.isLegs()) {
				skill = item->getTranscendenceChance() * 100;
			}
		}

		auto skillCast = static_cast<uint16_t>(skill);
		msg.add<uint16_t>(skillCast);
		msg.add<uint16_t>(skillCast);
	}
}

void ProtocolGame::sendBosstiaryData() {
	if (oldProtocol) {
		return;
	}

	NetworkMessage msg;
	msg.addByte(0x61);

	msg.add<uint16_t>(25); // Number of kills to achieve 'Bane Prowess'
	msg.add<uint16_t>(100); // Number of kills to achieve 'Bane expertise'
	msg.add<uint16_t>(300); // Number of kills to achieve 'Base Mastery'

	msg.add<uint16_t>(5); // Number of kills to achieve 'Archfoe Prowess'
	msg.add<uint16_t>(20); // Number of kills to achieve 'Archfoe Expertise'
	msg.add<uint16_t>(60); // Number of kills to achieve 'Archfoe Mastery'

	msg.add<uint16_t>(1); // Number of kills to achieve 'Nemesis Prowess'
	msg.add<uint16_t>(3); // Number of kills to achieve 'Nemesis Expertise'
	msg.add<uint16_t>(5); // Number of kills to achieve 'Nemesis Mastery'

	msg.add<uint16_t>(5); // Points will receive when reach 'Bane Prowess'
	msg.add<uint16_t>(15); // Points will receive when reach 'Bane Expertise'
	msg.add<uint16_t>(30); // Points will receive when reach 'Base Mastery'

	msg.add<uint16_t>(10); // Points will receive when reach 'Archfoe Prowess'
	msg.add<uint16_t>(30); // Points will receive when reach 'Archfoe Expertise'
	msg.add<uint16_t>(60); // Points will receive when reach 'Archfoe Mastery'

	msg.add<uint16_t>(10); // Points will receive when reach 'Nemesis Prowess'
	msg.add<uint16_t>(30); // Points will receive when reach 'Nemesis Expertise'
	msg.add<uint16_t>(60); // Points will receive when reach 'Nemesis Mastery'

	writeToOutputBuffer(msg);
}

void ProtocolGame::parseSendBosstiary() {
	if (oldProtocol) {
		return;
	}

	sendBosstiaryData();

	NetworkMessage msg;
	msg.addByte(0x73);

	auto mtype_map = g_ioBosstiary().getBosstiaryMap();
	auto bossesBuffer = msg.getBufferPosition();
	uint16_t bossesCount = 0;
	msg.skipBytes(2);

	for (const auto &[bossid, name] : mtype_map) {
		const auto mType = g_monsters().getMonsterType(name);
		if (!mType) {
			continue;
		}

		auto bossRace = mType->info.bosstiaryRace;
		if (bossRace < BosstiaryRarity_t::RARITY_BANE || bossRace > BosstiaryRarity_t::RARITY_NEMESIS) {
			g_logger().error("[{}] monster {} have wrong boss race {}", __FUNCTION__, mType->name, fmt::underlying(bossRace));
			continue;
		}

		auto killCount = player->getBestiaryKillCount(bossid);
		msg.add<uint32_t>(bossid);
		msg.addByte(static_cast<uint8_t>(bossRace));
		msg.add<uint32_t>(killCount);
		msg.addByte(0);
		msg.addByte(player->isBossOnBosstiaryTracker(mType) ? 0x01 : 0x00);
		++bossesCount;
	}

	msg.setBufferPosition(bossesBuffer);
	msg.add<uint16_t>(bossesCount);

	writeToOutputBuffer(msg);
}

void ProtocolGame::parseSendBosstiarySlots() {
	if (oldProtocol) {
		return;
	}

	uint32_t bossIdSlotOne = player->getSlotBossId(1);
	uint32_t bossIdSlotTwo = player->getSlotBossId(2);
	uint32_t boostedBossId = g_ioBosstiary().getBoostedBossId();

	// Sanity checks
	const std::string &boostedBossName = g_ioBosstiary().getBoostedBossName();
	if (boostedBossName.empty()) {
		g_logger().error("[{}] The boosted boss name is empty", __FUNCTION__);
		return;
	}
	const auto mTypeBoosted = g_monsters().getMonsterType(boostedBossName);
	auto boostedBossRace = mTypeBoosted ? mTypeBoosted->info.bosstiaryRace : BosstiaryRarity_t::BOSS_INVALID;
	auto isValidBoostedBoss = boostedBossId == 0 || (boostedBossRace >= BosstiaryRarity_t::RARITY_BANE && boostedBossRace <= BosstiaryRarity_t::RARITY_NEMESIS);
	if (!isValidBoostedBoss) {
		g_logger().error("[{}] The boosted boss '{}' has an invalid race", __FUNCTION__, boostedBossName);
		return;
	}

	const auto mTypeSlotOne = g_ioBosstiary().getMonsterTypeByBossRaceId((uint16_t)bossIdSlotOne);
	auto bossRaceSlotOne = mTypeSlotOne ? mTypeSlotOne->info.bosstiaryRace : BosstiaryRarity_t::BOSS_INVALID;
	auto isValidBossSlotOne = bossIdSlotOne == 0 || (bossRaceSlotOne >= BosstiaryRarity_t::RARITY_BANE && bossRaceSlotOne <= BosstiaryRarity_t::RARITY_NEMESIS);
	if (!isValidBossSlotOne) {
		g_logger().error("[{}] boss slot1 with race id '{}' has an invalid race", __FUNCTION__, bossIdSlotOne);
		return;
	}

	const auto mTypeSlotTwo = g_ioBosstiary().getMonsterTypeByBossRaceId((uint16_t)bossIdSlotTwo);
	auto bossRaceSlotTwo = mTypeSlotTwo ? mTypeSlotTwo->info.bosstiaryRace : BosstiaryRarity_t::BOSS_INVALID;
	auto isValidBossSlotTwo = bossIdSlotTwo == 0 || (bossRaceSlotTwo >= BosstiaryRarity_t::RARITY_BANE && bossRaceSlotTwo <= BosstiaryRarity_t::RARITY_NEMESIS);
	if (!isValidBossSlotTwo) {
		g_logger().error("[{}] boss slot1 with race id '{}' has an invalid race", __FUNCTION__, bossIdSlotTwo);
		return;
	}

	sendBosstiaryData();

	NetworkMessage msg;
	msg.addByte(0x62);

	uint32_t playerBossPoints = player->getBossPoints();
	uint16_t currentBonus = g_ioBosstiary().calculateLootBonus(playerBossPoints);
	uint32_t pointsNextBonus = g_ioBosstiary().calculateBossPoints(currentBonus + 1);
	msg.add<uint32_t>(playerBossPoints); // Player Points
	msg.add<uint32_t>(pointsNextBonus); // Total Points next bonus
	msg.add<uint16_t>(currentBonus); // Current Bonus
	msg.add<uint16_t>(currentBonus + 1); // Next Bonus

	uint32_t removePrice = g_ioBosstiary().calculteRemoveBoss(player->getRemoveTimes());

	auto bossesUnlockedList = g_ioBosstiary().getBosstiaryFinished(player);
	if (auto it = std::ranges::find(bossesUnlockedList.begin(), bossesUnlockedList.end(), boostedBossId);
	    it != bossesUnlockedList.end()) {
		bossesUnlockedList.erase(it);
	}
	auto bossesUnlockedSize = static_cast<uint16_t>(bossesUnlockedList.size());

	bool isSlotOneUnlocked = (bossesUnlockedSize > 0 ? true : false);
	msg.addByte(isSlotOneUnlocked ? 1 : 0);
	msg.add<uint32_t>(isSlotOneUnlocked ? bossIdSlotOne : 0);
	if (isSlotOneUnlocked && bossIdSlotOne != 0) {
		// Variables Boss Slot One
		auto bossKillCount = player->getBestiaryKillCount(static_cast<uint16_t>(bossIdSlotOne));
		auto slotOneBossLevel = g_ioBosstiary().getBossCurrentLevel(player, (uint16_t)bossIdSlotOne);
		uint16_t bonusBossSlotOne = currentBonus + (slotOneBossLevel == 3 ? 25 : 0);
		uint8_t isSlotOneInactive = bossIdSlotOne == boostedBossId ? 1 : 0;
		// Bytes Slot One
		sendBosstiarySlotsBytes(msg, static_cast<uint8_t>(bossRaceSlotOne), bossKillCount, bonusBossSlotOne, 0, isSlotOneInactive, removePrice);
		bossesUnlockedSize--;
	}

	uint32_t slotTwoPoints = 1500;
	bool isSlotTwoUnlocked = (playerBossPoints >= slotTwoPoints ? true : false);
	msg.addByte(isSlotTwoUnlocked ? 1 : 0);
	msg.add<uint32_t>(isSlotTwoUnlocked ? bossIdSlotTwo : slotTwoPoints);
	if (isSlotTwoUnlocked && bossIdSlotTwo != 0) {
		// Variables Boss Slot Two
		auto bossKillCount = player->getBestiaryKillCount((uint16_t)(bossIdSlotTwo));
		auto slotTwoBossLevel = g_ioBosstiary().getBossCurrentLevel(player, (uint16_t)bossIdSlotTwo);
		uint16_t bonusBossSlotTwo = currentBonus + (slotTwoBossLevel == 3 ? 25 : 0);
		uint8_t isSlotTwoInactive = bossIdSlotTwo == boostedBossId ? 1 : 0;
		// Bytes Slot Two
		sendBosstiarySlotsBytes(msg, static_cast<uint8_t>(bossRaceSlotTwo), bossKillCount, bonusBossSlotTwo, 0, isSlotTwoInactive, removePrice);
		bossesUnlockedSize--;
	}

	bool isTodaySlotUnlocked = g_configManager().getBoolean(BOOSTED_BOSS_SLOT);
	msg.addByte(isTodaySlotUnlocked ? 1 : 0);
	msg.add<uint32_t>(boostedBossId);
	if (isTodaySlotUnlocked && boostedBossId != 0) {
		auto boostedBossKillCount = player->getBestiaryKillCount(static_cast<uint16_t>(boostedBossId));
		auto boostedLootBonus = static_cast<uint16_t>(g_configManager().getNumber(BOOSTED_BOSS_LOOT_BONUS));
		auto bosstiaryMultiplier = static_cast<uint8_t>(g_configManager().getNumber(BOSSTIARY_KILL_MULTIPLIER));
		auto boostedKillBonus = static_cast<uint8_t>(g_configManager().getNumber(BOOSTED_BOSS_KILL_BONUS));
		sendBosstiarySlotsBytes(msg, static_cast<uint8_t>(boostedBossRace), boostedBossKillCount, boostedLootBonus, bosstiaryMultiplier + boostedKillBonus, 0, 0);
	}

	msg.addByte(bossesUnlockedSize != 0 ? 1 : 0);
	if (bossesUnlockedSize != 0) {
		auto unlockCountBuffer = msg.getBufferPosition();
		uint16_t bossesCount = 0;
		msg.skipBytes(2);
		for (const auto &bossId : bossesUnlockedList) {
			if (bossId == bossIdSlotOne || bossId == bossIdSlotTwo) {
				continue;
			}

			const auto mType = g_ioBosstiary().getMonsterTypeByBossRaceId(bossId);
			if (!mType) {
				g_logger().error("[{}] monster {} not found", __FUNCTION__, bossId);
				continue;
			}

			auto bossRace = mType->info.bosstiaryRace;
			if (bossRace < BosstiaryRarity_t::RARITY_BANE || bossRace > BosstiaryRarity_t::RARITY_NEMESIS) {
				g_logger().error("[{}] monster {} have wrong boss race {}", __FUNCTION__, mType->name, fmt::underlying(bossRace));
				continue;
			}

			msg.add<uint32_t>(bossId);
			msg.addByte(static_cast<uint8_t>(bossRace));
			bossesCount++;
		}
		msg.setBufferPosition(unlockCountBuffer);
		msg.add<uint16_t>(bossesCount);
	}

	writeToOutputBuffer(msg);
	parseSendResourceBalance();
}

void ProtocolGame::parseBosstiarySlot(NetworkMessage &msg) {
	if (oldProtocol) {
		return;
	}

	uint8_t slotBossId = msg.getByte();
	auto selectedBossId = msg.get<uint32_t>();

	g_game().playerBosstiarySlot(player->getID(), slotBossId, selectedBossId);
}

void ProtocolGame::sendPodiumDetails(NetworkMessage &msg, const std::vector<uint16_t> &toSendMonsters, bool isBoss) const {
	auto toSendMonstersSize = static_cast<uint16_t>(toSendMonsters.size());
	msg.add<uint16_t>(toSendMonstersSize);
	for (const auto &raceId : toSendMonsters) {
		const auto mType = g_monsters().getMonsterTypeByRaceId(raceId, isBoss);
		if (!mType) {
			continue;
		}

		// Podium of tenacity only need raceId
		if (!isBoss) {
			msg.add<uint16_t>(raceId);
			continue;
		}

		auto monsterOutfit = mType->info.outfit;
		msg.add<uint16_t>(raceId);
		auto isLookType = monsterOutfit.lookType != 0;
		// "Tantugly's Head" boss have to send other looktype to the podium
		if (monsterOutfit.lookTypeEx == 35105) {
			monsterOutfit.lookTypeEx = 39003;
			msg.addString("Tentugly");
		} else {
			msg.addString(mType->name);
		}
		msg.add<uint16_t>(monsterOutfit.lookType);
		if (isLookType) {
			msg.addByte(monsterOutfit.lookHead);
			msg.addByte(monsterOutfit.lookBody);
			msg.addByte(monsterOutfit.lookLegs);
			msg.addByte(monsterOutfit.lookFeet);
			msg.addByte(monsterOutfit.lookAddons);
		} else {
			msg.add<uint16_t>(monsterOutfit.lookTypeEx);
		}
	}
}

void ProtocolGame::sendMonsterPodiumWindow(const std::shared_ptr<Item> &podium, const Position &position, uint16_t itemId, uint8_t stackPos) {
	if (!podium || oldProtocol) {
		g_logger().error("[{}] item is nullptr", __FUNCTION__);
		return;
	}

	NetworkMessage msg;
	msg.addByte(0xC2);

	auto podiumVisible = podium->getCustomAttribute("PodiumVisible");
	auto lookType = podium->getCustomAttribute("LookType");
	auto lookDirection = podium->getCustomAttribute("LookDirection");

	bool isBossSelected = false;
	uint16_t lookValue = 0;
	if (lookType) {
		lookValue = static_cast<uint16_t>(lookType->getInteger());
		isBossSelected = lookValue > 0;
	}

	msg.add<uint16_t>(isBossSelected ? lookValue : 0); // Boss LookType
	if (isBossSelected) {
		auto lookHead = podium->getCustomAttribute("LookHead");
		auto lookBody = podium->getCustomAttribute("LookBody");
		auto lookLegs = podium->getCustomAttribute("LookLegs");
		auto lookFeet = podium->getCustomAttribute("LookFeet");

		msg.addByte(lookHead ? static_cast<uint8_t>(lookHead->getInteger()) : 0);
		msg.addByte(lookBody ? static_cast<uint8_t>(lookBody->getInteger()) : 0);
		msg.addByte(lookLegs ? static_cast<uint8_t>(lookLegs->getInteger()) : 0);
		msg.addByte(lookFeet ? static_cast<uint8_t>(lookFeet->getInteger()) : 0);

		auto lookAddons = podium->getCustomAttribute("LookAddons");
		msg.addByte(lookAddons ? static_cast<uint8_t>(lookAddons->getInteger()) : 0);
	} else {
		msg.add<uint16_t>(0); // Boss LookType
	}
	msg.add<uint16_t>(0); // Size of an unknown list. (No ingame visual effect)

	bool isBossPodium = podium->getID() == ITEM_PODIUM_OF_VIGOUR;
	msg.addByte(isBossPodium ? 0x01 : 0x00); // Bosstiary or bestiary
	if (isBossPodium) {
		const auto &unlockedBosses = g_ioBosstiary().getBosstiaryFinished(player, 2);
		sendPodiumDetails(msg, unlockedBosses, true);
	} else {
		const auto &unlockedMonsters = g_iobestiary().getBestiaryFinished(player);
		sendPodiumDetails(msg, unlockedMonsters, false);
	}

	msg.addPosition(position); // Position of the podium on the map
	msg.add<uint16_t>(itemId); // ClientID of the podium
	msg.addByte(stackPos); // StackPos of the podium on the map

	msg.addByte(podiumVisible ? static_cast<uint8_t>(podiumVisible->getInteger()) : 0x01); // A boolean saying if it's visible or not
	msg.addByte(lookType ? 0x01 : 0x00); // A boolean saying if there's a boss selected
	msg.addByte(lookDirection ? static_cast<uint8_t>(lookDirection->getInteger()) : 2); // Direction where the boss is looking
	writeToOutputBuffer(msg);
}

void ProtocolGame::parseSetMonsterPodium(NetworkMessage &msg) const {
	if (!player || oldProtocol) {
		return;
	}

	// For some reason the cip sends uint32_t, but we use uint16_t, so let's just ignore that
	auto monsterRaceId = static_cast<uint16_t>(msg.get<uint32_t>());
	Position pos = msg.getPosition();
	auto itemId = msg.get<uint16_t>();
	uint8_t stackpos = msg.getByte();
	uint8_t direction = msg.getByte();
	uint8_t podiumVisible = msg.getByte();
	uint8_t monsterVisible = msg.getByte();

	g_game().playerSetMonsterPodium(player->getID(), monsterRaceId, pos, stackpos, itemId, direction, std::make_pair(podiumVisible, monsterVisible));
}

void ProtocolGame::sendBosstiaryCooldownTimer() {
	if (!player || oldProtocol) {
		return;
	}

	NetworkMessage msg;
	msg.addByte(0xBD);

	auto startBosses = msg.getBufferPosition();
	msg.skipBytes(2); // Boss count
	uint16_t bossesCount = 0;
	for (std::map<uint16_t, std::string> bossesMap = g_ioBosstiary().getBosstiaryMap();
	     const auto &[bossRaceId, _] : bossesMap) {
		const auto mType = g_ioBosstiary().getMonsterTypeByBossRaceId(bossRaceId);
		if (!mType) {
			continue;
		}

		auto timerValue = player->kv()->scoped("boss.cooldown")->get(toKey(std::to_string(bossRaceId)));
		if (!timerValue || !timerValue.has_value()) {
			continue;
		}
		auto timer = timerValue->getNumber();
		uint64_t sendTimer = timer > 0 ? static_cast<uint64_t>(timer) : 0;
		msg.add<uint32_t>(bossRaceId); // bossRaceId
		msg.add<uint64_t>(sendTimer); // Boss cooldown in seconds
		bossesCount++;
	}
	auto endBosses = msg.getBufferPosition();
	msg.setBufferPosition(startBosses);
	msg.add<uint16_t>(bossesCount);
	msg.setBufferPosition(endBosses);

	writeToOutputBuffer(msg);
}

void ProtocolGame::sendBosstiaryEntryChanged(uint32_t bossid) {
	if (oldProtocol) {
		return;
	}

	NetworkMessage msg;
	msg.addByte(0xE6);
	msg.add<uint32_t>(bossid);
	writeToOutputBuffer(msg);
}

void ProtocolGame::sendSingleSoundEffect(const Position &pos, SoundEffect_t id, SourceEffect_t source) {
	if (oldProtocol) {
		return;
	}

	NetworkMessage msg;
	msg.addByte(0x83);
	msg.addPosition(pos);
	msg.addByte(0x06); // Sound effect type
	msg.addByte(static_cast<uint8_t>(source)); // Sound source type
	msg.add<uint16_t>(static_cast<uint16_t>(id)); // Sound id
	msg.addByte(0x00); // Breaking the effects loop
	writeToOutputBuffer(msg);
}

void ProtocolGame::sendDoubleSoundEffect(
	const Position &pos,
	SoundEffect_t mainSoundId,
	SourceEffect_t mainSource,
	SoundEffect_t secondarySoundId,
	SourceEffect_t secondarySource
) {
	if (oldProtocol) {
		return;
	}

	NetworkMessage msg;
	msg.addByte(0x83);
	msg.addPosition(pos);

	// Primary sound
	msg.addByte(0x06); // Sound effect type
	msg.addByte(static_cast<uint8_t>(mainSource)); // Sound source type
	msg.add<uint16_t>(static_cast<uint16_t>(mainSoundId)); // Sound id

	// Secondary sound (Can be an array too, but not necessary here)
	msg.addByte(0x07); // Multiple effect type
	msg.addByte(0x01); // Useless ENUM (So far)
	msg.addByte(static_cast<uint8_t>(secondarySource)); // Sound source type
	msg.add<uint16_t>(static_cast<uint16_t>(secondarySoundId)); // Sound id

	msg.addByte(0x00); // Breaking the effects loop
	writeToOutputBuffer(msg);
}

void ProtocolGame::parseOpenWheel(NetworkMessage &msg) {
	if (oldProtocol || !g_configManager().getBoolean(TOGGLE_WHEELSYSTEM)) {
		return;
	}

	auto ownerId = msg.get<uint32_t>();
	g_game().playerOpenWheel(player->getID(), ownerId);
}

void ProtocolGame::parseWheelGemAction(NetworkMessage &msg) {
	if (oldProtocol || !g_configManager().getBoolean(TOGGLE_WHEELSYSTEM)) {
		return;
	}

	g_game().playerWheelGemAction(player->getID(), msg);
}

void ProtocolGame::sendOpenWheelWindow(uint32_t ownerId) {
	if (!player || oldProtocol || !g_configManager().getBoolean(TOGGLE_WHEELSYSTEM)) {
		return;
	}

	NetworkMessage msg;
	player->wheel()->sendOpenWheelWindow(msg, ownerId);
	writeToOutputBuffer(msg);
}

void ProtocolGame::parseSaveWheel(NetworkMessage &msg) {
	if (oldProtocol || !g_configManager().getBoolean(TOGGLE_WHEELSYSTEM)) {
		return;
	}

	g_game().playerSaveWheel(player->getID(), msg);
}

void ProtocolGame::sendDisableLoginMusic() {
	if (oldProtocol || !player || player->getOperatingSystem() >= CLIENTOS_OTCLIENT_LINUX) {
		return;
	}

	NetworkMessage msg;
	msg.addByte(0x85);
	msg.addByte(0x01);
	msg.addByte(0x00);
	msg.addByte(0x00);
	writeToOutputBuffer(msg);
}

void ProtocolGame::sendHotkeyPreset() {
	if (!player || oldProtocol) {
		return;
	}

	auto vocation = g_vocations().getVocation(player->getVocation()->getBaseId());
	if (vocation) {
		NetworkMessage msg;
		msg.addByte(0x9D);
		msg.add<uint32_t>(vocation->getClientId());
		writeToOutputBuffer(msg);
	}
}

void ProtocolGame::sendTakeScreenshot(Screenshot_t screenshotType) {
	if (screenshotType == SCREENSHOT_TYPE_NONE || oldProtocol) {
		return;
	}

	NetworkMessage msg;
	msg.addByte(0x75);
	msg.addByte(screenshotType);
	writeToOutputBuffer(msg);
}

<<<<<<< HEAD
void ProtocolGame::sendAttachedEffect(const std::shared_ptr<Creature> &creature, uint16_t effectId) {
	if (!isOTCR) {
		return;
	}

	NetworkMessage msg;
	msg.addByte(0x34);
	msg.add<uint32_t>(creature->getID());
	msg.add<uint16_t>(effectId);
	writeToOutputBuffer(msg);
}

void ProtocolGame::sendDetachEffect(const std::shared_ptr<Creature> &creature, uint16_t effectId) {
	if (!isOTCR) {
		return;
	}

	NetworkMessage msg;
	msg.addByte(0x35);
	msg.add<uint32_t>(creature->getID());
	msg.add<uint16_t>(effectId);
	writeToOutputBuffer(msg);
}

void ProtocolGame::sendShader(const std::shared_ptr<Creature> &creature, const std::string &shaderName) {
	if (!isOTCR) {
		return;
	}

	NetworkMessage msg;
	msg.addByte(0x36);
	msg.add<uint32_t>(creature->getID());
	msg.addString(shaderName);
	writeToOutputBuffer(msg);
}

void ProtocolGame::sendMapShader(const std::string &shaderName) {
	if (!isOTCR) {
		return;
	}

	NetworkMessage msg;
	msg.addByte(0x37);
	msg.addString(shaderName);
	writeToOutputBuffer(msg);
}

void ProtocolGame::sendPlayerTyping(const std::shared_ptr<Creature> &creature, uint8_t typing) {
	if (!isOTCR) {
		return;
	}

	NetworkMessage msg;
	msg.addByte(0x38);
	msg.add<uint32_t>(creature->getID());
	msg.addByte(typing);
	writeToOutputBuffer(msg);
}

void ProtocolGame::AddOutfitCustomOTCR(NetworkMessage &msg, const Outfit_t &outfit) {
	if (!isOTCR) {
		return;
	}

	msg.add<uint16_t>(outfit.lookWing);
	msg.add<uint16_t>(outfit.lookAura);
	msg.add<uint16_t>(outfit.lookEffect);
	const auto &shader = g_game().attachedeffects->getShaderByID(outfit.lookShader);
	msg.addString(shader ? shader->name : "");
}

void ProtocolGame::sendOutfitWindowCustomOTCR(NetworkMessage &msg) {
	if (!isOTCR) {
		return;
	}
	// wings
	auto startWings = msg.getBufferPosition();
	uint16_t limitWings = std::numeric_limits<uint16_t>::max();
	uint16_t wingSize = 0;
	msg.skipBytes(1);
	const auto wings = g_game().attachedeffects->getWings();
	for (const auto &wing : wings) {
		if (player->hasWing(wing)) {
			msg.add<uint16_t>(wing->id);
			msg.addString(wing->name);
			++wingSize;
		}
		if (wingSize == limitWings) {
			break;
		}
	}
	auto endWings = msg.getBufferPosition();
	msg.setBufferPosition(startWings);
	msg.add<uint8_t>(wingSize);
	msg.setBufferPosition(endWings);
	// auras
	auto startAuras = msg.getBufferPosition();
	uint16_t limitAuras = std::numeric_limits<uint16_t>::max();
	uint16_t auraSize = 0;
	msg.skipBytes(1);
	const auto auras = g_game().attachedeffects->getAuras();
	for (const auto &aura : auras) {
		if (player->hasAura(aura)) {
			msg.add<uint16_t>(aura->id);
			msg.addString(aura->name);
			++auraSize;
		}
	}
	auto endAuras = msg.getBufferPosition();
	msg.setBufferPosition(startAuras);
	msg.add<uint8_t>(auraSize);
	msg.setBufferPosition(endAuras);
	// effects
	auto startEffects = msg.getBufferPosition();
	uint16_t limitEffects = std::numeric_limits<uint16_t>::max();
	uint16_t effectSize = 0;
	msg.skipBytes(1);
	const auto effects = g_game().attachedeffects->getEffects();
	for (const auto &effect : effects) {
		if (player->hasEffect(effect)) {
			msg.add<uint16_t>(effect->id);
			msg.addString(effect->name);
			++effectSize;
		}
	}
	auto endEffects = msg.getBufferPosition();
	msg.setBufferPosition(startEffects);
	msg.add<uint8_t>(effectSize);
	msg.setBufferPosition(endEffects);
	// shader
	std::vector<const Shader*> shaders;
	for (const auto &shader : g_game().attachedeffects->getShaders()) {
		if (player->hasShader(shader.get())) {
			shaders.push_back(shader.get());
		}
	}
	msg.addByte(static_cast<uint8_t>(shaders.size()));
	for (const Shader* shader : shaders) {
		msg.add<uint16_t>(shader->id);
		msg.addString(shader->name);
	}
=======
void ProtocolGame::parseCyclopediaHouseAuction(NetworkMessage &msg) {
	if (oldProtocol) {
		return;
	}

	uint8_t houseActionType = msg.getByte();
	switch (houseActionType) {
		case 0: {
			const auto townName = msg.getString();
			g_game().playerCyclopediaHousesByTown(player->getID(), townName);
			break;
		}
		case 1: {
			const uint32_t houseId = msg.get<uint32_t>();
			const uint64_t bidValue = msg.get<uint64_t>();
			g_game().playerCyclopediaHouseBid(player->getID(), houseId, bidValue);
			break;
		}
		case 2: {
			const uint32_t houseId = msg.get<uint32_t>();
			const uint32_t timestamp = msg.get<uint32_t>();
			g_game().playerCyclopediaHouseMoveOut(player->getID(), houseId, timestamp);
			break;
		}
		case 3: {
			const uint32_t houseId = msg.get<uint32_t>();
			const uint32_t timestamp = msg.get<uint32_t>();
			const std::string &newOwner = msg.getString();
			const uint64_t bidValue = msg.get<uint64_t>();
			g_game().playerCyclopediaHouseTransfer(player->getID(), houseId, timestamp, newOwner, bidValue);
			break;
		}
		case 4: {
			const uint32_t houseId = msg.get<uint32_t>();
			g_game().playerCyclopediaHouseCancelMoveOut(player->getID(), houseId);
			break;
		}
		case 5: {
			const uint32_t houseId = msg.get<uint32_t>();
			g_game().playerCyclopediaHouseCancelTransfer(player->getID(), houseId);
			break;
		}
		case 6: {
			const uint32_t houseId = msg.get<uint32_t>();
			g_game().playerCyclopediaHouseAcceptTransfer(player->getID(), houseId);
			break;
		}
		case 7: {
			const uint32_t houseId = msg.get<uint32_t>();
			g_game().playerCyclopediaHouseRejectTransfer(player->getID(), houseId);
			break;
		}
	}
}

void ProtocolGame::sendCyclopediaHouseList(HouseMap houses) {
	NetworkMessage msg;
	msg.addByte(0xC7);
	msg.add<uint16_t>(houses.size());
	for (const auto &[clientId, houseData] : houses) {
		msg.add<uint32_t>(clientId);
		msg.addByte(0x01); // 0x00 = Renovation; 0x01 = Available

		auto houseState = houseData->getState();
		auto stateValue = magic_enum::enum_integer(houseState);
		msg.addByte(stateValue);
		if (houseState == CyclopediaHouseState::Available) {
			bool bidder = houseData->getBidderName() == player->getName();
			msg.addString(houseData->getBidderName());
			msg.addByte(bidder);
			uint8_t disableIndex = enumToValue(player->canBidHouse(clientId));
			msg.addByte(disableIndex);

			if (!houseData->getBidderName().empty()) {
				msg.add<uint32_t>(houseData->getBidEndDate());
				msg.add<uint64_t>(houseData->getHighestBid());
				if (bidder) {
					msg.add<uint64_t>(houseData->getBidHolderLimit());
				}
			}
		} else if (houseState == CyclopediaHouseState::Rented) {
			auto ownerName = IOLoginData::getNameByGuid(houseData->getOwner());
			msg.addString(ownerName);
			msg.add<uint32_t>(houseData->getPaidUntil());

			bool rented = ownerName.compare(player->getName()) == 0;
			msg.addByte(rented);
			if (rented) {
				msg.addByte(0);
				msg.addByte(0);
			}
		} else if (houseState == CyclopediaHouseState::Transfer) {
			auto ownerName = IOLoginData::getNameByGuid(houseData->getOwner());
			msg.addString(ownerName);
			msg.add<uint32_t>(houseData->getPaidUntil());

			bool isOwner = ownerName.compare(player->getName()) == 0;
			msg.addByte(isOwner);
			if (isOwner) {
				msg.addByte(0); // ?
				msg.addByte(0); // ?
			}
			msg.add<uint32_t>(houseData->getBidEndDate());
			msg.addString(houseData->getBidderName());
			msg.addByte(0); // ?
			msg.add<uint64_t>(houseData->getInternalBid());

			bool isNewOwner = player->getName() == houseData->getBidderName();
			msg.addByte(isNewOwner);
			if (isNewOwner) {
				uint8_t disableIndex = enumToValue(player->canAcceptTransferHouse(clientId));
				msg.addByte(disableIndex); // Accept Transfer Error
				msg.addByte(0); // Reject Transfer Error
			}

			if (isOwner) {
				msg.addByte(0); // Cancel Transfer Error
			}
		} else if (houseState == CyclopediaHouseState::MoveOut) {
			auto ownerName = IOLoginData::getNameByGuid(houseData->getOwner());
			msg.addString(ownerName);
			msg.add<uint32_t>(houseData->getPaidUntil());

			bool isOwner = ownerName.compare(player->getName()) == 0;
			msg.addByte(isOwner);
			if (isOwner) {
				msg.addByte(0); // ?
				msg.addByte(0); // ?
				msg.add<uint32_t>(houseData->getBidEndDate());
				msg.addByte(0);
			} else {
				msg.add<uint32_t>(houseData->getBidEndDate());
			}
		}
	}

	writeToOutputBuffer(msg);
}

void ProtocolGame::sendHouseAuctionMessage(uint32_t houseId, HouseAuctionType type, uint8_t index, bool bidSuccess /* = false*/) {
	NetworkMessage msg;
	const auto typeValue = enumToValue(type);

	msg.addByte(0xC3);
	msg.add<uint32_t>(houseId);
	msg.addByte(typeValue);
	if (bidSuccess && typeValue == 1) {
		msg.addByte(0x00);
	}
	msg.addByte(index);

	writeToOutputBuffer(msg);
}

void ProtocolGame::sendHousesInfo() {
	NetworkMessage msg;

	uint32_t houseClientId = 0;
	const auto accountHouseCount = g_game().map.houses.getHouseCountByAccount(player->getAccountId());
	const auto house = g_game().map.houses.getHouseByPlayerId(player->getGUID());
	if (house) {
		houseClientId = house->getClientId();
	}

	msg.addByte(0xC6);
	msg.add<uint32_t>(houseClientId);
	msg.addByte(0x00);

	msg.addByte(accountHouseCount); // Houses Account

	msg.addByte(0x00);

	msg.addByte(3);
	msg.addByte(3);

	msg.addByte(0x01);

	msg.addByte(0x01);
	msg.add<uint32_t>(houseClientId);

	const auto &housesList = g_game().map.houses.getHouses();
	msg.add<uint16_t>(housesList.size());
	for (const auto &it : housesList) {
		msg.add<uint32_t>(it.second->getClientId());
	}

	writeToOutputBuffer(msg);
>>>>>>> bb6f7b08
}<|MERGE_RESOLUTION|>--- conflicted
+++ resolved
@@ -9440,7 +9440,6 @@
 	writeToOutputBuffer(msg);
 }
 
-<<<<<<< HEAD
 void ProtocolGame::sendAttachedEffect(const std::shared_ptr<Creature> &creature, uint16_t effectId) {
 	if (!isOTCR) {
 		return;
@@ -9582,7 +9581,8 @@
 		msg.add<uint16_t>(shader->id);
 		msg.addString(shader->name);
 	}
-=======
+}
+
 void ProtocolGame::parseCyclopediaHouseAuction(NetworkMessage &msg) {
 	if (oldProtocol) {
 		return;
@@ -9770,5 +9770,4 @@
 	}
 
 	writeToOutputBuffer(msg);
->>>>>>> bb6f7b08
 }