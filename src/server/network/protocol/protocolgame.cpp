--- conflicted
+++ resolved
@@ -3577,14 +3577,8 @@
 	msg.add<uint16_t>(static_cast<uint16_t>(player->getReflectFlat(COMBAT_PHYSICALDAMAGE)));
 
 	uint8_t haveBlesses = 0;
-<<<<<<< HEAD
 	for (auto bless : magic_enum::enum_values<Blessings>()) {
 		if (player->hasBlessing(enumToValue(bless))) {
-=======
-	const uint8_t blessings = 8;
-	for (uint8_t i = 1; i < blessings; ++i) {
-		if (player->hasBlessing(i)) {
->>>>>>> 2df3d444
 			++haveBlesses;
 		}
 	}
