/**
 * Canary - A free and open-source MMORPG server emulator
 * Copyright (©) 2019-2022 OpenTibiaBR <opentibiabr@outlook.com>
 * Repository: https://github.com/opentibiabr/canary
 * License: https://github.com/opentibiabr/canary/blob/main/LICENSE
 * Contributors: https://github.com/opentibiabr/canary/graphs/contributors
 * Website: https://docs.opentibiabr.org/
 */

#include "pch.hpp"

#include "creatures/players/management/ban.h"
#include "core.hpp"
#include "declarations.hpp"
#include "game/game.h"
#include "creatures/players/imbuements/imbuements.h"
#include "io/iobestiary.h"
#include "io/io_bosstiary.hpp"
#include "io/iologindata.h"
#include "io/iomarket.h"
#include "lua/modules/modules.h"
#include "creatures/monsters/monster.h"
#include "creatures/monsters/monsters.h"
#include "server/network/message/outputmessage.h"
#include "creatures/players/player.h"
#include "creatures/players/grouping/familiars.h"
#include "server/network/protocol/protocolgame.h"
#include "game/scheduling/scheduler.h"
#include "creatures/combat/spells.h"
#include "creatures/players/management/waitlist.h"
#include "items/weapons/weapons.h"

/*
 * NOTE: This namespace is used so that we can add functions without having to declare them in the ".hpp/.h" file
 * Do not use functions only in the .cpp scope without having a namespace, it may conflict with functions in other files of the same name
 */

// This "getIteration" function will allow us to get the total number of iterations that run within a specific map
// Very useful to send the total amount in certain bytes in the ProtocolGame class
namespace {
	template <typename T>
	uint16_t getIterationIncreaseCount(T &map) {
		uint16_t totalIterationCount = 0;
		for ([[maybe_unused]] const auto &[first, second] : map) {
			totalIterationCount++;
		}

		return totalIterationCount;
	}

	template <typename T>
	uint16_t getVectorIterationIncreaseCount(T &vector) {
		uint16_t totalIterationCount = 0;
		for ([[maybe_unused]] const auto &vectorIteration : vector) {
			totalIterationCount++;
		}

		return totalIterationCount;
	}

	void addOutfitAndMountBytes(NetworkMessage &msg, const Item* item, const CustomAttribute* attribute, const std::string &head, const std::string &body, const std::string &legs, const std::string &feet, bool addAddon = false, bool addByte = false) {
		auto look = attribute->getAttribute<uint16_t>();
		msg.add<uint16_t>(look);
		if (look != 0) {
			const auto lookHead = item->getCustomAttribute(head);
			const auto lookBody = item->getCustomAttribute(body);
			const auto lookLegs = item->getCustomAttribute(legs);
			const auto lookFeet = item->getCustomAttribute(feet);

			msg.addByte(lookHead ? lookHead->getAttribute<uint8_t>() : 0);
			msg.addByte(lookBody ? lookBody->getAttribute<uint8_t>() : 0);
			msg.addByte(lookLegs ? lookLegs->getAttribute<uint8_t>() : 0);
			msg.addByte(lookFeet ? lookFeet->getAttribute<uint8_t>() : 0);

			if (addAddon) {
				const auto lookAddons = item->getCustomAttribute("LookAddons");
				msg.addByte(lookAddons ? lookAddons->getAttribute<uint8_t>() : 0);
			}
		} else {
			if (addByte) {
				msg.add<uint16_t>(0);
			}
		}
	}

} // namespace

ProtocolGame::ProtocolGame(Connection_ptr initConnection) :
	Protocol(initConnection) {
	version = CLIENT_VERSION;
}

template <typename Callable, typename... Args>
void ProtocolGame::addGameTask(Callable function, Args &&... args) {
	g_dispatcher().addTask(createTask(std::bind(function, &g_game(), std::forward<Args>(args)...)));
}

template <typename Callable, typename... Args>
void ProtocolGame::addGameTaskTimed(uint32_t delay, Callable function, Args &&... args) {
	g_dispatcher().addTask(createTask(delay, std::bind(function, &g_game(), std::forward<Args>(args)...)));
}

void ProtocolGame::AddItem(NetworkMessage &msg, uint16_t id, uint8_t count, uint8_t tier) {
	const ItemType &it = Item::items[id];

	msg.add<uint16_t>(it.id);

	if (it.stackable) {
		msg.addByte(count);
	} else if (it.isSplash() || it.isFluidContainer()) {
		msg.addByte(count);
	} else if (it.isContainer()) {
		msg.addByte(0x00);
		msg.addByte(0x00);
	}
	if (it.isPodium) {
		msg.add<uint16_t>(0);
		msg.add<uint16_t>(0);
		msg.add<uint16_t>(0);

		msg.addByte(2);
		msg.addByte(0x01);
	}
	if (it.upgradeClassification > 0) {
		msg.addByte(tier);
	}
	if (it.expire || it.expireStop || it.clockExpire) {
		msg.add<uint32_t>(it.decayTime);
		msg.addByte(0x01); // Brand-new
	}
	if (it.wearOut) {
		msg.add<uint32_t>(it.charges);
		msg.addByte(0x01); // Brand-new
	}
}

void ProtocolGame::AddItem(NetworkMessage &msg, const Item* item) {
	if (!item) {
		return;
	}

	const ItemType &it = Item::items[item->getID()];

	msg.add<uint16_t>(it.id);

	if (it.stackable) {
		msg.addByte(std::min<uint16_t>(0xFF, item->getItemCount()));
	} else if (it.isSplash() || it.isFluidContainer()) {
		msg.addByte(item->getAttribute<uint8_t>(ItemAttribute_t::FLUIDTYPE));
	} else if (it.isContainer()) {
		const Container* container = item->getContainer();
		if (container && container->getHoldingPlayer() == player) {
			uint32_t lootFlags = 0;
			for (auto itt : player->quickLootContainers) {
				if (itt.second == container) {
					lootFlags |= 1 << itt.first;
				}
			}

			if (lootFlags != 0) {
				msg.addByte(0x01);
				msg.add<uint32_t>(lootFlags);
			} else {
				msg.addByte(0x00);
			}
		} else {
			msg.addByte(0x00);
		}

		// Quiver ammo count
		if (container && item->isQuiver() && player->getThing(CONST_SLOT_RIGHT) == item) {
			uint16_t ammoTotal = 0;
			for (Item* listItem : container->getItemList()) {
				if (player->getLevel() >= Item::items[listItem->getID()].minReqLevel) {
					ammoTotal += listItem->getItemCount();
				}
			}
			msg.addByte(0x01);
			msg.add<uint32_t>(ammoTotal);
		} else {
			msg.addByte(0x00);
		}
	}

	if (it.isPodium) {
		const auto podiumVisible = item->getCustomAttribute("PodiumVisible");
		const auto lookType = item->getCustomAttribute("LookType");
		const auto lookMount = item->getCustomAttribute("LookMount");
		const auto lookDirection = item->getCustomAttribute("LookDirection");

		if (lookType) {
			addOutfitAndMountBytes(msg, item, lookType, "LookHead", "LookBody", "LookLegs", "LookFeet", true);
		} else {
			msg.add<uint16_t>(0);
			msg.add<uint16_t>(0);
		}

		if (lookMount) {
			addOutfitAndMountBytes(msg, item, lookMount, "LookMountHead", "LookMountBody", "LookMountLegs", "LookMountFeet");
		} else {
			msg.add<uint16_t>(0);
		}

		msg.addByte(lookDirection ? lookDirection->getAttribute<uint8_t>() : 2);
		msg.addByte(podiumVisible ? podiumVisible->getAttribute<uint8_t>() : 0x01);
	}
	if (item->getClassification() > 0) {
		msg.addByte(item->getTier());
	}
	// Timer
	if (it.expire || it.expireStop || it.clockExpire) {
		if (item->hasAttribute(ItemAttribute_t::DURATION)) {
			msg.add<uint32_t>(item->getDuration() / 1000);
			msg.addByte((item->getDuration() / 1000) == it.decayTime ? 0x01 : 0x00); // Brand-new
		} else {
			msg.add<uint32_t>(it.decayTime);
			msg.addByte(0x01); // Brand-new
		}
	}

	// Charge
	if (it.wearOut) {
		if (item->getSubType() == 0) {
			msg.add<uint32_t>(it.charges);
			msg.addByte(0x01); // Brand-new
		} else {
			msg.add<uint32_t>(static_cast<uint32_t>(item->getSubType()));
			msg.addByte(item->getSubType() == it.charges ? 0x01 : 0x00); // Brand-new
		}
	}
}

void ProtocolGame::release() {
	// dispatcher thread
	if (player && player->client == shared_from_this()) {
		player->client.reset();
		player->decrementReferenceCounter();
		player = nullptr;
	}

	OutputMessagePool::getInstance().removeProtocolFromAutosend(shared_from_this());
	Protocol::release();
}

void ProtocolGame::login(const std::string &name, uint32_t accountId, OperatingSystem_t operatingSystem) {
	// dispatcher thread
	Player* foundPlayer = g_game().getPlayerByName(name);
	if (!foundPlayer || g_configManager().getBoolean(ALLOW_CLONES)) {
		player = new Player(getThis());
		player->setName(name);

		player->incrementReferenceCounter();
		player->setID();

		if (!IOLoginData::preloadPlayer(player, name)) {
			disconnectClient("Your character could not be loaded.");
			return;
		}

		if (IOBan::isPlayerNamelocked(player->getGUID())) {
			disconnectClient("Your character has been namelocked.");
			return;
		}

		if (g_game().getGameState() == GAME_STATE_CLOSING && !player->hasFlag(PlayerFlags_t::CanAlwaysLogin)) {
			disconnectClient("The game is just going down.\nPlease try again later.");
			return;
		}

		if (g_game().getGameState() == GAME_STATE_CLOSED && !player->hasFlag(PlayerFlags_t::CanAlwaysLogin)) {
			disconnectClient("Server is currently closed.\nPlease try again later.");
			return;
		}

		if (g_configManager().getBoolean(ONLY_PREMIUM_ACCOUNT) && !player->isPremium() && (player->getGroup()->id < account::GROUP_TYPE_GAMEMASTER || player->getAccountType() < account::ACCOUNT_TYPE_GAMEMASTER)) {
			disconnectClient("Your premium time for this account is out.\n\nTo play please buy additional premium time from our website");
			return;
		}

		if (g_configManager().getBoolean(ONE_PLAYER_ON_ACCOUNT) && player->getAccountType() < account::ACCOUNT_TYPE_GAMEMASTER && g_game().getPlayerByAccount(player->getAccount())) {
			disconnectClient("You may only login with one character\nof your account at the same time.");
			return;
		}

		if (!player->hasFlag(PlayerFlags_t::CannotBeBanned)) {
			BanInfo banInfo;
			if (IOBan::isAccountBanned(accountId, banInfo)) {
				if (banInfo.reason.empty()) {
					banInfo.reason = "(none)";
				}

				std::ostringstream ss;
				if (banInfo.expiresAt > 0) {
					ss << "Your account has been banned until " << formatDateShort(banInfo.expiresAt) << " by " << banInfo.bannedBy << ".\n\nReason specified:\n"
					   << banInfo.reason;
				} else {
					ss << "Your account has been permanently banned by " << banInfo.bannedBy << ".\n\nReason specified:\n"
					   << banInfo.reason;
				}
				disconnectClient(ss.str());
				return;
			}
		}

		WaitingList &waitingList = WaitingList::getInstance();
		if (!waitingList.clientLogin(player)) {
			uint32_t currentSlot = waitingList.getClientSlot(player);
			uint32_t retryTime = WaitingList::getTime(currentSlot);
			std::ostringstream ss;

			ss << "Too many players online.\nYou are at place "
			   << currentSlot << " on the waiting list.";

			auto output = OutputMessagePool::getOutputMessage();
			output->addByte(0x16);
			output->addString(ss.str());
			output->addByte(retryTime);
			send(output);
			disconnect();
			return;
		}

		if (!IOLoginData::loadPlayerById(player, player->getGUID())) {
			disconnectClient("Your character could not be loaded.");
			SPDLOG_WARN("Player {} could not be loaded", player->getName());
			return;
		}

		player->setOperatingSystem(operatingSystem);

		if (!g_game().placeCreature(player, player->getLoginPosition()) && !g_game().placeCreature(player, player->getTemplePosition(), false, true)) {
			disconnectClient("Temple position is wrong. Please, contact the administrator.");
			SPDLOG_WARN("Player {} temple position is wrong", player->getName());
			return;
		}

		if (operatingSystem >= CLIENTOS_OTCLIENT_LINUX) {
			player->registerCreatureEvent("ExtendedOpcode");
		}

		player->lastIP = player->getIP();
		player->lastLoginSaved = std::max<time_t>(time(nullptr), player->lastLoginSaved + 1);
		acceptPackets = true;
	} else {
		if (eventConnect != 0 || !g_configManager().getBoolean(REPLACE_KICK_ON_LOGIN)) {
			// Already trying to connect
			disconnectClient("You are already logged in.");
			return;
		}

		if (foundPlayer->client) {
			foundPlayer->disconnect();
			foundPlayer->isConnecting = true;

			eventConnect = g_scheduler().addEvent(createSchedulerTask(1000, std::bind(&ProtocolGame::connect, getThis(), foundPlayer->getID(), operatingSystem)));
		} else {
			connect(foundPlayer->getID(), operatingSystem);
		}
	}
	OutputMessagePool::getInstance().addProtocolToAutosend(shared_from_this());
	sendBosstiaryCooldownTimer();
}

void ProtocolGame::connect(uint32_t playerId, OperatingSystem_t operatingSystem) {
	eventConnect = 0;

	Player* foundPlayer = g_game().getPlayerByID(playerId);
	if (!foundPlayer || foundPlayer->client) {
		disconnectClient("You are already logged in.");
		return;
	}

	if (isConnectionExpired()) {
		// ProtocolGame::release() has been called at this point and the Connection object
		// no longer exists, so we return to prevent leakage of the Player.
		return;
	}

	player = foundPlayer;
	player->incrementReferenceCounter();

	g_chat().removeUserFromAllChannels(*player);
	player->clearModalWindows();
	player->setOperatingSystem(operatingSystem);
	player->isConnecting = false;

	player->client = getThis();
	player->openPlayerContainers();
	sendAddCreature(player, player->getPosition(), 0, true);
	player->lastIP = player->getIP();
	player->lastLoginSaved = std::max<time_t>(time(nullptr), player->lastLoginSaved + 1);
	player->resetIdleTime();
	acceptPackets = true;
}

void ProtocolGame::logout(bool displayEffect, bool forced) {
	if (!player) {
		return;
	}

	bool removePlayer = !player->isRemoved() && !forced;
	if (removePlayer && !player->isAccessPlayer()) {
		if (player->getTile()->hasFlag(TILESTATE_NOLOGOUT)) {
			player->sendCancelMessage(RETURNVALUE_YOUCANNOTLOGOUTHERE);
			return;
		}

		if (!player->getTile()->hasFlag(TILESTATE_PROTECTIONZONE) && player->hasCondition(CONDITION_INFIGHT)) {
			player->sendCancelMessage(RETURNVALUE_YOUMAYNOTLOGOUTDURINGAFIGHT);
			return;
		}
	}

	if (removePlayer && !g_creatureEvents().playerLogout(player)) {
		return;
	}

	displayEffect = displayEffect && !player->isRemoved() && player->getHealth() > 0 && !player->isInGhostMode();
	if (displayEffect) {
		g_game().addMagicEffect(player->getPosition(), CONST_ME_POFF);
	}

	sendSessionEndInformation(forced ? SESSION_END_FORCECLOSE : SESSION_END_LOGOUT);

	g_game().removeCreature(player, true);
}

void ProtocolGame::onRecvFirstMessage(NetworkMessage &msg) {
	if (g_game().getGameState() == GAME_STATE_SHUTDOWN) {
		disconnect();
		return;
	}

	OperatingSystem_t operatingSystem = static_cast<OperatingSystem_t>(msg.get<uint16_t>());
	setChecksumMethod(CHECKSUM_METHOD_SEQUENCE);
	enableCompression();

	version = msg.get<uint16_t>(); // Protocol version

	clientVersion = static_cast<int32_t>(msg.get<uint32_t>());

	msg.getString(); // Client version (String)

	msg.skipBytes(3); // U16 dat revision, U8 game preview state

	if (!Protocol::RSA_decrypt(msg)) {
		SPDLOG_WARN("[ProtocolGame::onRecvFirstMessage] - RSA Decrypt Failed");
		disconnect();
		return;
	}

	std::array<uint32_t, 4> key = { msg.get<uint32_t>(), msg.get<uint32_t>(), msg.get<uint32_t>(), msg.get<uint32_t>() };
	enableXTEAEncryption();
	setXTEAKey(key.data());

	msg.skipBytes(1); // gamemaster flag

	std::string sessionKey = msg.getString();
	size_t pos = sessionKey.find('\n');
	if (pos == std::string::npos) {
		disconnectClient("You must enter your email.");
		return;
	}

	if (operatingSystem == CLIENTOS_NEW_LINUX) {
		// TODO: check what new info for linux is send
		msg.getString();
		msg.getString();
	}

	std::string email = sessionKey.substr(0, pos);
	if (email.empty()) {
		disconnectClient("You must enter your email.");
		return;
	}

	std::string password = sessionKey.substr(pos + 1);
	std::string characterName = msg.getString();

	uint32_t timeStamp = msg.get<uint32_t>();
	uint8_t randNumber = msg.getByte();
	if (challengeTimestamp != timeStamp || challengeRandom != randNumber) {
		disconnect();
		return;
	}

	if (clientVersion != CLIENT_VERSION) {
		std::ostringstream ss;
		ss << "Only clients with protocol " << CLIENT_VERSION_UPPER << "." << CLIENT_VERSION_LOWER << " allowed!";
		disconnectClient(ss.str());
		return;
	}

	if (g_game().getGameState() == GAME_STATE_STARTUP) {
		disconnectClient("Gameworld is starting up. Please wait.");
		return;
	}

	if (g_game().getGameState() == GAME_STATE_MAINTAIN) {
		disconnectClient("Gameworld is under maintenance. Please re-connect in a while.");
		return;
	}

	BanInfo banInfo;
	if (IOBan::isIpBanned(getIP(), banInfo)) {
		if (banInfo.reason.empty()) {
			banInfo.reason = "(none)";
		}

		std::ostringstream ss;
		ss << "Your IP has been banned until " << formatDateShort(banInfo.expiresAt) << " by " << banInfo.bannedBy << ".\n\nReason specified:\n"
		   << banInfo.reason;
		disconnectClient(ss.str());
		return;
	}

	uint32_t accountId;
	if (!IOLoginData::gameWorldAuthentication(email, password, characterName, &accountId)) {
		disconnectClient("Email or password is not correct.");
		return;
	}

	g_dispatcher().addTask(createTask(std::bind(&ProtocolGame::login, getThis(), characterName, accountId, operatingSystem)));
}

void ProtocolGame::onConnect() {
	auto output = OutputMessagePool::getOutputMessage();
	static std::random_device rd;
	static std::ranlux24 generator(rd());
	static std::uniform_int_distribution<uint16_t> randNumber(0x00, 0xFF);

	// Skip checksum
	output->skipBytes(sizeof(uint32_t));

	// Packet length & type
	output->add<uint16_t>(0x0006);
	output->addByte(0x1F);

	// Add timestamp & random number
	challengeTimestamp = static_cast<uint32_t>(time(nullptr));
	output->add<uint32_t>(challengeTimestamp);

	challengeRandom = randNumber(generator);
	output->addByte(challengeRandom);

	// Go back and write checksum
	output->skipBytes(-12);
	// To support 11.10-, not have problems with 11.11+
	output->add<uint32_t>(adlerChecksum(output->getOutputBuffer() + sizeof(uint32_t), 8));

	send(std::move(output));
}

void ProtocolGame::disconnectClient(const std::string &message) const {
	auto output = OutputMessagePool::getOutputMessage();
	output->addByte(0x14);
	output->addString(message);
	send(output);
	disconnect();
}

void ProtocolGame::writeToOutputBuffer(const NetworkMessage &msg) {
	auto out = getOutputBuffer(msg.getLength());
	out->append(msg);
}

void ProtocolGame::parsePacket(NetworkMessage &msg) {
	if (!acceptPackets || g_game().getGameState() == GAME_STATE_SHUTDOWN || msg.getLength() <= 0) {
		return;
	}

	uint8_t recvbyte = msg.getByte();

	if (!player || player->isRemoved()) {
		if (recvbyte == 0x0F) {
			disconnect();
		}
		return;
	}

	if (player->isDead() || player->getHealth() <= 0) {
		g_dispatcher().addTask(createTask(std::bind(&ProtocolGame::parsePacketDead, getThis(), recvbyte)));
		return;
	}

	// Modules system
	if (player && recvbyte != 0xD3) {
		g_dispatcher().addTask(createTask(std::bind(&Modules::executeOnRecvbyte, &g_modules(), player->getID(), msg, recvbyte)));
	}

	g_dispatcher().addTask(createTask(std::bind(&ProtocolGame::parsePacketFromDispatcher, getThis(), msg, recvbyte)));
}

void ProtocolGame::parsePacketDead(uint8_t recvbyte) {
	if (recvbyte == 0x14) {
		disconnect();
		g_dispatcher().addTask(createTask(std::bind(&IOLoginData::updateOnlineStatus, player->getGUID(), false)));
		return;
	}

	if (recvbyte == 0x0F) {
		if (!player) {
			return;
		}

		g_scheduler().addEvent(createSchedulerTask(100, std::bind(&ProtocolGame::sendPing, getThis())));

		if (!player->spawn()) {
			disconnect();
			addGameTask(&Game::removeCreature, player, true);
			return;
		}

		g_dispatcher().addTask(createTask(std::bind(&ProtocolGame::sendAddCreature, getThis(), player, player->getPosition(), 0, false)));
		g_dispatcher().addTask(createTask(std::bind(&ProtocolGame::addBless, getThis())));
		return;
	}

	if (recvbyte == 0x1D) {
		// keep the connection alive
		g_scheduler().addEvent(createSchedulerTask(100, std::bind(&ProtocolGame::sendPingBack, getThis())));
		return;
	}
}

void ProtocolGame::addBless() {
	std::string bless = player->getBlessingsName();
	std::ostringstream lostBlesses;
	(bless.length() == 0) ? lostBlesses << "You lost all your blessings." : lostBlesses << "You are still blessed with " << bless;
	player->sendTextMessage(MESSAGE_EVENT_ADVANCE, lostBlesses.str());
	if (player->getLevel() < g_configManager().getNumber(ADVENTURERSBLESSING_LEVEL)) {
		for (uint8_t i = 2; i <= 6; i++) {
			if (!player->hasBlessing(i)) {
				player->addBlessing(i, 1);
			}
		}
		sendBlessStatus();
	}
}

void ProtocolGame::parsePacketFromDispatcher(NetworkMessage msg, uint8_t recvbyte) {
	if (!acceptPackets || g_game().getGameState() == GAME_STATE_SHUTDOWN) {
		return;
	}

	if (!player || player->isRemoved() || player->getHealth() <= 0) {
		return;
	}

	switch (recvbyte) {
<<<<<<< HEAD
		case 0x14: g_dispatcher().addTask(createTask(std::bind(&ProtocolGame::logout, getThis(), true, false))); break;
		case 0x1D: addGameTask(&Game::playerReceivePingBack, player->getID()); break;
		case 0x1E: addGameTask(&Game::playerReceivePing, player->getID()); break;
		case 0x2a: addBestiaryTrackerList(msg); break;
		case 0x2B: parsePartyAnalyzerAction(msg); break;
		case 0x2c: parseLeaderFinderWindow(msg); break;
		case 0x2d: parseMemberFinderWindow(msg); break;
		case 0x28: parseStashWithdraw(msg); break;
		case 0x29: parseRetrieveDepotSearch(msg); break;
		case 0x32: parseExtendedOpcode(msg); break; //otclient extended opcode
		case 0x64: parseAutoWalk(msg); break;
		case 0x65: addGameTask(&Game::playerMove, player->getID(), DIRECTION_NORTH); break;
		case 0x66: addGameTask(&Game::playerMove, player->getID(), DIRECTION_EAST); break;
		case 0x67: addGameTask(&Game::playerMove, player->getID(), DIRECTION_SOUTH); break;
		case 0x68: addGameTask(&Game::playerMove, player->getID(), DIRECTION_WEST); break;
		case 0x69: addGameTask(&Game::playerStopAutoWalk, player->getID()); break;
		case 0x6A: addGameTask(&Game::playerMove, player->getID(), DIRECTION_NORTHEAST); break;
		case 0x6B: addGameTask(&Game::playerMove, player->getID(), DIRECTION_SOUTHEAST); break;
		case 0x6C: addGameTask(&Game::playerMove, player->getID(), DIRECTION_SOUTHWEST); break;
		case 0x6D: addGameTask(&Game::playerMove, player->getID(), DIRECTION_NORTHWEST); break;
		case 0x6F: addGameTaskTimed(DISPATCHER_TASK_EXPIRATION, &Game::playerTurn, player->getID(), DIRECTION_NORTH); break;
		case 0x70: addGameTaskTimed(DISPATCHER_TASK_EXPIRATION, &Game::playerTurn, player->getID(), DIRECTION_EAST); break;
		case 0x71: addGameTaskTimed(DISPATCHER_TASK_EXPIRATION, &Game::playerTurn, player->getID(), DIRECTION_SOUTH); break;
		case 0x72: addGameTaskTimed(DISPATCHER_TASK_EXPIRATION, &Game::playerTurn, player->getID(), DIRECTION_WEST); break;
		case 0x73: parseTeleport(msg); break;
		case 0x77: parseHotkeyEquip(msg); break;
		case 0x78: parseThrow(msg); break;
		case 0x79: parseLookInShop(msg); break;
		case 0x7A: parsePlayerBuyOnShop(msg); break;
		case 0x7B: parsePlayerSellOnShop(msg); break;
		case 0x7C: addGameTask(&Game::playerCloseShop, player->getID()); break;
		case 0x7D: parseRequestTrade(msg); break;
		case 0x7E: parseLookInTrade(msg); break;
		case 0x7F: addGameTask(&Game::playerAcceptTrade, player->getID()); break;
		case 0x80: addGameTask(&Game::playerCloseTrade, player->getID()); break;
		case 0x82: parseUseItem(msg); break;
		case 0x83: parseUseItemEx(msg); break;
		case 0x84: parseUseWithCreature(msg); break;
		case 0x85: parseRotateItem(msg); break;
		case 0x86: parseConfigureShowOffSocket(msg); break;
		case 0x87: parseCloseContainer(msg); break;
		case 0x88: parseUpArrowContainer(msg); break;
		case 0x89: parseTextWindow(msg); break;
		case 0x8A: parseHouseWindow(msg); break;
		case 0x8B: parseWrapableItem(msg); break;
		case 0x8C: parseLookAt(msg); break;
		case 0x8D: parseLookInBattleList(msg); break;
		case 0x8E: /* join aggression */ break;
		case 0x8F: parseQuickLoot(msg); break;
		case 0x90: parseLootContainer(msg); break;
		case 0x91: parseQuickLootBlackWhitelist(msg); break;
		case 0x92: parseOpenDepotSearch(); break;
		case 0x93: parseCloseDepotSearch(); break;
		case 0x94: parseDepotSearchItemRequest(msg); break;
		case 0x95: parseOpenParentContainer(msg); break;
		case 0x96: parseSay(msg); break;
		case 0x97: addGameTask(&Game::playerRequestChannels, player->getID()); break;
		case 0x98: parseOpenChannel(msg); break;
		case 0x99: parseCloseChannel(msg); break;
		case 0x9A: parseOpenPrivateChannel(msg); break;
		case 0x9E: addGameTask(&Game::playerCloseNpcChannel, player->getID()); break;
		case 0x9F: parseSetBossPodium(msg); break;
		case 0xA0: parseFightModes(msg); break;
		case 0xA1: parseAttack(msg); break;
		case 0xA2: parseFollow(msg); break;
		case 0xA3: parseInviteToParty(msg); break;
		case 0xA4: parseJoinParty(msg); break;
		case 0xA5: parseRevokePartyInvite(msg); break;
		case 0xA6: parsePassPartyLeadership(msg); break;
		case 0xA7: addGameTask(&Game::playerLeaveParty, player->getID()); break;
		case 0xA8: parseEnableSharedPartyExperience(msg); break;
		case 0xAA: addGameTask(&Game::playerCreatePrivateChannel, player->getID()); break;
		case 0xAB: parseChannelInvite(msg); break;
		case 0xAC: parseChannelExclude(msg); break;
		case 0xAE: parseSendBosstiary(); break;
		case 0xAF: parseSendBosstiarySlots(); break;
		case 0xB0: parseBosstiarySlot(msg); break;
		case 0xB1: parseHighscores(msg); break;
		case 0xBA: parseTaskHuntingAction(msg); break;
		case 0xBE: addGameTask(&Game::playerCancelAttackAndFollow, player->getID()); break;
		case 0xBF: parseForgeEnter(msg); break;
		case 0xC0: parseForgeBrowseHistory(msg); break;
		case 0xC7: parseTournamentLeaderboard(msg); break;
		case 0xC9: /* update tile */ break;
		case 0xCA: parseUpdateContainer(msg); break;
		case 0xCB: parseBrowseField(msg); break;
		case 0xCC: parseSeekInContainer(msg); break;
		case 0xCD: parseInspectionObject(msg); break;
		case 0xD2: addGameTask(&Game::playerRequestOutfit, player->getID()); break;
		//g_dispatcher().addTask(createTask(std::bind(&Modules::executeOnRecvbyte, g_modules, player, msg, recvbyte)));
		case 0xD3: g_dispatcher().addTask(createTask(std::bind(&ProtocolGame::parseSetOutfit, getThis(), msg))); break;
		case 0xD4: parseToggleMount(msg); break;
		case 0xD5: parseApplyImbuement(msg); break;
		case 0xD6: parseClearImbuement(msg); break;
		case 0xD7: parseCloseImbuementWindow(msg); break;
		case 0xDC: parseAddVip(msg); break;
		case 0xDD: parseRemoveVip(msg); break;
		case 0xDE: parseEditVip(msg); break;
		case 0xE1: parseBestiarysendRaces(); break;
		case 0xE2: parseBestiarysendCreatures(msg); break;
		case 0xE3: parseBestiarysendMonsterData(msg); break;
		case 0xE4: parseSendBuyCharmRune(msg); break;
		case 0xE5: parseCyclopediaCharacterInfo(msg); break;
		case 0xE6: parseBugReport(msg); break;
		case 0xE7: /* thank you */ break;
		case 0xE8: parseDebugAssert(msg); break;
		case 0xEB: parsePreyAction(msg); break;
		case 0xED: parseSendResourceBalance(); break;
		case 0xEE: parseGreet(msg); break;
=======
		case 0x14:
			g_dispatcher().addTask(createTask(std::bind(&ProtocolGame::logout, getThis(), true, false)));
			break;
		case 0x1D:
			addGameTask(&Game::playerReceivePingBack, player->getID());
			break;
		case 0x1E:
			addGameTask(&Game::playerReceivePing, player->getID());
			break;
		case 0x2a:
			addBestiaryTrackerList(msg);
			break;
		case 0x2B:
			parsePartyAnalyzerAction(msg);
			break;
		case 0x2c:
			parseLeaderFinderWindow(msg);
			break;
		case 0x2d:
			parseMemberFinderWindow(msg);
			break;
		case 0x28:
			parseStashWithdraw(msg);
			break;
		case 0x29:
			parseRetrieveDepotSearch(msg);
			break;
		case 0x32:
			parseExtendedOpcode(msg);
			break; // otclient extended opcode
		case 0x64:
			parseAutoWalk(msg);
			break;
		case 0x65:
			addGameTask(&Game::playerMove, player->getID(), DIRECTION_NORTH);
			break;
		case 0x66:
			addGameTask(&Game::playerMove, player->getID(), DIRECTION_EAST);
			break;
		case 0x67:
			addGameTask(&Game::playerMove, player->getID(), DIRECTION_SOUTH);
			break;
		case 0x68:
			addGameTask(&Game::playerMove, player->getID(), DIRECTION_WEST);
			break;
		case 0x69:
			addGameTask(&Game::playerStopAutoWalk, player->getID());
			break;
		case 0x6A:
			addGameTask(&Game::playerMove, player->getID(), DIRECTION_NORTHEAST);
			break;
		case 0x6B:
			addGameTask(&Game::playerMove, player->getID(), DIRECTION_SOUTHEAST);
			break;
		case 0x6C:
			addGameTask(&Game::playerMove, player->getID(), DIRECTION_SOUTHWEST);
			break;
		case 0x6D:
			addGameTask(&Game::playerMove, player->getID(), DIRECTION_NORTHWEST);
			break;
		case 0x6F:
			addGameTaskTimed(DISPATCHER_TASK_EXPIRATION, &Game::playerTurn, player->getID(), DIRECTION_NORTH);
			break;
		case 0x70:
			addGameTaskTimed(DISPATCHER_TASK_EXPIRATION, &Game::playerTurn, player->getID(), DIRECTION_EAST);
			break;
		case 0x71:
			addGameTaskTimed(DISPATCHER_TASK_EXPIRATION, &Game::playerTurn, player->getID(), DIRECTION_SOUTH);
			break;
		case 0x72:
			addGameTaskTimed(DISPATCHER_TASK_EXPIRATION, &Game::playerTurn, player->getID(), DIRECTION_WEST);
			break;
		case 0x73:
			parseTeleport(msg);
			break;
		case 0x77:
			parseHotkeyEquip(msg);
			break;
		case 0x78:
			parseThrow(msg);
			break;
		case 0x79:
			parseLookInShop(msg);
			break;
		case 0x7A:
			parsePlayerBuyOnShop(msg);
			break;
		case 0x7B:
			parsePlayerSellOnShop(msg);
			break;
		case 0x7C:
			addGameTask(&Game::playerCloseShop, player->getID());
			break;
		case 0x7D:
			parseRequestTrade(msg);
			break;
		case 0x7E:
			parseLookInTrade(msg);
			break;
		case 0x7F:
			addGameTask(&Game::playerAcceptTrade, player->getID());
			break;
		case 0x80:
			addGameTask(&Game::playerCloseTrade, player->getID());
			break;
		case 0x82:
			parseUseItem(msg);
			break;
		case 0x83:
			parseUseItemEx(msg);
			break;
		case 0x84:
			parseUseWithCreature(msg);
			break;
		case 0x85:
			parseRotateItem(msg);
			break;
		case 0x86:
			parseConfigureShowOffSocket(msg);
			break;
		case 0x87:
			parseCloseContainer(msg);
			break;
		case 0x88:
			parseUpArrowContainer(msg);
			break;
		case 0x89:
			parseTextWindow(msg);
			break;
		case 0x8A:
			parseHouseWindow(msg);
			break;
		case 0x8B:
			parseWrapableItem(msg);
			break;
		case 0x8C:
			parseLookAt(msg);
			break;
		case 0x8D:
			parseLookInBattleList(msg);
			break;
		case 0x8E: /* join aggression */
			break;
		case 0x8F:
			parseQuickLoot(msg);
			break;
		case 0x90:
			parseLootContainer(msg);
			break;
		case 0x91:
			parseQuickLootBlackWhitelist(msg);
			break;
		case 0x92:
			parseOpenDepotSearch();
			break;
		case 0x93:
			parseCloseDepotSearch();
			break;
		case 0x94:
			parseDepotSearchItemRequest(msg);
			break;
		case 0x95:
			parseOpenParentContainer(msg);
			break;
		case 0x96:
			parseSay(msg);
			break;
		case 0x97:
			addGameTask(&Game::playerRequestChannels, player->getID());
			break;
		case 0x98:
			parseOpenChannel(msg);
			break;
		case 0x99:
			parseCloseChannel(msg);
			break;
		case 0x9A:
			parseOpenPrivateChannel(msg);
			break;
		case 0x9E:
			addGameTask(&Game::playerCloseNpcChannel, player->getID());
			break;
		case 0xA0:
			parseFightModes(msg);
			break;
		case 0xA1:
			parseAttack(msg);
			break;
		case 0xA2:
			parseFollow(msg);
			break;
		case 0xA3:
			parseInviteToParty(msg);
			break;
		case 0xA4:
			parseJoinParty(msg);
			break;
		case 0xA5:
			parseRevokePartyInvite(msg);
			break;
		case 0xA6:
			parsePassPartyLeadership(msg);
			break;
		case 0xA7:
			addGameTask(&Game::playerLeaveParty, player->getID());
			break;
		case 0xA8:
			parseEnableSharedPartyExperience(msg);
			break;
		case 0xAA:
			addGameTask(&Game::playerCreatePrivateChannel, player->getID());
			break;
		case 0xAB:
			parseChannelInvite(msg);
			break;
		case 0xAC:
			parseChannelExclude(msg);
			break;
		case 0xB1:
			parseHighscores(msg);
			break;
		case 0xBA:
			parseTaskHuntingAction(msg);
			break;
		case 0xBE:
			addGameTask(&Game::playerCancelAttackAndFollow, player->getID());
			break;
		case 0xBF:
			parseForgeEnter(msg);
			break;
		case 0xC0:
			parseForgeBrowseHistory(msg);
			break;
		case 0xC7:
			parseTournamentLeaderboard(msg);
			break;
		case 0xC9: /* update tile */
			break;
		case 0xCA:
			parseUpdateContainer(msg);
			break;
		case 0xCB:
			parseBrowseField(msg);
			break;
		case 0xCC:
			parseSeekInContainer(msg);
			break;
		case 0xCD:
			parseInspectionObject(msg);
			break;
		case 0xD2:
			addGameTask(&Game::playerRequestOutfit, player->getID());
			break;
		// g_dispatcher().addTask(createTask(std::bind(&Modules::executeOnRecvbyte, g_modules, player, msg, recvbyte)));
		case 0xD3:
			g_dispatcher().addTask(createTask(std::bind(&ProtocolGame::parseSetOutfit, getThis(), msg)));
			break;
		case 0xD4:
			parseToggleMount(msg);
			break;
		case 0xD5:
			parseApplyImbuement(msg);
			break;
		case 0xD6:
			parseClearImbuement(msg);
			break;
		case 0xD7:
			parseCloseImbuementWindow(msg);
			break;
		case 0xDC:
			parseAddVip(msg);
			break;
		case 0xDD:
			parseRemoveVip(msg);
			break;
		case 0xDE:
			parseEditVip(msg);
			break;
		case 0xE1:
			parseBestiarysendRaces();
			break;
		case 0xE2:
			parseBestiarysendCreatures(msg);
			break;
		case 0xE3:
			parseBestiarysendMonsterData(msg);
			break;
		case 0xE4:
			parseSendBuyCharmRune(msg);
			break;
		case 0xE5:
			parseCyclopediaCharacterInfo(msg);
			break;
		case 0xE6:
			parseBugReport(msg);
			break;
		case 0xE7: /* thank you */
			break;
		case 0xE8:
			parseDebugAssert(msg);
			break;
		case 0xEB:
			parsePreyAction(msg);
			break;
		case 0xED:
			parseSendResourceBalance();
			break;
		case 0xEE:
			parseGreet(msg);
			break;
>>>>>>> 6b69b238
		// Premium coins transfer
		// case 0xEF: parseCoinTransfer(msg); break;
		case 0xF0:
			addGameTaskTimed(DISPATCHER_TASK_EXPIRATION, &Game::playerShowQuestLog, player->getID());
			break;
		case 0xF1:
			parseQuestLine(msg);
			break;
		// case 0xF2: parseRuleViolationReport(msg); break;
		case 0xF3: /* get object info */
			break;
		case 0xF4:
			parseMarketLeave();
			break;
		case 0xF5:
			parseMarketBrowse(msg);
			break;
		case 0xF6:
			parseMarketCreateOffer(msg);
			break;
		case 0xF7:
			parseMarketCancelOffer(msg);
			break;
		case 0xF8:
			parseMarketAcceptOffer(msg);
			break;
		case 0xF9:
			parseModalWindowAnswer(msg);
			break;
			// case 0xFA: parseStoreOpen(msg); break;
			// case 0xFB: parseStoreRequestOffers(msg); break;
			// case 0xFC: parseStoreBuyOffer(msg) break;
			// case 0xFD: parseStoreOpenTransactionHistory(msg); break;
			// case 0xFE: parseStoreRequestTransactionHistory(msg); break;

			// case 0xDF, 0xE0, 0xE1, 0xFB, 0xFC, 0xFD, 0xFE Premium Shop.

		default:
			SPDLOG_DEBUG("Player: {} sent an unknown packet header: x0{}", player->getName(), static_cast<uint16_t>(recvbyte));
			break;
	}
}

void ProtocolGame::parseHotkeyEquip(NetworkMessage &msg) {
	if (!player) {
		return;
	}
	uint16_t itemId = msg.get<uint16_t>();
	uint8_t tier = msg.get<uint8_t>();
	addGameTask(&Game::playerEquipItem, player->getID(), itemId, Item::items[itemId].upgradeClassification > 0, tier);
}

void ProtocolGame::GetTileDescription(const Tile* tile, NetworkMessage &msg) {
	int32_t count;
	Item* ground = tile->getGround();
	if (ground) {
		AddItem(msg, ground);
		count = 1;
	} else {
		count = 0;
	}

	const TileItemVector* items = tile->getItemList();
	if (items) {
		for (auto it = items->getBeginTopItem(), end = items->getEndTopItem(); it != end; ++it) {
			AddItem(msg, *it);

			count++;
			if (count == 9 && tile->getPosition() == player->getPosition()) {
				break;
			} else if (count == 10) {
				return;
			}
		}
	}

	const CreatureVector* creatures = tile->getCreatures();
	if (creatures) {
		bool playerAdded = false;
		for (auto it = creatures->rbegin(); it != creatures->rend(); ++it) {
			const Creature* creature = *it;
			if (!player->canSeeCreature(creature)) {
				continue;
			}

			if (tile->getPosition() == player->getPosition() && count == 9 && !playerAdded) {
				creature = player;
			}

			if (creature->getID() == player->getID()) {
				playerAdded = true;
			}

			bool known;
			uint32_t removedKnown;
			checkCreatureAsKnown(creature->getID(), known, removedKnown);
			AddCreature(msg, creature, known, removedKnown);

			if (++count == 10) {
				return;
			}
		}
	}

	if (items) {
		for (auto it = items->getBeginDownItem(), end = items->getEndDownItem(); it != end; ++it) {
			AddItem(msg, *it);

			if (++count == 10) {
				return;
			}
		}
	}
}

void ProtocolGame::GetMapDescription(int32_t x, int32_t y, int32_t z, int32_t width, int32_t height, NetworkMessage &msg) {
	int32_t skip = -1;
	int32_t startz, endz, zstep;

	if (z > MAP_INIT_SURFACE_LAYER) {
		startz = z - MAP_LAYER_VIEW_LIMIT;
		endz = std::min<int32_t>(MAP_MAX_LAYERS - 1, z + MAP_LAYER_VIEW_LIMIT);
		zstep = 1;
	} else {
		startz = MAP_INIT_SURFACE_LAYER;
		endz = 0;
		zstep = -1;
	}

	for (int32_t nz = startz; nz != endz + zstep; nz += zstep) {
		GetFloorDescription(msg, x, y, nz, width, height, z - nz, skip);
	}

	if (skip >= 0) {
		msg.addByte(skip);
		msg.addByte(0xFF);
	}
}

void ProtocolGame::GetFloorDescription(NetworkMessage &msg, int32_t x, int32_t y, int32_t z, int32_t width, int32_t height, int32_t offset, int32_t &skip) {
	for (int32_t nx = 0; nx < width; nx++) {
		for (int32_t ny = 0; ny < height; ny++) {
			const Tile* tile = g_game().map.getTile(static_cast<uint16_t>(x + nx + offset), static_cast<uint16_t>(y + ny + offset), static_cast<uint8_t>(z));
			if (tile) {
				if (skip >= 0) {
					msg.addByte(skip);
					msg.addByte(0xFF);
				}

				skip = 0;
				GetTileDescription(tile, msg);
			} else if (skip == 0xFE) {
				msg.addByte(0xFF);
				msg.addByte(0xFF);
				skip = -1;
			} else {
				++skip;
			}
		}
	}
}

void ProtocolGame::checkCreatureAsKnown(uint32_t id, bool &known, uint32_t &removedKnown) {
	if (auto [creatureKnown, creatureInserted] = knownCreatureSet.insert(id);
		!creatureInserted) {
		known = true;
		return;
	}
	known = false;
	if (knownCreatureSet.size() > 1300) {
		// Look for a creature to remove
		for (auto it = knownCreatureSet.begin(), end = knownCreatureSet.end(); it != end; ++it) {
			if (*it == id) {
				continue;
			}
			// We need to protect party players from removing
			Creature* creature = g_game().getCreatureByID(*it);
			if (const Player * checkPlayer;
				creature && (checkPlayer = creature->getPlayer()) != nullptr) {
				if (player->getParty() != checkPlayer->getParty() && !canSee(creature)) {
					removedKnown = *it;
					knownCreatureSet.erase(it);
					return;
				}
			} else if (!canSee(creature)) {
				removedKnown = *it;
				knownCreatureSet.erase(it);
				return;
			}
		}

		// Bad situation. Let's just remove anyone.
		auto it = knownCreatureSet.begin();
		if (*it == id) {
			++it;
		}

		removedKnown = *it;
		knownCreatureSet.erase(it);
	} else {
		removedKnown = 0;
	}
}

bool ProtocolGame::canSee(const Creature* c) const {
	if (!c || !player || c->isRemoved()) {
		return false;
	}

	if (!player->canSeeCreature(c)) {
		return false;
	}

	return canSee(c->getPosition());
}

bool ProtocolGame::canSee(const Position &pos) const {
	return canSee(pos.x, pos.y, pos.z);
}

bool ProtocolGame::canSee(int32_t x, int32_t y, int32_t z) const {
	if (!player) {
		return false;
	}

	const Position &myPos = player->getPosition();
	if (myPos.z <= MAP_INIT_SURFACE_LAYER) {
		// we are on ground level or above (7 -> 0)
		// view is from 7 -> 0
		if (z > MAP_INIT_SURFACE_LAYER) {
			return false;
		}
	} else if (myPos.z >= MAP_INIT_SURFACE_LAYER + 1) {
		// we are underground (8 -> 15)
		// view is +/- 2 from the floor we stand on
		if (std::abs(myPos.getZ() - z) > MAP_LAYER_VIEW_LIMIT) {
			return false;
		}
	}

	// negative offset means that the action taken place is on a lower floor than ourself
	const int8_t offsetz = myPos.getZ() - z;
	return (x >= myPos.getX() - Map::maxClientViewportX + offsetz) && (x <= myPos.getX() + (Map::maxClientViewportX + 1) + offsetz) && (y >= myPos.getY() - Map::maxClientViewportY + offsetz) && (y <= myPos.getY() + (Map::maxClientViewportY + 1) + offsetz);
}

// Parse methods
void ProtocolGame::parseChannelInvite(NetworkMessage &msg) {
	const std::string name = msg.getString();
	addGameTask(&Game::playerChannelInvite, player->getID(), name);
}

void ProtocolGame::parseChannelExclude(NetworkMessage &msg) {
	const std::string name = msg.getString();
	addGameTask(&Game::playerChannelExclude, player->getID(), name);
}

void ProtocolGame::parseOpenChannel(NetworkMessage &msg) {
	uint16_t channelId = msg.get<uint16_t>();
	addGameTask(&Game::playerOpenChannel, player->getID(), channelId);
}

void ProtocolGame::parseCloseChannel(NetworkMessage &msg) {
	uint16_t channelId = msg.get<uint16_t>();
	addGameTask(&Game::playerCloseChannel, player->getID(), channelId);
}

void ProtocolGame::parseOpenPrivateChannel(NetworkMessage &msg) {
	const std::string receiver = msg.getString();
	addGameTask(&Game::playerOpenPrivateChannel, player->getID(), receiver);
}

void ProtocolGame::parseAutoWalk(NetworkMessage &msg) {
	uint8_t numdirs = msg.getByte();
	if (numdirs == 0 || (msg.getBufferPosition() + numdirs) != (msg.getLength() + 8)) {
		return;
	}

	msg.skipBytes(numdirs);

	std::forward_list<Direction> path;
	for (uint8_t i = 0; i < numdirs; ++i) {
		uint8_t rawdir = msg.getPreviousByte();
		switch (rawdir) {
			case 1:
				path.push_front(DIRECTION_EAST);
				break;
			case 2:
				path.push_front(DIRECTION_NORTHEAST);
				break;
			case 3:
				path.push_front(DIRECTION_NORTH);
				break;
			case 4:
				path.push_front(DIRECTION_NORTHWEST);
				break;
			case 5:
				path.push_front(DIRECTION_WEST);
				break;
			case 6:
				path.push_front(DIRECTION_SOUTHWEST);
				break;
			case 7:
				path.push_front(DIRECTION_SOUTH);
				break;
			case 8:
				path.push_front(DIRECTION_SOUTHEAST);
				break;
			default:
				break;
		}
	}

	if (path.empty()) {
		return;
	}

	addGameTask(&Game::playerAutoWalk, player->getID(), path);
}

void ProtocolGame::parseSetOutfit(NetworkMessage &msg) {
	if (!player || player->isRemoved()) {
		return;
	}

	uint16_t startBufferPosition = msg.getBufferPosition();
	Module* outfitModule = g_modules().getEventByRecvbyte(0xD3, false);
	if (outfitModule) {
		outfitModule->executeOnRecvbyte(player, msg);
	}

	if (msg.getBufferPosition() == startBufferPosition) {
		uint8_t outfitType = 0;
		outfitType = msg.getByte();
		Outfit_t newOutfit;
		newOutfit.lookType = msg.get<uint16_t>();
		newOutfit.lookHead = std::min<uint8_t>(132, msg.getByte());
		newOutfit.lookBody = std::min<uint8_t>(132, msg.getByte());
		newOutfit.lookLegs = std::min<uint8_t>(132, msg.getByte());
		newOutfit.lookFeet = std::min<uint8_t>(132, msg.getByte());
		newOutfit.lookAddons = msg.getByte();
		if (outfitType == 0) {
			newOutfit.lookMount = msg.get<uint16_t>();
			newOutfit.lookMountHead = std::min<uint8_t>(132, msg.getByte());
			newOutfit.lookMountBody = std::min<uint8_t>(132, msg.getByte());
			newOutfit.lookMountLegs = std::min<uint8_t>(132, msg.getByte());
			newOutfit.lookMountFeet = std::min<uint8_t>(132, msg.getByte());
			newOutfit.lookFamiliarsType = msg.get<uint16_t>();
			uint8_t isMountRandomized = msg.getByte();
			g_game().playerChangeOutfit(player->getID(), newOutfit, isMountRandomized);
		} else if (outfitType == 1) {
			// This value probably has something to do with try outfit variable inside outfit window dialog
			// if try outfit is set to 2 it expects uint32_t value after mounted and disable mounts from outfit window dialog
			newOutfit.lookMount = 0;
			msg.get<uint32_t>();
		} else if (outfitType == 2) {
			Position pos = msg.getPosition();
			uint16_t itemId = msg.get<uint16_t>();
			uint8_t stackpos = msg.getByte();
			newOutfit.lookMount = msg.get<uint16_t>();
			newOutfit.lookMountHead = std::min<uint8_t>(132, msg.getByte());
			newOutfit.lookMountBody = std::min<uint8_t>(132, msg.getByte());
			newOutfit.lookMountLegs = std::min<uint8_t>(132, msg.getByte());
			newOutfit.lookMountFeet = std::min<uint8_t>(132, msg.getByte());
			uint8_t direction = std::max<uint8_t>(DIRECTION_NORTH, std::min<uint8_t>(DIRECTION_WEST, msg.getByte()));
			uint8_t podiumVisible = msg.getByte();
			g_game().playerSetShowOffSocket(player->getID(), newOutfit, pos, stackpos, itemId, podiumVisible, direction);
		}
	}
}

void ProtocolGame::parseToggleMount(NetworkMessage &msg) {
	bool mount = msg.getByte() != 0;
	addGameTask(&Game::playerToggleMount, player->getID(), mount);
}

void ProtocolGame::parseApplyImbuement(NetworkMessage &msg) {
	uint8_t slot = msg.getByte();
	uint32_t imbuementId = msg.get<uint32_t>();
	bool protectionCharm = msg.getByte() != 0x00;
	addGameTask(&Game::playerApplyImbuement, player->getID(), imbuementId, slot, protectionCharm);
}

void ProtocolGame::parseClearImbuement(NetworkMessage &msg) {
	uint8_t slot = msg.getByte();
	addGameTask(&Game::playerClearImbuement, player->getID(), slot);
}

void ProtocolGame::parseCloseImbuementWindow(NetworkMessage &) {
	addGameTask(&Game::playerCloseImbuementWindow, player->getID());
}

void ProtocolGame::parseUseItem(NetworkMessage &msg) {
	Position pos = msg.getPosition();
	uint16_t itemId = msg.get<uint16_t>();
	uint8_t stackpos = msg.getByte();
	uint8_t index = msg.getByte();
	addGameTaskTimed(DISPATCHER_TASK_EXPIRATION, &Game::playerUseItem, player->getID(), pos, stackpos, index, itemId);
}

void ProtocolGame::parseUseItemEx(NetworkMessage &msg) {
	Position fromPos = msg.getPosition();
	uint16_t fromItemId = msg.get<uint16_t>();
	uint8_t fromStackPos = msg.getByte();
	Position toPos = msg.getPosition();
	uint16_t toItemId = msg.get<uint16_t>();
	uint8_t toStackPos = msg.getByte();
	addGameTaskTimed(DISPATCHER_TASK_EXPIRATION, &Game::playerUseItemEx, player->getID(), fromPos, fromStackPos, fromItemId, toPos, toStackPos, toItemId);
}

void ProtocolGame::parseUseWithCreature(NetworkMessage &msg) {
	Position fromPos = msg.getPosition();
	uint16_t itemId = msg.get<uint16_t>();
	uint8_t fromStackPos = msg.getByte();
	uint32_t creatureId = msg.get<uint32_t>();
	addGameTaskTimed(DISPATCHER_TASK_EXPIRATION, &Game::playerUseWithCreature, player->getID(), fromPos, fromStackPos, creatureId, itemId);
}

void ProtocolGame::parseCloseContainer(NetworkMessage &msg) {
	uint8_t cid = msg.getByte();
	addGameTask(&Game::playerCloseContainer, player->getID(), cid);
}

void ProtocolGame::parseUpArrowContainer(NetworkMessage &msg) {
	uint8_t cid = msg.getByte();
	addGameTask(&Game::playerMoveUpContainer, player->getID(), cid);
}

void ProtocolGame::parseUpdateContainer(NetworkMessage &msg) {
	uint8_t cid = msg.getByte();
	addGameTask(&Game::playerUpdateContainer, player->getID(), cid);
}

void ProtocolGame::parseTeleport(NetworkMessage &msg) {
	Position newPosition = msg.getPosition();
	addGameTask(&Game::playerTeleport, player->getID(), newPosition);
}

void ProtocolGame::parseThrow(NetworkMessage &msg) {
	Position fromPos = msg.getPosition();
	uint16_t itemId = msg.get<uint16_t>();
	uint8_t fromStackpos = msg.getByte();
	Position toPos = msg.getPosition();
	uint8_t count = msg.getByte();

	if (toPos != fromPos) {
		addGameTaskTimed(DISPATCHER_TASK_EXPIRATION, &Game::playerMoveThing, player->getID(), fromPos, itemId, fromStackpos, toPos, count);
	}
}

void ProtocolGame::parseLookAt(NetworkMessage &msg) {
	Position pos = msg.getPosition();
	uint16_t itemId = msg.get<uint16_t>();
	uint8_t stackpos = msg.getByte();
	addGameTaskTimed(DISPATCHER_TASK_EXPIRATION, &Game::playerLookAt, player->getID(), itemId, pos, stackpos);
}

void ProtocolGame::parseLookInBattleList(NetworkMessage &msg) {
	uint32_t creatureId = msg.get<uint32_t>();
	addGameTaskTimed(DISPATCHER_TASK_EXPIRATION, &Game::playerLookInBattleList, player->getID(), creatureId);
}

void ProtocolGame::parseQuickLoot(NetworkMessage &msg) {
	Position pos = msg.getPosition();
	uint16_t itemId = msg.get<uint16_t>();
	uint8_t stackpos = msg.getByte();
	bool lootAllCorpses = msg.getByte();
	bool autoLoot = msg.getByte();
	addGameTask(&Game::playerQuickLoot, player->getID(), pos, itemId, stackpos, nullptr, lootAllCorpses, autoLoot);
}

void ProtocolGame::parseLootContainer(NetworkMessage &msg) {
	uint8_t action = msg.getByte();
	if (action == 0) {
		ObjectCategory_t category = (ObjectCategory_t)msg.getByte();
		Position pos = msg.getPosition();
		uint16_t itemId = msg.get<uint16_t>();
		uint8_t stackpos = msg.getByte();
		addGameTask(&Game::playerSetLootContainer, player->getID(), category, pos, itemId, stackpos);
	} else if (action == 1) {
		ObjectCategory_t category = (ObjectCategory_t)msg.getByte();
		addGameTask(&Game::playerClearLootContainer, player->getID(), category);
	} else if (action == 2) {
		ObjectCategory_t category = (ObjectCategory_t)msg.getByte();
		addGameTask(&Game::playerOpenLootContainer, player->getID(), category);
	} else if (action == 3) {
		bool useMainAsFallback = msg.getByte() == 1;
		addGameTask(&Game::playerSetQuickLootFallback, player->getID(), useMainAsFallback);
	}
}

void ProtocolGame::parseQuickLootBlackWhitelist(NetworkMessage &msg) {
	QuickLootFilter_t filter = (QuickLootFilter_t)msg.getByte();
	std::vector<uint16_t> listedItems;

	uint16_t size = msg.get<uint16_t>();
	listedItems.reserve(size);

	for (int i = 0; i < size; i++) {
		listedItems.push_back(msg.get<uint16_t>());
	}

	addGameTask(&Game::playerQuickLootBlackWhitelist, player->getID(), filter, listedItems);
}

void ProtocolGame::parseSay(NetworkMessage &msg) {
	std::string receiver;
	uint16_t channelId;

	SpeakClasses type = static_cast<SpeakClasses>(msg.getByte());
	switch (type) {
		case TALKTYPE_PRIVATE_TO:
		case TALKTYPE_PRIVATE_RED_TO:
			receiver = msg.getString();
			channelId = 0;
			break;

		case TALKTYPE_CHANNEL_Y:
		case TALKTYPE_CHANNEL_R1:
			channelId = msg.get<uint16_t>();
			break;

		default:
			channelId = 0;
			break;
	}

	const std::string text = msg.getString();
	if (text.length() > 255) {
		return;
	}

	addGameTask(&Game::playerSay, player->getID(), channelId, type, receiver, text);
}

void ProtocolGame::parseFightModes(NetworkMessage &msg) {
	uint8_t rawFightMode = msg.getByte(); // 1 - offensive, 2 - balanced, 3 - defensive
	uint8_t rawChaseMode = msg.getByte(); // 0 - stand while fightning, 1 - chase opponent
	uint8_t rawSecureMode = msg.getByte(); // 0 - can't attack unmarked, 1 - can attack unmarked
	// uint8_t rawPvpMode = msg.getByte(); // pvp mode introduced in 10.0

	FightMode_t fightMode;
	if (rawFightMode == 1) {
		fightMode = FIGHTMODE_ATTACK;
	} else if (rawFightMode == 2) {
		fightMode = FIGHTMODE_BALANCED;
	} else {
		fightMode = FIGHTMODE_DEFENSE;
	}

	addGameTask(&Game::playerSetFightModes, player->getID(), fightMode, rawChaseMode != 0, rawSecureMode != 0);
}

void ProtocolGame::parseAttack(NetworkMessage &msg) {
	uint32_t creatureId = msg.get<uint32_t>();
	// msg.get<uint32_t>(); creatureId (same as above)
	addGameTask(&Game::playerSetAttackedCreature, player->getID(), creatureId);
}

void ProtocolGame::parseFollow(NetworkMessage &msg) {
	uint32_t creatureId = msg.get<uint32_t>();
	// msg.get<uint32_t>(); creatureId (same as above)
	addGameTask(&Game::playerFollowCreature, player->getID(), creatureId);
}

void ProtocolGame::parseTextWindow(NetworkMessage &msg) {
	uint32_t windowTextId = msg.get<uint32_t>();
	const std::string newText = msg.getString();
	addGameTask(&Game::playerWriteItem, player->getID(), windowTextId, newText);
}

void ProtocolGame::parseHouseWindow(NetworkMessage &msg) {
	uint8_t doorId = msg.getByte();
	uint32_t id = msg.get<uint32_t>();
	const std::string text = msg.getString();
	addGameTask(&Game::playerUpdateHouseWindow, player->getID(), doorId, id, text);
}

void ProtocolGame::parseLookInShop(NetworkMessage &msg) {
	uint16_t id = msg.get<uint16_t>();
	uint8_t count = msg.getByte();
	addGameTaskTimed(DISPATCHER_TASK_EXPIRATION, &Game::playerLookInShop, player->getID(), id, count);
}

void ProtocolGame::parsePlayerBuyOnShop(NetworkMessage &msg) {
	uint16_t id = msg.get<uint16_t>();
	uint8_t count = msg.getByte();
	uint16_t amount = msg.get<uint16_t>();
	bool ignoreCap = msg.getByte() != 0;
	bool inBackpacks = msg.getByte() != 0;
	addGameTaskTimed(DISPATCHER_TASK_EXPIRATION, &Game::playerBuyItem, player->getID(), id, count, amount, ignoreCap, inBackpacks);
}

void ProtocolGame::parsePlayerSellOnShop(NetworkMessage &msg) {
	uint16_t id = msg.get<uint16_t>();
	uint8_t count = std::max(msg.getByte(), (uint8_t)1);
	uint16_t amount = msg.get<uint16_t>();
	bool ignoreEquipped = msg.getByte() != 0;

	addGameTaskTimed(DISPATCHER_TASK_EXPIRATION, &Game::playerSellItem, player->getID(), id, count, amount, ignoreEquipped);
}

void ProtocolGame::parseRequestTrade(NetworkMessage &msg) {
	Position pos = msg.getPosition();
	uint16_t itemId = msg.get<uint16_t>();
	uint8_t stackpos = msg.getByte();
	uint32_t playerId = msg.get<uint32_t>();
	addGameTask(&Game::playerRequestTrade, player->getID(), pos, stackpos, playerId, itemId);
}

void ProtocolGame::parseLookInTrade(NetworkMessage &msg) {
	bool counterOffer = (msg.getByte() == 0x01);
	uint8_t index = msg.getByte();
	addGameTaskTimed(DISPATCHER_TASK_EXPIRATION, &Game::playerLookInTrade, player->getID(), counterOffer, index);
}

void ProtocolGame::parseAddVip(NetworkMessage &msg) {
	const std::string name = msg.getString();
	addGameTask(&Game::playerRequestAddVip, player->getID(), name);
}

void ProtocolGame::parseRemoveVip(NetworkMessage &msg) {
	uint32_t guid = msg.get<uint32_t>();
	addGameTask(&Game::playerRequestRemoveVip, player->getID(), guid);
}

void ProtocolGame::parseEditVip(NetworkMessage &msg) {
	uint32_t guid = msg.get<uint32_t>();
	const std::string description = msg.getString();
	uint32_t icon = std::min<uint32_t>(10, msg.get<uint32_t>()); // 10 is max icon in 9.63
	bool notify = msg.getByte() != 0;
	addGameTask(&Game::playerRequestEditVip, player->getID(), guid, description, icon, notify);
}

void ProtocolGame::parseRotateItem(NetworkMessage &msg) {
	Position pos = msg.getPosition();
	uint16_t itemId = msg.get<uint16_t>();
	uint8_t stackpos = msg.getByte();
	if (itemId == ITEM_PODIUM_OF_VIGOUR) {
		addGameTaskTimed(DISPATCHER_TASK_EXPIRATION, &Game::playerRotatePodium, player->getID(), pos, stackpos, itemId);
	} else {
		addGameTaskTimed(DISPATCHER_TASK_EXPIRATION, &Game::playerRotateItem, player->getID(), pos, stackpos, itemId);
	}
}

void ProtocolGame::parseWrapableItem(NetworkMessage &msg) {
	Position pos = msg.getPosition();
	uint16_t itemId = msg.get<uint16_t>();
	uint8_t stackpos = msg.getByte();
	addGameTaskTimed(DISPATCHER_TASK_EXPIRATION, &Game::playerWrapableItem, player->getID(), pos, stackpos, itemId);
}

void ProtocolGame::parseInspectionObject(NetworkMessage &msg) {
	uint8_t inspectionType = msg.getByte();
	if (inspectionType == INSPECT_NORMALOBJECT) {
		Position pos = msg.getPosition();
		g_game().playerInspectItem(player, pos);
	} else if (inspectionType == INSPECT_NPCTRADE || inspectionType == INSPECT_CYCLOPEDIA) {
		uint16_t itemId = msg.get<uint16_t>();
		uint16_t itemCount = msg.getByte();
		g_game().playerInspectItem(player, itemId, static_cast<int8_t>(itemCount), (inspectionType == INSPECT_CYCLOPEDIA));
	}
}

void ProtocolGame::sendSessionEndInformation(SessionEndInformations information) {
	auto output = OutputMessagePool::getOutputMessage();
	output->addByte(0x18);
	output->addByte(information);
	send(output);
	disconnect();
}

void ProtocolGame::sendItemInspection(uint16_t itemId, uint8_t itemCount, const Item* item, bool cyclopedia) {
	NetworkMessage msg;
	msg.addByte(0x76);
	msg.addByte(0x00);
	msg.addByte(cyclopedia ? 0x01 : 0x00);
	msg.addByte(0x01);

	const ItemType &it = Item::items[itemId];

	if (item) {
		msg.addString(item->getName());
		AddItem(msg, item);
	} else {
		msg.addString(it.name);
		AddItem(msg, it.id, itemCount, 0);
	}
	msg.addByte(0);

	auto descriptions = Item::getDescriptions(it, item);
	msg.addByte(descriptions.size());
	for (const auto &description : descriptions) {
		msg.addString(description.first);
		msg.addString(description.second);
	}
	writeToOutputBuffer(msg);
}

void ProtocolGame::parseCyclopediaCharacterInfo(NetworkMessage &msg) {
	uint32_t characterID;
	CyclopediaCharacterInfoType_t characterInfoType;
	characterID = msg.get<uint32_t>();
	characterInfoType = static_cast<CyclopediaCharacterInfoType_t>(msg.getByte());
	uint16_t entriesPerPage = 0, page = 0;
	if (characterInfoType == CYCLOPEDIA_CHARACTERINFO_RECENTDEATHS || characterInfoType == CYCLOPEDIA_CHARACTERINFO_RECENTPVPKILLS) {
		entriesPerPage = std::min<uint16_t>(30, std::max<uint16_t>(5, msg.get<uint16_t>()));
		page = std::max<uint16_t>(1, msg.get<uint16_t>());
	}
	if (characterID == 0) {
		characterID = player->getGUID();
	}
	g_game().playerCyclopediaCharacterInfo(player, characterID, characterInfoType, entriesPerPage, page);
}

void ProtocolGame::parseHighscores(NetworkMessage &msg) {
	HighscoreType_t type = static_cast<HighscoreType_t>(msg.getByte());
	uint8_t category = msg.getByte();
	uint32_t vocation = msg.get<uint32_t>();
	uint16_t page = 1;
	const std::string worldName = msg.getString();
	msg.getByte(); // Game World Category
	msg.getByte(); // BattlEye World Type
	if (type == HIGHSCORE_GETENTRIES) {
		page = std::max<uint16_t>(1, msg.get<uint16_t>());
	}
	uint8_t entriesPerPage = std::min<uint8_t>(30, std::max<uint8_t>(5, msg.getByte()));
	g_game().playerHighscores(player, type, category, vocation, worldName, page, entriesPerPage);
}

void ProtocolGame::parseTaskHuntingAction(NetworkMessage &msg) {
	uint8_t slot = msg.getByte();
	uint8_t action = msg.getByte();
	bool upgrade = msg.getByte() != 0;
	uint16_t raceId = msg.get<uint16_t>();

	if (!g_configManager().getBoolean(TASK_HUNTING_ENABLED)) {
		return;
	}

	addGameTask(&Game::playerTaskHuntingAction, player->getID(), slot, action, upgrade, raceId);
}

void ProtocolGame::sendHighscoresNoData() {
	NetworkMessage msg;
	msg.addByte(0xB1);
	msg.addByte(0x01); // No data available
	writeToOutputBuffer(msg);
}

void ProtocolGame::sendHighscores(const std::vector<HighscoreCharacter> &characters, uint8_t categoryId, uint32_t vocationId, uint16_t page, uint16_t pages) {
	NetworkMessage msg;
	msg.addByte(0xB1);
	msg.addByte(0x00); // No data available

	msg.addByte(1); // Worlds
	msg.addString(g_configManager().getString(SERVER_NAME)); // First World
	msg.addString(g_configManager().getString(SERVER_NAME)); // Selected World

	msg.addByte(0); // Game World Category: 0xFF(-1) - Selected World
	msg.addByte(0); // BattlEye World Type

	auto vocationPosition = msg.getBufferPosition();
	uint8_t vocations = 1;

	msg.skipBytes(1); // Vocation Count
	msg.add<uint32_t>(0xFFFFFFFF); // All Vocations - hardcoded
	msg.addString("(all)"); // All Vocations - hardcoded

	uint32_t selectedVocation = 0xFFFFFFFF;
	const auto &vocationsMap = g_vocations().getVocations();
	for (const auto &it : vocationsMap) {
		const Vocation &vocation = it.second;
		if (vocation.getFromVocation() == static_cast<uint32_t>(vocation.getId())) {
			msg.add<uint32_t>(vocation.getFromVocation()); // Vocation Id
			msg.addString(vocation.getVocName()); // Vocation Name
			++vocations;
			if (vocation.getFromVocation() == vocationId) {
				selectedVocation = vocationId;
			}
		}
	}
	msg.add<uint32_t>(selectedVocation); // Selected Vocation

	HighscoreCategory highscoreCategories[] = {
		{ "Experience Points", HIGHSCORE_CATEGORY_EXPERIENCE },
		{ "Fist Fighting", HIGHSCORE_CATEGORY_FIST_FIGHTING },
		{ "Club Fighting", HIGHSCORE_CATEGORY_CLUB_FIGHTING },
		{ "Sword Fighting", HIGHSCORE_CATEGORY_SWORD_FIGHTING },
		{ "Axe Fighting", HIGHSCORE_CATEGORY_AXE_FIGHTING },
		{ "Distance Fighting", HIGHSCORE_CATEGORY_DISTANCE_FIGHTING },
		{ "Shielding", HIGHSCORE_CATEGORY_SHIELDING },
		{ "Fishing", HIGHSCORE_CATEGORY_FISHING },
		{ "Magic Level", HIGHSCORE_CATEGORY_MAGIC_LEVEL }
	};

	uint8_t selectedCategory = 0;
	msg.addByte(sizeof(highscoreCategories) / sizeof(HighscoreCategory)); // Category Count
	for (HighscoreCategory &category : highscoreCategories) {
		msg.addByte(category.id); // Category Id
		msg.addString(category.name); // Category Name
		if (category.id == categoryId) {
			selectedCategory = categoryId;
		}
	}
	msg.addByte(selectedCategory); // Selected Category

	msg.add<uint16_t>(page); // Current page
	msg.add<uint16_t>(pages); // Pages

	msg.addByte(characters.size()); // Character Count
	for (const HighscoreCharacter &character : characters) {
		msg.add<uint32_t>(character.rank); // Rank
		msg.addString(character.name); // Character Name
		msg.addString(""); // Probably Character Title(not visible in window)
		msg.addByte(character.vocation); // Vocation Id
		msg.addString(g_configManager().getString(SERVER_NAME)); // World
		msg.add<uint16_t>(character.level); // Level
		msg.addByte((player->getGUID() == character.id)); // Player Indicator Boolean
		msg.add<uint64_t>(character.points); // Points
	}

	msg.addByte(0xFF); // ??
	msg.addByte(0); // ??
	msg.addByte(1); // ??
	msg.add<uint32_t>(time(nullptr)); // Last Update

	msg.setBufferPosition(vocationPosition);
	msg.addByte(vocations);
	writeToOutputBuffer(msg);
}

void ProtocolGame::parseTournamentLeaderboard(NetworkMessage &msg) {
	uint8_t ledaerboardType = msg.getByte();
	if (ledaerboardType == 0) {
		const std::string worldName = msg.getString();
		uint16_t currentPage = msg.get<uint16_t>();
		(void)worldName;
		(void)currentPage;
	} else if (ledaerboardType == 1) {
		const std::string worldName = msg.getString();
		const std::string characterName = msg.getString();
		(void)worldName;
		(void)characterName;
	}
	uint8_t elementsPerPage = msg.getByte();
	(void)elementsPerPage;

	addGameTask(&Game::playerTournamentLeaderboard, player->getID(), ledaerboardType);
}

void ProtocolGame::parseConfigureShowOffSocket(NetworkMessage &msg) {
	Position pos = msg.getPosition();
	uint16_t itemId = msg.get<uint16_t>();
	uint8_t stackpos = msg.getByte();
	g_game().playerConfigureShowOffSocket(player->getID(), pos, stackpos, itemId);
}

void ProtocolGame::parseRuleViolationReport(NetworkMessage &msg) {
	uint8_t reportType = msg.getByte();
	uint8_t reportReason = msg.getByte();
	const std::string &targetName = msg.getString();
	const std::string &comment = msg.getString();
	std::string translation;
	if (reportType == REPORT_TYPE_NAME) {
		translation = msg.getString();
	} else if (reportType == REPORT_TYPE_STATEMENT) {
		translation = msg.getString();
		msg.get<uint32_t>(); // statement id, used to get whatever player have said, we don't log that.
	}

	addGameTask(&Game::playerReportRuleViolationReport, player->getID(), targetName, reportType, reportReason, comment, translation);
}

void ProtocolGame::parseBestiarysendRaces() {
	NetworkMessage msg;
	msg.addByte(0xd5);
	msg.add<uint16_t>(BESTY_RACE_LAST);
	std::map<uint16_t, std::string> mtype_list = g_game().getBestiaryList();
	for (uint8_t i = BESTY_RACE_FIRST; i <= BESTY_RACE_LAST; i++) {
		std::string BestClass = "";
		uint16_t count = 0;
		for (auto rit : mtype_list) {
			const MonsterType* mtype = g_monsters().getMonsterType(rit.second);
			if (!mtype) {
				return;
			}
			if (mtype->info.bestiaryRace == static_cast<BestiaryType_t>(i)) {
				count += 1;
				BestClass = mtype->info.bestiaryClass;
			}
		}
		msg.addString(BestClass);
		msg.add<uint16_t>(count);
		uint16_t unlockedCount = g_iobestiary().getBestiaryRaceUnlocked(player, static_cast<BestiaryType_t>(i));
		msg.add<uint16_t>(unlockedCount);
	}
	writeToOutputBuffer(msg);

	player->BestiarysendCharms();
}

void ProtocolGame::sendBestiaryEntryChanged(uint16_t raceid) {
	NetworkMessage msg;
	msg.addByte(0xd9);
	msg.add<uint16_t>(raceid);
	writeToOutputBuffer(msg);
}

void ProtocolGame::parseBestiarysendMonsterData(NetworkMessage &msg) {
	uint16_t raceId = msg.get<uint16_t>();
	std::string Class = "";
	MonsterType* mtype = nullptr;
	std::map<uint16_t, std::string> mtype_list = g_game().getBestiaryList();

	auto ait = mtype_list.find(raceId);
	if (ait != mtype_list.end()) {
		MonsterType* mType = g_monsters().getMonsterType(ait->second);
		if (mType) {
			Class = mType->info.bestiaryClass;
			mtype = mType;
		}
	}

	if (!mtype) {
		SPDLOG_WARN("[ProtocolGame::parseBestiarysendMonsterData] - "
					"MonsterType was not found");
		return;
	}

	uint32_t killCounter = player->getBestiaryKillCount(raceId);
	uint8_t currentLevel = g_iobestiary().getKillStatus(mtype, killCounter);

	NetworkMessage newmsg;
	newmsg.addByte(0xd7);
	newmsg.add<uint16_t>(raceId);
	newmsg.addString(Class);

	newmsg.addByte(currentLevel);
	newmsg.add<uint32_t>(killCounter);

	newmsg.add<uint16_t>(mtype->info.bestiaryFirstUnlock);
	newmsg.add<uint16_t>(mtype->info.bestiarySecondUnlock);
	newmsg.add<uint16_t>(mtype->info.bestiaryToUnlock);

	newmsg.addByte(mtype->info.bestiaryStars);
	newmsg.addByte(mtype->info.bestiaryOccurrence);

	std::vector<LootBlock> lootList = mtype->info.lootItems;
	newmsg.addByte(lootList.size());
	for (LootBlock loot : lootList) {
		int8_t difficult = g_iobestiary().calculateDifficult(loot.chance);
		bool shouldAddItem = false;

		switch (currentLevel) {
			case 1:
				shouldAddItem = false;
				break;
			case 2:
				if (difficult < 2) {
					shouldAddItem = true;
				}
				break;
			case 3:
				if (difficult < 3) {
					shouldAddItem = true;
				}
				break;
			case 4:
				shouldAddItem = true;
				break;
		}

		newmsg.add<uint16_t>(shouldAddItem == true ? loot.id : 0);
		newmsg.addByte(difficult);
		newmsg.addByte(0); // 1 if special event - 0 if regular loot (?)
		if (shouldAddItem == true) {
			newmsg.addString(loot.name);
			newmsg.addByte(loot.countmax > 0 ? 0x1 : 0x0);
		}
	}

	if (currentLevel > 1) {
		newmsg.add<uint16_t>(mtype->info.bestiaryCharmsPoints);
		int8_t attackmode = 0;
		if (!mtype->info.isHostile) {
			attackmode = 2;
		} else if (mtype->info.targetDistance) {
			attackmode = 1;
		}

		newmsg.addByte(attackmode);
		newmsg.addByte(0x2);
		newmsg.add<uint32_t>(mtype->info.healthMax);
		newmsg.add<uint32_t>(mtype->info.experience);
		newmsg.add<uint16_t>(mtype->getBaseSpeed());
		newmsg.add<uint16_t>(mtype->info.armor);
	}

	if (currentLevel > 2) {
		std::map<uint8_t, int16_t> elements = g_iobestiary().getMonsterElements(mtype);

		newmsg.addByte(elements.size());
		for (auto it = std::begin(elements), end = std::end(elements); it != end; it++) {
			newmsg.addByte(it->first);
			newmsg.add<uint16_t>(it->second);
		}

		newmsg.add<uint16_t>(1);
		newmsg.addString(mtype->info.bestiaryLocations);
	}

	if (currentLevel > 3) {
		charmRune_t mType_c = g_iobestiary().getCharmFromTarget(player, mtype);
		if (mType_c != CHARM_NONE) {
			newmsg.addByte(1);
			newmsg.addByte(mType_c);
			newmsg.add<uint32_t>(player->getLevel() * 100);
		} else {
			newmsg.addByte(0);
			newmsg.addByte(1);
		}
	}

	writeToOutputBuffer(newmsg);
}

void ProtocolGame::addBestiaryTrackerList(NetworkMessage &msg) {
	uint16_t thisrace = msg.get<uint16_t>();
	std::map<uint16_t, std::string> mtype_list = g_game().getBestiaryList();
	auto it = mtype_list.find(thisrace);
	if (it != mtype_list.end()) {
		MonsterType* mtype = g_monsters().getMonsterType(it->second);
		if (mtype) {
			player->addBestiaryTrackerList(mtype);
		}
	}
}

void ProtocolGame::sendTeamFinderList() {
	if (!player)
		return;

	NetworkMessage msg;
	msg.addByte(0x2D);
	msg.addByte(0x00); // Bool value, with 'true' the player exceed packets for second.
	std::map<uint32_t, TeamFinder*> teamFinder = g_game().getTeamFinderList();
	msg.add<uint16_t>(teamFinder.size());
	for (auto it : teamFinder) {
		const Player* leader = g_game().getPlayerByGUID(it.first);
		if (!leader)
			return;

		TeamFinder* teamAssemble = it.second;
		if (!teamAssemble)
			return;

		uint8_t status = 0;
		uint16_t membersSize = 0;
		msg.add<uint32_t>(leader->getGUID());
		msg.addString(leader->getName());
		msg.add<uint16_t>(teamAssemble->minLevel);
		msg.add<uint16_t>(teamAssemble->maxLevel);
		msg.addByte(teamAssemble->vocationIDs);
		msg.add<uint16_t>(teamAssemble->teamSlots);
		for (auto itt : teamAssemble->membersMap) {
			const Player* member = g_game().getPlayerByGUID(it.first);
			if (member) {
				if (itt.first == player->getGUID())
					status = itt.second;

				if (itt.second == 3)
					membersSize += 1;
			}
		}
		msg.add<uint16_t>(std::max<uint16_t>((teamAssemble->teamSlots - teamAssemble->freeSlots), membersSize));
		// The leader does not count on this math, he is included inside the 'freeSlots'.
		msg.add<uint32_t>(teamAssemble->timestamp);
		msg.addByte(teamAssemble->teamType);

		switch (teamAssemble->teamType) {
			case 1: {
				msg.add<uint16_t>(teamAssemble->bossID);
				break;
			}
			case 2: {
				msg.add<uint16_t>(teamAssemble->hunt_type);
				msg.add<uint16_t>(teamAssemble->hunt_area);
				break;
			}
			case 3: {
				msg.add<uint16_t>(teamAssemble->questID);
				break;
			}

			default:
				break;
		}

		msg.addByte(status);
	}
	writeToOutputBuffer(msg);
}

void ProtocolGame::sendLeaderTeamFinder(bool reset) {
	if (!player)
		return;

	TeamFinder* teamAssemble = nullptr;
	std::map<uint32_t, TeamFinder*> teamFinder = g_game().getTeamFinderList();
	auto it = teamFinder.find(player->getGUID());
	if (it != teamFinder.end()) {
		teamAssemble = it->second;
	}

	if (!teamAssemble)
		return;

	NetworkMessage msg;
	msg.addByte(0x2C);
	msg.addByte(reset ? 1 : 0);
	if (reset) {
		g_game().removeTeamFinderListed(player->getGUID());
		return;
	}
	msg.add<uint16_t>(teamAssemble->minLevel);
	msg.add<uint16_t>(teamAssemble->maxLevel);
	msg.addByte(teamAssemble->vocationIDs);
	msg.add<uint16_t>(teamAssemble->teamSlots);
	msg.add<uint16_t>(teamAssemble->freeSlots);
	msg.add<uint32_t>(teamAssemble->timestamp);
	msg.addByte(teamAssemble->teamType);

	switch (teamAssemble->teamType) {
		case 1: {
			msg.add<uint16_t>(teamAssemble->bossID);
			break;
		}
		case 2: {
			msg.add<uint16_t>(teamAssemble->hunt_type);
			msg.add<uint16_t>(teamAssemble->hunt_area);
			break;
		}
		case 3: {
			msg.add<uint16_t>(teamAssemble->questID);
			break;
		}

		default:
			break;
	}

	uint16_t membersSize = 1;
	for (auto memberPair : teamAssemble->membersMap) {
		const Player* member = g_game().getPlayerByGUID(memberPair.first);
		if (member) {
			membersSize += 1;
		}
	}

	msg.add<uint16_t>(membersSize);
	const Player* leader = g_game().getPlayerByGUID(teamAssemble->leaderGuid);
	if (!leader)
		return;

	msg.add<uint32_t>(leader->getGUID());
	msg.addString(leader->getName());
	msg.add<uint16_t>(leader->getLevel());
	msg.addByte(leader->getVocation()->getClientId());
	msg.addByte(3);

	for (auto memberPair : teamAssemble->membersMap) {
		const Player* member = g_game().getPlayerByGUID(memberPair.first);
		if (!member) {
			continue;
		}
		msg.add<uint32_t>(member->getGUID());
		msg.addString(member->getName());
		msg.add<uint16_t>(member->getLevel());
		msg.addByte(member->getVocation()->getClientId());
		msg.addByte(memberPair.second);
	}

	writeToOutputBuffer(msg);
}

void ProtocolGame::createLeaderTeamFinder(NetworkMessage &msg) {
	if (!player)
		return;

	std::map<uint32_t, uint8_t> members;
	std::map<uint32_t, TeamFinder*> teamFinder = g_game().getTeamFinderList();
	TeamFinder* teamAssemble = nullptr;
	auto it = teamFinder.find(player->getGUID());
	if (it != teamFinder.end()) {
		members = it->second->membersMap;
		teamAssemble = it->second;
	}

	if (!teamAssemble)
		teamAssemble = new TeamFinder();

	teamAssemble->minLevel = msg.get<uint16_t>();
	teamAssemble->maxLevel = msg.get<uint16_t>();
	teamAssemble->vocationIDs = msg.getByte();
	teamAssemble->teamSlots = msg.get<uint16_t>();
	teamAssemble->freeSlots = msg.get<uint16_t>();
	teamAssemble->partyBool = (msg.getByte() == 1);
	teamAssemble->timestamp = msg.get<uint32_t>();
	teamAssemble->teamType = msg.getByte();

	uint16_t bossID = 0;
	uint16_t huntType1 = 0;
	uint16_t huntType2 = 0;
	uint16_t questID = 0;

	switch (teamAssemble->teamType) {
		case 1: {
			bossID = msg.get<uint16_t>();
			break;
		}
		case 2: {
			huntType1 = msg.get<uint16_t>();
			huntType2 = msg.get<uint16_t>();
			break;
		}

		case 3: {
			questID = msg.get<uint16_t>();
			break;
		}

		default:
			break;
	}

	teamAssemble->bossID = bossID;
	teamAssemble->hunt_type = huntType1;
	teamAssemble->hunt_area = huntType2;
	teamAssemble->questID = questID;
	teamAssemble->leaderGuid = player->getGUID();

	if (teamAssemble->partyBool && player->getParty()) {
		for (Player* member : player->getParty()->getMembers()) {
			if (member && member->getGUID() != player->getGUID()) {
				members.insert({ member->getGUID(), 3 });
			}
		}
		if (player->getParty()->getLeader()->getGUID() != player->getGUID()) {
			members.insert({ player->getParty()->getLeader()->getGUID(), 3 });
		}
	}
	teamAssemble->membersMap = members;
	g_game().registerTeamFinderAssemble(player->getGUID(), teamAssemble);
}

void ProtocolGame::parsePartyAnalyzerAction(NetworkMessage &msg) const {
	if (!player) {
		return;
	}

	Party* party = player->getParty();
	if (!party || !party->getLeader() || party->getLeader()->getID() != player->getID()) {
		return;
	}

	PartyAnalyzerAction_t action = static_cast<PartyAnalyzerAction_t>(msg.getByte());
	if (action == PARTYANALYZERACTION_RESET) {
		party->resetAnalyzer();
	} else if (action == PARTYANALYZERACTION_PRICETYPE) {
		party->switchAnalyzerPriceType();
	} else if (action == PARTYANALYZERACTION_PRICEVALUE) {
		uint16_t size = msg.get<uint16_t>();
		for (uint16_t i = 1; i <= size; i++) {
			uint16_t itemId = msg.get<uint16_t>();
			uint64_t price = msg.get<uint64_t>();
			player->setItemCustomPrice(itemId, price);
		}
		party->reloadPrices();
		party->updateTrackerAnalyzer();
	}
}

void ProtocolGame::parseLeaderFinderWindow(NetworkMessage &msg) {
	if (!player)
		return;

	uint8_t action = msg.getByte();
	switch (action) {
		case 0: {
			player->sendLeaderTeamFinder(false);
			break;
		}
		case 1: {
			player->sendLeaderTeamFinder(true);
			break;
		}
		case 2: {
			uint32_t memberID = msg.get<uint32_t>();
			const Player* member = g_game().getPlayerByGUID(memberID);
			if (!member)
				return;

			std::map<uint32_t, TeamFinder*> teamFinder = g_game().getTeamFinderList();
			TeamFinder* teamAssemble = nullptr;
			auto it = teamFinder.find(player->getGUID());
			if (it != teamFinder.end()) {
				teamAssemble = it->second;
			}

			if (!teamAssemble)
				return;

			uint8_t memberStatus = msg.getByte();
			for (auto &memberPair : teamAssemble->membersMap) {
				if (memberPair.first == memberID) {
					memberPair.second = memberStatus;
				}
			}

			switch (memberStatus) {
				case 2: {
					member->sendTextMessage(MESSAGE_STATUS, "You are invited to a new team.");
					break;
				}
				case 3: {
					member->sendTextMessage(MESSAGE_STATUS, "Your team finder request was accepted.");
					break;
				}
				case 4: {
					member->sendTextMessage(MESSAGE_STATUS, "Your team finder request was denied.");
					break;
				}

				default:
					break;
			}
			player->sendLeaderTeamFinder(false);
			break;
		}
		case 3: {
			player->createLeaderTeamFinder(msg);
			player->sendLeaderTeamFinder(false);
			break;
		}

		default:
			break;
	}
}

void ProtocolGame::parseMemberFinderWindow(NetworkMessage &msg) {
	if (!player)
		return;

	uint8_t action = msg.getByte();
	if (action == 0) {
		player->sendTeamFinderList();
	} else {
		uint32_t leaderID = msg.get<uint32_t>();
		const Player* leader = g_game().getPlayerByGUID(leaderID);
		if (!leader)
			return;

		std::map<uint32_t, TeamFinder*> teamFinder = g_game().getTeamFinderList();
		TeamFinder* teamAssemble = nullptr;
		auto it = teamFinder.find(leaderID);
		if (it != teamFinder.end()) {
			teamAssemble = it->second;
		}

		if (!teamAssemble)
			return;

		if (action == 1) {
			leader->sendTextMessage(MESSAGE_STATUS, "There is a new request to join your team.");
			teamAssemble->membersMap.insert({ player->getGUID(), 1 });
		} else {
			for (auto itt = teamAssemble->membersMap.begin(), end = teamAssemble->membersMap.end(); itt != end; ++itt) {
				if (itt->first == player->getGUID()) {
					teamAssemble->membersMap.erase(itt);
					break;
				}
			}
		}
		player->sendTeamFinderList();
	}
}

void ProtocolGame::parseSendBuyCharmRune(NetworkMessage &msg) {
	charmRune_t runeID = static_cast<charmRune_t>(msg.getByte());
	uint8_t action = msg.getByte();
	uint16_t raceid = msg.get<uint16_t>();
	g_iobestiary().sendBuyCharmRune(player, runeID, action, raceid);
}

void ProtocolGame::refreshBestiaryTracker(std::list<MonsterType*> trackerList) {
	NetworkMessage msg;
	msg.addByte(0xB9);
	msg.addByte(trackerList.size());
	for (MonsterType* mtype : trackerList) {
		uint32_t killAmount = player->getBestiaryKillCount(mtype->info.raceid);
		msg.add<uint16_t>(mtype->info.raceid);
		msg.add<uint32_t>(killAmount);
		msg.add<uint16_t>(mtype->info.bestiaryFirstUnlock);
		msg.add<uint16_t>(mtype->info.bestiarySecondUnlock);
		msg.add<uint16_t>(mtype->info.bestiaryToUnlock);

		if (g_iobestiary().getKillStatus(mtype, killAmount) == 4) {
			msg.addByte(4);
		} else {
			msg.addByte(0);
		}
	}
	writeToOutputBuffer(msg);
}

void ProtocolGame::BestiarysendCharms() {
	int32_t removeRuneCost = player->getLevel() * 100;
	if (player->hasCharmExpansion()) {
		removeRuneCost = (removeRuneCost * 75) / 100;
	}
	NetworkMessage msg;
	msg.addByte(0xd8);
	msg.add<uint32_t>(player->getCharmPoints());

	std::vector<Charm*> charmList = g_game().getCharmList();
	msg.addByte(charmList.size());
	for (Charm* c_type : charmList) {
		msg.addByte(c_type->id);
		msg.addString(c_type->name);
		msg.addString(c_type->description);
		msg.addByte(0); // Unknown
		msg.add<uint16_t>(c_type->points);
		if (g_iobestiary().hasCharmUnlockedRuneBit(c_type, player->getUnlockedRunesBit())) {
			msg.addByte(1);
			uint16_t raceid = player->parseRacebyCharm(c_type->id, false, 0);
			if (raceid > 0) {
				msg.addByte(1);
				msg.add<uint16_t>(raceid);
				msg.add<uint32_t>(removeRuneCost);
			} else {
				msg.addByte(0);
			}
		} else {
			msg.addByte(0);
			msg.addByte(0);
		}
	}
	msg.addByte(4); // Unknown

	std::list<uint16_t> finishedMonsters = g_iobestiary().getBestiaryFinished(player);
	std::list<charmRune_t> usedRunes = g_iobestiary().getCharmUsedRuneBitAll(player);

	for (charmRune_t charmRune : usedRunes) {
		Charm* tmpCharm = g_iobestiary().getBestiaryCharm(charmRune);
		uint16_t tmp_raceid = player->parseRacebyCharm(tmpCharm->id, false, 0);
		finishedMonsters.remove(tmp_raceid);
	}

	msg.add<uint16_t>(finishedMonsters.size());
	for (uint16_t raceid_tmp : finishedMonsters) {
		msg.add<uint16_t>(raceid_tmp);
	}

	writeToOutputBuffer(msg);
}

void ProtocolGame::parseBestiarysendCreatures(NetworkMessage &msg) {
	std::ostringstream ss;
	std::map<uint16_t, std::string> race = {};
	std::string text = "";
	uint8_t search = msg.getByte();

	if (search == 1) {
		uint16_t monsterAmount = msg.get<uint16_t>();
		std::map<uint16_t, std::string> mtype_list = g_game().getBestiaryList();
		for (uint16_t monsterCount = 1; monsterCount <= monsterAmount; monsterCount++) {
			uint16_t raceid = msg.get<uint16_t>();
			if (player->getBestiaryKillCount(raceid) > 0) {
				auto it = mtype_list.find(raceid);
				if (it != mtype_list.end()) {
					race.insert({ raceid, it->second });
				}
			}
		}
	} else {
		std::string raceName = msg.getString();
		race = g_iobestiary().findRaceByName(raceName);

		if (race.size() == 0) {
			SPDLOG_WARN("[ProtocolGame::parseBestiarysendCreature] - "
						"Race was not found: {}, search: {}",
						raceName, search);
			return;
		}
		text = raceName;
	}
	NetworkMessage newmsg;
	newmsg.addByte(0xd6);
	newmsg.addString(text);
	newmsg.add<uint16_t>(race.size());
	std::map<uint16_t, uint32_t> creaturesKilled = g_iobestiary().getBestiaryKillCountByMonsterIDs(player, race);

	for (auto it_ : race) {
		uint16_t raceid_ = it_.first;
		newmsg.add<uint16_t>(raceid_);

		uint8_t progress = 0;
		for (const auto &_it : creaturesKilled) {
			if (_it.first == raceid_) {
				MonsterType* tmpType = g_monsters().getMonsterType(it_.second);
				if (!tmpType) {
					return;
				}
				progress = g_iobestiary().getKillStatus(tmpType, _it.second);
			}
		}

		if (progress > 0) {
			newmsg.add<uint16_t>(static_cast<uint16_t>(progress));
		} else {
			newmsg.addByte(0);
		}
	}
	writeToOutputBuffer(newmsg);
}

void ProtocolGame::parseBugReport(NetworkMessage &msg) {
	uint8_t category = msg.getByte();
	std::string message = msg.getString();

	Position position;
	if (category == BUG_CATEGORY_MAP) {
		position = msg.getPosition();
	}

	addGameTask(&Game::playerReportBug, player->getID(), message, position, category);
}

void ProtocolGame::parseGreet(NetworkMessage &msg) {
	uint32_t npcId = msg.get<uint32_t>();
	addGameTask(&Game::playerNpcGreet, player->getID(), npcId);
}

void ProtocolGame::parseDebugAssert(NetworkMessage &msg) {
	if (debugAssertSent) {
		return;
	}

	debugAssertSent = true;

	std::string assertLine = msg.getString();
	std::string date = msg.getString();
	std::string description = msg.getString();
	std::string comment = msg.getString();
	addGameTask(&Game::playerDebugAssert, player->getID(), assertLine, date, description, comment);
}

void ProtocolGame::parsePreyAction(NetworkMessage &msg) {
	int8_t index = -1;
	uint8_t slot = msg.getByte();
	uint8_t action = msg.getByte();
	uint8_t option = 0;
	uint16_t raceId = 0;
	if (action == static_cast<uint8_t>(PreyAction_MonsterSelection)) {
		index = msg.getByte();
	} else if (action == static_cast<uint8_t>(PreyAction_Option)) {
		option = msg.getByte();
	} else if (action == static_cast<uint8_t>(PreyAction_ListAll_Selection)) {
		raceId = msg.get<uint16_t>();
	}

	if (!g_configManager().getBoolean(PREY_ENABLED)) {
		return;
	}

	addGameTask(&Game::playerPreyAction, player->getID(), slot, action, option, index, raceId);
}

void ProtocolGame::parseSendResourceBalance() {
	auto [sliverCount, coreCount] = player->getForgeSliversAndCores();

	sendResourcesBalance(
		player->getMoney(),
		player->getBankBalance(),
		player->getPreyCards(),
		player->getTaskHuntingPoints(),
		player->getForgeDusts(),
		sliverCount,
		coreCount
	);
}

void ProtocolGame::parseInviteToParty(NetworkMessage &msg) {
	uint32_t targetId = msg.get<uint32_t>();
	addGameTask(&Game::playerInviteToParty, player->getID(), targetId);
}

void ProtocolGame::parseJoinParty(NetworkMessage &msg) {
	uint32_t targetId = msg.get<uint32_t>();
	addGameTask(&Game::playerJoinParty, player->getID(), targetId);
}

void ProtocolGame::parseRevokePartyInvite(NetworkMessage &msg) {
	uint32_t targetId = msg.get<uint32_t>();
	addGameTask(&Game::playerRevokePartyInvitation, player->getID(), targetId);
}

void ProtocolGame::parsePassPartyLeadership(NetworkMessage &msg) {
	uint32_t targetId = msg.get<uint32_t>();
	addGameTask(&Game::playerPassPartyLeadership, player->getID(), targetId);
}

void ProtocolGame::parseEnableSharedPartyExperience(NetworkMessage &msg) {
	bool sharedExpActive = msg.getByte() == 1;
	addGameTask(&Game::playerEnableSharedPartyExperience, player->getID(), sharedExpActive);
}

void ProtocolGame::parseQuestLine(NetworkMessage &msg) {
	uint16_t questId = msg.get<uint16_t>();
	addGameTask(&Game::playerShowQuestLine, player->getID(), questId);
}

void ProtocolGame::parseMarketLeave() {
	addGameTask(&Game::playerLeaveMarket, player->getID());
}

void ProtocolGame::parseMarketBrowse(NetworkMessage &msg) {
	uint8_t browseId = msg.get<uint8_t>();

	if (browseId == MARKETREQUEST_OWN_OFFERS) {
		addGameTask(&Game::playerBrowseMarketOwnOffers, player->getID());
	} else if (browseId == MARKETREQUEST_OWN_HISTORY) {
		addGameTask(&Game::playerBrowseMarketOwnHistory, player->getID());
	} else {
		uint16_t itemId = msg.get<uint16_t>();
		uint8_t tier = msg.get<uint8_t>();
		player->sendMarketEnter(player->getLastDepotId());
		addGameTask(&Game::playerBrowseMarket, player->getID(), itemId, tier);
	}
}

void ProtocolGame::parseMarketCreateOffer(NetworkMessage &msg) {
	uint8_t type = msg.getByte();
	uint16_t itemId = msg.get<uint16_t>();
	uint8_t itemTier = 0;
	if (Item::items[itemId].upgradeClassification > 0) {
		itemTier = msg.getByte();
	}
	uint16_t amount = msg.get<uint16_t>();
	uint64_t price = msg.get<uint64_t>();
	bool anonymous = (msg.getByte() != 0);
	if (amount > 0 && price > 0) {
		addGameTask(&Game::playerCreateMarketOffer, player->getID(), type, itemId, amount, price, itemTier, anonymous);
	}
}

void ProtocolGame::parseMarketCancelOffer(NetworkMessage &msg) {
	uint32_t timestamp = msg.get<uint32_t>();
	uint16_t counter = msg.get<uint16_t>();
	if (counter > 0) {
		addGameTask(&Game::playerCancelMarketOffer, player->getID(), timestamp, counter);
	}

	updateCoinBalance();
}

void ProtocolGame::parseMarketAcceptOffer(NetworkMessage &msg) {
	uint32_t timestamp = msg.get<uint32_t>();
	uint16_t counter = msg.get<uint16_t>();
	uint16_t amount = msg.get<uint16_t>();
	if (amount > 0 && counter > 0) {
		addGameTask(&Game::playerAcceptMarketOffer, player->getID(), timestamp, counter, amount);
	}

	updateCoinBalance();
}

void ProtocolGame::parseModalWindowAnswer(NetworkMessage &msg) {
	uint32_t id = msg.get<uint32_t>();
	uint8_t button = msg.getByte();
	uint8_t choice = msg.getByte();
	addGameTask(&Game::playerAnswerModalWindow, player->getID(), id, button, choice);
}

void ProtocolGame::parseBrowseField(NetworkMessage &msg) {
	const Position &pos = msg.getPosition();
	addGameTask(&Game::playerBrowseField, player->getID(), pos);
}

void ProtocolGame::parseSeekInContainer(NetworkMessage &msg) {
	uint8_t containerId = msg.getByte();
	uint16_t index = msg.get<uint16_t>();
	addGameTask(&Game::playerSeekInContainer, player->getID(), containerId, index);
}

// Send methods
void ProtocolGame::sendOpenPrivateChannel(const std::string &receiver) {
	NetworkMessage msg;
	msg.addByte(0xAD);
	msg.addString(receiver);
	writeToOutputBuffer(msg);
}

void ProtocolGame::sendExperienceTracker(int64_t rawExp, int64_t finalExp) {
	NetworkMessage msg;
	msg.addByte(0xAF);
	msg.add<int64_t>(rawExp);
	msg.add<int64_t>(finalExp);
	writeToOutputBuffer(msg);
}

void ProtocolGame::sendChannelEvent(uint16_t channelId, const std::string &playerName, ChannelEvent_t channelEvent) {
	NetworkMessage msg;
	msg.addByte(0xF3);
	msg.add<uint16_t>(channelId);
	msg.addString(playerName);
	msg.addByte(channelEvent);
	writeToOutputBuffer(msg);
}

void ProtocolGame::sendCreatureOutfit(const Creature* creature, const Outfit_t &outfit) {
	if (!canSee(creature)) {
		return;
	}

	NetworkMessage msg;
	msg.addByte(0x8E);
	msg.add<uint32_t>(creature->getID());
	AddOutfit(msg, outfit);
	if (outfit.lookMount != 0) {
		msg.addByte(outfit.lookMountHead);
		msg.addByte(outfit.lookMountBody);
		msg.addByte(outfit.lookMountLegs);
		msg.addByte(outfit.lookMountFeet);
	}
	writeToOutputBuffer(msg);
}

void ProtocolGame::sendCreatureLight(const Creature* creature) {
	if (!canSee(creature)) {
		return;
	}

	NetworkMessage msg;
	AddCreatureLight(msg, creature);
	writeToOutputBuffer(msg);
}

void ProtocolGame::sendCreatureIcon(const Creature* creature) {
	if (!creature) {
		return;
	}

	CreatureIcon_t icon = creature->getIcon();
	NetworkMessage msg;
	msg.addByte(0x8B);
	msg.add<uint32_t>(creature->getID());
	// Type 14 for this
	msg.addByte(14);
	// 0 = no icon, 1 = we'll send an icon
	msg.addByte(icon != CREATUREICON_NONE);
	if (icon != CREATUREICON_NONE) {
		msg.addByte(icon);
		// Creature update
		msg.addByte(1);
		// Used for the life in the new quest
		msg.add<uint16_t>(0);
	}
	writeToOutputBuffer(msg);
}

void ProtocolGame::sendWorldLight(const LightInfo &lightInfo) {
	NetworkMessage msg;
	AddWorldLight(msg, lightInfo);
	writeToOutputBuffer(msg);
}

void ProtocolGame::sendTibiaTime(int32_t time) {
	NetworkMessage msg;
	msg.addByte(0xEF);
	msg.addByte(time / 60);
	msg.addByte(time % 60);
	writeToOutputBuffer(msg);
}

void ProtocolGame::sendCreatureWalkthrough(const Creature* creature, bool walkthrough) {
	if (!canSee(creature)) {
		return;
	}

	NetworkMessage msg;
	msg.addByte(0x92);
	msg.add<uint32_t>(creature->getID());
	msg.addByte(walkthrough ? 0x00 : 0x01);
	writeToOutputBuffer(msg);
}

void ProtocolGame::sendCreatureShield(const Creature* creature) {
	if (!canSee(creature)) {
		return;
	}

	NetworkMessage msg;
	msg.addByte(0x91);
	msg.add<uint32_t>(creature->getID());
	msg.addByte(player->getPartyShield(creature->getPlayer()));
	writeToOutputBuffer(msg);
}

void ProtocolGame::sendCreatureEmblem(const Creature* creature) {
	if (!canSee(creature)) {
		return;
	}

	// Remove creature from client and re-add to update
	Position pos = creature->getPosition();
	int32_t stackpos = creature->getTile()->getClientIndexOfCreature(player, creature);
	sendRemoveTileThing(pos, stackpos);
	NetworkMessage msg;
	msg.addByte(0x6A);
	msg.addPosition(pos);
	msg.addByte(static_cast<uint8_t>(stackpos));
	AddCreature(msg, creature, false, creature->getID());
	writeToOutputBuffer(msg);
}

void ProtocolGame::sendCreatureSkull(const Creature* creature) {
	if (g_game().getWorldType() != WORLD_TYPE_PVP) {
		return;
	}

	if (!canSee(creature)) {
		return;
	}

	NetworkMessage msg;
	msg.addByte(0x90);
	msg.add<uint32_t>(creature->getID());
	msg.addByte(player->getSkullClient(creature));
	writeToOutputBuffer(msg);
}

void ProtocolGame::sendCreatureType(const Creature* creature, uint8_t creatureType) {
	NetworkMessage msg;
	msg.addByte(0x95);
	msg.add<uint32_t>(creature->getID());
	if (creatureType == CREATURETYPE_SUMMON_OTHERS) {
		creatureType = CREATURETYPE_SUMMON_PLAYER;
	}
	msg.addByte(creatureType); // type or any byte idk
	if (creatureType == CREATURETYPE_SUMMON_PLAYER) {
		const Creature* master = creature->getMaster();
		if (master) {
			msg.add<uint32_t>(master->getID());
		} else {
			msg.add<uint32_t>(0);
		}
	}

	writeToOutputBuffer(msg);
}

void ProtocolGame::sendCreatureSquare(const Creature* creature, SquareColor_t color) {
	if (!canSee(creature)) {
		return;
	}

	NetworkMessage msg;
	msg.addByte(0x93);
	msg.add<uint32_t>(creature->getID());
	msg.addByte(0x01);
	msg.addByte(color);
	writeToOutputBuffer(msg);
}

void ProtocolGame::sendTutorial(uint8_t tutorialId) {
	NetworkMessage msg;
	msg.addByte(0xDC);
	msg.addByte(tutorialId);
	writeToOutputBuffer(msg);
}

void ProtocolGame::sendAddMarker(const Position &pos, uint8_t markType, const std::string &desc) {
	NetworkMessage msg;
	msg.addByte(0xDD);
	msg.addByte(0x00); // unknow

	msg.addPosition(pos);
	msg.addByte(markType);
	msg.addString(desc);
	writeToOutputBuffer(msg);
}

void ProtocolGame::sendCyclopediaCharacterNoData(CyclopediaCharacterInfoType_t characterInfoType, uint8_t errorCode) {
	NetworkMessage msg;
	msg.addByte(0xDA);
	msg.addByte(static_cast<uint8_t>(characterInfoType));
	msg.addByte(errorCode);
	writeToOutputBuffer(msg);
}

void ProtocolGame::sendCyclopediaCharacterBaseInformation() {
	NetworkMessage msg;
	msg.addByte(0xDA);
	msg.addByte(CYCLOPEDIA_CHARACTERINFO_BASEINFORMATION);
	msg.addByte(0x00);
	msg.addString(player->getName());
	msg.addString(player->getVocation()->getVocName());
	msg.add<uint16_t>(player->getLevel());
	AddOutfit(msg, player->getDefaultOutfit(), false);

	msg.addByte(0x00); // hide stamina
	msg.addByte(0x00); // enable store summary & character titles
	msg.addString(""); // character title
	writeToOutputBuffer(msg);
}

void ProtocolGame::sendCyclopediaCharacterGeneralStats() {
	NetworkMessage msg;
	msg.addByte(0xDA);
	msg.addByte(CYCLOPEDIA_CHARACTERINFO_GENERALSTATS);
	msg.addByte(0x00);
	msg.add<uint64_t>(player->getExperience());
	msg.add<uint16_t>(player->getLevel());
	msg.addByte(player->getLevelPercent());
	// BaseXPGainRate
	msg.add<uint16_t>(100);
	// TournamentXPFactor
	msg.add<int32_t>(0);
	// LowLevelBonus
	msg.add<uint16_t>(0);
	// XPBoost
	msg.add<uint16_t>(0);
	// StaminaMultiplier(100=x1.0)
	msg.add<uint16_t>(100);
	// xpBoostRemainingTime
	msg.add<uint16_t>(0);
	// canBuyXpBoost
	msg.addByte(0x00);
	msg.add<uint16_t>(std::min<int32_t>(player->getHealth(), std::numeric_limits<uint16_t>::max()));
	msg.add<uint16_t>(std::min<int32_t>(player->getMaxHealth(), std::numeric_limits<uint16_t>::max()));
	msg.add<uint16_t>(std::min<int32_t>(player->getMana(), std::numeric_limits<uint16_t>::max()));
	msg.add<uint16_t>(std::min<int32_t>(player->getMaxMana(), std::numeric_limits<uint16_t>::max()));
	msg.addByte(player->getSoul());
	msg.add<uint16_t>(player->getStaminaMinutes());

	Condition* condition = player->getCondition(CONDITION_REGENERATION, CONDITIONID_DEFAULT);
	msg.add<uint16_t>(condition ? condition->getTicks() / 1000 : 0x00);
	msg.add<uint16_t>(player->getOfflineTrainingTime() / 60 / 1000);
	msg.add<uint16_t>(player->getSpeed());
	msg.add<uint16_t>(player->getBaseSpeed());
	msg.add<uint32_t>(player->getCapacity());
	msg.add<uint32_t>(player->getCapacity());
	msg.add<uint32_t>(player->hasFlag(PlayerFlags_t::HasInfiniteCapacity) ? 1000000 : player->getFreeCapacity());
	msg.addByte(8);
	msg.addByte(1);
	msg.add<uint16_t>(player->getMagicLevel());
	msg.add<uint16_t>(player->getBaseMagicLevel());
	// loyalty bonus
	msg.add<uint16_t>(player->getBaseMagicLevel());
	msg.add<uint16_t>(player->getMagicLevelPercent() * 100);

	for (uint8_t i = SKILL_FIRST; i < SKILL_CRITICAL_HIT_CHANCE; ++i) {
		static const uint8_t HardcodedSkillIds[] = { 11, 9, 8, 10, 7, 6, 13 };
		msg.addByte(HardcodedSkillIds[i]);
		msg.add<uint16_t>(std::min<int32_t>(player->getSkillLevel(i), std::numeric_limits<uint16_t>::max()));
		msg.add<uint16_t>(player->getBaseSkill(i));
		// loyalty bonus
		msg.add<uint16_t>(player->getBaseSkill(i));
		msg.add<uint16_t>(player->getSkillPercent(i) * 100);
	}

	// Version 12.70
	msg.addByte(0x00);

	writeToOutputBuffer(msg);
}

void ProtocolGame::sendCyclopediaCharacterCombatStats() {
	NetworkMessage msg;
	msg.addByte(0xDA);
	msg.addByte(CYCLOPEDIA_CHARACTERINFO_COMBATSTATS);
	msg.addByte(0x00);
	for (uint8_t i = SKILL_CRITICAL_HIT_CHANCE; i <= SKILL_LAST; ++i) {
		msg.add<uint16_t>(std::min<int32_t>(player->getSkillLevel(i), std::numeric_limits<uint16_t>::max()));
		msg.add<uint16_t>(0);
	}

	// Version 12.81 new skill (Fatal, Dodge and Momentum)
	sendForgeSkillStats(msg);

	// Cleave (12.70)
	msg.add<uint16_t>(0);
	// Magic shield capacity (12.70)
	msg.add<uint16_t>(0); // Direct bonus
	msg.add<uint16_t>(0); // Percentage bonus

	// Perfect shot range (12.70)
	for (uint16_t i = 1; i <= 5; i++) {
		msg.add<uint16_t>(0x00);
	}

	// Damage reflection
	msg.add<uint16_t>(0);

	uint8_t haveBlesses = 0;
	uint8_t blessings = 8;
	for (uint8_t i = 1; i < blessings; ++i) {
		if (player->hasBlessing(i)) {
			++haveBlesses;
		}
	}

	msg.addByte(haveBlesses);
	msg.addByte(blessings);

	const Item* weapon = player->getWeapon();
	if (weapon) {
		const ItemType &it = Item::items[weapon->getID()];
		if (it.weaponType == WEAPON_WAND) {
			msg.add<uint16_t>(it.maxHitChance);
			msg.addByte(getCipbiaElement(it.combatType));
			msg.addByte(0);
			msg.addByte(CIPBIA_ELEMENTAL_UNDEFINED);
		} else if (it.weaponType == WEAPON_DISTANCE || it.weaponType == WEAPON_AMMO) {
			int32_t attackValue = weapon->getAttack();
			if (it.weaponType == WEAPON_AMMO) {
				const Item* weaponItem = player->getWeapon(true);
				if (weaponItem) {
					attackValue += weaponItem->getAttack();
				}
			}

			int32_t attackSkill = player->getSkillLevel(SKILL_DISTANCE);
			float attackFactor = player->getAttackFactor();
			int32_t maxDamage = static_cast<int32_t>(Weapons::getMaxWeaponDamage(player->getLevel(), attackSkill, attackValue, attackFactor, true) * player->getVocation()->distDamageMultiplier);
			if (it.abilities && it.abilities->elementType != COMBAT_NONE) {
				maxDamage += static_cast<int32_t>(Weapons::getMaxWeaponDamage(player->getLevel(), attackSkill, attackValue - weapon->getAttack() + it.abilities->elementDamage, attackFactor, true) * player->getVocation()->distDamageMultiplier);
			}
			msg.add<uint16_t>(maxDamage >> 1);
			msg.addByte(CIPBIA_ELEMENTAL_PHYSICAL);
			if (it.abilities && it.abilities->elementType != COMBAT_NONE) {
				msg.addByte(static_cast<uint32_t>(it.abilities->elementDamage) * 100 / attackValue);
				msg.addByte(getCipbiaElement(it.abilities->elementType));
			} else {
				msg.addByte(0);
				msg.addByte(CIPBIA_ELEMENTAL_UNDEFINED);
			}
		} else {
			int32_t attackValue = std::max<int32_t>(0, weapon->getAttack());
			int32_t attackSkill = player->getWeaponSkill(weapon);
			float attackFactor = player->getAttackFactor();
			int32_t maxDamage = static_cast<int32_t>(Weapons::getMaxWeaponDamage(player->getLevel(), attackSkill, attackValue, attackFactor, true) * player->getVocation()->meleeDamageMultiplier);
			if (it.abilities && it.abilities->elementType != COMBAT_NONE) {
				maxDamage += static_cast<int32_t>(Weapons::getMaxWeaponDamage(player->getLevel(), attackSkill, it.abilities->elementDamage, attackFactor, true) * player->getVocation()->meleeDamageMultiplier);
			}
			msg.add<uint16_t>(maxDamage >> 1);
			msg.addByte(CIPBIA_ELEMENTAL_PHYSICAL);
			if (it.abilities && it.abilities->elementType != COMBAT_NONE) {
				msg.addByte(static_cast<uint32_t>(it.abilities->elementDamage) * 100 / attackValue);
				msg.addByte(getCipbiaElement(it.abilities->elementType));
			} else {
				msg.addByte(0);
				msg.addByte(CIPBIA_ELEMENTAL_UNDEFINED);
			}
		}
	} else {
		float attackFactor = player->getAttackFactor();
		int32_t attackSkill = player->getSkillLevel(SKILL_FIST);
		int32_t attackValue = 7;

		int32_t maxDamage = Weapons::getMaxWeaponDamage(player->getLevel(), attackSkill, attackValue, attackFactor, true);
		msg.add<uint16_t>(maxDamage >> 1);
		msg.addByte(CIPBIA_ELEMENTAL_PHYSICAL);
		msg.addByte(0);
		msg.addByte(CIPBIA_ELEMENTAL_UNDEFINED);
	}

	msg.add<uint16_t>(player->getArmor());
	msg.add<uint16_t>(player->getDefense());

	uint8_t combats = 0;
	auto startCombats = msg.getBufferPosition();
	msg.skipBytes(1);

	const std::array<double_t, COMBAT_COUNT> &damageReduction = player->getFinalDamageReduction();
	static const Cipbia_Elementals_t cipbiaCombats[] = { CIPBIA_ELEMENTAL_PHYSICAL, CIPBIA_ELEMENTAL_ENERGY, CIPBIA_ELEMENTAL_EARTH, CIPBIA_ELEMENTAL_FIRE, CIPBIA_ELEMENTAL_UNDEFINED,
														 CIPBIA_ELEMENTAL_LIFEDRAIN, CIPBIA_ELEMENTAL_UNDEFINED, CIPBIA_ELEMENTAL_HEALING, CIPBIA_ELEMENTAL_DROWN, CIPBIA_ELEMENTAL_ICE, CIPBIA_ELEMENTAL_HOLY, CIPBIA_ELEMENTAL_DEATH };
	for (size_t i = 0; i < COMBAT_COUNT; ++i) {
		auto finalDamage = std::clamp<uint8_t>(static_cast<uint8_t>(damageReduction[i]), 0, 255);
		if (finalDamage != 0) {
			msg.addByte(cipbiaCombats[i]);
			msg.addByte(finalDamage);
			++combats;
		}
	}

	// Concoctions potions (12.70)
	msg.addByte(0x00);

	msg.setBufferPosition(startCombats);
	msg.addByte(combats);

	writeToOutputBuffer(msg);
}

void ProtocolGame::sendCyclopediaCharacterRecentDeaths(uint16_t page, uint16_t pages, const std::vector<RecentDeathEntry> &entries) {
	NetworkMessage msg;
	msg.addByte(0xDA);
	msg.addByte(CYCLOPEDIA_CHARACTERINFO_RECENTDEATHS);
	msg.addByte(0x00);
	msg.add<uint16_t>(page);
	msg.add<uint16_t>(pages);
	msg.add<uint16_t>(entries.size());
	for (const RecentDeathEntry &entry : entries) {
		msg.add<uint32_t>(entry.timestamp);
		msg.addString(entry.cause);
	}
	writeToOutputBuffer(msg);
}

void ProtocolGame::sendCyclopediaCharacterRecentPvPKills(uint16_t page, uint16_t pages, const std::vector<RecentPvPKillEntry> &entries) {
	NetworkMessage msg;
	msg.addByte(0xDA);
	msg.addByte(CYCLOPEDIA_CHARACTERINFO_RECENTPVPKILLS);
	msg.addByte(0x00);
	msg.add<uint16_t>(page);
	msg.add<uint16_t>(pages);
	msg.add<uint16_t>(entries.size());
	for (const RecentPvPKillEntry &entry : entries) {
		msg.add<uint32_t>(entry.timestamp);
		msg.addString(entry.description);
		msg.addByte(entry.status);
	}
	writeToOutputBuffer(msg);
}

void ProtocolGame::sendCyclopediaCharacterAchievements() {
	NetworkMessage msg;
	msg.addByte(0xDA);
	msg.addByte(CYCLOPEDIA_CHARACTERINFO_ACHIEVEMENTS);
	msg.addByte(0x00);
	msg.add<uint16_t>(0);
	msg.add<uint16_t>(0);
	msg.add<uint16_t>(0);
	writeToOutputBuffer(msg);
}

void ProtocolGame::sendCyclopediaCharacterItemSummary() {
	NetworkMessage msg;
	msg.addByte(0xDA);
	msg.addByte(CYCLOPEDIA_CHARACTERINFO_ITEMSUMMARY);
	msg.addByte(0x00);
	msg.add<uint16_t>(0);
	msg.add<uint16_t>(0);
	msg.add<uint16_t>(0);
	msg.add<uint16_t>(0);
	msg.add<uint16_t>(0);
	writeToOutputBuffer(msg);
}

void ProtocolGame::sendCyclopediaCharacterOutfitsMounts() {
	NetworkMessage msg;
	msg.addByte(0xDA);
	msg.addByte(CYCLOPEDIA_CHARACTERINFO_OUTFITSMOUNTS);
	msg.addByte(0x00);
	Outfit_t currentOutfit = player->getDefaultOutfit();

	uint16_t outfitSize = 0;
	auto startOutfits = msg.getBufferPosition();
	msg.skipBytes(2);

	const auto &outfits = Outfits::getInstance().getOutfits(player->getSex());
	for (const Outfit &outfit : outfits) {
		uint8_t addons;
		if (!player->getOutfitAddons(outfit, addons)) {
			continue;
		}
		const std::string from = outfit.from;
		++outfitSize;

		msg.add<uint16_t>(outfit.lookType);
		msg.addString(outfit.name);
		msg.addByte(addons);
		if (from == "store")
			msg.addByte(CYCLOPEDIA_CHARACTERINFO_OUTFITTYPE_STORE);
		else if (from == "quest")
			msg.addByte(CYCLOPEDIA_CHARACTERINFO_OUTFITTYPE_QUEST);
		else
			msg.addByte(CYCLOPEDIA_CHARACTERINFO_OUTFITTYPE_NONE);
		if (outfit.lookType == currentOutfit.lookType) {
			msg.add<uint32_t>(1000);
		} else {
			msg.add<uint32_t>(0);
		}
	}
	if (outfitSize > 0) {
		msg.addByte(currentOutfit.lookHead);
		msg.addByte(currentOutfit.lookBody);
		msg.addByte(currentOutfit.lookLegs);
		msg.addByte(currentOutfit.lookFeet);
	}

	uint16_t mountSize = 0;
	auto startMounts = msg.getBufferPosition();
	msg.skipBytes(2);
	for (const Mount &mount : g_game().mounts.getMounts()) {
		const std::string type = mount.type;
		if (player->hasMount(&mount)) {
			++mountSize;

			msg.add<uint16_t>(mount.clientId);
			msg.addString(mount.name);
			if (type == "store")
				msg.addByte(CYCLOPEDIA_CHARACTERINFO_OUTFITTYPE_STORE);
			else if (type == "quest")
				msg.addByte(CYCLOPEDIA_CHARACTERINFO_OUTFITTYPE_QUEST);
			else
				msg.addByte(CYCLOPEDIA_CHARACTERINFO_OUTFITTYPE_NONE);
			msg.add<uint32_t>(1000);
		}
	}
	if (mountSize > 0) {
		msg.addByte(currentOutfit.lookMountHead);
		msg.addByte(currentOutfit.lookMountBody);
		msg.addByte(currentOutfit.lookMountLegs);
		msg.addByte(currentOutfit.lookMountFeet);
	}

	uint16_t familiarsSize = 0;
	auto startFamiliars = msg.getBufferPosition();
	msg.skipBytes(2);
	const auto &familiars = Familiars::getInstance().getFamiliars(player->getVocationId());
	for (const Familiar &familiar : familiars) {
		const std::string type = familiar.type;
		if (!player->getFamiliar(familiar)) {
			continue;
		}
		++familiarsSize;
		msg.add<uint16_t>(familiar.lookType);
		msg.addString(familiar.name);
		if (type == "quest")
			msg.addByte(CYCLOPEDIA_CHARACTERINFO_OUTFITTYPE_QUEST);
		else
			msg.addByte(CYCLOPEDIA_CHARACTERINFO_OUTFITTYPE_NONE);
		msg.add<uint32_t>(0);
	}

	msg.setBufferPosition(startOutfits);
	msg.add<uint16_t>(outfitSize);
	msg.setBufferPosition(startMounts);
	msg.add<uint16_t>(mountSize);
	msg.setBufferPosition(startFamiliars);
	msg.add<uint16_t>(familiarsSize);
	writeToOutputBuffer(msg);
}

void ProtocolGame::sendCyclopediaCharacterStoreSummary() {
	NetworkMessage msg;
	msg.addByte(0xDA);
	msg.addByte(CYCLOPEDIA_CHARACTERINFO_STORESUMMARY);
	msg.addByte(0x00);
	msg.add<uint32_t>(0);
	msg.add<uint32_t>(0);
	msg.addByte(0x00);
	msg.addByte(0x00);
	msg.addByte(0x00);
	msg.addByte(0x00);
	msg.addByte(0x00);
	msg.addByte(0x00);
	msg.addByte(0x00);
	msg.addByte(0x00);
	msg.add<uint16_t>(0);
	writeToOutputBuffer(msg);
}

void ProtocolGame::sendCyclopediaCharacterInspection() {
	NetworkMessage msg;
	msg.addByte(0xDA);
	msg.addByte(CYCLOPEDIA_CHARACTERINFO_INSPECTION);
	msg.addByte(0x00);
	uint8_t inventoryItems = 0;
	auto startInventory = msg.getBufferPosition();
	msg.skipBytes(1);
	for (std::underlying_type<Slots_t>::type slot = CONST_SLOT_FIRST; slot <= CONST_SLOT_LAST; slot++) {
		Item* inventoryItem = player->getInventoryItem(static_cast<Slots_t>(slot));
		if (inventoryItem) {
			++inventoryItems;

			msg.addByte(slot);
			msg.addString(inventoryItem->getName());
			AddItem(msg, inventoryItem);
			msg.addByte(0);

			auto descriptions = Item::getDescriptions(Item::items[inventoryItem->getID()], inventoryItem);
			msg.addByte(descriptions.size());
			for (const auto &description : descriptions) {
				msg.addString(description.first);
				msg.addString(description.second);
			}
		}
	}
	msg.addString(player->getName());
	AddOutfit(msg, player->getDefaultOutfit(), false);

	msg.addByte(3);
	msg.addString("Level");
	msg.addString(std::to_string(player->getLevel()));
	msg.addString("Vocation");
	msg.addString(player->getVocation()->getVocName());
	msg.addString("Outfit");

	const Outfit* outfit = Outfits::getInstance().getOutfitByLookType(
		player->getSex(),
		player->getDefaultOutfit().lookType
	);
	if (outfit) {
		msg.addString(outfit->name);
	} else {
		msg.addString("unknown");
	}
	msg.setBufferPosition(startInventory);
	msg.addByte(inventoryItems);
	writeToOutputBuffer(msg);
}

void ProtocolGame::sendCyclopediaCharacterBadges() {
	NetworkMessage msg;
	msg.addByte(0xDA);
	msg.addByte(CYCLOPEDIA_CHARACTERINFO_BADGES);
	msg.addByte(0x00);
	// enable badges
	msg.addByte(0x00);
	writeToOutputBuffer(msg);
}

void ProtocolGame::sendCyclopediaCharacterTitles() {
	NetworkMessage msg;
	msg.addByte(0xDA);
	msg.addByte(CYCLOPEDIA_CHARACTERINFO_TITLES);
	msg.addByte(0x00);
	msg.addByte(0x00);
	msg.addByte(0x00);
	writeToOutputBuffer(msg);
}

void ProtocolGame::sendTournamentLeaderboard() {
	NetworkMessage msg;
	msg.addByte(0xC5);
	msg.addByte(0);
	msg.addByte(0x01);
	writeToOutputBuffer(msg);
}

void ProtocolGame::sendReLoginWindow(uint8_t unfairFightReduction) {
	NetworkMessage msg;
	msg.addByte(0x28);
	msg.addByte(0x00);
	msg.addByte(unfairFightReduction);
	msg.addByte(0x00); // use death redemption (boolean)
	writeToOutputBuffer(msg);
}

void ProtocolGame::sendStats() {
	NetworkMessage msg;
	AddPlayerStats(msg);
	writeToOutputBuffer(msg);
}

void ProtocolGame::sendBasicData() {
	NetworkMessage msg;
	msg.addByte(0x9F);
	if (player->isPremium()) {
		msg.addByte(1);
		msg.add<uint32_t>(time(nullptr) + (player->premiumDays * 86400));
	} else {
		msg.addByte(0);
		msg.add<uint32_t>(0);
	}
	msg.addByte(player->getVocation()->getClientId());

	// Prey window
	if (player->getVocation()->getId() == 0) {
		msg.addByte(0);
	} else {
		msg.addByte(1); // has reached Main (allow player to open Prey window)
	}

	std::list<uint16_t> spellsList = g_spells().getSpellsByVocation(player->getVocationId());
	msg.add<uint16_t>(spellsList.size());
	for (uint16_t sid : spellsList) {
		msg.addByte(sid);
	}
	msg.addByte(player->getVocation()->getMagicShield()); // bool - determine whether magic shield is active or not
	writeToOutputBuffer(msg);
}

void ProtocolGame::sendBlessStatus() {
	if (!player)
		return;

	NetworkMessage msg;
	// uint8_t maxClientBlessings = (player->operatingSystem == CLIENTOS_NEW_WINDOWS) ? 8 : 6; (compartability for the client 10)
	// Ignore ToF (bless 1)
	uint8_t blessCount = 0;
	uint16_t flag = 0;
	uint16_t pow2 = 2;
	for (int i = 1; i <= 8; i++) {
		if (player->hasBlessing(i)) {
			if (i > 1)
				blessCount++;
			flag |= pow2;
		}
		pow2 = pow2 * 2;
	}

	msg.addByte(0x9C);

	bool glow = g_configManager().getBoolean(INVENTORY_GLOW) || player->getLevel() < g_configManager().getNumber(ADVENTURERSBLESSING_LEVEL);
	msg.add<uint16_t>(glow ? 1 : 0); // Show up the glowing effect in items if have all blesses or adventurer's blessing
	msg.addByte((blessCount >= 7) ? 3 : ((blessCount >= 5) ? 2 : 1)); // 1 = Disabled | 2 = normal | 3 = green
	// msg.add<uint16_t>(0);

	writeToOutputBuffer(msg);
}

void ProtocolGame::sendPremiumTrigger() {
	if (!g_configManager().getBoolean(FREE_PREMIUM)) {
		NetworkMessage msg;
		msg.addByte(0x9E);
		msg.addByte(16);
		for (uint16_t i = 0; i <= 15; i++) {
			// PREMIUM_TRIGGER_TRAIN_OFFLINE = false, PREMIUM_TRIGGER_XP_BOOST = false, PREMIUM_TRIGGER_MARKET = false, PREMIUM_TRIGGER_VIP_LIST = false, PREMIUM_TRIGGER_DEPOT_SPACE = false, PREMIUM_TRIGGER_INVITE_PRIVCHAT = false
			msg.addByte(0x01);
		}
		writeToOutputBuffer(msg);
	}
}

void ProtocolGame::sendTextMessage(const TextMessage &message) {
	if (message.type == MESSAGE_NONE) {
		SPDLOG_ERROR("[ProtocolGame::sendTextMessage] - Message type is wrong, missing or invalid for player with name {}, on position {}", player->getName(), player->getPosition().toString());
		player->sendTextMessage(MESSAGE_ADMINISTRADOR, "There was a problem requesting your message, please contact the administrator");
		return;
	}

	NetworkMessage msg;
	msg.addByte(0xB4);
	msg.addByte(message.type);
	switch (message.type) {
		case MESSAGE_DAMAGE_DEALT:
		case MESSAGE_DAMAGE_RECEIVED:
		case MESSAGE_DAMAGE_OTHERS: {
			msg.addPosition(message.position);
			msg.add<uint32_t>(message.primary.value);
			msg.addByte(message.primary.color);
			msg.add<uint32_t>(message.secondary.value);
			msg.addByte(message.secondary.color);
			break;
		}
		case MESSAGE_HEALED:
		case MESSAGE_HEALED_OTHERS:
		case MESSAGE_EXPERIENCE:
		case MESSAGE_EXPERIENCE_OTHERS: {
			msg.addPosition(message.position);
			msg.add<uint32_t>(message.primary.value);
			msg.addByte(message.primary.color);
			break;
		}
		case MESSAGE_GUILD:
		case MESSAGE_PARTY_MANAGEMENT:
		case MESSAGE_PARTY:
			msg.add<uint16_t>(message.channelId);
			break;
		default: {
			break;
		}
	}
	msg.addString(message.text);
	writeToOutputBuffer(msg);
}

void ProtocolGame::sendClosePrivate(uint16_t channelId) {
	NetworkMessage msg;
	msg.addByte(0xB3);
	msg.add<uint16_t>(channelId);
	writeToOutputBuffer(msg);
}

void ProtocolGame::sendCreatePrivateChannel(uint16_t channelId, const std::string &channelName) {
	NetworkMessage msg;
	msg.addByte(0xB2);
	msg.add<uint16_t>(channelId);
	msg.addString(channelName);
	msg.add<uint16_t>(0x01);
	msg.addString(player->getName());
	msg.add<uint16_t>(0x00);
	writeToOutputBuffer(msg);
}

void ProtocolGame::sendChannelsDialog() {
	NetworkMessage msg;
	msg.addByte(0xAB);

	const ChannelList &list = g_chat().getChannelList(*player);
	msg.addByte(list.size());
	for (ChatChannel* channel : list) {
		msg.add<uint16_t>(channel->getId());
		msg.addString(channel->getName());
	}

	writeToOutputBuffer(msg);
}

void ProtocolGame::sendChannel(uint16_t channelId, const std::string &channelName, const UsersMap* channelUsers, const InvitedMap* invitedUsers) {
	NetworkMessage msg;
	msg.addByte(0xAC);

	msg.add<uint16_t>(channelId);
	msg.addString(channelName);

	if (channelUsers) {
		msg.add<uint16_t>(channelUsers->size());
		for (const auto &it : *channelUsers) {
			msg.addString(it.second->getName());
		}
	} else {
		msg.add<uint16_t>(0x00);
	}

	if (invitedUsers) {
		msg.add<uint16_t>(invitedUsers->size());
		for (const auto &it : *invitedUsers) {
			msg.addString(it.second->getName());
		}
	} else {
		msg.add<uint16_t>(0x00);
	}
	writeToOutputBuffer(msg);
}

void ProtocolGame::sendChannelMessage(const std::string &author, const std::string &text, SpeakClasses type, uint16_t channel) {
	NetworkMessage msg;
	msg.addByte(0xAA);
	msg.add<uint32_t>(0x00);
	msg.addString(author);
	msg.add<uint16_t>(0x00);
	msg.addByte(type);
	msg.add<uint16_t>(channel);
	msg.addString(text);
	writeToOutputBuffer(msg);
}

void ProtocolGame::sendIcons(uint32_t icons) {
	NetworkMessage msg;
	msg.addByte(0xA2);
	msg.add<uint32_t>(icons);
	writeToOutputBuffer(msg);
}

void ProtocolGame::sendUnjustifiedPoints(const uint8_t &dayProgress, const uint8_t &dayLeft, const uint8_t &weekProgress, const uint8_t &weekLeft, const uint8_t &monthProgress, const uint8_t &monthLeft, const uint8_t &skullDuration) {
	NetworkMessage msg;
	msg.addByte(0xB7);
	msg.addByte(dayProgress);
	msg.addByte(dayLeft);
	msg.addByte(weekProgress);
	msg.addByte(weekLeft);
	msg.addByte(monthProgress);
	msg.addByte(monthLeft);
	msg.addByte(skullDuration);
	writeToOutputBuffer(msg);
}

void ProtocolGame::sendContainer(uint8_t cid, const Container* container, bool hasParent, uint16_t firstIndex) {
	NetworkMessage msg;
	msg.addByte(0x6E);

	msg.addByte(cid);

	if (container->getID() == ITEM_BROWSEFIELD) {
		AddItem(msg, ITEM_BAG, 1, container->getTier());
		msg.addString("Browse Field");
	} else {
		AddItem(msg, container);
		msg.addString(container->getName());
	}

	msg.addByte(container->capacity());

	msg.addByte(hasParent ? 0x01 : 0x00);

	// Depot search
	msg.addByte((player->isDepotSearchAvailable() && container->isInsideDepot(true)) ? 0x01 : 0x00);

	msg.addByte(container->isUnlocked() ? 0x01 : 0x00); // Drag and drop
	msg.addByte(container->hasPagination() ? 0x01 : 0x00); // Pagination

	uint32_t containerSize = container->size();
	msg.add<uint16_t>(containerSize);
	msg.add<uint16_t>(firstIndex);

	uint32_t maxItemsToSend;

	if (container->hasPagination() && firstIndex > 0) {
		maxItemsToSend = std::min<uint32_t>(container->capacity(), containerSize - firstIndex);
	} else {
		maxItemsToSend = container->capacity();
	}

	if (firstIndex >= containerSize) {
		msg.addByte(0x00);
	} else {
		msg.addByte(std::min<uint32_t>(maxItemsToSend, containerSize));

		uint32_t i = 0;
		const ItemDeque &itemList = container->getItemList();
		for (ItemDeque::const_iterator it = itemList.begin() + firstIndex, end = itemList.end(); i < maxItemsToSend && it != end; ++it, ++i) {
			AddItem(msg, *it);
		}
	}
	writeToOutputBuffer(msg);
}

void ProtocolGame::sendLootContainers() {
	NetworkMessage msg;
	msg.addByte(0xC0);
	msg.addByte(player->quickLootFallbackToMainContainer ? 1 : 0);
	std::map<ObjectCategory_t, Container*> quickLoot;
	for (auto it : player->quickLootContainers) {
		if (it.second && !it.second->isRemoved()) {
			quickLoot[it.first] = it.second;
		}
	}
	msg.addByte(quickLoot.size());
	for (auto it : quickLoot) {
		msg.addByte(it.first);
		msg.add<uint16_t>(it.second->getID());
	}

	writeToOutputBuffer(msg);
}

void ProtocolGame::sendLootStats(Item* item, uint8_t count) {
	if (!item) {
		return;
	}

	Item* lootedItem = nullptr;
	lootedItem = item->clone();
	lootedItem->setItemCount(count);

	NetworkMessage msg;
	msg.addByte(0xCF);
	AddItem(msg, lootedItem);
	msg.addString(lootedItem->getName());
	item->setIsLootTrackeable(false);
	writeToOutputBuffer(msg);

	lootedItem = nullptr;
}

void ProtocolGame::sendShop(Npc* npc) {
	NetworkMessage msg;
	msg.addByte(0x7A);
	msg.addString(npc->getName());
	msg.add<uint16_t>(npc->getCurrency());

	msg.addString(std::string()); // Currency name

	std::vector<ShopBlock> shoplist = npc->getShopItemVector();
	uint16_t itemsToSend = std::min<size_t>(shoplist.size(), std::numeric_limits<uint16_t>::max());
	msg.add<uint16_t>(itemsToSend);

	uint16_t i = 0;
	for (ShopBlock shopBlock : shoplist) {
		if (++i > itemsToSend) {
			break;
		}

		AddShopItem(msg, shopBlock);
	}

	writeToOutputBuffer(msg);
}

void ProtocolGame::sendCloseShop() {
	NetworkMessage msg;
	msg.addByte(0x7C);
	writeToOutputBuffer(msg);
}

void ProtocolGame::sendClientCheck() {
	NetworkMessage msg;
	msg.addByte(0x63);
	msg.add<uint32_t>(1);
	msg.addByte(1);
	writeToOutputBuffer(msg);
}

void ProtocolGame::sendGameNews() {
	NetworkMessage msg;
	msg.addByte(0x98);
	msg.add<uint32_t>(1); // unknown
	msg.addByte(1); //(0 = open | 1 = highlight)
	writeToOutputBuffer(msg);
}

void ProtocolGame::sendResourcesBalance(uint64_t money /*= 0*/, uint64_t bank /*= 0*/, uint64_t preyCards /*= 0*/, uint64_t taskHunting /*= 0*/, uint64_t forgeDust /*= 0*/, uint64_t forgeSliver /*= 0*/, uint64_t forgeCores /*= 0*/) {
	sendResourceBalance(RESOURCE_BANK, bank);
	sendResourceBalance(RESOURCE_INVENTORY, money);
	sendResourceBalance(RESOURCE_PREY_CARDS, preyCards);
	sendResourceBalance(RESOURCE_TASK_HUNTING, taskHunting);
	sendResourceBalance(RESOURCE_FORGE_DUST, forgeDust);
	sendResourceBalance(RESOURCE_FORGE_SLIVER, forgeSliver);
	sendResourceBalance(RESOURCE_FORGE_CORES, forgeCores);
}

void ProtocolGame::sendResourceBalance(Resource_t resourceType, uint64_t value) {
	NetworkMessage msg;
	msg.addByte(0xEE);
	msg.addByte(resourceType);
	msg.add<uint64_t>(value);
	writeToOutputBuffer(msg);
}

void ProtocolGame::sendSaleItemList(const std::vector<ShopBlock> &shopVector, const std::map<uint16_t, uint16_t> &inventoryMap) {
	// Since we already have full inventory map we shouldn't call getMoney here - it is simply wasting cpu power
	uint64_t playerMoney = 0;
	auto it = inventoryMap.find(ITEM_CRYSTAL_COIN);
	if (it != inventoryMap.end()) {
		playerMoney += static_cast<uint64_t>(it->second) * 10000;
	}
	it = inventoryMap.find(ITEM_PLATINUM_COIN);
	if (it != inventoryMap.end()) {
		playerMoney += static_cast<uint64_t>(it->second) * 100;
	}
	it = inventoryMap.find(ITEM_GOLD_COIN);
	if (it != inventoryMap.end()) {
		playerMoney += static_cast<uint64_t>(it->second);
	}

	NetworkMessage msg;
	msg.addByte(0xEE);
	msg.addByte(0x00);
	msg.add<uint64_t>(player->getBankBalance());
	uint16_t currency = player->getShopOwner() ? player->getShopOwner()->getCurrency() : ITEM_GOLD_COIN;
	msg.addByte(0xEE);
	if (currency == ITEM_GOLD_COIN) {
		msg.addByte(0x01);
		msg.add<uint64_t>(playerMoney);
	} else {
		msg.addByte(0x02);
		uint64_t newCurrency = 0;
		auto search = inventoryMap.find(currency);
		if (search != inventoryMap.end()) {
			newCurrency += static_cast<uint64_t>(search->second);
		}
		msg.add<uint64_t>(newCurrency);
	}

	msg.addByte(0x7B);

	uint8_t itemsToSend = 0;
	auto msgPosition = msg.getBufferPosition();
	msg.skipBytes(1);

	for (ShopBlock shopBlock : shopVector) {
		if (shopBlock.itemSellPrice == 0) {
			continue;
		}

		it = inventoryMap.find(shopBlock.itemId);
		if (it != inventoryMap.end()) {
			itemsToSend++;
			msg.add<uint16_t>(shopBlock.itemId);
			msg.add<uint16_t>(it->second);
		}
	}

	msg.setBufferPosition(msgPosition);
	msg.addByte(itemsToSend);
	writeToOutputBuffer(msg);
}

void ProtocolGame::sendMarketEnter(uint32_t depotId) {
	NetworkMessage msg;
	msg.addByte(0xF6);
	msg.addByte(std::min<uint32_t>(IOMarket::getPlayerOfferCount(player->getGUID()), std::numeric_limits<uint8_t>::max()));

	DepotLocker* depotLocker = player->getDepotLocker(depotId);
	if (!depotLocker) {
		msg.add<uint16_t>(0x00);
		writeToOutputBuffer(msg);
		return;
	}

	player->setInMarket(true);

	// Only use here locker items, itemVector is for use of Game::createMarketOffer
	auto [itemVector, lockerItems] = player->requestLockerItems(depotLocker, true);
	auto totalItemsCountPosition = msg.getBufferPosition();
	msg.skipBytes(2); // Total items count

	uint16_t totalItemsCount = 0;
	for (const auto &[itemId, tierAndCountMap] : lockerItems) {
		for (const auto &[tier, count] : tierAndCountMap) {
			msg.add<uint16_t>(itemId);
			if (Item::items[itemId].upgradeClassification > 0) {
				msg.addByte(tier);
			}
			msg.add<uint16_t>(static_cast<uint16_t>(count));
			totalItemsCount++;
		}
	}

	msg.setBufferPosition(totalItemsCountPosition);
	msg.add<uint16_t>(totalItemsCount);
	writeToOutputBuffer(msg);

	updateCoinBalance();
	sendResourcesBalance(player->getMoney(), player->getBankBalance(), player->getPreyCards(), player->getTaskHuntingPoints());
}

void ProtocolGame::sendCoinBalance() {
	if (!player) {
		return;
	}

	// send is updating
	// TODO: export this to it own function
	NetworkMessage msg;
	msg.addByte(0xF2);
	msg.addByte(0x01);
	writeToOutputBuffer(msg);

	msg.reset();

	// send update
	msg.addByte(0xDF);
	msg.addByte(0x01);

	msg.add<uint32_t>(player->coinBalance); // Normal Coins
	msg.add<uint32_t>(player->coinBalance); // Transferable Coins
	msg.add<uint32_t>(player->coinBalance); // Reserved Auction Coins
	msg.add<uint32_t>(0); // Tournament Coins

	writeToOutputBuffer(msg);
}

void ProtocolGame::updateCoinBalance() {
	if (!player) {
		return;
	}

	g_dispatcher().addTask(
		createTask(std::bind([](uint32_t playerId) {
			Player* threadPlayer = g_game().getPlayerByID(playerId);
			if (threadPlayer) {
				account::Account account;
				account.LoadAccountDB(threadPlayer->getAccount());
				uint32_t coins;
				account.GetCoins(&coins);
				threadPlayer->coinBalance = coins;
				threadPlayer->sendCoinBalance();
			}
		},
							 player->getID()))
	);
}

void ProtocolGame::sendMarketLeave() {
	NetworkMessage msg;
	msg.addByte(0xF7);
	writeToOutputBuffer(msg);
}

void ProtocolGame::sendMarketBrowseItem(uint16_t itemId, const MarketOfferList &buyOffers, const MarketOfferList &sellOffers, uint8_t tier) {
	NetworkMessage msg;

	msg.addByte(0xF9);
	msg.addByte(MARKETREQUEST_ITEM_BROWSE);
	msg.add<uint16_t>(itemId);
	if (Item::items[itemId].upgradeClassification > 0) {
		msg.addByte(tier);
	}

	msg.add<uint32_t>(buyOffers.size());
	for (const MarketOffer &offer : buyOffers) {
		msg.add<uint32_t>(offer.timestamp);
		msg.add<uint16_t>(offer.counter);
		msg.add<uint16_t>(offer.amount);
		msg.add<uint64_t>(offer.price);
		msg.addString(offer.playerName);
	}

	msg.add<uint32_t>(sellOffers.size());
	for (const MarketOffer &offer : sellOffers) {
		msg.add<uint32_t>(offer.timestamp);
		msg.add<uint16_t>(offer.counter);
		msg.add<uint16_t>(offer.amount);
		msg.add<uint64_t>(offer.price);
		msg.addString(offer.playerName);
	}

	updateCoinBalance();
	writeToOutputBuffer(msg);
}

void ProtocolGame::sendMarketAcceptOffer(const MarketOfferEx &offer) {
	NetworkMessage msg;
	msg.addByte(0xF9);
	msg.addByte(MARKETREQUEST_ITEM_BROWSE);
	msg.add<uint16_t>(offer.itemId);
	if (Item::items[offer.itemId].upgradeClassification > 0) {
		msg.addByte(offer.tier);
	}

	if (offer.type == MARKETACTION_BUY) {
		msg.add<uint32_t>(0x01);
		msg.add<uint32_t>(offer.timestamp);
		msg.add<uint16_t>(offer.counter);
		msg.add<uint16_t>(offer.amount);
		msg.add<uint64_t>(offer.price);
		msg.addString(offer.playerName);
		msg.add<uint32_t>(0x00);
	} else {
		msg.add<uint32_t>(0x00);
		msg.add<uint32_t>(0x01);
		msg.add<uint32_t>(offer.timestamp);
		msg.add<uint16_t>(offer.counter);
		msg.add<uint16_t>(offer.amount);
		msg.add<uint64_t>(offer.price);
		msg.addString(offer.playerName);
	}

	writeToOutputBuffer(msg);
}

void ProtocolGame::sendMarketBrowseOwnOffers(const MarketOfferList &buyOffers, const MarketOfferList &sellOffers) {
	NetworkMessage msg;
	msg.addByte(0xF9);
	msg.addByte(MARKETREQUEST_OWN_OFFERS);

	msg.add<uint32_t>(buyOffers.size());
	for (const MarketOffer &offer : buyOffers) {
		msg.add<uint32_t>(offer.timestamp);
		msg.add<uint16_t>(offer.counter);
		msg.add<uint16_t>(offer.itemId);
		if (Item::items[offer.itemId].upgradeClassification > 0) {
			msg.addByte(offer.tier);
		}
		msg.add<uint16_t>(offer.amount);
		msg.add<uint64_t>(offer.price);
	}

	msg.add<uint32_t>(sellOffers.size());
	for (const MarketOffer &offer : sellOffers) {
		msg.add<uint32_t>(offer.timestamp);
		msg.add<uint16_t>(offer.counter);
		msg.add<uint16_t>(offer.itemId);
		if (Item::items[offer.itemId].upgradeClassification > 0) {
			msg.addByte(offer.tier);
		}
		msg.add<uint16_t>(offer.amount);
		msg.add<uint64_t>(offer.price);
	}

	writeToOutputBuffer(msg);
}

void ProtocolGame::sendMarketCancelOffer(const MarketOfferEx &offer) {
	NetworkMessage msg;
	msg.addByte(0xF9);
	msg.addByte(MARKETREQUEST_OWN_OFFERS);

	if (offer.type == MARKETACTION_BUY) {
		msg.add<uint32_t>(0x01);
		msg.add<uint32_t>(offer.timestamp);
		msg.add<uint16_t>(offer.counter);
		msg.add<uint16_t>(offer.itemId);
		if (Item::items[offer.itemId].upgradeClassification > 0) {
			msg.addByte(offer.tier);
		}
		msg.add<uint16_t>(offer.amount);
		msg.add<uint64_t>(offer.price);
		msg.add<uint32_t>(0x00);
	} else {
		msg.add<uint32_t>(0x00);
		msg.add<uint32_t>(0x01);
		msg.add<uint32_t>(offer.timestamp);
		msg.add<uint16_t>(offer.counter);
		msg.add<uint16_t>(offer.itemId);
		if (Item::items[offer.itemId].upgradeClassification > 0) {
			msg.addByte(offer.tier);
		}
		msg.add<uint16_t>(offer.amount);
		msg.add<uint64_t>(offer.price);
	}

	writeToOutputBuffer(msg);
}

void ProtocolGame::sendMarketBrowseOwnHistory(const HistoryMarketOfferList &buyOffers, const HistoryMarketOfferList &sellOffers) {
	uint32_t i = 0;
	std::map<uint32_t, uint16_t> counterMap;
	uint32_t buyOffersToSend = std::min<uint32_t>(buyOffers.size(), 810 + std::max<int32_t>(0, 810 - sellOffers.size()));
	uint32_t sellOffersToSend = std::min<uint32_t>(sellOffers.size(), 810 + std::max<int32_t>(0, 810 - buyOffers.size()));

	NetworkMessage msg;
	msg.addByte(0xF9);
	msg.addByte(MARKETREQUEST_OWN_HISTORY);

	msg.add<uint32_t>(buyOffersToSend);
	for (auto it = buyOffers.begin(); i < buyOffersToSend; ++it, ++i) {
		msg.add<uint32_t>(it->timestamp);
		msg.add<uint16_t>(counterMap[it->timestamp]++);
		msg.add<uint16_t>(it->itemId);
		if (Item::items[it->itemId].upgradeClassification > 0) {
			msg.addByte(it->tier);
		}
		msg.add<uint16_t>(it->amount);
		msg.add<uint64_t>(it->price);
		msg.addByte(it->state);
	}

	counterMap.clear();
	i = 0;

	msg.add<uint32_t>(sellOffersToSend);
	for (auto it = sellOffers.begin(); i < sellOffersToSend; ++it, ++i) {
		msg.add<uint32_t>(it->timestamp);
		msg.add<uint16_t>(counterMap[it->timestamp]++);
		msg.add<uint16_t>(it->itemId);
		if (Item::items[it->itemId].upgradeClassification > 0) {
			msg.addByte(it->tier);
		}
		msg.add<uint16_t>(it->amount);
		msg.add<uint64_t>(it->price);
		msg.addByte(it->state);
	}

	writeToOutputBuffer(msg);
}

void ProtocolGame::sendForgingData() {
	NetworkMessage msg;
	msg.addByte(0x86);

	std::vector<ItemClassification*> classifications = g_game().getItemsClassifications();
	msg.addByte(classifications.size());
	for (ItemClassification* classification : classifications) {
		msg.addByte(classification->id);
		msg.addByte(classification->tiers.size());
		for (const auto &[tier, price] : classification->tiers) {
			msg.addByte(tier);
			msg.add<uint64_t>(price);
		}
	}

	// Version 12.81
	// Forge Config Bytes

	// (conversion) (left column top) Cost to make 1 bottom item - 20
	msg.addByte(static_cast<uint8_t>(g_configManager().getNumber(FORGE_COST_ONE_SLIVER)));
	// (conversion) (left column bottom) How many items to make - 3
	msg.addByte(static_cast<uint8_t>(g_configManager().getNumber(FORGE_SLIVER_AMOUNT)));
	// (conversion) (middle column top) Cost to make 1 - 50
	msg.addByte(static_cast<uint8_t>(g_configManager().getNumber(FORGE_CORE_COST)));
	// (conversion) (right column top) Current stored dust limit minus this number = cost to increase stored dust limit - 75
	msg.addByte(75);
	// (conversion) (right column bottom) Starting stored dust limit
	msg.addByte(static_cast<uint8_t>(player->getForgeDustLevel()));
	// (conversion) (right column bottom) Max stored dust limit - 225
	msg.addByte(static_cast<uint8_t>(g_configManager().getNumber(FORGE_MAX_DUST)));
	// (fusion) Dust cost - 100
	msg.addByte(static_cast<uint8_t>(g_configManager().getNumber(FORGE_FUSION_DUST_COST)));
	// (transfer) Dust cost - 100
	msg.addByte(static_cast<uint8_t>(g_configManager().getNumber(FORGE_TRANSFER_DUST_COST)));
	// (fusion) Base success rate - 50
	msg.addByte(static_cast<uint8_t>(g_configManager().getNumber(FORGE_BASE_SUCCESS_RATE)));
	// (fusion) Bonus success rate - 15
	msg.addByte(static_cast<uint8_t>(g_configManager().getNumber(FORGE_BONUS_SUCCESS_RATE)));
	// (fusion) Tier loss chance after reduction - 50
	msg.addByte(static_cast<uint8_t>(g_configManager().getNumber(FORGE_TIER_LOSS_REDUCTION)));

	// Update player resources
	parseSendResourceBalance();

	writeToOutputBuffer(msg);
}

void ProtocolGame::sendOpenForge() {
	// We will use it when sending the bytes to send the item information to the client
	std::map<uint16_t, std::map<uint8_t, uint16_t>> fusionItemsMap;
	std::map<uint16_t, std::map<uint8_t, uint16_t>> donorTierItemMap;
	std::map<uint16_t, std::map<uint8_t, uint16_t>> receiveTierItemMap;

	/*
	 *Start - Parsing items informations
	 */
	for (const auto &item : player->getAllInventoryItems(true)) {
		if (item->hasImbuements()) {
			continue;
		}

		auto itemClassification = item->getClassification();
		auto itemTier = item->getTier();
		auto maxConfigTier = g_configManager().getNumber(FORGE_MAX_ITEM_TIER);
		auto maxTier = (itemClassification == 4 ? maxConfigTier : itemClassification);
		// Save fusion items on map
		if (itemClassification != 0 && itemTier < maxTier) {
			getForgeInfoMap(item, fusionItemsMap);
		}

		if (itemClassification > 0) {
			if (itemClassification < 4 && itemTier > maxTier) {
				continue;
			}
			// Save transfer (donator of tier) items on map
			if (itemTier > 1) {
				getForgeInfoMap(item, donorTierItemMap);
			}
			// Save transfer (receiver of tier) items on map
			if (itemTier == 0) {
				getForgeInfoMap(item, receiveTierItemMap);
			}
		}
	}

	// Checking size of map to send in the addByte (total fusion items count)
	uint8_t fusionTotalItemsCount = 0;
	for (const auto &[itemId, tierAndCountMap] : fusionItemsMap) {
		for (const auto [itemTier, itemCount] : tierAndCountMap) {
			if (itemCount >= 2) {
				fusionTotalItemsCount++;
			}
		}
	}

	/*
	 * Start - Sending bytes
	 */
	NetworkMessage msg;
	// Header byte (135)
	msg.addByte(0x87);
	msg.add<uint16_t>(fusionTotalItemsCount);
	for (const auto &[itemId, tierAndCountMap] : fusionItemsMap) {
		for (const auto [itemTier, itemCount] : tierAndCountMap) {
			if (itemCount >= 2) {
				msg.addByte(0x01); // Number of friend items?
				msg.add<uint16_t>(itemId);
				msg.addByte(itemTier);
				msg.add<uint16_t>(itemCount);
			}
		}
	}

	auto transferTotalCount = getIterationIncreaseCount(donorTierItemMap);
	msg.addByte(static_cast<uint8_t>(transferTotalCount));
	if (transferTotalCount > 0) {
		for (const auto &[itemId, tierAndCountMap] : donorTierItemMap) {
			// Let's access the itemType to check the item's (donator of tier) classification level
			// Must be the same as the item that will receive the tier
			const ItemType &donorType = Item::items[itemId];

			// Total count of item (donator of tier)
			auto donorTierTotalItemsCount = getIterationIncreaseCount(tierAndCountMap);
			msg.add<uint16_t>(donorTierTotalItemsCount);
			for (const auto [donorItemTier, donorItemCount] : tierAndCountMap) {
				msg.add<uint16_t>(itemId);
				msg.addByte(donorItemTier);
				msg.add<uint16_t>(donorItemCount);
			}

			uint16_t receiveTierTotalItemCount = 0;
			for (const auto &[iteratorItemId, unusedTierAndCountMap] : receiveTierItemMap) {
				// Let's access the itemType to check the item's (receiver of tier) classification level
				const ItemType &receiveType = Item::items[iteratorItemId];
				if (donorType.upgradeClassification == receiveType.upgradeClassification) {
					receiveTierTotalItemCount++;
				}
			}

			// Total count of item (receiver of tier)
			msg.add<uint16_t>(receiveTierTotalItemCount);
			if (receiveTierTotalItemCount > 0) {
				for (const auto &[receiveItemId, receiveTierAndCountMap] : receiveTierItemMap) {
					// Let's access the itemType to check the item's (receiver of tier) classification level
					const ItemType &receiveType = Item::items[receiveItemId];
					if (donorType.upgradeClassification == receiveType.upgradeClassification) {
						for (const auto [receiveItemTier, receiveItemCount] : receiveTierAndCountMap) {
							msg.add<uint16_t>(receiveItemId);
							msg.add<uint16_t>(receiveItemCount);
						}
					}
				}
			}
		}
	}

	msg.addByte(static_cast<uint8_t>(player->getForgeDustLevel())); // Player dust limit
	writeToOutputBuffer(msg);
	// Update forging informations
	sendForgingData();
}

void ProtocolGame::parseForgeEnter(NetworkMessage &msg) {
	// 0xBF -> 0 = fusion, 1 = transfer, 2 = dust to sliver, 3 = sliver to core, 4 = increase dust limit
	uint8_t action = msg.getByte();
	uint16_t firstItem = msg.get<uint16_t>();
	uint8_t tier = msg.getByte();
	uint16_t secondItem = msg.get<uint16_t>();
	bool usedCore = msg.getByte();
	bool reduceTierLoss = msg.getByte();
	if (action == 0) {
		addGameTask(&Game::playerForgeFuseItems, player->getID(), firstItem, tier, usedCore, reduceTierLoss);
	} else if (action == 1) {
		addGameTask(&Game::playerForgeTransferItemTier, player->getID(), firstItem, tier, secondItem);
	} else if (action <= 4) {
		addGameTask(&Game::playerForgeResourceConversion, player->getID(), action);
	}
}

void ProtocolGame::parseForgeBrowseHistory(NetworkMessage &msg) {
	addGameTask(&Game::playerBrowseForgeHistory, player->getID(), msg.getByte());
}

void ProtocolGame::sendForgeFusionItem(uint16_t itemId, uint8_t tier, bool success, uint8_t bonus, uint8_t coreCount) {
	NetworkMessage msg;
	msg.addByte(0x8A);

	msg.addByte(0x00); // Fusion = 0
	// Was succeeded bool
	msg.addByte(success);

	msg.add<uint16_t>(itemId); // Left item
	msg.addByte(tier); // Left item tier
	msg.add<uint16_t>(itemId); // Right item
	msg.addByte(tier + 1); // Right item tier

	msg.addByte(bonus); // Roll fusion bonus
	// Core kept
	if (bonus == 2) {
		msg.addByte(coreCount);
	} else if (bonus >= 4 && bonus <= 8) {
		msg.add<uint16_t>(itemId);
		msg.addByte(tier);
	}

	writeToOutputBuffer(msg);
	sendOpenForge();
}

void ProtocolGame::sendTransferItemTier(uint16_t firstItem, uint8_t tier, uint16_t secondItem) {
	NetworkMessage msg;
	msg.addByte(0x8A);

	msg.addByte(0x01); // Transfer = 1
	msg.addByte(0x01); // Always success

	msg.add<uint16_t>(firstItem); // Left item
	msg.addByte(tier); // Left item tier
	msg.add<uint16_t>(secondItem); // Right item
	msg.addByte(tier - 1); // Right item tier

	msg.addByte(0x00); // Bonus type always none

	writeToOutputBuffer(msg);
	sendOpenForge();
}

void ProtocolGame::sendForgeHistory(uint8_t page) {
	page = page + 1;
	auto historyVector = player->getForgeHistory();
	auto historyVectorLen = getVectorIterationIncreaseCount(historyVector);

	uint16_t lastPage = (1 < std::floor((historyVectorLen - 1) / 9) + 1) ? static_cast<uint16_t>(std::floor((historyVectorLen - 1) / 9) + 1) : 1;
	uint16_t currentPage = (lastPage < page) ? lastPage : page;

	std::vector<ForgeHistory> historyPerPage;
	uint16_t pageFirstEntry = (0 < historyVectorLen - (currentPage - 1) * 9) ? historyVectorLen - (currentPage - 1) * 9 : 0;
	uint16_t pageLastEntry = (0 < historyVectorLen - currentPage * 9) ? historyVectorLen - currentPage * 9 : 0;
	for (uint16_t entry = pageFirstEntry; entry > pageLastEntry; --entry) {
		historyPerPage.push_back(historyVector[entry - 1]);
	}

	auto historyPageToSend = getVectorIterationIncreaseCount(historyPerPage);

	NetworkMessage msg;
	msg.addByte(0x88);
	msg.add<uint16_t>(currentPage - 1); // Current page
	msg.add<uint16_t>(lastPage); // Last page
	msg.addByte(static_cast<uint8_t>(historyPageToSend)); // History to send

	if (historyPageToSend > 0) {
		for (const auto &history : historyPerPage) {
			auto action = magic_enum::enum_integer(history.actionType);
			msg.add<uint32_t>(static_cast<uint32_t>(history.createdAt));
			msg.addByte(action);
			msg.addString(history.description);
			msg.addByte((history.bonus >= 1 && history.bonus < 8) ? 0x01 : 0x00);
		}
	}

	writeToOutputBuffer(msg);
}

void ProtocolGame::sendForgeError(const ReturnValue returnValue) {
	sendMessageDialog(getReturnMessage(returnValue));
	closeForgeWindow();
}

void ProtocolGame::closeForgeWindow() {
	NetworkMessage msg;
	msg.addByte(0x89);
	writeToOutputBuffer(msg);
}

void ProtocolGame::sendMarketDetail(uint16_t itemId, uint8_t tier) {
	NetworkMessage msg;
	msg.addByte(0xF8);
	msg.add<uint16_t>(itemId);
	const ItemType &it = Item::items[itemId];

	if (it.upgradeClassification > 0) {
		msg.addByte(tier);
	}

	if (it.armor != 0) {
		msg.addString(std::to_string(it.armor));
	} else {
		msg.add<uint16_t>(0x00);
	}

	if (it.attack != 0) {
		// TODO: chance to hit, range
		// example:
		// "attack +x, chance to hit +y%, z fields"
		if (it.abilities && it.abilities->elementType != COMBAT_NONE && it.abilities->elementDamage != 0) {
			std::ostringstream ss;
			ss << it.attack << " physical +" << it.abilities->elementDamage << ' ' << getCombatName(it.abilities->elementType);
			msg.addString(ss.str());
		} else {
			msg.addString(std::to_string(it.attack));
		}
	} else {
		msg.add<uint16_t>(0x00);
	}

	if (it.isContainer()) {
		msg.addString(std::to_string(it.maxItems));
	} else {
		msg.add<uint16_t>(0x00);
	}

	if (it.defense != 0) {
		if (it.extraDefense != 0) {
			std::ostringstream ss;
			ss << it.defense << ' ' << std::showpos << it.extraDefense << std::noshowpos;
			msg.addString(ss.str());
		} else {
			msg.addString(std::to_string(it.defense));
		}
	} else {
		msg.add<uint16_t>(0x00);
	}

	if (!it.description.empty()) {
		const std::string &descr = it.description;
		if (descr.back() == '.') {
			msg.addString(std::string(descr, 0, descr.length() - 1));
		} else {
			msg.addString(descr);
		}
	} else {
		msg.add<uint16_t>(0x00);
	}

	if (it.decayTime != 0) {
		std::ostringstream ss;
		ss << it.decayTime << " seconds";
		msg.addString(ss.str());
	} else {
		msg.add<uint16_t>(0x00);
	}

	if (it.abilities) {
		std::ostringstream ss;
		bool separator = false;

		for (size_t i = 0; i < COMBAT_COUNT; ++i) {
			if (it.abilities->absorbPercent[i] == 0) {
				continue;
			}

			if (separator) {
				ss << ", ";
			} else {
				separator = true;
			}

			ss << fmt::format("{} {:+}%", getCombatName(indexToCombatType(i)), it.abilities->absorbPercent[i]);
		}

		msg.addString(ss.str());
	} else {
		msg.add<uint16_t>(0x00);
	}

	if (it.minReqLevel != 0) {
		msg.addString(std::to_string(it.minReqLevel));
	} else {
		msg.add<uint16_t>(0x00);
	}

	if (it.minReqMagicLevel != 0) {
		msg.addString(std::to_string(it.minReqMagicLevel));
	} else {
		msg.add<uint16_t>(0x00);
	}

	msg.addString(it.vocationString);
	msg.addString(it.runeSpellName);

	if (it.abilities) {
		std::ostringstream ss;
		bool separator = false;

		for (uint8_t i = SKILL_FIRST; i <= SKILL_FISHING; i++) {
			if (!it.abilities->skills[i]) {
				continue;
			}

			if (separator) {
				ss << ", ";
			} else {
				separator = true;
			}

			ss << fmt::format("{} {:+}", getSkillName(i), it.abilities->skills[i]);
		}

		for (uint8_t i = SKILL_CRITICAL_HIT_CHANCE; i <= SKILL_LAST; i++) {
			if (!it.abilities->skills[i]) {
				continue;
			}

			if (separator) {
				ss << ", ";
			} else {
				separator = true;
			}

			ss << getSkillName(i) << ' ';
			if (i != SKILL_CRITICAL_HIT_CHANCE) {
				ss << std::showpos;
			}
			ss << it.abilities->skills[i] << '%';

			if (i != SKILL_CRITICAL_HIT_CHANCE) {
				ss << std::noshowpos;
			}
		}

		if (it.abilities->stats[STAT_MAGICPOINTS] != 0) {
			if (separator) {
				ss << ", ";
			} else {
				separator = true;
			}

			ss << fmt::format("magic level {:+}", it.abilities->stats[STAT_MAGICPOINTS]);
		}

		if (it.abilities->speed != 0) {
			if (separator) {
				ss << ", ";
			}

			ss << fmt::format("speed {:+}", (it.abilities->speed >> 1));
		}

		msg.addString(ss.str());
	} else {
		msg.add<uint16_t>(0x00);
	}

	if (it.charges != 0) {
		msg.addString(std::to_string(it.charges));
	} else {
		msg.add<uint16_t>(0x00);
	}

	std::string weaponName = getWeaponName(it.weaponType);

	if (it.slotPosition & SLOTP_TWO_HAND) {
		if (!weaponName.empty()) {
			weaponName += ", two-handed";
		} else {
			weaponName = "two-handed";
		}
	}

	msg.addString(weaponName);

	if (it.weight != 0) {
		std::ostringstream ss;
		if (it.weight < 10) {
			ss << "0.0" << it.weight;
		} else if (it.weight < 100) {
			ss << "0." << it.weight;
		} else {
			std::string weightString = std::to_string(it.weight);
			weightString.insert(weightString.end() - 2, '.');
			ss << weightString;
		}
		ss << " oz";
		msg.addString(ss.str());
	} else {
		msg.add<uint16_t>(0x00);
	}

	if (it.imbuementSlot > 0) {
		msg.addString(std::to_string(it.imbuementSlot));
	} else {
		msg.add<uint16_t>(0x00);
	}

	// Magic shield capacity modifier (12.70)
	msg.add<uint16_t>(0x00);
	// Cleave modifier (12.70)
	msg.add<uint16_t>(0x00);
	// Damage reflection modifier (12.70)
	msg.add<uint16_t>(0x00);
	// Perfect shot modifier (12.70)
	msg.add<uint16_t>(0x00);

	// Upgrade and tier detail modifier
	if (it.upgradeClassification > 0 && tier > 0) {
		msg.addString(std::to_string(it.upgradeClassification));
		std::ostringstream ss;

		double chance;
		if (it.isWeapon()) {
			chance = 0.5 * tier + 0.05 * ((tier - 1) * (tier - 1));
			ss << fmt::format("{} ({:.2f}% Onslaught)", static_cast<uint16_t>(tier), chance);
		} else if (it.isHelmet()) {
			chance = 2 * tier + 0.05 * ((tier - 1) * (tier - 1));
			ss << fmt::format("{} ({:.2f}% Momentum)", static_cast<uint16_t>(tier), chance);
		} else if (it.isArmor()) {
			chance = (0.0307576 * tier * tier) + (0.440697 * tier) + 0.026;
			ss << fmt::format("{} ({:.2f}% Ruse)", static_cast<uint16_t>(tier), chance);
		}
		msg.addString(ss.str());
	} else if (it.upgradeClassification > 0 && tier == 0) {
		msg.addString(std::to_string(it.upgradeClassification));
		msg.addString(std::to_string(tier));
	} else {
		msg.add<uint16_t>(0x00);
		msg.add<uint16_t>(0x00);
	}

	auto purchase = IOMarket::getInstance().getPurchaseStatistics()[itemId][tier];
	if (const MarketStatistics* purchaseStatistics = &purchase; purchaseStatistics) {
		msg.addByte(0x01);
		msg.add<uint32_t>(purchaseStatistics->numTransactions);
		msg.add<uint64_t>(purchaseStatistics->totalPrice);
		msg.add<uint64_t>(purchaseStatistics->highestPrice);
		msg.add<uint64_t>(purchaseStatistics->lowestPrice);
	} else {
		msg.addByte(0x00);
	}

	auto sale = IOMarket::getInstance().getSaleStatistics()[itemId][tier];
	if (const MarketStatistics* saleStatistics = &sale; saleStatistics) {
		msg.addByte(0x01);
		msg.add<uint32_t>(saleStatistics->numTransactions);
		msg.add<uint64_t>(std::min<uint64_t>(std::numeric_limits<uint32_t>::max(), saleStatistics->totalPrice));
		msg.add<uint64_t>(saleStatistics->highestPrice);
		msg.add<uint64_t>(saleStatistics->lowestPrice);
	} else {
		msg.addByte(0x00);
	}

	writeToOutputBuffer(msg);
}

void ProtocolGame::sendTradeItemRequest(const std::string &traderName, const Item* item, bool ack) {
	NetworkMessage msg;

	if (ack) {
		msg.addByte(0x7D);
	} else {
		msg.addByte(0x7E);
	}

	msg.addString(traderName);

	if (const Container* tradeContainer = item->getContainer()) {
		std::list<const Container*> listContainer { tradeContainer };
		std::list<const Item*> itemList { tradeContainer };
		while (!listContainer.empty()) {
			const Container* container = listContainer.front();
			listContainer.pop_front();

			for (Item* containerItem : container->getItemList()) {
				Container* tmpContainer = containerItem->getContainer();
				if (tmpContainer) {
					listContainer.push_back(tmpContainer);
				}
				itemList.push_back(containerItem);
			}
		}

		msg.addByte(itemList.size());
		for (const Item* listItem : itemList) {
			AddItem(msg, listItem);
		}
	} else {
		msg.addByte(0x01);
		AddItem(msg, item);
	}
	writeToOutputBuffer(msg);
}

void ProtocolGame::sendCloseTrade() {
	NetworkMessage msg;
	msg.addByte(0x7F);
	writeToOutputBuffer(msg);
}

void ProtocolGame::sendCloseContainer(uint8_t cid) {
	NetworkMessage msg;
	msg.addByte(0x6F);
	msg.addByte(cid);
	writeToOutputBuffer(msg);
}

void ProtocolGame::sendCreatureTurn(const Creature* creature, uint32_t stackPos) {
	if (!canSee(creature)) {
		return;
	}

	NetworkMessage msg;
	msg.addByte(0x6B);
	msg.addPosition(creature->getPosition());
	msg.addByte(stackPos);
	msg.add<uint16_t>(0x63);
	msg.add<uint32_t>(creature->getID());
	msg.addByte(creature->getDirection());
	msg.addByte(player->canWalkthroughEx(creature) ? 0x00 : 0x01);
	writeToOutputBuffer(msg);
}

void ProtocolGame::sendCreatureSay(const Creature* creature, SpeakClasses type, const std::string &text, const Position* pos /* = nullptr*/) {
	NetworkMessage msg;
	msg.addByte(0xAA);

	static uint32_t statementId = 0;
	msg.add<uint32_t>(++statementId);

	msg.addString(creature->getName());
	msg.addByte(0x00); // Show (Traded)

	// Add level only for players
	if (const Player* speaker = creature->getPlayer()) {
		msg.add<uint16_t>(speaker->getLevel());
	} else {
		msg.add<uint16_t>(0x00);
	}

	msg.addByte(type);
	if (pos) {
		msg.addPosition(*pos);
	} else {
		msg.addPosition(creature->getPosition());
	}

	msg.addString(text);
	writeToOutputBuffer(msg);
}

void ProtocolGame::sendToChannel(const Creature* creature, SpeakClasses type, const std::string &text, uint16_t channelId) {
	NetworkMessage msg;
	msg.addByte(0xAA);

	static uint32_t statementId = 0;
	msg.add<uint32_t>(++statementId);
	if (!creature) {
		msg.add<uint32_t>(0x00);
		if (statementId != 0) {
			msg.addByte(0x00); // Show (Traded)
		}
	} else if (type == TALKTYPE_CHANNEL_R2) {
		msg.add<uint32_t>(0x00);
		if (statementId != 0) {
			msg.addByte(0x00); // Show (Traded)
		}
		type = TALKTYPE_CHANNEL_R1;
	} else {
		msg.addString(creature->getName());
		if (statementId != 0) {
			msg.addByte(0x00); // Show (Traded)
		}

		// Add level only for players
		if (const Player* speaker = creature->getPlayer()) {
			msg.add<uint16_t>(speaker->getLevel());
		} else {
			msg.add<uint16_t>(0x00);
		}
	}

	msg.addByte(type);
	msg.add<uint16_t>(channelId);
	msg.addString(text);
	writeToOutputBuffer(msg);
}

void ProtocolGame::sendPrivateMessage(const Player* speaker, SpeakClasses type, const std::string &text) {
	NetworkMessage msg;
	msg.addByte(0xAA);
	static uint32_t statementId = 0;
	msg.add<uint32_t>(++statementId);
	if (speaker) {
		msg.addString(speaker->getName());
		if (statementId != 0) {
			msg.addByte(0x00); // Show (Traded)
		}
		msg.add<uint16_t>(speaker->getLevel());
	} else {
		msg.add<uint32_t>(0x00);
		if (statementId != 0) {
			msg.addByte(0x00); // Show (Traded)
		}
	}
	msg.addByte(type);
	msg.addString(text);
	writeToOutputBuffer(msg);
}

void ProtocolGame::sendCancelTarget() {
	NetworkMessage msg;
	msg.addByte(0xA3);
	msg.add<uint32_t>(0x00);
	writeToOutputBuffer(msg);
}

void ProtocolGame::sendChangeSpeed(const Creature* creature, uint16_t speed) {
	NetworkMessage msg;
	msg.addByte(0x8F);
	msg.add<uint32_t>(creature->getID());
	msg.add<uint16_t>(creature->getBaseSpeed());
	msg.add<uint16_t>(speed);
	writeToOutputBuffer(msg);
}

void ProtocolGame::sendCancelWalk() {
	if (player) {
		NetworkMessage msg;
		msg.addByte(0xB5);
		msg.addByte(player->getDirection());
		writeToOutputBuffer(msg);
	}
}

void ProtocolGame::sendSkills() {
	NetworkMessage msg;
	AddPlayerSkills(msg);
	writeToOutputBuffer(msg);
}

void ProtocolGame::sendPing() {
	if (player) {
		NetworkMessage msg;
		msg.addByte(0x1D);
		writeToOutputBuffer(msg);
	}
}

void ProtocolGame::sendPingBack() {
	NetworkMessage msg;
	msg.addByte(0x1E);
	writeToOutputBuffer(msg);
}

void ProtocolGame::sendDistanceShoot(const Position &from, const Position &to, uint8_t type) {
	NetworkMessage msg;
	msg.addByte(0x83);
	msg.addPosition(from);
	msg.addByte(MAGIC_EFFECTS_CREATE_DISTANCEEFFECT);
	msg.addByte(type);
	msg.addByte(static_cast<uint8_t>(static_cast<int8_t>(static_cast<int32_t>(to.x) - static_cast<int32_t>(from.x))));
	msg.addByte(static_cast<uint8_t>(static_cast<int8_t>(static_cast<int32_t>(to.y) - static_cast<int32_t>(from.y))));
	msg.addByte(MAGIC_EFFECTS_END_LOOP);
	writeToOutputBuffer(msg);
}

void ProtocolGame::sendRestingStatus(uint8_t protection) {
	if (!player) {
		return;
	}

	NetworkMessage msg;
	msg.addByte(0xA9);
	msg.addByte(protection); // 1 / 0
	int32_t PlayerdailyStreak = player->getStorageValue(STORAGEVALUE_DAILYREWARD);
	msg.addByte(PlayerdailyStreak < 2 ? 0 : 1);
	if (PlayerdailyStreak < 2) {
		msg.addString("Resting Area (no active bonus)");
	} else {
		std::ostringstream ss;
		ss << "Active Resting Area Bonuses: ";
		if (PlayerdailyStreak < DAILY_REWARD_DOUBLE_HP_REGENERATION) {
			ss << "\nHit Points Regeneration";
		} else {
			ss << "\nDouble Hit Points Regeneration";
		}
		if (PlayerdailyStreak >= DAILY_REWARD_MP_REGENERATION) {
			if (PlayerdailyStreak < DAILY_REWARD_DOUBLE_MP_REGENERATION) {
				ss << ",\nMana Points Regeneration";
			} else {
				ss << ",\nDouble Mana Points Regeneration";
			}
		}
		if (PlayerdailyStreak >= DAILY_REWARD_STAMINA_REGENERATION) {
			ss << ",\nStamina Points Regeneration";
		}
		if (PlayerdailyStreak >= DAILY_REWARD_SOUL_REGENERATION) {
			ss << ",\nSoul Points Regeneration";
		}
		ss << ".";
		msg.addString(ss.str());
	}
	writeToOutputBuffer(msg);
}

void ProtocolGame::sendMagicEffect(const Position &pos, uint8_t type) {
	if (!canSee(pos)) {
		return;
	}

	NetworkMessage msg;
	msg.addByte(0x83);
	msg.addPosition(pos);
	msg.addByte(MAGIC_EFFECTS_CREATE_EFFECT);
	msg.addByte(type);
	msg.addByte(MAGIC_EFFECTS_END_LOOP);
	writeToOutputBuffer(msg);
}

void ProtocolGame::sendCreatureHealth(const Creature* creature) {
	if (creature->isHealthHidden()) {
		return;
	}

	NetworkMessage msg;
	msg.addByte(0x8C);
	msg.add<uint32_t>(creature->getID());

	if (creature->isHealthHidden()) {
		msg.addByte(0x00);
	} else {
		msg.addByte(std::ceil((static_cast<double>(creature->getHealth()) / std::max<int32_t>(creature->getMaxHealth(), 1)) * 100));
	}
	writeToOutputBuffer(msg);
}

void ProtocolGame::sendPartyCreatureUpdate(const Creature* target) {
	bool known;
	uint32_t removedKnown = 0;
	uint32_t cid = target->getID();
	checkCreatureAsKnown(cid, known, removedKnown);

	NetworkMessage msg;
	msg.addByte(0x8B);
	msg.add<uint32_t>(cid);
	msg.addByte(0); // creature update
	AddCreature(msg, target, known, removedKnown);
	writeToOutputBuffer(msg);
}

void ProtocolGame::sendPartyCreatureShield(const Creature* target) {
	uint32_t cid = target->getID();
	if (knownCreatureSet.find(cid) == knownCreatureSet.end()) {
		sendPartyCreatureUpdate(target);
		return;
	}

	NetworkMessage msg;
	msg.addByte(0x91);
	msg.add<uint32_t>(cid);
	msg.addByte(player->getPartyShield(target->getPlayer()));
	writeToOutputBuffer(msg);
}

void ProtocolGame::sendPartyCreatureSkull(const Creature* target) {
	if (g_game().getWorldType() != WORLD_TYPE_PVP) {
		return;
	}

	uint32_t cid = target->getID();
	if (knownCreatureSet.find(cid) == knownCreatureSet.end()) {
		sendPartyCreatureUpdate(target);
		return;
	}

	NetworkMessage msg;
	msg.addByte(0x90);
	msg.add<uint32_t>(cid);
	msg.addByte(player->getSkullClient(target));
	writeToOutputBuffer(msg);
}

void ProtocolGame::sendPartyCreatureHealth(const Creature* target, uint8_t healthPercent) {
	uint32_t cid = target->getID();
	if (knownCreatureSet.find(cid) == knownCreatureSet.end()) {
		sendPartyCreatureUpdate(target);
		return;
	}

	NetworkMessage msg;
	msg.addByte(0x8C);
	msg.add<uint32_t>(cid);
	msg.addByte(healthPercent);
	writeToOutputBuffer(msg);
}

void ProtocolGame::sendPartyPlayerMana(const Player* target, uint8_t manaPercent) {
	uint32_t cid = target->getID();
	if (knownCreatureSet.find(cid) == knownCreatureSet.end()) {
		sendPartyCreatureUpdate(target);
	}

	NetworkMessage msg;
	msg.addByte(0x8B);
	msg.add<uint32_t>(cid);
	msg.addByte(11); // mana percent
	msg.addByte(manaPercent);
	writeToOutputBuffer(msg);
}

void ProtocolGame::sendPartyCreatureShowStatus(const Creature* target, bool showStatus) {
	uint32_t cid = target->getID();
	if (knownCreatureSet.find(cid) == knownCreatureSet.end()) {
		sendPartyCreatureUpdate(target);
	}

	NetworkMessage msg;
	msg.addByte(0x8B);
	msg.add<uint32_t>(cid);
	msg.addByte(12); // show status
	msg.addByte((showStatus ? 0x01 : 0x00));
	writeToOutputBuffer(msg);
}

void ProtocolGame::sendPartyPlayerVocation(const Player* target) {
	uint32_t cid = target->getID();
	if (knownCreatureSet.find(cid) == knownCreatureSet.end()) {
		sendPartyCreatureUpdate(target);
		return;
	}

	NetworkMessage msg;
	msg.addByte(0x8B);
	msg.add<uint32_t>(cid);
	msg.addByte(13); // vocation
	msg.addByte(target->getVocation()->getClientId());
	writeToOutputBuffer(msg);
}

void ProtocolGame::sendPlayerVocation(const Player* target) {
	NetworkMessage msg;
	msg.addByte(0x8B);
	msg.add<uint32_t>(target->getID());
	msg.addByte(13); // vocation
	msg.addByte(target->getVocation()->getClientId());
	writeToOutputBuffer(msg);
}

void ProtocolGame::sendFYIBox(const std::string &message) {
	NetworkMessage msg;
	msg.addByte(0x15);
	msg.addString(message);
	writeToOutputBuffer(msg);
}

// tile
void ProtocolGame::sendMapDescription(const Position &pos) {
	NetworkMessage msg;
	msg.addByte(0x64);
	msg.addPosition(player->getPosition());
	GetMapDescription(pos.x - Map::maxClientViewportX, pos.y - Map::maxClientViewportY, pos.z, (Map::maxClientViewportX + 1) * 2, (Map::maxClientViewportY + 1) * 2, msg);
	writeToOutputBuffer(msg);
}

void ProtocolGame::sendAddTileItem(const Position &pos, uint32_t stackpos, const Item* item) {
	if (!canSee(pos)) {
		return;
	}

	NetworkMessage msg;
	msg.addByte(0x6A);
	msg.addPosition(pos);
	msg.addByte(stackpos);
	AddItem(msg, item);
	writeToOutputBuffer(msg);
}

void ProtocolGame::sendUpdateTileItem(const Position &pos, uint32_t stackpos, const Item* item) {
	if (!canSee(pos)) {
		return;
	}

	NetworkMessage msg;
	msg.addByte(0x6B);
	msg.addPosition(pos);
	msg.addByte(stackpos);
	AddItem(msg, item);
	writeToOutputBuffer(msg);
}

void ProtocolGame::sendRemoveTileThing(const Position &pos, uint32_t stackpos) {
	if (!canSee(pos)) {
		return;
	}

	NetworkMessage msg;
	RemoveTileThing(msg, pos, stackpos);
	writeToOutputBuffer(msg);
}

void ProtocolGame::sendUpdateTile(const Tile* tile, const Position &pos) {
	if (!canSee(pos)) {
		return;
	}

	NetworkMessage msg;
	msg.addByte(0x69);
	msg.addPosition(pos);

	if (tile) {
		GetTileDescription(tile, msg);
		msg.addByte(0x00);
		msg.addByte(0xFF);
	} else {
		msg.addByte(0x01);
		msg.addByte(0xFF);
	}

	writeToOutputBuffer(msg);
}

void ProtocolGame::sendPendingStateEntered() {
	NetworkMessage msg;
	msg.addByte(0x0A);
	writeToOutputBuffer(msg);
}

void ProtocolGame::sendEnterWorld() {
	NetworkMessage msg;
	msg.addByte(0x0F);
	writeToOutputBuffer(msg);
}

void ProtocolGame::sendFightModes() {
	NetworkMessage msg;
	msg.addByte(0xA7);
	msg.addByte(player->fightMode);
	msg.addByte(player->chaseMode);
	msg.addByte(player->secureMode);
	msg.addByte(PVP_MODE_DOVE);
	writeToOutputBuffer(msg);
}

void ProtocolGame::sendAddCreature(const Creature* creature, const Position &pos, int32_t stackpos, bool isLogin) {
	if (!canSee(pos)) {
		return;
	}

	if (creature != player) {
		if (stackpos >= 10) {
			return;
		}

		NetworkMessage msg;
		msg.addByte(0x6A);
		msg.addPosition(pos);
		msg.addByte(stackpos);

		bool known;
		uint32_t removedKnown;
		checkCreatureAsKnown(creature->getID(), known, removedKnown);
		AddCreature(msg, creature, known, removedKnown);
		writeToOutputBuffer(msg);

		if (isLogin) {
			if (const Player* creaturePlayer = creature->getPlayer()) {
				if (!creaturePlayer->isAccessPlayer() || creaturePlayer->getAccountType() == account::ACCOUNT_TYPE_NORMAL)
					sendMagicEffect(pos, CONST_ME_TELEPORT);
			} else {
				sendMagicEffect(pos, CONST_ME_TELEPORT);
			}
		}

		return;
	}

	NetworkMessage msg;
	msg.addByte(0x17);

	msg.add<uint32_t>(player->getID());
	msg.add<uint16_t>(0x32); // beat duration (50)

	msg.addDouble(Creature::speedA, 3);
	msg.addDouble(Creature::speedB, 3);
	msg.addDouble(Creature::speedC, 3);

	// can report bugs?
	if (player->getAccountType() >= account::ACCOUNT_TYPE_NORMAL) {
		msg.addByte(0x01);
	} else {
		msg.addByte(0x00);
	}

	msg.addByte(0x00); // can change pvp framing option
	msg.addByte(0x00); // expert mode button enabled

	msg.addString(g_configManager().getString(STORE_IMAGES_URL));
	msg.add<uint16_t>(static_cast<uint16_t>(g_configManager().getNumber(STORE_COIN_PACKET)));

	msg.addByte(shouldAddExivaRestrictions ? 0x01 : 0x00); // exiva button enabled
	msg.addByte(0x00); // Tournament button

	writeToOutputBuffer(msg);

	sendTibiaTime(g_game().getLightHour());
	sendPendingStateEntered();
	sendEnterWorld();
	sendMapDescription(pos);
	loggedIn = true;

	if (isLogin) {
		sendMagicEffect(pos, CONST_ME_TELEPORT);
	}

	for (int i = CONST_SLOT_FIRST; i <= CONST_SLOT_LAST; ++i) {
		sendInventoryItem(static_cast<Slots_t>(i), player->getInventoryItem(static_cast<Slots_t>(i)));
	}

	sendStats();
	sendSkills();
	sendBlessStatus();

	sendPremiumTrigger();

	sendItemsPrice();

	sendPreyPrices();
	player->sendPreyData();
	player->sendTaskHuntingData();
	sendForgingData();

	// gameworld light-settings
	sendWorldLight(g_game().getWorldLightInfo());

	// player light level
	sendCreatureLight(creature);

	const std::forward_list<VIPEntry> &vipEntries = IOLoginData::getVIPEntries(player->getAccount());

	if (player->isAccessPlayer()) {
		for (const VIPEntry &entry : vipEntries) {
			VipStatus_t vipStatus;

			const Player* vipPlayer = g_game().getPlayerByGUID(entry.guid);
			if (!vipPlayer) {
				vipStatus = VIPSTATUS_OFFLINE;
			} else {
				vipStatus = vipPlayer->statusVipList;
			}

			sendVIP(entry.guid, entry.name, entry.description, entry.icon, entry.notify, vipStatus);
		}
	} else {
		for (const VIPEntry &entry : vipEntries) {
			VipStatus_t vipStatus;

			const Player* vipPlayer = g_game().getPlayerByGUID(entry.guid);
			if (!vipPlayer || vipPlayer->isInGhostMode()) {
				vipStatus = VIPSTATUS_OFFLINE;
			} else {
				vipStatus = vipPlayer->statusVipList;
			}

			sendVIP(entry.guid, entry.name, entry.description, entry.icon, entry.notify, vipStatus);
		}
	}

	sendInventoryIds();
	Item* slotItem = player->getInventoryItem(CONST_SLOT_BACKPACK);
	if (slotItem) {
		Container* mainBackpack = slotItem->getContainer();
		Container* hasQuickLootContainer = player->getLootContainer(OBJECTCATEGORY_DEFAULT);
		if (mainBackpack && !hasQuickLootContainer) {
			player->setLootContainer(OBJECTCATEGORY_DEFAULT, mainBackpack);
			sendInventoryItem(CONST_SLOT_BACKPACK, player->getInventoryItem(CONST_SLOT_BACKPACK));
		}
	}

	sendLootContainers();
	sendBasicData();

	player->sendClientCheck();
	player->sendGameNews();
	player->sendIcons();
}

void ProtocolGame::sendMoveCreature(const Creature* creature, const Position &newPos, int32_t newStackPos, const Position &oldPos, int32_t oldStackPos, bool teleport) {
	if (creature == player) {
		if (oldStackPos >= 10) {
			sendMapDescription(newPos);
		} else if (teleport) {
			NetworkMessage msg;
			RemoveTileThing(msg, oldPos, oldStackPos);
			writeToOutputBuffer(msg);
			sendMapDescription(newPos);
		} else {
			NetworkMessage msg;
			if (oldPos.z == MAP_INIT_SURFACE_LAYER && newPos.z >= MAP_INIT_SURFACE_LAYER + 1) {
				RemoveTileThing(msg, oldPos, oldStackPos);
			} else {
				msg.addByte(0x6D);
				msg.addPosition(oldPos);
				msg.addByte(oldStackPos);
				msg.addPosition(newPos);
			}

			if (newPos.z > oldPos.z) {
				MoveDownCreature(msg, creature, newPos, oldPos);
			} else if (newPos.z < oldPos.z) {
				MoveUpCreature(msg, creature, newPos, oldPos);
			}

			if (oldPos.y > newPos.y) { // north, for old x
				msg.addByte(0x65);
				GetMapDescription(oldPos.x - Map::maxClientViewportX, newPos.y - Map::maxClientViewportY, newPos.z, (Map::maxClientViewportX + 1) * 2, 1, msg);
			} else if (oldPos.y < newPos.y) { // south, for old x
				msg.addByte(0x67);
				GetMapDescription(oldPos.x - Map::maxClientViewportX, newPos.y + (Map::maxClientViewportY + 1), newPos.z, (Map::maxClientViewportX + 1) * 2, 1, msg);
			}

			if (oldPos.x < newPos.x) { // east, [with new y]
				msg.addByte(0x66);
				GetMapDescription(newPos.x + (Map::maxClientViewportX + 1), newPos.y - Map::maxClientViewportY, newPos.z, 1, (Map::maxClientViewportY + 1) * 2, msg);
			} else if (oldPos.x > newPos.x) { // west, [with new y]
				msg.addByte(0x68);
				GetMapDescription(newPos.x - Map::maxClientViewportX, newPos.y - Map::maxClientViewportY, newPos.z, 1, (Map::maxClientViewportY + 1) * 2, msg);
			}
			writeToOutputBuffer(msg);
		}
	} else if (canSee(oldPos) && canSee(newPos)) {
		if (teleport || (oldPos.z == MAP_INIT_SURFACE_LAYER && newPos.z >= MAP_INIT_SURFACE_LAYER + 1) || oldStackPos >= 10) {
			sendRemoveTileThing(oldPos, oldStackPos);
			sendAddCreature(creature, newPos, newStackPos, false);
		} else {
			NetworkMessage msg;
			msg.addByte(0x6D);
			msg.addPosition(oldPos);
			msg.addByte(oldStackPos);
			msg.addPosition(newPos);
			writeToOutputBuffer(msg);
		}
	} else if (canSee(oldPos)) {
		sendRemoveTileThing(oldPos, oldStackPos);
	} else if (canSee(newPos)) {
		sendAddCreature(creature, newPos, newStackPos, false);
	}
}

void ProtocolGame::sendInventoryItem(Slots_t slot, const Item* item) {
	NetworkMessage msg;
	if (item) {
		msg.addByte(0x78);
		msg.addByte(slot);
		AddItem(msg, item);
	} else {
		msg.addByte(0x79);
		msg.addByte(slot);
	}
	writeToOutputBuffer(msg);
}

void ProtocolGame::sendInventoryIds() {
	ItemsTierCountList items = player->getInventoryItemsId();

	NetworkMessage msg;
	msg.addByte(0xF5);
	auto countPosition = msg.getBufferPosition();
	msg.skipBytes(2); // Total items count

	for (uint16_t i = 1; i <= 11; i++) {
		msg.add<uint16_t>(i);
		msg.addByte(0x00);
		msg.add<uint16_t>(0x01);
	}

	uint16_t totalItemsCount = 0;
	for (const auto &[itemId, item] : items) {
		for (const auto [tier, count] : item) {
			msg.add<uint16_t>(itemId);
			msg.addByte(tier);
			msg.add<uint16_t>(static_cast<uint16_t>(count));
			totalItemsCount++;
		}
	}

	msg.setBufferPosition(countPosition);
	msg.add<uint16_t>(totalItemsCount + 11);
	writeToOutputBuffer(msg);
}

void ProtocolGame::sendAddContainerItem(uint8_t cid, uint16_t slot, const Item* item) {
	NetworkMessage msg;
	msg.addByte(0x70);
	msg.addByte(cid);
	msg.add<uint16_t>(slot);
	AddItem(msg, item);
	writeToOutputBuffer(msg);
}

void ProtocolGame::sendUpdateContainerItem(uint8_t cid, uint16_t slot, const Item* item) {
	NetworkMessage msg;
	msg.addByte(0x71);
	msg.addByte(cid);
	msg.add<uint16_t>(slot);
	AddItem(msg, item);
	writeToOutputBuffer(msg);
}

void ProtocolGame::sendRemoveContainerItem(uint8_t cid, uint16_t slot, const Item* lastItem) {
	NetworkMessage msg;
	msg.addByte(0x72);
	msg.addByte(cid);
	msg.add<uint16_t>(slot);
	if (lastItem) {
		AddItem(msg, lastItem);
	} else {
		msg.add<uint16_t>(0x00);
	}
	writeToOutputBuffer(msg);
}

void ProtocolGame::sendTextWindow(uint32_t windowTextId, Item* item, uint16_t maxlen, bool canWrite) {
	NetworkMessage msg;
	msg.addByte(0x96);
	msg.add<uint32_t>(windowTextId);
	AddItem(msg, item);

	if (canWrite) {
		msg.add<uint16_t>(maxlen);
		msg.addString(item->getAttribute<std::string>(ItemAttribute_t::TEXT));
	} else {
		const std::string &text = item->getAttribute<std::string>(ItemAttribute_t::TEXT);
		msg.add<uint16_t>(text.size());
		msg.addString(text);
	}

	const std::string &writer = item->getAttribute<std::string>(ItemAttribute_t::WRITER);
	if (!writer.empty()) {
		msg.addString(writer);
	} else {
		msg.add<uint16_t>(0x00);
	}

	msg.addByte(0x00); // Show (Traded)

	auto writtenDate = item->getAttribute<time_t>(ItemAttribute_t::DATE);
	if (writtenDate != 0) {
		msg.addString(formatDateShort(writtenDate));
	} else {
		msg.add<uint16_t>(0x00);
	}

	writeToOutputBuffer(msg);
}

void ProtocolGame::sendHouseWindow(uint32_t windowTextId, const std::string &text) {
	NetworkMessage msg;
	msg.addByte(0x97);
	msg.addByte(0x00);
	msg.add<uint32_t>(windowTextId);
	msg.addString(text);
	writeToOutputBuffer(msg);
}

void ProtocolGame::sendOutfitWindow() {
	NetworkMessage msg;
	msg.addByte(0xC8);

	bool mounted = false;
	Outfit_t currentOutfit = player->getDefaultOutfit();
	const Mount* currentMount = g_game().mounts.getMountByID(player->getCurrentMount());
	if (currentMount) {
		mounted = (currentOutfit.lookMount == currentMount->clientId);
		currentOutfit.lookMount = currentMount->clientId;
	}

	AddOutfit(msg, currentOutfit);

	msg.addByte(currentOutfit.lookMountHead);
	msg.addByte(currentOutfit.lookMountBody);
	msg.addByte(currentOutfit.lookMountLegs);
	msg.addByte(currentOutfit.lookMountFeet);
	msg.add<uint16_t>(currentOutfit.lookFamiliarsType);

	auto startOutfits = msg.getBufferPosition();
	uint16_t limitOutfits = std::numeric_limits<uint16_t>::max();
	uint16_t outfitSize = 0;
	msg.skipBytes(2);

	if (player->isAccessPlayer()) {
		msg.add<uint16_t>(75);
		msg.addString("Gamemaster");
		msg.addByte(0);
		msg.addByte(0x00);
		++outfitSize;

		msg.add<uint16_t>(266);
		msg.addString("Customer Support");
		msg.addByte(0);
		msg.addByte(0x00);
		++outfitSize;

		msg.add<uint16_t>(302);
		msg.addString("Community Manager");
		msg.addByte(0);
		msg.addByte(0x00);
		++outfitSize;
	}

	const auto &outfits = Outfits::getInstance().getOutfits(player->getSex());

	for (const Outfit &outfit : outfits) {
		uint8_t addons;
		if (player->getOutfitAddons(outfit, addons)) {
			msg.add<uint16_t>(outfit.lookType);
			msg.addString(outfit.name);
			msg.addByte(addons);
			msg.addByte(0x00);
			++outfitSize;
		} else if (outfit.lookType == 1210 || outfit.lookType == 1211) {
			msg.add<uint16_t>(outfit.lookType);
			msg.addString(outfit.name);
			msg.addByte(3);
			msg.addByte(0x02);
			++outfitSize;
		} else if (outfit.lookType == 1456 || outfit.lookType == 1457) {
			msg.add<uint16_t>(outfit.lookType);
			msg.addString(outfit.name);
			msg.addByte(3);
			msg.addByte(0x03);
			++outfitSize;
		} else if (outfit.from == "store") {
			msg.add<uint16_t>(outfit.lookType);
			msg.addString(outfit.name);
			msg.addByte(outfit.lookType >= 962 && outfit.lookType <= 975 ? 0 : 3);
			msg.addByte(0x01);
			msg.add<uint32_t>(0x00);
			++outfitSize;
		}

		if (outfitSize == limitOutfits) {
			break;
		}
	}

	auto endOutfits = msg.getBufferPosition();
	msg.setBufferPosition(startOutfits);
	msg.add<uint16_t>(outfitSize);
	msg.setBufferPosition(endOutfits);

	auto startMounts = msg.getBufferPosition();
	uint16_t limitMounts = std::numeric_limits<uint16_t>::max();
	uint16_t mountSize = 0;
	msg.skipBytes(2);

	const auto &mounts = g_game().mounts.getMounts();
	for (const Mount &mount : mounts) {
		if (player->hasMount(&mount)) {
			msg.add<uint16_t>(mount.clientId);
			msg.addString(mount.name);
			msg.addByte(0x00);
			++mountSize;
		} else if (mount.type == "store") {
			msg.add<uint16_t>(mount.clientId);
			msg.addString(mount.name);
			msg.addByte(0x01);
			msg.add<uint32_t>(0x00);
			++mountSize;
		}

		if (mountSize == limitMounts) {
			break;
		}
	}

	auto endMounts = msg.getBufferPosition();
	msg.setBufferPosition(startMounts);
	msg.add<uint16_t>(mountSize);
	msg.setBufferPosition(endMounts);

	auto startFamiliars = msg.getBufferPosition();
	uint16_t limitFamiliars = std::numeric_limits<uint16_t>::max();
	uint16_t familiarSize = 0;
	msg.skipBytes(2);

	const auto &familiars = Familiars::getInstance().getFamiliars(player->getVocationId());

	for (const Familiar &familiar : familiars) {
		if (!player->getFamiliar(familiar)) {
			continue;
		}

		msg.add<uint16_t>(familiar.lookType);
		msg.addString(familiar.name);
		msg.addByte(0x00);
		if (++familiarSize == limitFamiliars) {
			break;
		}
	}

	auto endFamiliars = msg.getBufferPosition();
	msg.setBufferPosition(startFamiliars);
	msg.add<uint16_t>(familiarSize);
	msg.setBufferPosition(endFamiliars);

	msg.addByte(0x00); // Try outfit
	msg.addByte(mounted ? 0x01 : 0x00);

	// Version 12.81 - Random mount 'bool'
	msg.addByte(player->isRandomMounted() ? 0x01 : 0x00);

	writeToOutputBuffer(msg);
}

<<<<<<< HEAD
void ProtocolGame::sendPodiumWindow(const Item* podium, const Position& position, uint16_t itemId, uint8_t stackpos)
{
	if (!podium) {
		SPDLOG_ERROR("[{}] item is nullptr", __FUNCTION__);
		return;
	}

=======
void ProtocolGame::sendPodiumWindow(const Item* podium, const Position &position, uint16_t itemId, uint8_t stackpos) {
>>>>>>> 6b69b238
	NetworkMessage msg;
	msg.addByte(0xC8);

	const auto podiumVisible = podium->getCustomAttribute("PodiumVisible");
	const auto lookType = podium->getCustomAttribute("LookType");
	const auto lookMount = podium->getCustomAttribute("LookMount");
	const auto lookDirection = podium->getCustomAttribute("LookDirection");
	if (lookType) {
		addOutfitAndMountBytes(msg, podium, lookType, "LookHead", "LookBody", "LookLegs", "LookFeet", true);
	} else {
		msg.add<uint16_t>(0);
	}

	if (lookMount) {
		addOutfitAndMountBytes(msg, podium, lookMount, "LookMountHead", "LookMountBody", "LookMountLegs", "LookMountFeet");
	} else {
		msg.add<uint16_t>(0);
		msg.addByte(0);
		msg.addByte(0);
		msg.addByte(0);
		msg.addByte(0);
	}
	msg.add<uint16_t>(0);

	auto startOutfits = msg.getBufferPosition();
	uint16_t limitOutfits = std::numeric_limits<uint16_t>::max();
	uint16_t outfitSize = 0;
	msg.skipBytes(2);

	const auto &outfits = Outfits::getInstance().getOutfits(player->getSex());
	for (const Outfit &outfit : outfits) {
		uint8_t addons;
		if (!player->getOutfitAddons(outfit, addons)) {
			continue;
		}

		msg.add<uint16_t>(outfit.lookType);
		msg.addString(outfit.name);
		msg.addByte(addons);
		msg.addByte(0x00);
		if (++outfitSize == limitOutfits) {
			break;
		}
	}

	auto endOutfits = msg.getBufferPosition();
	msg.setBufferPosition(startOutfits);
	msg.add<uint16_t>(outfitSize);
	msg.setBufferPosition(endOutfits);

	auto startMounts = msg.getBufferPosition();
	uint16_t limitMounts = std::numeric_limits<uint16_t>::max();
	uint16_t mountSize = 0;
	msg.skipBytes(2);

	const auto &mounts = g_game().mounts.getMounts();
	for (const Mount &mount : mounts) {
		if (player->hasMount(&mount)) {
			msg.add<uint16_t>(mount.clientId);
			msg.addString(mount.name);
			msg.addByte(0x00);
			if (++mountSize == limitMounts) {
				break;
			}
		}
	}

	auto endMounts = msg.getBufferPosition();
	msg.setBufferPosition(startMounts);
	msg.add<uint16_t>(mountSize);
	msg.setBufferPosition(endMounts);

	msg.add<uint16_t>(0);

	msg.addByte(0x05);
	msg.addByte(lookMount ? 0x01 : 0x00);

	msg.add<uint16_t>(0);

	msg.addPosition(position);
	msg.add<uint16_t>(itemId);
	msg.addByte(stackpos);

	msg.addByte(podiumVisible ? podiumVisible->getAttribute<uint8_t>() : 0x01);
	msg.addByte(lookType ? 0x01 : 0x00);
	msg.addByte(lookDirection ? lookDirection->getAttribute<uint8_t>() : 2);
	writeToOutputBuffer(msg);
}

void ProtocolGame::sendUpdatedVIPStatus(uint32_t guid, VipStatus_t newStatus) {
	NetworkMessage msg;
	msg.addByte(0xD3);
	msg.add<uint32_t>(guid);
	msg.addByte(newStatus);
	writeToOutputBuffer(msg);
}

void ProtocolGame::sendVIP(uint32_t guid, const std::string &name, const std::string &description, uint32_t icon, bool notify, VipStatus_t status) {
	NetworkMessage msg;
	msg.addByte(0xD2);
	msg.add<uint32_t>(guid);
	msg.addString(name);
	msg.addString(description);
	msg.add<uint32_t>(std::min<uint32_t>(10, icon));
	msg.addByte(notify ? 0x01 : 0x00);
	msg.addByte(status);
	msg.addByte(0x00); // vipGroups
	writeToOutputBuffer(msg);
}

void ProtocolGame::sendSpellCooldown(uint8_t spellId, uint32_t time) {
	NetworkMessage msg;
	msg.addByte(0xA4);

	msg.addByte(spellId);
	msg.add<uint32_t>(time);
	writeToOutputBuffer(msg);
}

void ProtocolGame::sendSpellGroupCooldown(SpellGroup_t groupId, uint32_t time) {
	NetworkMessage msg;
	msg.addByte(0xA5);
	msg.addByte(groupId);
	msg.add<uint32_t>(time);
	writeToOutputBuffer(msg);
}

void ProtocolGame::sendUseItemCooldown(uint32_t time) {
	NetworkMessage msg;
	msg.addByte(0xA6);
	msg.add<uint32_t>(time);
	writeToOutputBuffer(msg);
}

void ProtocolGame::sendPreyTimeLeft(const PreySlot* slot) {
	if (!player || !slot) {
		return;
	}

	NetworkMessage msg;

	msg.addByte(0xE7);
	msg.addByte(static_cast<uint8_t>(slot->id));
	msg.add<uint16_t>(slot->bonusTimeLeft);

	writeToOutputBuffer(msg);
}

void ProtocolGame::sendPreyData(const PreySlot* slot) {
	NetworkMessage msg;
	msg.addByte(0xE8);
	msg.addByte(static_cast<uint8_t>(slot->id));
	msg.addByte(static_cast<uint8_t>(slot->state));

	if (slot->state == PreyDataState_Locked) {
		msg.addByte(player->isPremium() ? 0x01 : 0x00);
	} else if (slot->state == PreyDataState_Inactive) {
		// Empty
	} else if (slot->state == PreyDataState_Active) {
		if (const MonsterType* mtype = g_monsters().getMonsterTypeByRaceId(slot->selectedRaceId)) {
			msg.addString(mtype->name);
			const Outfit_t outfit = mtype->info.outfit;
			msg.add<uint16_t>(outfit.lookType);
			if (outfit.lookType == 0) {
				msg.add<uint16_t>(outfit.lookTypeEx);
			} else {
				msg.addByte(outfit.lookHead);
				msg.addByte(outfit.lookBody);
				msg.addByte(outfit.lookLegs);
				msg.addByte(outfit.lookFeet);
				msg.addByte(outfit.lookAddons);
			}

			msg.addByte(static_cast<uint8_t>(slot->bonus));
			msg.add<uint16_t>(slot->bonusPercentage);
			msg.addByte(slot->bonusRarity);
			msg.add<uint16_t>(slot->bonusTimeLeft);
		}
	} else if (slot->state == PreyDataState_Selection) {
		msg.addByte(static_cast<uint8_t>(slot->raceIdList.size()));
		std::for_each(slot->raceIdList.begin(), slot->raceIdList.end(), [&msg](uint16_t raceId) {
			if (const MonsterType* mtype = g_monsters().getMonsterTypeByRaceId(raceId)) {
				msg.addString(mtype->name);
				const Outfit_t outfit = mtype->info.outfit;
				msg.add<uint16_t>(outfit.lookType);
				if (outfit.lookType == 0) {
					msg.add<uint16_t>(outfit.lookTypeEx);
				} else {
					msg.addByte(outfit.lookHead);
					msg.addByte(outfit.lookBody);
					msg.addByte(outfit.lookLegs);
					msg.addByte(outfit.lookFeet);
					msg.addByte(outfit.lookAddons);
				}
			} else {
				SPDLOG_WARN("[ProtocolGame::sendPreyData] - Unknown monster type raceid: {}", raceId);
				return;
			}
		});
	} else if (slot->state == PreyDataState_SelectionChangeMonster) {
		msg.addByte(static_cast<uint8_t>(slot->bonus));
		msg.add<uint16_t>(slot->bonusPercentage);
		msg.addByte(slot->bonusRarity);
		msg.addByte(static_cast<uint8_t>(slot->raceIdList.size()));
		std::for_each(slot->raceIdList.begin(), slot->raceIdList.end(), [&msg](uint16_t raceId) {
			if (const MonsterType* mtype = g_monsters().getMonsterTypeByRaceId(raceId)) {
				msg.addString(mtype->name);
				const Outfit_t outfit = mtype->info.outfit;
				msg.add<uint16_t>(outfit.lookType);
				if (outfit.lookType == 0) {
					msg.add<uint16_t>(outfit.lookTypeEx);
				} else {
					msg.addByte(outfit.lookHead);
					msg.addByte(outfit.lookBody);
					msg.addByte(outfit.lookLegs);
					msg.addByte(outfit.lookFeet);
					msg.addByte(outfit.lookAddons);
				}
			} else {
				SPDLOG_WARN("[ProtocolGame::sendPreyData] - Unknown monster type raceid: {}", raceId);
				return;
			}
		});
	} else if (slot->state == PreyDataState_ListSelection) {
		const std::map<uint16_t, std::string> bestiaryList = g_game().getBestiaryList();
		msg.add<uint16_t>(static_cast<uint16_t>(bestiaryList.size()));
		std::for_each(bestiaryList.begin(), bestiaryList.end(), [&msg](auto &mType) {
			msg.add<uint16_t>(mType.first);
		});
	} else {
		SPDLOG_WARN("[ProtocolGame::sendPreyData] - Unknown prey state: {}", slot->state);
		return;
	}

	msg.add<uint32_t>(std::max<uint32_t>(static_cast<uint32_t>(((slot->freeRerollTimeStamp - OTSYS_TIME()) / 1000)), 0));
	msg.addByte(static_cast<uint8_t>(slot->option));

	writeToOutputBuffer(msg);
}

void ProtocolGame::sendPreyPrices() {
	if (!player) {
		return;
	}

	NetworkMessage msg;

	msg.addByte(0xE9);

	msg.add<uint32_t>(player->getPreyRerollPrice());
	msg.addByte(static_cast<uint8_t>(g_configManager().getNumber(PREY_BONUS_REROLL_PRICE)));
	msg.addByte(static_cast<uint8_t>(g_configManager().getNumber(PREY_SELECTION_LIST_PRICE)));
	msg.add<uint32_t>(player->getTaskHuntingRerollPrice());
	msg.add<uint32_t>(player->getTaskHuntingRerollPrice());
	msg.addByte(static_cast<uint8_t>(g_configManager().getNumber(TASK_HUNTING_SELECTION_LIST_PRICE)));
	msg.addByte(static_cast<uint8_t>(g_configManager().getNumber(TASK_HUNTING_BONUS_REROLL_PRICE)));

	writeToOutputBuffer(msg);
}

void ProtocolGame::sendModalWindow(const ModalWindow &modalWindow) {
	NetworkMessage msg;
	msg.addByte(0xFA);

	msg.add<uint32_t>(modalWindow.id);
	msg.addString(modalWindow.title);
	msg.addString(modalWindow.message);

	msg.addByte(modalWindow.buttons.size());
	for (const auto &it : modalWindow.buttons) {
		msg.addString(it.first);
		msg.addByte(it.second);
	}

	msg.addByte(modalWindow.choices.size());
	for (const auto &it : modalWindow.choices) {
		msg.addString(it.first);
		msg.addByte(it.second);
	}

	msg.addByte(modalWindow.defaultEscapeButton);
	msg.addByte(modalWindow.defaultEnterButton);
	msg.addByte(modalWindow.priority ? 0x01 : 0x00);

	writeToOutputBuffer(msg);
}

////////////// Add common messages
void ProtocolGame::AddCreature(NetworkMessage &msg, const Creature* creature, bool known, uint32_t remove) {
	CreatureType_t creatureType = creature->getType();
	const Player* otherPlayer = creature->getPlayer();

	if (known) {
		msg.add<uint16_t>(0x62);
		msg.add<uint32_t>(creature->getID());
	} else {
		msg.add<uint16_t>(0x61);
		msg.add<uint32_t>(remove);
		msg.add<uint32_t>(creature->getID());
		if (creature->isHealthHidden()) {
			msg.addByte(CREATURETYPE_HIDDEN);
		} else {
			msg.addByte(creatureType);
		}

		if (creatureType == CREATURETYPE_SUMMON_PLAYER) {
			const Creature* master = creature->getMaster();
			if (master) {
				msg.add<uint32_t>(master->getID());
			} else {
				msg.add<uint32_t>(0x00);
			}
		}

		if (creature->isHealthHidden()) {
			msg.addString("");
		} else {
			msg.addString(creature->getName());
		}
	}

	if (creature->isHealthHidden()) {
		msg.addByte(0x00);
	} else {
		msg.addByte(std::ceil((static_cast<double>(creature->getHealth()) / std::max<int32_t>(creature->getMaxHealth(), 1)) * 100));
	}

	msg.addByte(creature->getDirection());

	if (!creature->isInGhostMode() && !creature->isInvisible()) {
		const Outfit_t &outfit = creature->getCurrentOutfit();
		AddOutfit(msg, outfit);
		if (outfit.lookMount != 0) {
			msg.addByte(outfit.lookMountHead);
			msg.addByte(outfit.lookMountBody);
			msg.addByte(outfit.lookMountLegs);
			msg.addByte(outfit.lookMountFeet);
		}
	} else {
		static Outfit_t outfit;
		AddOutfit(msg, outfit);
	}

	LightInfo lightInfo = creature->getCreatureLight();
	msg.addByte(player->isAccessPlayer() ? 0xFF : lightInfo.level);
	msg.addByte(lightInfo.color);

	msg.add<uint16_t>(creature->getStepSpeed());

	CreatureIcon_t icon;
	auto sendIcon = false;
	if (otherPlayer) {
		icon = creature->getIcon();
		sendIcon = icon != CREATUREICON_NONE;
		msg.addByte(sendIcon); // Icons
		if (sendIcon) {
			msg.addByte(icon);
			msg.addByte(1);
			msg.add<uint16_t>(0);
		}
	} else {
		if (auto monster = creature->getMonster();
			monster) {
			icon = monster->getIcon();
			sendIcon = icon != CREATUREICON_NONE;
			msg.addByte(sendIcon); // Send Icons true/false
			if (sendIcon) {
				// Icones with stack (Fiendishs e Influenceds)
				if (monster->getForgeStack() > 0) {
					msg.addByte(icon);
					msg.addByte(1);
					msg.add<uint16_t>(icon != 5 ? monster->getForgeStack() : 0); // Stack
				} else {
					// Icons without number on the side
					msg.addByte(icon);
					msg.addByte(1);
					msg.add<uint16_t>(0);
				}
			}
		} else {
			icon = creature->getIcon();
			sendIcon = icon != CREATUREICON_NONE;
			msg.addByte(sendIcon); // Send Icons true/false
			if (sendIcon) {
				msg.addByte(icon);
				msg.addByte(1);
				msg.add<uint16_t>(0);
			}
		}
	}

	msg.addByte(player->getSkullClient(creature));
	msg.addByte(player->getPartyShield(otherPlayer));

	if (!known) {
		msg.addByte(player->getGuildEmblem(otherPlayer));
	}

	if (creatureType == CREATURETYPE_MONSTER) {
		const Creature* master = creature->getMaster();
		if (master) {
			const Player* masterPlayer = master->getPlayer();
			if (masterPlayer) {
				creatureType = CREATURETYPE_SUMMON_PLAYER;
			}
		}
	}

	if (creature->isHealthHidden()) {
		msg.addByte(CREATURETYPE_HIDDEN);
	} else {
		msg.addByte(creatureType); // Type (for summons)
	}

	if (creatureType == CREATURETYPE_SUMMON_PLAYER) {
		const Creature* master = creature->getMaster();
		if (master) {
			msg.add<uint32_t>(master->getID());
		} else {
			msg.add<uint32_t>(0x00);
		}
	}

	if (creatureType == CREATURETYPE_PLAYER) {
		const Player* otherCreature = creature->getPlayer();
		if (otherCreature) {
			msg.addByte(otherCreature->getVocation()->getClientId());
		} else {
			msg.addByte(0);
		}
	}

	msg.addByte(creature->getSpeechBubble());
	msg.addByte(0xFF); // MARK_UNMARKED
	msg.addByte(0x00); // inspection type
	msg.addByte(player->canWalkthroughEx(creature) ? 0x00 : 0x01);
}

void ProtocolGame::AddPlayerStats(NetworkMessage &msg) {
	msg.addByte(0xA0);

	msg.add<uint16_t>(std::min<int32_t>(player->getHealth(), std::numeric_limits<uint16_t>::max()));
	msg.add<uint16_t>(std::min<int32_t>(player->getMaxHealth(), std::numeric_limits<uint16_t>::max()));

	msg.add<uint32_t>(player->hasFlag(PlayerFlags_t::HasInfiniteCapacity) ? 1000000 : player->getFreeCapacity());

	msg.add<uint64_t>(player->getExperience());

	msg.add<uint16_t>(player->getLevel());
	msg.addByte(player->getLevelPercent());

	msg.add<uint16_t>(player->getBaseXpGain()); // base xp gain rate
	msg.add<uint16_t>(player->getGrindingXpBoost()); // low level bonus
	msg.add<uint16_t>(player->getStoreXpBoost()); // xp boost
	msg.add<uint16_t>(player->getStaminaXpBoost()); // stamina multiplier (100 = 1.0x)

	msg.add<uint16_t>(std::min<int32_t>(player->getMana(), std::numeric_limits<uint16_t>::max()));
	msg.add<uint16_t>(std::min<int32_t>(player->getMaxMana(), std::numeric_limits<uint16_t>::max()));

	msg.addByte(player->getSoul());

	msg.add<uint16_t>(player->getStaminaMinutes());

	msg.add<uint16_t>(player->getBaseSpeed());

	Condition* condition = player->getCondition(CONDITION_REGENERATION, CONDITIONID_DEFAULT);
	msg.add<uint16_t>(condition ? condition->getTicks() / 1000 : 0x00);

	msg.add<uint16_t>(player->getOfflineTrainingTime() / 60 / 1000);

	msg.add<uint16_t>(player->getExpBoostStamina()); // xp boost time (seconds)
	msg.addByte(1); // enables exp boost in the store

	msg.add<uint16_t>(player->getManaShield()); // remaining mana shield
	msg.add<uint16_t>(player->getMaxManaShield()); // total mana shield
}

void ProtocolGame::AddPlayerSkills(NetworkMessage &msg) {
	msg.addByte(0xA1);

	msg.add<uint16_t>(player->getMagicLevel());
	msg.add<uint16_t>(player->getBaseMagicLevel());
	msg.add<uint16_t>(player->getBaseMagicLevel()); // Loyalty Bonus
	msg.add<uint16_t>(player->getMagicLevelPercent() * 100);

	for (uint8_t i = SKILL_FIRST; i <= SKILL_FISHING; ++i) {
		msg.add<uint16_t>(std::min<int32_t>(player->getSkillLevel(i), std::numeric_limits<uint16_t>::max()));
		msg.add<uint16_t>(player->getBaseSkill(i));
		msg.add<uint16_t>(player->getBaseSkill(i)); // Loyalty Bonus
		msg.add<uint16_t>(player->getSkillPercent(i) * 100);
	}

	for (uint8_t i = SKILL_CRITICAL_HIT_CHANCE; i <= SKILL_LAST; ++i) {
		msg.add<uint16_t>(std::min<int32_t>(player->getSkillLevel(i), std::numeric_limits<uint16_t>::max()));
		msg.add<uint16_t>(player->getBaseSkill(i));
	}

	// Version 12.81 new skill (Fatal, Dodge and Momentum)
	sendForgeSkillStats(msg);

	// used for imbuement (Feather)
	msg.add<uint32_t>(player->getCapacity()); // total capacity
	msg.add<uint32_t>(player->getBaseCapacity()); // base total capacity
}

void ProtocolGame::AddOutfit(NetworkMessage &msg, const Outfit_t &outfit, bool addMount /* = true*/) {
	msg.add<uint16_t>(outfit.lookType);
	if (outfit.lookType != 0) {
		msg.addByte(outfit.lookHead);
		msg.addByte(outfit.lookBody);
		msg.addByte(outfit.lookLegs);
		msg.addByte(outfit.lookFeet);
		msg.addByte(outfit.lookAddons);
	} else {
		msg.add<uint16_t>(outfit.lookTypeEx);
	}

	if (addMount) {
		msg.add<uint16_t>(outfit.lookMount);
	}
}

void ProtocolGame::addImbuementInfo(NetworkMessage &msg, uint16_t imbuementId) const {
	Imbuement* imbuement = g_imbuements().getImbuement(imbuementId);
	const BaseImbuement* baseImbuement = g_imbuements().getBaseByID(imbuement->getBaseID());
	const CategoryImbuement* categoryImbuement = g_imbuements().getCategoryByID(imbuement->getCategory());

	msg.add<uint32_t>(imbuementId);
	msg.addString(baseImbuement->name + " " + imbuement->getName());
	msg.addString(imbuement->getDescription());
	msg.addString(categoryImbuement->name + imbuement->getSubGroup());

	msg.add<uint16_t>(imbuement->getIconID());
	msg.add<uint32_t>(baseImbuement->duration);

	msg.addByte(imbuement->isPremium() ? 0x01 : 0x00);

	const auto &items = imbuement->getItems();
	msg.addByte(items.size());

	for (const auto &itm : items) {
		const ItemType &it = Item::items[itm.first];
		msg.add<uint16_t>(itm.first);
		msg.addString(it.name);
		msg.add<uint16_t>(itm.second);
	}

	msg.add<uint32_t>(baseImbuement->price);
	msg.addByte(baseImbuement->percent);
	msg.add<uint32_t>(baseImbuement->protectionPrice);
}

void ProtocolGame::openImbuementWindow(Item* item) {
	if (!item || item->isRemoved()) {
		return;
	}

	player->setImbuingItem(item);

	NetworkMessage msg;
	msg.addByte(0xEB);
	msg.add<uint16_t>(item->getID());
	if (item->getClassification() > 0) {
		msg.addByte(item->getTier());
	}
	msg.addByte(item->getImbuementSlot());

	// Send imbuement time
	for (uint8_t slotid = 0; slotid < static_cast<uint8_t>(item->getImbuementSlot()); slotid++) {
		ImbuementInfo imbuementInfo;
		if (!item->getImbuementInfo(slotid, &imbuementInfo)) {
			msg.addByte(0x00);
			continue;
		}

		msg.addByte(0x01);
		addImbuementInfo(msg, imbuementInfo.imbuement->getID());
		msg.add<uint32_t>(imbuementInfo.duration);
		msg.add<uint32_t>(g_imbuements().getBaseByID(imbuementInfo.imbuement->getBaseID())->removeCost);
	}

	std::vector<Imbuement*> imbuements = g_imbuements().getImbuements(player, item);
	phmap::flat_hash_map<uint16_t, uint16_t> needItems;

	msg.add<uint16_t>(imbuements.size());
	for (const Imbuement* imbuement : imbuements) {
		addImbuementInfo(msg, imbuement->getID());

		const auto &items = imbuement->getItems();
		for (const auto &itm : items) {
			if (!needItems.count(itm.first)) {
				needItems[itm.first] = player->getItemTypeCount(itm.first);
				uint32_t stashCount = player->getStashItemCount(Item::items[itm.first].id);
				if (stashCount > 0) {
					needItems[itm.first] += stashCount;
				}
			}
		}
	}

	msg.add<uint32_t>(needItems.size());
	for (const auto &itm : needItems) {
		msg.add<uint16_t>(itm.first);
		msg.add<uint16_t>(itm.second);
	}

	sendResourcesBalance(player->getMoney(), player->getBankBalance(), player->getPreyCards(), player->getTaskHuntingPoints());

	writeToOutputBuffer(msg);
}

void ProtocolGame::sendMessageDialog(const std::string &message) {
	NetworkMessage msg;
	msg.addByte(0xED);
	msg.addByte(0x14); // Unknown type
	msg.addString(message);
	writeToOutputBuffer(msg);
}

void ProtocolGame::sendImbuementResult(const std::string message) {
	NetworkMessage msg;
	msg.addByte(0xED);
	msg.addByte(0x01);
	msg.addString(message);
	writeToOutputBuffer(msg);
}

void ProtocolGame::closeImbuementWindow() {
	NetworkMessage msg;
	msg.addByte(0xEC);
	writeToOutputBuffer(msg);
}

void ProtocolGame::AddWorldLight(NetworkMessage &msg, LightInfo lightInfo) {
	msg.addByte(0x82);
	msg.addByte((player->isAccessPlayer() ? 0xFF : lightInfo.level));
	msg.addByte(lightInfo.color);
}

void ProtocolGame::sendSpecialContainersAvailable() {
	if (!player)
		return;

	NetworkMessage msg;
	msg.addByte(0x2A);
	msg.addByte(player->isSupplyStashMenuAvailable() ? 0x01 : 0x00);
	msg.addByte(player->isMarketMenuAvailable() ? 0x01 : 0x00);
	writeToOutputBuffer(msg);
}

void ProtocolGame::updatePartyTrackerAnalyzer(const Party* party) {
	if (!player || !party || !party->getLeader())
		return;

	NetworkMessage msg;
	msg.addByte(0x2B);
	msg.add<uint32_t>(party->getAnalyzerTimeNow());
	msg.add<uint32_t>(party->getLeader()->getID());
	msg.addByte(static_cast<uint8_t>(party->priceType));

	msg.addByte(static_cast<uint8_t>(party->membersData.size()));
	for (const PartyAnalyzer* analyzer : party->membersData) {
		msg.add<uint32_t>(analyzer->id);
		if (const Player* member = g_game().getPlayerByID(analyzer->id);
			!member || !member->getParty() || member->getParty() != party) {
			msg.addByte(0);
		} else {
			msg.addByte(1);
		}

		msg.add<uint64_t>(analyzer->lootPrice);
		msg.add<uint64_t>(analyzer->supplyPrice);
		msg.add<uint64_t>(analyzer->damage);
		msg.add<uint64_t>(analyzer->healing);
	}

	bool showNames = !party->membersData.empty();
	msg.addByte(showNames ? 0x01 : 0x00);
	if (showNames) {
		msg.addByte(static_cast<uint8_t>(party->membersData.size()));
		for (const PartyAnalyzer* analyzer : party->membersData) {
			msg.add<uint32_t>(analyzer->id);
			msg.addString(analyzer->name);
		}
	}

	writeToOutputBuffer(msg);
}

void ProtocolGame::AddCreatureLight(NetworkMessage &msg, const Creature* creature) {
	LightInfo lightInfo = creature->getCreatureLight();

	msg.addByte(0x8D);
	msg.add<uint32_t>(creature->getID());
	msg.addByte((player->isAccessPlayer() ? 0xFF : lightInfo.level));
	msg.addByte(lightInfo.color);
}

// tile
void ProtocolGame::RemoveTileThing(NetworkMessage &msg, const Position &pos, uint32_t stackpos) {
	if (stackpos >= 10) {
		return;
	}

	msg.addByte(0x6C);
	msg.addPosition(pos);
	msg.addByte(stackpos);
}

void ProtocolGame::sendKillTrackerUpdate(Container* corpse, const std::string &name, const Outfit_t creatureOutfit) {
	bool isCorpseEmpty = corpse->empty();

	NetworkMessage msg;
	msg.addByte(0xD1);
	msg.addString(name);
	msg.add<uint16_t>(creatureOutfit.lookType ? creatureOutfit.lookType : 21);
	msg.addByte(creatureOutfit.lookType ? creatureOutfit.lookHead : 0x00);
	msg.addByte(creatureOutfit.lookType ? creatureOutfit.lookBody : 0x00);
	msg.addByte(creatureOutfit.lookType ? creatureOutfit.lookLegs : 0x00);
	msg.addByte(creatureOutfit.lookType ? creatureOutfit.lookFeet : 0x00);
	msg.addByte(creatureOutfit.lookType ? creatureOutfit.lookAddons : 0x00);
	msg.addByte(isCorpseEmpty ? 0 : corpse->size());

	if (!isCorpseEmpty) {
		for (const auto &it : corpse->getItemList()) {
			AddItem(msg, it);
		}
	}

	writeToOutputBuffer(msg);
}

void ProtocolGame::sendUpdateSupplyTracker(const Item* item) {
	if (!player || !item) {
		return;
	}

	NetworkMessage msg;
	msg.addByte(0xCE);
	msg.add<uint16_t>(item->getID());

	writeToOutputBuffer(msg);
}

void ProtocolGame::sendUpdateImpactTracker(CombatType_t type, int32_t amount) {
	NetworkMessage msg;
	msg.addByte(0xCC);
	if (type == COMBAT_HEALING) {
		msg.addByte(ANALYZER_HEAL);
		msg.add<uint32_t>(amount);
	} else {
		msg.addByte(ANALYZER_DAMAGE_DEALT);
		msg.add<uint32_t>(amount);
		msg.addByte(getCipbiaElement(type));
	}
	writeToOutputBuffer(msg);
}
void ProtocolGame::sendUpdateInputAnalyzer(CombatType_t type, int32_t amount, std::string target) {
	NetworkMessage msg;
	msg.addByte(0xCC);
	msg.addByte(ANALYZER_DAMAGE_RECEIVED);
	msg.add<uint32_t>(amount);
	msg.addByte(getCipbiaElement(type));
	msg.addString(target);
	writeToOutputBuffer(msg);
}

void ProtocolGame::sendTaskHuntingData(const TaskHuntingSlot* slot) {
	NetworkMessage msg;
	msg.addByte(0xBB);
	msg.addByte(static_cast<uint8_t>(slot->id));
	msg.addByte(static_cast<uint8_t>(slot->state));
	if (slot->state == PreyTaskDataState_Locked) {
		msg.addByte(player->isPremium() ? 0x01 : 0x00);
	} else if (slot->state == PreyTaskDataState_Inactive) {
		// Empty
	} else if (slot->state == PreyTaskDataState_Selection) {
		const Player* user = player;
		msg.add<uint16_t>(static_cast<uint16_t>(slot->raceIdList.size()));
		std::for_each(slot->raceIdList.begin(), slot->raceIdList.end(), [&msg, user](uint16_t raceid) {
			msg.add<uint16_t>(raceid);
			msg.addByte(user->isCreatureUnlockedOnTaskHunting(g_monsters().getMonsterTypeByRaceId(raceid)) ? 0x01 : 0x00);
		});
	} else if (slot->state == PreyTaskDataState_ListSelection) {
		const Player* user = player;
		const std::map<uint16_t, std::string> bestiaryList = g_game().getBestiaryList();
		msg.add<uint16_t>(static_cast<uint16_t>(bestiaryList.size()));
		std::for_each(bestiaryList.begin(), bestiaryList.end(), [&msg, user](auto &mType) {
			msg.add<uint16_t>(mType.first);
			msg.addByte(user->isCreatureUnlockedOnTaskHunting(g_monsters().getMonsterType(mType.second)) ? 0x01 : 0x00);
		});
	} else if (slot->state == PreyTaskDataState_Active) {
		if (const TaskHuntingOption* option = g_ioprey().GetTaskRewardOption(slot)) {
			msg.add<uint16_t>(slot->selectedRaceId);
			if (slot->upgrade) {
				msg.addByte(0x01);
				msg.add<uint16_t>(option->secondKills);
			} else {
				msg.addByte(0x00);
				msg.add<uint16_t>(option->firstKills);
			}
			msg.add<uint16_t>(slot->currentKills);
			msg.addByte(slot->rarity);
		} else {
			SPDLOG_WARN("[ProtocolGame::sendTaskHuntingData] - Unknown slot option {} on player {}", slot->id, player->getName());
			return;
		}
	} else if (slot->state == PreyTaskDataState_Completed) {
		if (const TaskHuntingOption* option = g_ioprey().GetTaskRewardOption(slot)) {
			msg.add<uint16_t>(slot->selectedRaceId);
			if (slot->upgrade) {
				msg.addByte(0x01);
				msg.add<uint16_t>(option->secondKills);
				msg.add<uint16_t>(std::min<uint16_t>(slot->currentKills, option->secondKills));
			} else {
				msg.addByte(0x00);
				msg.add<uint16_t>(option->firstKills);
				msg.add<uint16_t>(std::min<uint16_t>(slot->currentKills, option->firstKills));
			}
			msg.addByte(slot->rarity);
		} else {
			SPDLOG_WARN("[ProtocolGame::sendTaskHuntingData] - Unknown slot option {} on player {}", slot->id, player->getName());
			return;
		}
	} else {
		SPDLOG_WARN("[ProtocolGame::sendTaskHuntingData] - Unknown task hunting state: {}", slot->state);
		return;
	}

	msg.add<uint32_t>(std::max<uint32_t>(static_cast<uint32_t>(((slot->freeRerollTimeStamp - OTSYS_TIME()) / 1000)), 0));
	writeToOutputBuffer(msg);
}

void ProtocolGame::MoveUpCreature(NetworkMessage &msg, const Creature* creature, const Position &newPos, const Position &oldPos) {
	if (creature != player) {
		return;
	}

	// floor change up
	msg.addByte(0xBE);

	// going to surface
	if (newPos.z == MAP_INIT_SURFACE_LAYER) {
		int32_t skip = -1;
		GetFloorDescription(msg, oldPos.x - Map::maxClientViewportX, oldPos.y - Map::maxClientViewportY, 5, (Map::maxClientViewportX + 1) * 2, (Map::maxClientViewportY + 1) * 2, 3, skip); //(floor 7 and 6 already set)
		GetFloorDescription(msg, oldPos.x - Map::maxClientViewportX, oldPos.y - Map::maxClientViewportY, 4, (Map::maxClientViewportX + 1) * 2, (Map::maxClientViewportY + 1) * 2, 4, skip);
		GetFloorDescription(msg, oldPos.x - Map::maxClientViewportX, oldPos.y - Map::maxClientViewportY, 3, (Map::maxClientViewportX + 1) * 2, (Map::maxClientViewportY + 1) * 2, 5, skip);
		GetFloorDescription(msg, oldPos.x - Map::maxClientViewportX, oldPos.y - Map::maxClientViewportY, 2, (Map::maxClientViewportX + 1) * 2, (Map::maxClientViewportY + 1) * 2, 6, skip);
		GetFloorDescription(msg, oldPos.x - Map::maxClientViewportX, oldPos.y - Map::maxClientViewportY, 1, (Map::maxClientViewportX + 1) * 2, (Map::maxClientViewportY + 1) * 2, 7, skip);
		GetFloorDescription(msg, oldPos.x - Map::maxClientViewportX, oldPos.y - Map::maxClientViewportY, 0, (Map::maxClientViewportX + 1) * 2, (Map::maxClientViewportY + 1) * 2, 8, skip);

		if (skip >= 0) {
			msg.addByte(skip);
			msg.addByte(0xFF);
		}
	}
	// underground, going one floor up (still underground)
	else if (newPos.z > MAP_INIT_SURFACE_LAYER) {
		int32_t skip = -1;
		GetFloorDescription(msg, oldPos.x - Map::maxClientViewportX, oldPos.y - Map::maxClientViewportY, oldPos.getZ() - 3, (Map::maxClientViewportX + 1) * 2, (Map::maxClientViewportY + 1) * 2, 3, skip);

		if (skip >= 0) {
			msg.addByte(skip);
			msg.addByte(0xFF);
		}
	}

	// moving up a floor up makes us out of sync
	// west
	msg.addByte(0x68);
	GetMapDescription(oldPos.x - Map::maxClientViewportX, oldPos.y - (Map::maxClientViewportY - 1), newPos.z, 1, (Map::maxClientViewportY + 1) * 2, msg);

	// north
	msg.addByte(0x65);
	GetMapDescription(oldPos.x - Map::maxClientViewportX, oldPos.y - Map::maxClientViewportY, newPos.z, (Map::maxClientViewportX + 1) * 2, 1, msg);
}

void ProtocolGame::MoveDownCreature(NetworkMessage &msg, const Creature* creature, const Position &newPos, const Position &oldPos) {
	if (creature != player) {
		return;
	}

	// floor change down
	msg.addByte(0xBF);

	// going from surface to underground
	if (newPos.z == MAP_INIT_SURFACE_LAYER + 1) {
		int32_t skip = -1;

		GetFloorDescription(msg, oldPos.x - Map::maxClientViewportX, oldPos.y - Map::maxClientViewportY, newPos.z, (Map::maxClientViewportX + 1) * 2, (Map::maxClientViewportY + 1) * 2, -1, skip);
		GetFloorDescription(msg, oldPos.x - Map::maxClientViewportX, oldPos.y - Map::maxClientViewportY, newPos.z + 1, (Map::maxClientViewportX + 1) * 2, (Map::maxClientViewportY + 1) * 2, -2, skip);
		GetFloorDescription(msg, oldPos.x - Map::maxClientViewportX, oldPos.y - Map::maxClientViewportY, newPos.z + 2, (Map::maxClientViewportX + 1) * 2, (Map::maxClientViewportY + 1) * 2, -3, skip);

		if (skip >= 0) {
			msg.addByte(skip);
			msg.addByte(0xFF);
		}
	}
	// going further down
	else if (newPos.z > oldPos.z && newPos.z > MAP_INIT_SURFACE_LAYER + 1 && newPos.z < MAP_MAX_LAYERS - MAP_LAYER_VIEW_LIMIT) {
		int32_t skip = -1;
		GetFloorDescription(msg, oldPos.x - Map::maxClientViewportX, oldPos.y - Map::maxClientViewportY, newPos.z + MAP_LAYER_VIEW_LIMIT, (Map::maxClientViewportX + 1) * 2, (Map::maxClientViewportY + 1) * 2, -3, skip);

		if (skip >= 0) {
			msg.addByte(skip);
			msg.addByte(0xFF);
		}
	}

	// moving down a floor makes us out of sync
	// east
	msg.addByte(0x66);
	GetMapDescription(oldPos.x + Map::maxClientViewportX + 1, oldPos.y - (Map::maxClientViewportY + 1), newPos.z, 1, ((Map::maxClientViewportY + 1) * 2), msg);

	// south
	msg.addByte(0x67);
	GetMapDescription(oldPos.x - Map::maxClientViewportX, oldPos.y + (Map::maxClientViewportY + 1), newPos.z, ((Map::maxClientViewportX + 1) * 2), 1, msg);
}

void ProtocolGame::AddHiddenShopItem(NetworkMessage &msg) {
	// Empty bytes from AddShopItem
	msg.add<uint16_t>(0);
	msg.addByte(0);
	msg.addString(std::string());
	msg.add<uint32_t>(0);
	msg.add<uint32_t>(0);
	msg.add<uint32_t>(0);
}

void ProtocolGame::AddShopItem(NetworkMessage &msg, const ShopBlock &shopBlock) {
	// Sends the item information empty if the player doesn't have the storage to buy/sell a certain item
	if (shopBlock.itemStorageKey != 0 && player->getStorageValue(shopBlock.itemStorageKey) < shopBlock.itemStorageValue) {
		AddHiddenShopItem(msg);
		return;
	}

	const ItemType &it = Item::items[shopBlock.itemId];
	msg.add<uint16_t>(shopBlock.itemId);
	if (it.isSplash() || it.isFluidContainer()) {
		msg.addByte(static_cast<uint8_t>(shopBlock.itemSubType));
	} else {
		msg.addByte(0x00);
	}

	// If not send "itemName" variable from the npc shop, will registered the name that is in items.xml
	if (shopBlock.itemName.empty()) {
		msg.addString(it.name);
	} else {
		msg.addString(shopBlock.itemName);
	}
	msg.add<uint32_t>(it.weight);
	msg.add<uint32_t>(shopBlock.itemBuyPrice == 4294967295 ? 0 : shopBlock.itemBuyPrice);
	msg.add<uint32_t>(shopBlock.itemSellPrice == 4294967295 ? 0 : shopBlock.itemSellPrice);
}

void ProtocolGame::parseExtendedOpcode(NetworkMessage &msg) {
	uint8_t opcode = msg.getByte();
	const std::string &buffer = msg.getString();

	// process additional opcodes via lua script event
	addGameTask(&Game::parsePlayerExtendedOpcode, player->getID(), opcode, buffer);
}

void ProtocolGame::sendItemsPrice() {
	NetworkMessage msg;
	msg.addByte(0xCD);

	msg.add<uint16_t>(g_game().getItemsPriceCount());
	if (g_game().getItemsPriceCount() > 0) {
		for (const auto &[itemId, tierAndPriceMap] : g_game().getItemsPrice()) {
			for (const auto &[tier, price] : tierAndPriceMap) {
				msg.add<uint16_t>(itemId);
				if (Item::items[itemId].upgradeClassification > 0) {
					msg.addByte(tier);
				}
				msg.add<uint64_t>(price);
			}
		}
	}

	writeToOutputBuffer(msg);
}

void ProtocolGame::reloadCreature(const Creature* creature) {
	if (!canSee(creature))
		return;

	uint32_t stackpos = creature->getTile()->getClientIndexOfCreature(player, creature);

	if (stackpos >= 10)
		return;

	NetworkMessage msg;

	phmap::flat_hash_set<uint32_t>::iterator it = std::find(knownCreatureSet.begin(), knownCreatureSet.end(), creature->getID());
	if (it != knownCreatureSet.end()) {
		msg.addByte(0x6B);
		msg.addPosition(creature->getPosition());
		msg.addByte(stackpos);
		AddCreature(msg, creature, false, 0);
	} else {
		sendAddCreature(creature, creature->getPosition(), stackpos, false);
	}

	writeToOutputBuffer(msg);
}

void ProtocolGame::sendOpenStash() {
	NetworkMessage msg;
	msg.addByte(0x29);
	StashItemList list = player->getStashItems();
	msg.add<uint16_t>(list.size());
	for (auto item : list) {
		msg.add<uint16_t>(item.first);
		msg.add<uint32_t>(item.second);
	}
	msg.add<uint16_t>(static_cast<uint16_t>(g_configManager().getNumber(STASH_ITEMS) - getStashSize(list)));
	writeToOutputBuffer(msg);
}

void ProtocolGame::parseStashWithdraw(NetworkMessage &msg) {
	if (!player->isSupplyStashMenuAvailable()) {
		player->sendCancelMessage("You can't use supply stash right now.");
		return;
	}

	if (player->isUIExhausted(500)) {
		player->sendCancelMessage("You need to wait to do this again.");
		return;
	}

	Supply_Stash_Actions_t action = static_cast<Supply_Stash_Actions_t>(msg.getByte());
	switch (action) {
		case SUPPLY_STASH_ACTION_STOW_ITEM: {
			Position pos = msg.getPosition();
			uint16_t itemId = msg.get<uint16_t>();
			uint8_t stackpos = msg.getByte();
			uint32_t count = msg.getByte();
			addGameTask(&Game::playerStowItem, player->getID(), pos, itemId, stackpos, count, false);
			break;
		}
		case SUPPLY_STASH_ACTION_STOW_CONTAINER: {
			Position pos = msg.getPosition();
			uint16_t itemId = msg.get<uint16_t>();
			uint8_t stackpos = msg.getByte();
			addGameTask(&Game::playerStowItem, player->getID(), pos, itemId, stackpos, 0, false);
			break;
		}
		case SUPPLY_STASH_ACTION_STOW_STACK: {
			Position pos = msg.getPosition();
			uint16_t itemId = msg.get<uint16_t>();
			uint8_t stackpos = msg.getByte();
			addGameTask(&Game::playerStowItem, player->getID(), pos, itemId, stackpos, 0, true);
			break;
		}
		case SUPPLY_STASH_ACTION_WITHDRAW: {
			uint16_t itemId = msg.get<uint16_t>();
			uint32_t count = msg.get<uint32_t>();
			uint8_t stackpos = msg.getByte();
			addGameTask(&Game::playerStashWithdraw, player->getID(), itemId, count, stackpos);
			break;
		}
		default:
			SPDLOG_ERROR("Unknown 'supply stash' action switch: {}", action);
			break;
	}

	player->updateUIExhausted();
}

void ProtocolGame::sendDepotItems(const ItemsTierCountList &itemMap, uint16_t count) {
	NetworkMessage msg;
	msg.addByte(0x94);

	msg.add<uint16_t>(count); // List size
	for (const auto &itemMap_it : itemMap) {
		for (const auto &[itemTier, itemCount] : itemMap_it.second) {
			msg.add<uint16_t>(itemMap_it.first); // Item ID
			if (itemTier > 0) {
				msg.addByte(itemTier - 1);
			}
			msg.add<uint16_t>(static_cast<uint16_t>(itemCount));
		}
	}

	writeToOutputBuffer(msg);
}

void ProtocolGame::sendCloseDepotSearch() {
	NetworkMessage msg;
	msg.addByte(0x9A);
	writeToOutputBuffer(msg);
}

void ProtocolGame::sendDepotSearchResultDetail(uint16_t itemId, uint8_t tier, uint32_t depotCount, const ItemVector &depotItems, uint32_t inboxCount, const ItemVector &inboxItems, uint32_t stashCount) {
	NetworkMessage msg;
	msg.addByte(0x99);
	msg.add<uint16_t>(itemId);
	if (Item::items[itemId].upgradeClassification > 0) {
		msg.addByte(tier);
	}

	msg.add<uint32_t>(depotCount);
	msg.addByte(static_cast<uint8_t>(depotItems.size()));
	for (const auto &item : depotItems) {
		AddItem(msg, item);
	}

	msg.add<uint32_t>(inboxCount);
	msg.addByte(static_cast<uint8_t>(inboxItems.size()));
	for (const auto &item : inboxItems) {
		AddItem(msg, item);
	}

	msg.addByte(stashCount > 0 ? 0x01 : 0x00);
	if (stashCount > 0) {
		msg.add<uint16_t>(itemId);
		msg.add<uint32_t>(stashCount);
	}

	writeToOutputBuffer(msg);
}

void ProtocolGame::parseOpenDepotSearch() {
	addGameTask(&Game::playerRequestDepotItems, player->getID());
}

void ProtocolGame::parseCloseDepotSearch() {
	addGameTask(&Game::playerRequestCloseDepotSearch, player->getID());
}

void ProtocolGame::parseDepotSearchItemRequest(NetworkMessage &msg) {
	uint16_t itemId = msg.get<uint16_t>();
	uint8_t itemTier = 0;
	if (Item::items[itemId].upgradeClassification > 0) {
		itemTier = msg.getByte();
	}

	addGameTask(&Game::playerRequestDepotSearchItem, player->getID(), itemId, itemTier);
}

void ProtocolGame::parseRetrieveDepotSearch(NetworkMessage &msg) {
	uint16_t itemId = msg.get<uint16_t>();
	uint8_t itemTier = 0;
	if (Item::items[itemId].upgradeClassification > 0) {
		itemTier = msg.getByte();
	}
	uint8_t type = msg.getByte();

	addGameTask(&Game::playerRequestDepotSearchRetrieve, player->getID(), itemId, itemTier, type);
}

void ProtocolGame::parseOpenParentContainer(NetworkMessage &msg) {
	Position pos = msg.getPosition();

	addGameTask(&Game::playerRequestOpenContainerFromDepotSearch, player->getID(), pos);
}

void ProtocolGame::sendUpdateCreature(const Creature* creature) {
	if (!creature || !player) {
		return;
	}

	if (!canSee(creature))
		return;

	int32_t stackPos = creature->getTile()->getClientIndexOfCreature(player, creature);
	if (stackPos == -1 || stackPos >= 10) {
		return;
	}

	NetworkMessage msg;
	msg.addByte(0x6B);
	msg.addPosition(creature->getPosition());
	msg.addByte(static_cast<uint8_t>(stackPos));
	AddCreature(msg, creature, false, 0);
	writeToOutputBuffer(msg);
}

void ProtocolGame::getForgeInfoMap(const Item* item, std::map<uint16_t, std::map<uint8_t, uint16_t>> &itemsMap) const {
	std::map<uint8_t, uint16_t> itemInfo;
	itemInfo.insert({ item->getTier(), item->getItemCount() });
	auto [first, inserted] = itemsMap.try_emplace(item->getID(), itemInfo);
	if (!inserted) {
		auto [otherFirst, otherInserted] = itemsMap[item->getID()].try_emplace(item->getTier(), item->getItemCount());
		if (!otherInserted) {
			(itemsMap[item->getID()])[item->getTier()] += item->getItemCount();
		}
	}
}

<<<<<<< HEAD
void ProtocolGame::sendForgeSkillStats(NetworkMessage &msg) const
{
	std::vector<Slots_t> slots{ CONST_SLOT_LEFT, CONST_SLOT_ARMOR, CONST_SLOT_HEAD };
=======
void ProtocolGame::sendForgeSkillStats(NetworkMessage &msg) const {
	std::vector<Slots_t> slots { CONST_SLOT_LEFT, CONST_SLOT_ARMOR, CONST_SLOT_HEAD };
>>>>>>> 6b69b238
	for (const auto &slot : slots) {
		double_t skill = 0;
		if (const Item* item = player->getInventoryItem(slot); item) {
			const ItemType &it = Item::items[item->getID()];
			if (it.isWeapon()) {
				skill = item->getFatalChance() * 100;
			}
			if (it.isArmor()) {
				skill = item->getDodgeChance() * 100;
			}
			if (it.isHelmet()) {
				skill = item->getMomentumChance() * 100;
			}
		}

		auto skillCast = static_cast<uint16_t>(skill);
		msg.add<uint16_t>(skillCast);
		msg.add<uint16_t>(skillCast);
	}
}

void ProtocolGame::sendBosstiaryData()
{
	NetworkMessage msg;
	msg.addByte(0x61);

	msg.add<uint16_t>(25); // Number of kills to achieve 'Bane Prowess'
	msg.add<uint16_t>(100); // Number of kills to achieve 'Bane expertise'
	msg.add<uint16_t>(300); // Number of kills to achieve 'Base Mastery'

	msg.add<uint16_t>(5); // Number of kills to achieve 'Archfoe Prowess'
	msg.add<uint16_t>(20); // Number of kills to achieve 'Archfoe Expertise'
	msg.add<uint16_t>(60); // Number of kills to achieve 'Archfoe Mastery'

	msg.add<uint16_t>(1); // Number of kills to achieve 'Nemesis Prowess'
	msg.add<uint16_t>(3); // Number of kills to achieve 'Nemesis Expertise'
	msg.add<uint16_t>(5); // Number of kills to achieve 'Nemesis Mastery'

	msg.add<uint16_t>(5); // Points will receive when reach 'Bane Prowess'
	msg.add<uint16_t>(15); // Points will receive when reach 'Bane Expertise'
	msg.add<uint16_t>(30); // Points will receive when reach 'Base Mastery'

	msg.add<uint16_t>(10); // Points will receive when reach 'Archfoe Prowess'
	msg.add<uint16_t>(30); // Points will receive when reach 'Archfoe Expertise'
	msg.add<uint16_t>(60); // Points will receive when reach 'Archfoe Mastery'

	msg.add<uint16_t>(10); // Points will receive when reach 'Nemesis Prowess'
	msg.add<uint16_t>(30); // Points will receive when reach 'Nemesis Expertise'
	msg.add<uint16_t>(60); // Points will receive when reach 'Nemesis Mastery'

	writeToOutputBuffer(msg);
}

void ProtocolGame::parseSendBosstiary()
{
	sendBosstiaryData();

	NetworkMessage msg;
	msg.addByte(0x73);

	std::map<uint32_t, std::string> mtype_list = g_ioBosstiary().getBosstiaryMap();
	auto bossesBuffer = msg.getBufferPosition();
	uint16_t bossesCount = 0;
	msg.skipBytes(2);

	for (const auto &[bossid, name] : mtype_list) {
		const MonsterType *mType = g_monsters().getMonsterType(name);
		auto bossRace = magic_enum::enum_integer<BosstiaryRarity_t>(mType->info.bosstiaryRace);
		auto killCount = player->getBestiaryKillCount(static_cast<uint16_t>(bossid));
		msg.add<uint32_t>(bossid);
		msg.addByte(bossRace);
		msg.add<uint32_t>(killCount);
		msg.addByte(0);
		++bossesCount;
	}

	msg.setBufferPosition(bossesBuffer);
	msg.add<uint16_t>(bossesCount);

	writeToOutputBuffer(msg);
}

void ProtocolGame::parseSendBosstiarySlots()
{
	sendBosstiaryData();

	NetworkMessage msg;
	msg.addByte(0x62);

	uint32_t playerBossPoints = player->getBossPoints();
	uint16_t currentBonus = g_ioBosstiary().calculateLootBonus(playerBossPoints);
	uint32_t pointsNextBonus = g_ioBosstiary().calculateBossPoints(currentBonus + 1);
	msg.add<uint32_t>(playerBossPoints); // Player Points
	msg.add<uint32_t>(pointsNextBonus); // Total Points next bonus
	msg.add<uint16_t>(currentBonus); // Current Bonus
	msg.add<uint16_t>(currentBonus + 1); // Next Bonus

	uint32_t bossIdSlotOne = player->getSlotBossId(1);
	uint32_t bossIdSlotTwo = player->getSlotBossId(2);
	uint32_t boostedBossId = g_ioBosstiary().getBoostedBossId();
	uint32_t removePrice = g_ioBosstiary().calculteRemoveBoss(player->getRemoveTimes());

	auto bossesUnlockedList = g_ioBosstiary().getBosstiaryFinished(player);
	if (auto it = std::ranges::find(bossesUnlockedList.begin(), bossesUnlockedList.end(), boostedBossId);
		it != bossesUnlockedList.end()) {
		bossesUnlockedList.erase(it);
	}
	auto bossesUnlockedSize = static_cast<uint16_t>(bossesUnlockedList.size());

	bool isSlotOneUnlocked = (bossesUnlockedSize > 0 ? true : false);
	msg.addByte(isSlotOneUnlocked ? 1 : 0);
	msg.add<uint32_t>(isSlotOneUnlocked ? bossIdSlotOne : 0);
	if (isSlotOneUnlocked && bossIdSlotOne != 0) {
		// Variables Boss Slot One
		const MonsterType *mType = g_ioBosstiary().getMonsterTypeByBossRaceId(bossIdSlotOne);
		auto bossRace = magic_enum::enum_integer<BosstiaryRarity_t>(mType->info.bosstiaryRace);
		auto bossKillCount = player->getBestiaryKillCount(static_cast<uint16_t>(bossIdSlotOne));
		auto slotOneBossLevel = g_ioBosstiary().getBossCurrentLevel(player, bossIdSlotOne);
		uint16_t bonusBossSlotOne = currentBonus + (slotOneBossLevel == 3 ? 25 : 0);
		uint8_t isSlotOneInactive = bossIdSlotOne == boostedBossId ? 1 : 0;
		// Bytes Slot One
		msg.addByte(bossRace); // Boss Race
		msg.add<uint32_t>(bossKillCount); // Kill Count
		msg.add<uint16_t>(bonusBossSlotOne); // Loot Bonus
		msg.addByte(0); // Kill Bonus
		msg.addByte(bossRace); // Boss Race
		msg.add<uint32_t>(isSlotOneInactive == 1 ? 0 : removePrice); // Remove Price
		msg.addByte(isSlotOneInactive); // Inactive? (Only true if equal to Boosted Boss)
		bossesUnlockedSize--;
	}

	uint32_t slotTwoPoints = 1500;
	bool isSlotTwoUnlocked = (playerBossPoints >= slotTwoPoints ? true : false);
	msg.addByte(isSlotTwoUnlocked ? 1 : 0);
	msg.add<uint32_t>(isSlotTwoUnlocked ? bossIdSlotTwo : slotTwoPoints);
	if (isSlotTwoUnlocked && bossIdSlotTwo != 0) {
		// Variables Boss Slot Two
		const MonsterType *mType = g_ioBosstiary().getMonsterTypeByBossRaceId(bossIdSlotTwo);
		auto bossRace = magic_enum::enum_integer<BosstiaryRarity_t>(mType->info.bosstiaryRace);
		auto bossKillCount = player->getBestiaryKillCount(static_cast<uint16_t>(bossIdSlotTwo));
		auto slotTwoBossLevel = g_ioBosstiary().getBossCurrentLevel(player, bossIdSlotTwo);
		uint16_t bonusBossSlotTwo = currentBonus + (slotTwoBossLevel == 3 ? 25 : 0);
		uint8_t isSlotTwoInactive = bossIdSlotTwo == boostedBossId ? 1 : 0;
		// Bytes Slot Two
		msg.addByte(bossRace); // Boss Race
		msg.add<uint32_t>(bossKillCount); // Kill Count
		msg.add<uint16_t>(bonusBossSlotTwo); // Loot Bonus
		msg.addByte(0); // Kill Bonus
		msg.addByte(bossRace); // Boss Race
		msg.add<uint32_t>(isSlotTwoInactive == 1 ? 0 : removePrice); // Remove Price
		msg.addByte(isSlotTwoInactive); // Inactive? (Only true if equal to Boosted Boss)
		bossesUnlockedSize--;
	}

	bool isTodaySlotUnlocked = g_configManager().getBoolean(BOOSTED_BOSS_SLOT);
	msg.addByte(isTodaySlotUnlocked ? 1 : 0);
	msg.add<uint32_t>(boostedBossId);
	if (isTodaySlotUnlocked && boostedBossId != 0) {
		std::string boostedBossName = g_ioBosstiary().getBoostedBossName();
		const MonsterType *mType = g_monsters().getMonsterType(boostedBossName);
		auto boostedBossRace = magic_enum::enum_integer<BosstiaryRarity_t>(mType->info.bosstiaryRace);
		auto boostedBossKillCount = player->getBestiaryKillCount(static_cast<uint16_t>(boostedBossId));
		auto boostedLootBonus = static_cast<uint16_t>(g_configManager().getNumber(BOOSTED_BOSS_LOOT_BONUS));
		auto boostedKillBonus = static_cast<uint8_t>(g_configManager().getNumber(BOOSTED_BOSS_KILL_BONUS));
		msg.addByte(boostedBossRace); // Boss Race
		msg.add<uint32_t>(boostedBossKillCount); // Kill Count
		msg.add<uint16_t>(boostedLootBonus); // Loot Bonus
		msg.addByte(boostedKillBonus); // Kill Bonus
		msg.addByte(boostedBossRace); // Boss Race
		msg.add<uint32_t>(0); // Remove Price
		msg.addByte(0); // Inactive? (Only true if equal to Boosted Boss)
	}

	msg.addByte(bossesUnlockedSize != 0 ? 1 : 0);
	if (bossesUnlockedSize != 0) {
		msg.add<uint16_t>(bossesUnlockedSize);
		for (auto const &bossId : bossesUnlockedList) {
			if (bossId == bossIdSlotOne || bossId == bossIdSlotTwo)
				continue;

			const MonsterType *mType = g_ioBosstiary().getMonsterTypeByBossRaceId(bossId);
			if (!mType) {
				continue;
			}

			auto bossRace = magic_enum::enum_integer<BosstiaryRarity_t>(mType->info.bosstiaryRace);
			msg.add<uint32_t>(bossId);
			msg.addByte(bossRace);
		}
	}

	writeToOutputBuffer(msg);
	parseSendResourceBalance();
}

void ProtocolGame::parseBosstiarySlot(NetworkMessage &msg)
{
	uint8_t slotBossId = msg.getByte();
	uint32_t selectedBossId = msg.get<uint32_t>();

	addGameTask(&Game::playerBosstiarySlot, player->getID(), slotBossId, selectedBossId);
}

void ProtocolGame::sendBossPodiumWindow(const Item* podium, const Position& position, uint16_t itemId, uint8_t stackPos)
{
	if (!podium) {
		SPDLOG_ERROR("[{}] item is nullptr", __FUNCTION__);
		return;
	}

	NetworkMessage msg;
	msg.addByte(0xC2);

	auto podiumVisible = podium->getCustomAttribute("PodiumVisible");
	auto lookType = podium->getCustomAttribute("LookType");
	auto lookDirection = podium->getCustomAttribute("LookDirection");

	bool isBossSelected = false;
	uint16_t lookValue = 0;
	if (lookType) {
		lookValue = static_cast<uint16_t>(lookType->getInteger());
		isBossSelected = true;
	}

	msg.add<uint16_t>(isBossSelected ? lookValue : 0); // Boss LookType
	if (isBossSelected) {
		auto lookHead = podium->getCustomAttribute("LookHead");
		auto lookBody = podium->getCustomAttribute("LookBody");
		auto lookLegs = podium->getCustomAttribute("LookLegs");
		auto lookFeet = podium->getCustomAttribute("LookFeet");

		msg.addByte(lookHead ? static_cast<uint8_t>(lookHead->getInteger()) : 0);
		msg.addByte(lookBody ? static_cast<uint8_t>(lookBody->getInteger()) : 0);
		msg.addByte(lookLegs ? static_cast<uint8_t>(lookLegs->getInteger()) : 0);
		msg.addByte(lookFeet ? static_cast<uint8_t>(lookFeet->getInteger()) : 0);

		auto lookAddons = podium->getCustomAttribute("LookAddons");
		msg.addByte(lookAddons ? static_cast<uint8_t>(lookAddons->getInteger()) : 0);
	} else {
		msg.add<uint16_t>(0); // Boss LookType
	}
	msg.add<uint16_t>(0); // Size of an unknown list. (No ingame visual effect)

	auto unlockedBosses = g_ioBosstiary().getBosstiaryFinished(player, 2);
	auto unlockedBossesSize = static_cast<uint16_t>(unlockedBosses.size());
	msg.add<uint16_t>(unlockedBossesSize);

	for (const auto &boss : unlockedBosses) {
		const MonsterType *mType = g_ioBosstiary().getMonsterTypeByBossRaceId(boss);
		if (!mType) {
			continue;
		}
		const auto& bossName = mType->name;
		auto bossOutfit = mType->info.outfit;

		msg.addString(bossName); // Nome from boss unlocked
		msg.add<uint32_t>(boss); // ID from boss unlocked
		msg.add<uint16_t>(bossOutfit.lookType); // LookType from boss unlocked
		if (bossOutfit.lookType != 0) {
			msg.addByte(bossOutfit.lookHead); // LookHead from boss unlocked
			msg.addByte(bossOutfit.lookBody); // LookBody from boss unlocked
			msg.addByte(bossOutfit.lookLegs); // LookLegs from boss unlocked
			msg.addByte(bossOutfit.lookFeet); // LookFeet from boss unlocked
			msg.addByte(bossOutfit.lookAddons); // LookAddon from boss unlocked
		} else {
			msg.add<uint16_t>(bossOutfit.lookTypeEx); // LookTypeEx from boss unlocked
		}
	}

	msg.addPosition(position); // Position of the podium on the map
	msg.add<uint16_t>(itemId); // ClientID of the podium
	msg.addByte(stackPos); // StackPos of the podium on the map

	msg.addByte(podiumVisible ? static_cast<uint8_t>(podiumVisible->getInteger()) : 0x01); // A boolean saying if it's visible or not
	msg.addByte(lookType ? 0x01 : 0x00); // A boolean saying if there's a boss selected
	msg.addByte(lookDirection ? static_cast<uint8_t>(lookDirection->getInteger()) : 2); // Direction where the boss is looking
	writeToOutputBuffer(msg);
}

void ProtocolGame::parseSetBossPodium(NetworkMessage &msg) const
{
	uint32_t bossRaceId = msg.get<uint32_t>();
	Position pos = msg.getPosition();
	uint16_t itemId = msg.get<uint16_t>();
	uint8_t stackpos = msg.getByte();
	uint8_t direction = msg.getByte();
	uint8_t podiumVisible = msg.getByte();
	uint8_t bossVisible = msg.getByte();

	g_game().playerSetBossPodium(player->getID(), bossRaceId, pos, stackpos, itemId, direction, podiumVisible, bossVisible);
}

void ProtocolGame::sendBosstiaryCooldownTimer()
{
	NetworkMessage msg;
	msg.addByte(0xBD);

	auto bossesOnTracker = g_ioBosstiary().getBosstiaryCooldown(player);
	auto bossesOnTrackerSize = static_cast<uint16_t>(bossesOnTracker.size());
	msg.add<uint16_t>(bossesOnTrackerSize); // Number of bosses on timer
	for (const auto &bossRaceId : bossesOnTracker) {
		const MonsterType *mType = g_ioBosstiary().getMonsterTypeByBossRaceId(bossRaceId);
		if (!mType) {
			continue;
		}

		int32_t timer = player->getStorageValue(mType->info.bossStorageCooldown);
		uint64_t sendTimer = timer > 0 ? static_cast<uint64_t>(timer) : 0;
		msg.add<uint32_t>(bossRaceId); // bossRaceId
		msg.add<uint64_t>(sendTimer); // Boss cooldown in seconds
	}

	writeToOutputBuffer(msg);
}

void ProtocolGame::sendBosstiaryEntryChanged(uint32_t bossid)
{
	NetworkMessage msg;
	msg.addByte(0xE6);
	msg.add<uint32_t>(bossid);
	writeToOutputBuffer(msg);
}<|MERGE_RESOLUTION|>--- conflicted
+++ resolved
@@ -648,7 +648,6 @@
 	}
 
 	switch (recvbyte) {
-<<<<<<< HEAD
 		case 0x14: g_dispatcher().addTask(createTask(std::bind(&ProtocolGame::logout, getThis(), true, false))); break;
 		case 0x1D: addGameTask(&Game::playerReceivePingBack, player->getID()); break;
 		case 0x1E: addGameTask(&Game::playerReceivePing, player->getID()); break;
@@ -758,318 +757,6 @@
 		case 0xEB: parsePreyAction(msg); break;
 		case 0xED: parseSendResourceBalance(); break;
 		case 0xEE: parseGreet(msg); break;
-=======
-		case 0x14:
-			g_dispatcher().addTask(createTask(std::bind(&ProtocolGame::logout, getThis(), true, false)));
-			break;
-		case 0x1D:
-			addGameTask(&Game::playerReceivePingBack, player->getID());
-			break;
-		case 0x1E:
-			addGameTask(&Game::playerReceivePing, player->getID());
-			break;
-		case 0x2a:
-			addBestiaryTrackerList(msg);
-			break;
-		case 0x2B:
-			parsePartyAnalyzerAction(msg);
-			break;
-		case 0x2c:
-			parseLeaderFinderWindow(msg);
-			break;
-		case 0x2d:
-			parseMemberFinderWindow(msg);
-			break;
-		case 0x28:
-			parseStashWithdraw(msg);
-			break;
-		case 0x29:
-			parseRetrieveDepotSearch(msg);
-			break;
-		case 0x32:
-			parseExtendedOpcode(msg);
-			break; // otclient extended opcode
-		case 0x64:
-			parseAutoWalk(msg);
-			break;
-		case 0x65:
-			addGameTask(&Game::playerMove, player->getID(), DIRECTION_NORTH);
-			break;
-		case 0x66:
-			addGameTask(&Game::playerMove, player->getID(), DIRECTION_EAST);
-			break;
-		case 0x67:
-			addGameTask(&Game::playerMove, player->getID(), DIRECTION_SOUTH);
-			break;
-		case 0x68:
-			addGameTask(&Game::playerMove, player->getID(), DIRECTION_WEST);
-			break;
-		case 0x69:
-			addGameTask(&Game::playerStopAutoWalk, player->getID());
-			break;
-		case 0x6A:
-			addGameTask(&Game::playerMove, player->getID(), DIRECTION_NORTHEAST);
-			break;
-		case 0x6B:
-			addGameTask(&Game::playerMove, player->getID(), DIRECTION_SOUTHEAST);
-			break;
-		case 0x6C:
-			addGameTask(&Game::playerMove, player->getID(), DIRECTION_SOUTHWEST);
-			break;
-		case 0x6D:
-			addGameTask(&Game::playerMove, player->getID(), DIRECTION_NORTHWEST);
-			break;
-		case 0x6F:
-			addGameTaskTimed(DISPATCHER_TASK_EXPIRATION, &Game::playerTurn, player->getID(), DIRECTION_NORTH);
-			break;
-		case 0x70:
-			addGameTaskTimed(DISPATCHER_TASK_EXPIRATION, &Game::playerTurn, player->getID(), DIRECTION_EAST);
-			break;
-		case 0x71:
-			addGameTaskTimed(DISPATCHER_TASK_EXPIRATION, &Game::playerTurn, player->getID(), DIRECTION_SOUTH);
-			break;
-		case 0x72:
-			addGameTaskTimed(DISPATCHER_TASK_EXPIRATION, &Game::playerTurn, player->getID(), DIRECTION_WEST);
-			break;
-		case 0x73:
-			parseTeleport(msg);
-			break;
-		case 0x77:
-			parseHotkeyEquip(msg);
-			break;
-		case 0x78:
-			parseThrow(msg);
-			break;
-		case 0x79:
-			parseLookInShop(msg);
-			break;
-		case 0x7A:
-			parsePlayerBuyOnShop(msg);
-			break;
-		case 0x7B:
-			parsePlayerSellOnShop(msg);
-			break;
-		case 0x7C:
-			addGameTask(&Game::playerCloseShop, player->getID());
-			break;
-		case 0x7D:
-			parseRequestTrade(msg);
-			break;
-		case 0x7E:
-			parseLookInTrade(msg);
-			break;
-		case 0x7F:
-			addGameTask(&Game::playerAcceptTrade, player->getID());
-			break;
-		case 0x80:
-			addGameTask(&Game::playerCloseTrade, player->getID());
-			break;
-		case 0x82:
-			parseUseItem(msg);
-			break;
-		case 0x83:
-			parseUseItemEx(msg);
-			break;
-		case 0x84:
-			parseUseWithCreature(msg);
-			break;
-		case 0x85:
-			parseRotateItem(msg);
-			break;
-		case 0x86:
-			parseConfigureShowOffSocket(msg);
-			break;
-		case 0x87:
-			parseCloseContainer(msg);
-			break;
-		case 0x88:
-			parseUpArrowContainer(msg);
-			break;
-		case 0x89:
-			parseTextWindow(msg);
-			break;
-		case 0x8A:
-			parseHouseWindow(msg);
-			break;
-		case 0x8B:
-			parseWrapableItem(msg);
-			break;
-		case 0x8C:
-			parseLookAt(msg);
-			break;
-		case 0x8D:
-			parseLookInBattleList(msg);
-			break;
-		case 0x8E: /* join aggression */
-			break;
-		case 0x8F:
-			parseQuickLoot(msg);
-			break;
-		case 0x90:
-			parseLootContainer(msg);
-			break;
-		case 0x91:
-			parseQuickLootBlackWhitelist(msg);
-			break;
-		case 0x92:
-			parseOpenDepotSearch();
-			break;
-		case 0x93:
-			parseCloseDepotSearch();
-			break;
-		case 0x94:
-			parseDepotSearchItemRequest(msg);
-			break;
-		case 0x95:
-			parseOpenParentContainer(msg);
-			break;
-		case 0x96:
-			parseSay(msg);
-			break;
-		case 0x97:
-			addGameTask(&Game::playerRequestChannels, player->getID());
-			break;
-		case 0x98:
-			parseOpenChannel(msg);
-			break;
-		case 0x99:
-			parseCloseChannel(msg);
-			break;
-		case 0x9A:
-			parseOpenPrivateChannel(msg);
-			break;
-		case 0x9E:
-			addGameTask(&Game::playerCloseNpcChannel, player->getID());
-			break;
-		case 0xA0:
-			parseFightModes(msg);
-			break;
-		case 0xA1:
-			parseAttack(msg);
-			break;
-		case 0xA2:
-			parseFollow(msg);
-			break;
-		case 0xA3:
-			parseInviteToParty(msg);
-			break;
-		case 0xA4:
-			parseJoinParty(msg);
-			break;
-		case 0xA5:
-			parseRevokePartyInvite(msg);
-			break;
-		case 0xA6:
-			parsePassPartyLeadership(msg);
-			break;
-		case 0xA7:
-			addGameTask(&Game::playerLeaveParty, player->getID());
-			break;
-		case 0xA8:
-			parseEnableSharedPartyExperience(msg);
-			break;
-		case 0xAA:
-			addGameTask(&Game::playerCreatePrivateChannel, player->getID());
-			break;
-		case 0xAB:
-			parseChannelInvite(msg);
-			break;
-		case 0xAC:
-			parseChannelExclude(msg);
-			break;
-		case 0xB1:
-			parseHighscores(msg);
-			break;
-		case 0xBA:
-			parseTaskHuntingAction(msg);
-			break;
-		case 0xBE:
-			addGameTask(&Game::playerCancelAttackAndFollow, player->getID());
-			break;
-		case 0xBF:
-			parseForgeEnter(msg);
-			break;
-		case 0xC0:
-			parseForgeBrowseHistory(msg);
-			break;
-		case 0xC7:
-			parseTournamentLeaderboard(msg);
-			break;
-		case 0xC9: /* update tile */
-			break;
-		case 0xCA:
-			parseUpdateContainer(msg);
-			break;
-		case 0xCB:
-			parseBrowseField(msg);
-			break;
-		case 0xCC:
-			parseSeekInContainer(msg);
-			break;
-		case 0xCD:
-			parseInspectionObject(msg);
-			break;
-		case 0xD2:
-			addGameTask(&Game::playerRequestOutfit, player->getID());
-			break;
-		// g_dispatcher().addTask(createTask(std::bind(&Modules::executeOnRecvbyte, g_modules, player, msg, recvbyte)));
-		case 0xD3:
-			g_dispatcher().addTask(createTask(std::bind(&ProtocolGame::parseSetOutfit, getThis(), msg)));
-			break;
-		case 0xD4:
-			parseToggleMount(msg);
-			break;
-		case 0xD5:
-			parseApplyImbuement(msg);
-			break;
-		case 0xD6:
-			parseClearImbuement(msg);
-			break;
-		case 0xD7:
-			parseCloseImbuementWindow(msg);
-			break;
-		case 0xDC:
-			parseAddVip(msg);
-			break;
-		case 0xDD:
-			parseRemoveVip(msg);
-			break;
-		case 0xDE:
-			parseEditVip(msg);
-			break;
-		case 0xE1:
-			parseBestiarysendRaces();
-			break;
-		case 0xE2:
-			parseBestiarysendCreatures(msg);
-			break;
-		case 0xE3:
-			parseBestiarysendMonsterData(msg);
-			break;
-		case 0xE4:
-			parseSendBuyCharmRune(msg);
-			break;
-		case 0xE5:
-			parseCyclopediaCharacterInfo(msg);
-			break;
-		case 0xE6:
-			parseBugReport(msg);
-			break;
-		case 0xE7: /* thank you */
-			break;
-		case 0xE8:
-			parseDebugAssert(msg);
-			break;
-		case 0xEB:
-			parsePreyAction(msg);
-			break;
-		case 0xED:
-			parseSendResourceBalance();
-			break;
-		case 0xEE:
-			parseGreet(msg);
-			break;
->>>>>>> 6b69b238
 		// Premium coins transfer
 		// case 0xEF: parseCoinTransfer(msg); break;
 		case 0xF0:
@@ -5617,17 +5304,12 @@
 	writeToOutputBuffer(msg);
 }
 
-<<<<<<< HEAD
-void ProtocolGame::sendPodiumWindow(const Item* podium, const Position& position, uint16_t itemId, uint8_t stackpos)
-{
+void ProtocolGame::sendPodiumWindow(const Item* podium, const Position &position, uint16_t itemId, uint8_t stackpos) {
 	if (!podium) {
 		SPDLOG_ERROR("[{}] item is nullptr", __FUNCTION__);
 		return;
 	}
 
-=======
-void ProtocolGame::sendPodiumWindow(const Item* podium, const Position &position, uint16_t itemId, uint8_t stackpos) {
->>>>>>> 6b69b238
 	NetworkMessage msg;
 	msg.addByte(0xC8);
 
@@ -6819,14 +6501,8 @@
 	}
 }
 
-<<<<<<< HEAD
-void ProtocolGame::sendForgeSkillStats(NetworkMessage &msg) const
-{
-	std::vector<Slots_t> slots{ CONST_SLOT_LEFT, CONST_SLOT_ARMOR, CONST_SLOT_HEAD };
-=======
 void ProtocolGame::sendForgeSkillStats(NetworkMessage &msg) const {
 	std::vector<Slots_t> slots { CONST_SLOT_LEFT, CONST_SLOT_ARMOR, CONST_SLOT_HEAD };
->>>>>>> 6b69b238
 	for (const auto &slot : slots) {
 		double_t skill = 0;
 		if (const Item* item = player->getInventoryItem(slot); item) {
