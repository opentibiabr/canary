/**
 * Canary - A free and open-source MMORPG server emulator
 * Copyright (©) 2019-2024 OpenTibiaBR <opentibiabr@outlook.com>
 * Repository: https://github.com/opentibiabr/canary
 * License: https://github.com/opentibiabr/canary/blob/main/LICENSE
 * Contributors: https://github.com/opentibiabr/canary/graphs/contributors
 * Website: https://docs.opentibiabr.com/
 */

#include "server/network/protocol/protocolgame.hpp"

#include "account/account.hpp"
#include "config/configmanager.hpp"
#include "core.hpp"
#include "creatures/appearance/mounts/mounts.hpp"
#include "creatures/appearance/attachedeffects/attachedeffects.hpp"
#include "creatures/combat/condition.hpp"
#include "creatures/combat/spells.hpp"
#include "creatures/interactions/chat.hpp"
#include "creatures/monsters/monster.hpp"
#include "creatures/monsters/monsters.hpp"
#include "creatures/npcs/npc.hpp"
#include "creatures/players/animus_mastery/animus_mastery.hpp"
#include "creatures/players/achievement/player_achievement.hpp"
#include "creatures/players/cyclopedia/player_badge.hpp"
#include "creatures/players/cyclopedia/player_cyclopedia.hpp"
#include "creatures/players/grouping/familiars.hpp"
#include "creatures/players/grouping/party.hpp"
#include "creatures/players/grouping/team_finder.hpp"
#include "creatures/players/highscore_category.hpp"
#include "creatures/players/imbuements/imbuements.hpp"
#include "creatures/players/management/ban.hpp"
#include "creatures/players/management/waitlist.hpp"
#include "creatures/players/player.hpp"
#include "creatures/players/vip/player_vip.hpp"
#include "creatures/players/wheel/player_wheel.hpp"
#include "enums/player_icons.hpp"
#include "game/game.hpp"
#include "game/modal_window/modal_window.hpp"
#include "game/scheduling/dispatcher.hpp"
#include "io/functions/iologindata_load_player.hpp"
#include "io/io_bosstiary.hpp"
#include "io/iobestiary.hpp"
#include "io/iologindata.hpp"
#include "io/iomarket.hpp"
#include "io/ioprey.hpp"
#include "items/items_classification.hpp"
#include "items/weapons/weapons.hpp"
#include "lua/creature/creatureevent.hpp"
#include "lua/modules/modules.hpp"
#include "server/network/message/outputmessage.hpp"
#include "utils/tools.hpp"
#include "creatures/players/vocations/vocation.hpp"

#include "enums/account_coins.hpp"
#include "enums/account_group_type.hpp"
#include "enums/account_type.hpp"
#include "enums/object_category.hpp"
#include "enums/player_blessings.hpp"
#include "enums/player_cyclopedia.hpp"

/*
 * NOTE: This namespace is used so that we can add functions without having to declare them in the ".hpp/.hpp" file
 * Do not use functions only in the .cpp scope without having a namespace, it may conflict with functions in other files of the same name
 */

// This "getIteration" function will allow us to get the total number of iterations that run within a specific map
// Very useful to send the total amount in certain bytes in the ProtocolGame class
namespace {
	template <typename T>
	uint16_t getVectorIterationIncreaseCount(T &vector) {
		uint16_t totalIterationCount = 0;
		for ([[maybe_unused]] const auto &vectorIteration : vector) {
			totalIterationCount++;
		}

		return totalIterationCount;
	}

	void addOutfitAndMountBytes(NetworkMessage &msg, const std::shared_ptr<Item> &item, const CustomAttribute* attribute, const std::string &head, const std::string &body, const std::string &legs, const std::string &feet, bool addAddon = false, bool addByte = false) {
		auto look = attribute->getAttribute<uint16_t>();
		msg.add<uint16_t>(look);
		if (look != 0) {
			const auto lookHead = item->getCustomAttribute(head);
			const auto lookBody = item->getCustomAttribute(body);
			const auto lookLegs = item->getCustomAttribute(legs);
			const auto lookFeet = item->getCustomAttribute(feet);

			msg.addByte(lookHead ? lookHead->getAttribute<uint8_t>() : 0);
			msg.addByte(lookBody ? lookBody->getAttribute<uint8_t>() : 0);
			msg.addByte(lookLegs ? lookLegs->getAttribute<uint8_t>() : 0);
			msg.addByte(lookFeet ? lookFeet->getAttribute<uint8_t>() : 0);

			if (addAddon) {
				const auto lookAddons = item->getCustomAttribute("LookAddons");
				msg.addByte(lookAddons ? lookAddons->getAttribute<uint8_t>() : 0);
			}
		} else {
			if (addByte) {
				msg.add<uint16_t>(0);
			}
		}
	}

	// Send bytes function for avoid repetitions
	void sendBosstiarySlotsBytes(NetworkMessage &msg, uint8_t bossRace, uint32_t bossKillCount, uint16_t bonusBossSlotOne, uint8_t killBonus, uint8_t isSlotOneInactive, uint32_t removePrice) {
		msg.addByte(bossRace); // Boss Race
		msg.add<uint32_t>(bossKillCount); // Kill Count
		msg.add<uint16_t>(bonusBossSlotOne); // Loot Bonus
		msg.addByte(killBonus); // Kill Bonus
		msg.addByte(bossRace); // Boss Race
		msg.add<uint32_t>(isSlotOneInactive == 1 ? 0 : removePrice); // Remove Price
		msg.addByte(isSlotOneInactive); // Inactive? (Only true if equal to Boosted Boss)
	}

	/**
	 * @brief Handles the imbuement damage for a player and adds it to the network message.
	 * @details This function checks if the player's weapon has any imbuements that provide combat-type damage.
	 * @details If such imbuements are found, the corresponding damage values and combat types are added to the network message.
	 * @details If no imbuement damage is found, default values are added to the message.
	 *
	 * @param msg The network message to which the imbuement damage should be added.
	 * @param player Pointer to the player for whom the imbuement damage should be handled.
	 */
	void handleImbuementDamage(NetworkMessage &msg, const std::shared_ptr<Player> &player) {
		bool imbueDmg = false;
		std::shared_ptr<Item> weapon = player->getWeapon();
		if (weapon) {
			uint8_t slots = Item::items[weapon->getID()].imbuementSlot;
			if (slots > 0) {
				for (uint8_t i = 0; i < slots; i++) {
					ImbuementInfo imbuementInfo;
					if (!weapon->getImbuementInfo(i, &imbuementInfo)) {
						continue;
					}

					if (imbuementInfo.duration > 0) {
						auto imbuement = *imbuementInfo.imbuement;
						if (imbuement.combatType != COMBAT_NONE) {
							msg.addByte(static_cast<uint32_t>(imbuement.elementDamage));
							msg.addByte(getCipbiaElement(imbuement.combatType));
							imbueDmg = true;
							break;
						}
					}
				}
			}
		}
		if (!imbueDmg) {
			msg.addByte(0);
			msg.addByte(0);
		}
	}

	/**
	 * @brief Calculates the absorb values for different combat types based on player's equipped items.
	 *
	 * This function calculates the absorb values for each combat type based on the items equipped by the player.
	 * The calculated absorb values are stored in the provided array.
	 *
	 * @param[in] player The pointer to the player whose equipped items are considered.
	 */
	void calculateAbsorbValues(const std::shared_ptr<Player> &player, NetworkMessage &msg, uint8_t &combats) {
		alignas(16) uint16_t damageModifiers[COMBAT_COUNT] = { 10000, 10000, 10000, 10000, 10000, 10000, 10000, 10000, 10000, 10000, 10000, 10000, 10000, 10000 };

		for (int32_t slot = CONST_SLOT_FIRST; slot <= CONST_SLOT_LAST; ++slot) {
			if (!player->isItemAbilityEnabled(static_cast<Slots_t>(slot))) {
				continue;
			}

			const auto item = player->getInventoryItem(static_cast<Slots_t>(slot));
			if (!item) {
				continue;
			}

			const ItemType &itemType = Item::items[item->getID()];
			if (!itemType.abilities) {
				continue;
			}

			for (uint16_t i = 0; i < COMBAT_COUNT; ++i) {
				damageModifiers[i] *= (std::floor(100. - itemType.abilities->absorbPercent[i]) / 100.);
			}

			uint8_t imbuementSlots = itemType.imbuementSlot;
			if (imbuementSlots > 0) {
				for (uint8_t slotId = 0; slotId < imbuementSlots; ++slotId) {
					ImbuementInfo imbuementInfo;
					if (!item->getImbuementInfo(slotId, &imbuementInfo)) {
						continue;
					}

					if (imbuementInfo.duration == 0) {
						continue;
					}

					auto imbuement = *imbuementInfo.imbuement;
					for (uint16_t combat = 0; combat < COMBAT_COUNT; ++combat) {
						const int16_t &imbuementAbsorbPercent = imbuement.absorbPercent[combat];
						if (imbuementAbsorbPercent == 0) {
							continue;
						}

						g_logger().debug("[cyclopedia damage reduction] imbued item {}, reduced {} percent, for element {}", item->getName(), imbuementAbsorbPercent, combatTypeToName(indexToCombatType(combat)));

						damageModifiers[combat] *= (std::floor(100. - imbuementAbsorbPercent) / 100.);
					}
				}
			}
		}

		for (size_t i = 0; i < COMBAT_COUNT; ++i) {
			damageModifiers[i] -= 100 * player->getAbsorbPercent(indexToCombatType(i));
			if (g_configManager().getBoolean(TOGGLE_WHEELSYSTEM)) {
				damageModifiers[i] -= player->wheel()->getResistance(indexToCombatType(i));
			}

			if (damageModifiers[i] != 10000) {
				int16_t clientModifier = std::clamp(10000 - static_cast<int16_t>(damageModifiers[i]), -10000, 10000);
				g_logger().debug("[{}] CombatType: {}, Damage Modifier: {}, Resulting Client Modifier: {}", __FUNCTION__, i, damageModifiers[i], clientModifier);
				msg.addByte(getCipbiaElement(indexToCombatType(i)));
				msg.add<int16_t>(clientModifier);
				++combats;
			}
		}
	}

	/**
	 * @brief Sends the container category to the network message.
	 *
	 * @note The default value is "all", which is the first enum (0). The message must always start with "All".
	 *
	 * @details for example of enum see the ContainerCategory_t
	 *
	 * @param msg The network message to send the category to.
	 */
	template <typename T>
	void sendContainerCategory(NetworkMessage &msg, const std::vector<T> &categories = {}, uint8_t categoryType = 0) {
		msg.addByte(categoryType);
		g_logger().debug("Sendding category type '{}', categories total size '{}'", categoryType, categories.size());
		msg.addByte(categories.size());
		for (auto value : categories) {
			if (value == T::All) {
				continue;
			}

			g_logger().debug("Sendding category number '{}', category name '{}'", static_cast<uint8_t>(value), magic_enum::enum_name(value).data());
			msg.addByte(static_cast<uint8_t>(value));
			msg.addString(toStartCaseWithSpace(magic_enum::enum_name(value).data()));
		}
	}
} // namespace

ProtocolGame::ProtocolGame(const Connection_ptr &initConnection) :
	Protocol(initConnection) {
	version = CLIENT_VERSION;
}

void ProtocolGame::AddItem(NetworkMessage &msg, uint16_t id, uint8_t count, uint8_t tier) const {
	const ItemType &it = Item::items[id];

	msg.add<uint16_t>(it.id);

	if (oldProtocol) {
		msg.addByte(0xFF);
	}

	if (it.stackable) {
		msg.addByte(count);
	}

	if (it.isSplash() || it.isFluidContainer()) {
		msg.addByte(count);
	}

	if (oldProtocol) {
		if (it.animationType == ANIMATION_RANDOM) {
			msg.addByte(0xFE);
		} else if (it.animationType == ANIMATION_DESYNC) {
			msg.addByte(0xFF);
		}

		// OTCR Features
		if (isOTCR) {
			msg.addString(""); // g_game.enableFeature(GameItemShader)
		}
		return;
	}

	if (it.isContainer()) {
		msg.addByte(0x00);
	}

	if (it.isPodium) {
		msg.add<uint16_t>(0);
		msg.add<uint16_t>(0);
		msg.add<uint16_t>(0);

		msg.addByte(2);
		msg.addByte(0x01);
	}

	if (it.upgradeClassification > 0) {
		msg.addByte(tier);
	}

	if (it.expire || it.expireStop || it.clockExpire) {
		msg.add<uint32_t>(it.decayTime);
		msg.addByte(0x01); // Brand-new
	}

	if (it.wearOut) {
		msg.add<uint32_t>(it.charges);
		msg.addByte(0x01); // Brand-new
	}

	if (it.isWrapKit && !oldProtocol) {
		msg.add<uint16_t>(0x00);
	}

	// OTCR Features
	if (isOTCR) {
		msg.addString(""); // g_game.enableFeature(GameItemShader)
	}
}

void ProtocolGame::AddItem(NetworkMessage &msg, const std::shared_ptr<Item> &item) {
	if (!item) {
		return;
	}

	const ItemType &it = Item::items[item->getID()];

	msg.add<uint16_t>(it.id);

	if (oldProtocol) {
		msg.addByte(0xFF);
	}

	if (it.stackable) {
		msg.addByte(static_cast<uint8_t>(std::min<uint16_t>(std::numeric_limits<uint8_t>::max(), item->getItemCount())));
	}

	if (it.isSplash() || it.isFluidContainer()) {
		msg.addByte(item->getAttribute<uint8_t>(ItemAttribute_t::FLUIDTYPE));
	}

	if (oldProtocol) {
		if (it.animationType == ANIMATION_RANDOM) {
			msg.addByte(0xFE);
		} else if (it.animationType == ANIMATION_DESYNC) {
			msg.addByte(0xFF);
		}

		// OTCR Features
		if (isOTCR) {
			msg.addString(item->getShader()); // g_game.enableFeature(GameItemShader)
		}
		return;
	}

	if (it.isContainer()) {
		uint8_t containerType = 0;

		std::shared_ptr<Container> container = item->getContainer();
		if (container && containerType == 0 && container->getHoldingPlayer() == player) {
			uint32_t lootFlags = 0;
			uint32_t obtainFlags = 0;
			for (const auto &[category, containerMap] : player->m_managedContainers) {
				if (!isValidObjectCategory(category)) {
					continue;
				}
				if (containerMap.first == container) {
					lootFlags |= 1 << category;
				}
				if (containerMap.second == container) {
					obtainFlags |= 1 << category;
				}
			}

			if (lootFlags != 0 || obtainFlags != 0) {
				containerType = 9;
				msg.addByte(containerType);
				msg.add<uint32_t>(lootFlags);
				msg.add<uint32_t>(obtainFlags);
			}
		}

		// Quiver ammo count
		if (container && containerType == 0 && item->isQuiver() && player->getThing(CONST_SLOT_RIGHT) == item) {
			uint16_t ammoTotal = 0;
			for (const std::shared_ptr<Item> &listItem : container->getItemList()) {
				if (player->getLevel() >= Item::items[listItem->getID()].minReqLevel) {
					ammoTotal += listItem->getItemCount();
				}
			}
			containerType = 2;
			msg.addByte(containerType);
			msg.add<uint32_t>(ammoTotal);
		}

		if (containerType == 0) {
			msg.addByte(0x00);
		}
	}

	if (it.isPodium) {
		const auto podiumVisible = item->getCustomAttribute("PodiumVisible");
		const auto lookType = item->getCustomAttribute("LookType");
		const auto lookTypeAttribute = item->getCustomAttribute("LookTypeEx");
		const auto lookMount = item->getCustomAttribute("LookMount");
		const auto lookDirection = item->getCustomAttribute("LookDirection");

		if (lookType && lookType->getAttribute<uint16_t>() != 0) {
			addOutfitAndMountBytes(msg, item, lookType, "LookHead", "LookBody", "LookLegs", "LookFeet", true);
		} else if (lookTypeAttribute) {
			auto lookTypeEx = lookTypeAttribute->getAttribute<uint16_t>();
			// "Tantugly's Head" boss have to send other looktype to the podium
			if (lookTypeEx == 35105) {
				lookTypeEx = 39003;
			}
			msg.add<uint16_t>(0);
			msg.add<uint16_t>(lookTypeEx);
		} else {
			msg.add<uint16_t>(0);
			msg.add<uint16_t>(0);
		}

		if (lookMount) {
			addOutfitAndMountBytes(msg, item, lookMount, "LookMountHead", "LookMountBody", "LookMountLegs", "LookMountFeet");
		} else {
			msg.add<uint16_t>(0);
		}

		msg.addByte(lookDirection ? lookDirection->getAttribute<uint8_t>() : 2);
		msg.addByte(podiumVisible ? podiumVisible->getAttribute<uint8_t>() : 0x01);
	}

	if (item->getClassification() > 0) {
		msg.addByte(item->getTier());
	}

	// Timer
	if (it.expire || it.expireStop || it.clockExpire) {
		if (item->hasAttribute(ItemAttribute_t::DURATION)) {
			msg.add<uint32_t>(item->getDuration() / 1000);
			msg.addByte((item->getDuration() / 1000) == it.decayTime ? 0x01 : 0x00); // Brand-new
		} else {
			msg.add<uint32_t>(it.decayTime);
			msg.addByte(0x01); // Brand-new
		}
	}

	// Charge
	if (it.wearOut) {
		if (item->getSubType() == 0) {
			msg.add<uint32_t>(it.charges);
			msg.addByte(0x01); // Brand-new
		} else {
			msg.add<uint32_t>(static_cast<uint32_t>(item->getSubType()));
			msg.addByte(item->getSubType() == it.charges ? 0x01 : 0x00); // Brand-new
		}
	}

	if (it.isWrapKit && !oldProtocol) {
		uint16_t unWrapId = item->getCustomAttribute("unWrapId") ? static_cast<uint16_t>(item->getCustomAttribute("unWrapId")->getInteger()) : 0;
		if (unWrapId != 0) {
			msg.add<uint16_t>(unWrapId);
		} else {
			msg.add<uint16_t>(0x00);
		}
	}

	// OTCR Features
	if (isOTCR) {
		msg.addString(item->getShader()); // g_game.enableFeature(GameItemShader)
	}
}

void ProtocolGame::release() {
	// dispatcher thread
	if (player && player->client == shared_from_this()) {
		player->client.reset();
		player = nullptr;
	}

	OutputMessagePool::getInstance().removeProtocolFromAutosend(shared_from_this());
	Protocol::release();
}

void ProtocolGame::login(const std::string &name, uint32_t accountId, OperatingSystem_t operatingSystem) {
	// OTCV8 features
	if (otclientV8 > 0) {
		sendFeatures();
	}

	// Extended opcodes
	if (operatingSystem >= CLIENTOS_OTCLIENT_LINUX) {
		isOTC = true;
		if (isOTC && otclientV8 == 0) {
			sendOTCRFeatures();
		}
		NetworkMessage opcodeMessage;
		opcodeMessage.addByte(0x32);
		opcodeMessage.addByte(0x00);
		opcodeMessage.add<uint16_t>(0x00);
		writeToOutputBuffer(opcodeMessage);
	}

	g_logger().debug("Player logging in in version '{}' and oldProtocol '{}'", getVersion(), oldProtocol);

	// dispatcher thread
	std::shared_ptr<Player> foundPlayer = g_game().getPlayerByName(name);
	if (!foundPlayer) {
		player = std::make_shared<Player>(getThis());
		player->setName(name);

		player->setID();

		if (!IOLoginDataLoad::preLoadPlayer(player, name)) {
			disconnectClient("Your character could not be loaded.");
			return;
		}

		if (IOBan::isPlayerNamelocked(player->getGUID())) {
			disconnectClient("Your character has been namelocked.");
			return;
		}

		if (g_game().getGameState() == GAME_STATE_CLOSING && !player->hasFlag(PlayerFlags_t::CanAlwaysLogin)) {
			disconnectClient("The game is just going down.\nPlease try again later.");
			return;
		}

		if (g_game().getGameState() == GAME_STATE_CLOSED && !player->hasFlag(PlayerFlags_t::CanAlwaysLogin)) {
			auto maintainMessage = g_configManager().getString(MAINTAIN_MODE_MESSAGE);
			if (!maintainMessage.empty()) {
				disconnectClient(maintainMessage);
			} else {
				disconnectClient("Server is currently closed.\nPlease try again later.");
			}
			return;
		}

		if (g_configManager().getBoolean(ONLY_PREMIUM_ACCOUNT) && !player->isPremium() && (player->getGroup()->id < GROUP_TYPE_GAMEMASTER || player->getAccountType() < ACCOUNT_TYPE_GAMEMASTER)) {
			disconnectClient("Your premium time for this account is out.\n\nTo play please buy additional premium time from our website");
			return;
		}

		auto onlineCount = g_game().getPlayersByAccount(player->getAccount()).size();
		auto maxOnline = g_configManager().getNumber(MAX_PLAYERS_PER_ACCOUNT);
		if (player->getAccountType() < ACCOUNT_TYPE_GAMEMASTER && onlineCount >= maxOnline) {
			disconnectClient(fmt::format("You may only login with {} character{}\nof your account at the same time.", maxOnline, maxOnline > 1 ? "s" : ""));
			return;
		}

		if (!player->hasFlag(PlayerFlags_t::CannotBeBanned)) {
			BanInfo banInfo;
			if (IOBan::isAccountBanned(accountId, banInfo)) {
				if (banInfo.reason.empty()) {
					banInfo.reason = "(none)";
				}

				std::ostringstream ss;
				if (banInfo.expiresAt > 0) {
					ss << "Your account has been banned until " << formatDateShort(banInfo.expiresAt) << " by " << banInfo.bannedBy << ".\n\nReason specified:\n"
					   << banInfo.reason;
				} else {
					ss << "Your account has been permanently banned by " << banInfo.bannedBy << ".\n\nReason specified:\n"
					   << banInfo.reason;
				}
				disconnectClient(ss.str());
				return;
			}
		}

		WaitingList &waitingList = WaitingList::getInstance();
		if (!waitingList.clientLogin(player)) {
			auto currentSlot = static_cast<uint32_t>(waitingList.getClientSlot(player));
			auto retryTime = static_cast<uint32_t>(WaitingList::getTime(currentSlot));
			std::ostringstream ss;

			ss << "Too many players online.\nYou are at place "
			   << currentSlot << " on the waiting list.";

			auto output = OutputMessagePool::getOutputMessage();
			output->addByte(0x16);
			output->addString(ss.str());
			output->addByte(retryTime);
			send(output);
			disconnect();
			return;
		}

		if (!IOLoginData::loadPlayerById(player, player->getGUID(), false)) {
			disconnectClient("Your character could not be loaded.");
			g_logger().warn("Player {} could not be loaded", player->getName());
			return;
		}

		player->setOperatingSystem(operatingSystem);

		const auto tile = g_game().map.getOrCreateTile(player->getLoginPosition());
		// moving from a pz tile to a non-pz tile
		if (maxOnline > 1 && player->getAccountType() < ACCOUNT_TYPE_GAMEMASTER && !tile->hasFlag(TILESTATE_PROTECTIONZONE)) {
			auto maxOutsizePZ = g_configManager().getNumber(MAX_PLAYERS_OUTSIDE_PZ_PER_ACCOUNT);
			auto accountPlayers = g_game().getPlayersByAccount(player->getAccount());
			int countOutsizePZ = 0;
			for (const auto &accountPlayer : accountPlayers) {
				if (accountPlayer != player && accountPlayer->getTile() && !accountPlayer->getTile()->hasFlag(TILESTATE_PROTECTIONZONE)) {
					++countOutsizePZ;
				}
			}
			if (countOutsizePZ >= maxOutsizePZ) {
				disconnectClient(fmt::format("You can only have {} character{} from your account outside of a protection zone.", maxOutsizePZ == 1 ? "one" : std::to_string(maxOutsizePZ), maxOutsizePZ > 1 ? "s" : ""));
				return;
			}
		}

		if (!g_game().placeCreature(player, player->getLoginPosition()) && !g_game().placeCreature(player, player->getTemplePosition(), false, true)) {
			disconnectClient("Temple position is wrong. Please, contact the administrator.");
			g_logger().warn("Player {} temple position is wrong", player->getName());
			return;
		}

		player->lastIP = player->getIP();
		player->lastLoginSaved = std::max<time_t>(time(nullptr), player->lastLoginSaved + 1);
		player->loginProtectionTime = OTSYS_TIME() + g_configManager().getNumber(LOGIN_PROTECTION_TIME);
		acceptPackets = true;
	} else {
		if (eventConnect != 0 || !g_configManager().getBoolean(REPLACE_KICK_ON_LOGIN)) {
			// Already trying to connect
			disconnectClient("You are already logged in.");
			return;
		}

		if (foundPlayer->client) {
			foundPlayer->disconnect();
			foundPlayer->isConnecting = true;

			eventConnect = g_dispatcher().scheduleEvent(
				1000,
				[self = getThis(), playerName = foundPlayer->getName(), operatingSystem] { self->connect(playerName, operatingSystem); }, "ProtocolGame::connect"
			);
		} else {
			connect(foundPlayer->getName(), operatingSystem);
		}
	}
	OutputMessagePool::getInstance().addProtocolToAutosend(shared_from_this());
	sendBosstiaryCooldownTimer();
}

void ProtocolGame::connect(const std::string &playerName, OperatingSystem_t operatingSystem) {
	eventConnect = 0;

	std::shared_ptr<Player> foundPlayer = g_game().getPlayerByName(playerName);
	if (!foundPlayer) {
		disconnectClient("You are already logged in.");
		return;
	}

	if (isConnectionExpired()) {
		// ProtocolGame::release() has been called at this point and the Connection object
		// no longer exists, so we return to prevent leakage of the Player.
		return;
	}

	player = foundPlayer;

	g_chat().removeUserFromAllChannels(player);
	player->clearModalWindows();
	player->setOperatingSystem(operatingSystem);
	player->isConnecting = false;

	player->client = getThis();
	player->openPlayerContainers();
	sendAddCreature(player, player->getPosition(), 0, true);
	player->lastIP = player->getIP();
	player->lastLoginSaved = std::max<time_t>(time(nullptr), player->lastLoginSaved + 1);
	if (player->isProtected()) {
		player->setProtection(false);
		player->resetLoginProtection();
	} else {
		player->setLoginProtection(g_configManager().getNumber(LOGIN_PROTECTION_TIME));
	}
	player->resetIdleTime();
	acceptPackets = true;
}

void ProtocolGame::logout(bool displayEffect, bool forced) {
	if (!player) {
		return;
	}

	bool removePlayer = !player->isRemoved() && !forced;
	auto tile = player->getTile();
	if (removePlayer && !player->isAccessPlayer()) {
		if (tile && tile->hasFlag(TILESTATE_NOLOGOUT)) {
			player->sendCancelMessage(RETURNVALUE_YOUCANNOTLOGOUTHERE);
			return;
		}

		if (tile && !tile->hasFlag(TILESTATE_PROTECTIONZONE) && player->hasCondition(CONDITION_INFIGHT)) {
			player->sendCancelMessage(RETURNVALUE_YOUMAYNOTLOGOUTDURINGAFIGHT);
			return;
		}
	}

	if (removePlayer && !g_creatureEvents().playerLogout(player)) {
		return;
	}

	displayEffect = displayEffect && !player->isRemoved() && player->getHealth() > 0 && !player->isInGhostMode();
	if (displayEffect) {
		g_game().addMagicEffect(player->getPosition(), CONST_ME_POFF);
	}

	sendSessionEndInformation(forced ? SESSION_END_FORCECLOSE : SESSION_END_LOGOUT);

	g_game().removeCreature(player, true);
}

void ProtocolGame::onRecvFirstMessage(NetworkMessage &msg) {
	if (g_game().getGameState() == GAME_STATE_SHUTDOWN) {
		disconnect();
		return;
	}

	auto operatingSystem = static_cast<OperatingSystem_t>(msg.get<uint16_t>());
	version = msg.get<uint16_t>(); // Protocol version
	g_logger().trace("Protocol version: {}", version);

	// Old protocol support
	oldProtocol = g_configManager().getBoolean(OLD_PROTOCOL) && version <= 1100;

	if (oldProtocol) {
		setChecksumMethod(CHECKSUM_METHOD_ADLER32);
	} else if (operatingSystem <= CLIENTOS_OTCLIENT_MAC) {
		setChecksumMethod(CHECKSUM_METHOD_SEQUENCE);
	}

	clientVersion = static_cast<int32_t>(msg.get<uint32_t>());

	if (!oldProtocol) {
		auto clientVersionString = msg.getString(); // Client version (String)
		g_logger().trace("Client version: {}", clientVersionString);
		if (version >= 1334) {
			auto assetHashIdentifier = msg.getString(); // Assets hash identifier
			g_logger().trace("Client asset hash identifier: {}", assetHashIdentifier);
		}
	}

	if (version < 1334) {
		auto datRevision = msg.get<uint16_t>(); // Dat revision
		g_logger().trace("Dat revision: {}", datRevision);
	}

	auto gamePreviewState = msg.getByte(); // U8 game preview state
	g_logger().trace("Game preview state: {}", gamePreviewState);

	if (!Protocol::RSA_decrypt(msg)) {
		g_logger().warn("[ProtocolGame::onRecvFirstMessage] - RSA Decrypt Failed");
		disconnect();
		return;
	}

	std::array<uint32_t, 4> key = { msg.get<uint32_t>(), msg.get<uint32_t>(), msg.get<uint32_t>(), msg.get<uint32_t>() };
	enableXTEAEncryption();
	setXTEAKey(key.data());

	auto isGameMaster = static_cast<bool>(msg.getByte()); // gamemaster flag
	g_logger().trace("Is Game Master: {}", isGameMaster);

	std::string authType = g_configManager().getString(AUTH_TYPE);
	std::ostringstream ss;
	std::string sessionKey = msg.getString();
	std::string accountDescriptor = sessionKey;
	std::string password;

	if (authType != "session") {
		size_t pos = sessionKey.find('\n');
		if (pos == std::string::npos) {
			ss << "You must enter your " << (oldProtocol ? "username" : "email") << ".";
			disconnectClient(ss.str());
			return;
		}
		accountDescriptor = sessionKey.substr(0, pos);
		if (accountDescriptor.empty()) {
			ss.str(std::string());
			ss << "You must enter your " << (oldProtocol ? "username" : "email") << ".";
			disconnectClient(ss.str());
			return;
		}
		password = sessionKey.substr(pos + 1);
	}

	if (!oldProtocol && operatingSystem == CLIENTOS_NEW_LINUX) {
		// TODO: check what new info for linux is send
		msg.getString();
		msg.getString();
	}

	std::string characterName = msg.getString();

	const auto &onlinePlayer = g_game().getPlayerByName(characterName);
	const auto &foundPlayer = !onlinePlayer ? g_game().getDeadPlayer(characterName) : onlinePlayer;
	if (foundPlayer && foundPlayer->client) {
		if (foundPlayer->isDead()) {
			disconnectClient("You are already logged in.");
			return;
		}

		auto message = fmt::format("You are already connected through another client. Please use only one client at a time!");
		if (foundPlayer->getProtocolVersion() != getVersion() && foundPlayer->isOldProtocol() != oldProtocol) {
			message = fmt::format("You are already logged in using protocol '{}'. Please log out from the other session to connect here.", foundPlayer->getProtocolVersion());
		}

		disconnectClient(message);
		return;
	}

	auto timeStamp = msg.get<uint32_t>();
	uint8_t randNumber = msg.getByte();
	if (challengeTimestamp != timeStamp || challengeRandom != randNumber) {
		disconnect();
		return;
	}

	// OTCv8 version detection
	auto otcV8StringLength = msg.get<uint16_t>();
	if (otcV8StringLength == 5 && msg.getString(5) == "OTCv8") {
		otclientV8 = msg.get<uint16_t>(); // 253, 260, 261, ...
	}

	if (!oldProtocol && clientVersion != CLIENT_VERSION) {
		ss.str(std::string());
		ss << "Only clients with protocol " << CLIENT_VERSION_UPPER << "." << CLIENT_VERSION_LOWER;
		if (g_configManager().getBoolean(OLD_PROTOCOL)) {
			ss << " or 11.00";
		}
		ss << " allowed!";
		disconnectClient(ss.str());
		return;
	}

	if (g_game().getGameState() == GAME_STATE_STARTUP) {
		disconnectClient("Gameworld is starting up. Please wait.");
		return;
	}

	if (g_game().getGameState() == GAME_STATE_MAINTAIN) {
		disconnectClient("Gameworld is under maintenance. Please re-connect in a while.");
		return;
	}

	BanInfo banInfo;
	if (IOBan::isIpBanned(getIP(), banInfo)) {
		if (banInfo.reason.empty()) {
			banInfo.reason = "(none)";
		}

		ss.str(std::string());
		ss << "Your IP has been banned until " << formatDateShort(banInfo.expiresAt) << " by " << banInfo.bannedBy << ".\n\nReason specified:\n"
		   << banInfo.reason;
		disconnectClient(ss.str());
		return;
	}

	uint32_t accountId;
	if (!IOLoginData::gameWorldAuthentication(accountDescriptor, password, characterName, accountId, oldProtocol, getIP())) {
		ss.str(std::string());
		if (authType == "session") {
			ss << "Your session has expired. Please log in again.";
		} else { // authType == "password"
			ss << "Your " << (oldProtocol ? "username" : "email") << " or password is not correct.";
		}

		auto output = OutputMessagePool::getOutputMessage();
		output->addByte(0x14);
		output->addString(ss.str());
		send(output);
		g_dispatcher().scheduleEvent(
			1000, [self = getThis()] { self->disconnect(); }, "ProtocolGame::disconnect"
		);
		return;
	}

	g_dispatcher().addEvent([self = getThis(), characterName, accountId, operatingSystem] { self->login(characterName, accountId, operatingSystem); }, __FUNCTION__);
}

void ProtocolGame::onConnect() {
	auto output = OutputMessagePool::getOutputMessage();
	static std::random_device rd;
	static std::ranlux24 generator(rd());
	static std::uniform_int_distribution<uint16_t> randNumber(0x00, 0xFF);

	// Skip checksum
	output->skipBytes(sizeof(uint32_t));

	// Packet length & type
	output->add<uint16_t>(0x0006);
	output->addByte(0x1F);

	// Add timestamp & random number
	challengeTimestamp = static_cast<uint32_t>(time(nullptr));
	output->add<uint32_t>(challengeTimestamp);

	challengeRandom = randNumber(generator);
	output->addByte(challengeRandom);

	// Go back and write checksum
	output->skipBytes(-12);
	// To support 11.10-, not have problems with 11.11+
	output->add<uint32_t>(adlerChecksum(output->getOutputBuffer() + sizeof(uint32_t), 8));

	send(output);
}

void ProtocolGame::disconnectClient(const std::string &message) const {
	auto output = OutputMessagePool::getOutputMessage();
	output->addByte(0x14);
	output->addString(message);
	send(output);
	disconnect();
}

void ProtocolGame::writeToOutputBuffer(NetworkMessage &msg) {
	g_dispatcher().safeCall([self = getThis(), msg = std::move(msg)] {
		self->getOutputBuffer(msg.getLength())->append(msg);
	});
}

void ProtocolGame::parsePacket(NetworkMessage &msg) {
	if (!acceptPackets || g_game().getGameState() == GAME_STATE_SHUTDOWN || msg.getLength() <= 0) {
		return;
	}

	uint8_t recvbyte = msg.getByte();

	if (!player || player->isRemoved()) {
		if (recvbyte == 0x0F) {
			disconnect();
		}
		return;
	}

	if (player->isDead() || player->getHealth() <= 0) {
		// Check player activity on death screen
		if (m_playerDeathTime == 0) {
			g_game().playerCheckActivity(player->getName(), 1000);
			m_playerDeathTime++;
		}

		parsePacketDead(recvbyte);
		return;
	}

	// Modules system
	if (player && recvbyte != 0xD3) {
		g_modules().executeOnRecvbyte(player->getID(), msg, recvbyte);
	}

	parsePacketFromDispatcher(msg, recvbyte);
}

void ProtocolGame::parsePacketDead(uint8_t recvbyte) {
	if (recvbyte == 0x14) {
		// Remove player from game if click "ok" using otc
		disconnect();
		return;
	}

	if (recvbyte == 0x0F) {
		if (!player) {
			return;
		}

		g_dispatcher().scheduleEvent(
			100, [self = getThis()] { self->sendPing(); }, "ProtocolGame::sendPing"
		);

		if (!player->spawn()) {
			disconnect();
			g_game().removeCreature(player, true);
			return;
		}

		sendAddCreature(player, player->getPosition(), 0, false);
		addBless();
		resetPlayerDeathTime();
		return;
	}

	if (recvbyte == 0x1D) {
		// keep the connection alive
		g_dispatcher().scheduleEvent(
			100, [self = getThis()] { self->sendPingBack(); }, "ProtocolGame::sendPingBack"
		);
		return;
	}
}

void ProtocolGame::addBless() {
	if (!player) {
		return;
	}
	player->checkAndShowBlessingMessage();
}

void ProtocolGame::parsePacketFromDispatcher(NetworkMessage &msg, uint8_t recvbyte) {
	if (!acceptPackets || g_game().getGameState() == GAME_STATE_SHUTDOWN) {
		return;
	}

	if (!player || player->isRemoved() || player->getHealth() <= 0) {
		return;
	}

	switch (recvbyte) {
		case 0x14:
			logout(true, false);
			break;
		case 0x1D:
			g_game().playerReceivePingBack(player->getID());
			break;
		case 0x1E:
			g_game().playerReceivePing(player->getID());
			break;
		case 0x28:
			parseStashWithdraw(msg);
			break;
		case 0x29:
			parseRetrieveDepotSearch(msg);
			break;
		case 0x2A:
			parseCyclopediaMonsterTracker(msg);
			break;
		case 0x2B:
			parsePartyAnalyzerAction(msg);
			break;
		case 0x2C:
			parseLeaderFinderWindow(msg);
			break;
		case 0x2D:
			parseMemberFinderWindow(msg);
			break;
		case 0x32:
			parseExtendedOpcode(msg);
			break; // otclient extended opcode
		case 0x38:
			parsePlayerTyping(msg); // player are typing or not
			break;
		case 0x60:
			parseInventoryImbuements(msg);
			break;
		case 0x61:
			parseOpenWheel(msg);
			break;
		case 0x62:
			parseSaveWheel(msg);
			break;
		case 0x64:
			parseAutoWalk(msg);
			break;
		case 0x65:
			g_game().playerMove(player->getID(), DIRECTION_NORTH);
			break;
		case 0x66:
			g_game().playerMove(player->getID(), DIRECTION_EAST);
			break;
		case 0x67:
			g_game().playerMove(player->getID(), DIRECTION_SOUTH);
			break;
		case 0x68:
			g_game().playerMove(player->getID(), DIRECTION_WEST);
			break;
		case 0x69:
			g_game().playerStopAutoWalk(player->getID());
			break;
		case 0x6A:
			g_game().playerMove(player->getID(), DIRECTION_NORTHEAST);
			break;
		case 0x6B:
			g_game().playerMove(player->getID(), DIRECTION_SOUTHEAST);
			break;
		case 0x6C:
			g_game().playerMove(player->getID(), DIRECTION_SOUTHWEST);
			break;
		case 0x6D:
			g_game().playerMove(player->getID(), DIRECTION_NORTHWEST);
			break;
		case 0x6F:
			g_game().playerTurn(player->getID(), DIRECTION_NORTH);
			break;
		case 0x70:
			g_game().playerTurn(player->getID(), DIRECTION_EAST);
			break;
		case 0x71:
			g_game().playerTurn(player->getID(), DIRECTION_SOUTH);
			break;
		case 0x72:
			g_game().playerTurn(player->getID(), DIRECTION_WEST);
			break;
		case 0x73:
			parseTeleport(msg);
			break;
		case 0x77:
			parseHotkeyEquip(msg);
			break;
		case 0x78:
			parseThrow(msg);
			break;
		case 0x79:
			parseLookInShop(msg);
			break;
		case 0x7A:
			parsePlayerBuyOnShop(msg);
			break;
		case 0x7B:
			parsePlayerSellOnShop(msg);
			break;
		case 0x7C:
			g_game().playerCloseShop(player->getID());
			break;
		case 0x7D:
			parseRequestTrade(msg);
			break;
		case 0x7E:
			parseLookInTrade(msg);
			break;
		case 0x7F:
			g_game().playerAcceptTrade(player->getID());
			break;
		case 0x80:
			g_game().playerCloseTrade(player->getID());
			break;
		case 0x81:
			parseFriendSystemAction(msg);
			break;
		case 0x82:
			parseUseItem(msg);
			break;
		case 0x83:
			parseUseItemEx(msg);
			break;
		case 0x84:
			parseUseWithCreature(msg);
			break;
		case 0x85:
			parseRotateItem(msg);
			break;
		case 0x86:
			parseConfigureShowOffSocket(msg);
			break;
		case 0x87:
			parseCloseContainer(msg);
			break;
		case 0x88:
			parseUpArrowContainer(msg);
			break;
		case 0x89:
			parseTextWindow(msg);
			break;
		case 0x8A:
			parseHouseWindow(msg);
			break;
		case 0x8B:
			parseWrapableItem(msg);
			break;
		case 0x8C:
			parseLookAt(msg);
			break;
		case 0x8D:
			parseLookInBattleList(msg);
			break;
		case 0x8E: /* join aggression */
			break;
		case 0x8F:
			parseQuickLoot(msg);
			break;
		case 0x90:
			parseLootContainer(msg);
			break;
		case 0x91:
			parseQuickLootBlackWhitelist(msg);
			break;
		case 0x92:
			parseOpenDepotSearch();
			break;
		case 0x93:
			parseCloseDepotSearch();
			break;
		case 0x94:
			parseDepotSearchItemRequest(msg);
			break;
		case 0x95:
			parseOpenParentContainer(msg);
			break;
		case 0x96:
			parseSay(msg);
			break;
		case 0x97:
			g_game().playerRequestChannels(player->getID());
			break;
		case 0x98:
			parseOpenChannel(msg);
			break;
		case 0x99:
			parseCloseChannel(msg);
			break;
		case 0x9A:
			parseOpenPrivateChannel(msg);
			break;
		case 0x9E:
			g_game().playerCloseNpcChannel(player->getID());
			break;
		case 0x9F:
			parseSetMonsterPodium(msg);
			break;
		case 0xA0:
			parseFightModes(msg);
			break;
		case 0xA1:
			parseAttack(msg);
			break;
		case 0xA2:
			parseFollow(msg);
			break;
		case 0xA3:
			parseInviteToParty(msg);
			break;
		case 0xA4:
			parseJoinParty(msg);
			break;
		case 0xA5:
			parseRevokePartyInvite(msg);
			break;
		case 0xA6:
			parsePassPartyLeadership(msg);
			break;
		case 0xA7:
			g_game().playerLeaveParty(player->getID());
			break;
		case 0xA8:
			parseEnableSharedPartyExperience(msg);
			break;
		case 0xAA:
			g_game().playerCreatePrivateChannel(player->getID());
			break;
		case 0xAB:
			parseChannelInvite(msg);
			break;
		case 0xAC:
			parseChannelExclude(msg);
			break;
		case 0xAD:
			parseCyclopediaHouseAuction(msg);
			break;
		case 0xAE:
			parseSendBosstiary();
			break;
		case 0xAF:
			parseSendBosstiarySlots();
			break;
		case 0xB0:
			parseBosstiarySlot(msg);
			break;
		case 0xB1:
			parseHighscores(msg);
			break;
		case 0xBA:
			parseTaskHuntingAction(msg);
			break;
		case 0xBE:
			g_game().playerCancelAttackAndFollow(player->getID());
			break;
		case 0xBF:
			parseForgeEnter(msg);
			break;
		case 0xC0:
			parseForgeBrowseHistory(msg);
			break;
		case 0xC9: /* update tile */
			break;
		case 0xCA:
			parseUpdateContainer(msg);
			break;
		case 0xCB:
			parseBrowseField(msg);
			break;
		case 0xCC:
			parseSeekInContainer(msg);
			break;
		case 0xCD:
			parseInspectionObject(msg);
			break;
		case 0xCF:
			sendBlessingWindow();
			break;
		case 0xD2:
			g_game().playerRequestOutfit(player->getID());
			break;
		case 0xD3:
			parseSetOutfit(msg);
			break;
		case 0xD4:
			parseToggleMount(msg);
			break;
		case 0xD5:
			parseApplyImbuement(msg);
			break;
		case 0xD6:
			parseClearImbuement(msg);
			break;
		case 0xD7:
			parseCloseImbuementWindow(msg);
			break;
		case 0xDC:
			parseAddVip(msg);
			break;
		case 0xDD:
			parseRemoveVip(msg);
			break;
		case 0xDE:
			parseEditVip(msg);
			break;
		case 0xDF:
			parseVipGroupActions(msg);
			break;
		case 0xE1:
			parseBestiarysendRaces();
			break;
		case 0xE2:
			parseBestiarysendCreatures(msg);
			break;
		case 0xE3:
			parseBestiarysendMonsterData(msg);
			break;
		case 0xE4:
			parseSendBuyCharmRune(msg);
			break;
		case 0xE5:
			parseCyclopediaCharacterInfo(msg);
			break;
		case 0xE6:
			parseBugReport(msg);
			break;
		case 0xE7:
			parseWheelGemAction(msg);
			break;
		case 0xE8:
			parseOfferDescription(msg);
			break;
		case 0xEB:
			parsePreyAction(msg);
			break;
		case 0xED:
			parseSendResourceBalance();
			break;
		case 0xEE:
			parseGreet(msg);
			break;
		// Premium coins transfer
		// case 0xEF: parseCoinTransfer(msg); break;
		case 0xF0:
			g_game().playerShowQuestLog(player->getID());
			break;
		case 0xF1:
			parseQuestLine(msg);
			break;
		// case 0xF2: parseRuleViolationReport(msg); break;
		case 0xF3: /* get object info */
			break;
		case 0xF4:
			parseMarketLeave();
			break;
		case 0xF5:
			parseMarketBrowse(msg);
			break;
		case 0xF6:
			parseMarketCreateOffer(msg);
			break;
		case 0xF7:
			parseMarketCancelOffer(msg);
			break;
		case 0xF8:
			parseMarketAcceptOffer(msg);
			break;
		case 0xF9:
			parseModalWindowAnswer(msg);
			break;
		case 0xFF:
			parseRewardChestCollect(msg);
			break;
			// case 0xFA: parseStoreOpen(msg); break;
			// case 0xFB: parseStoreRequestOffers(msg); break;
			// case 0xFC: parseStoreBuyOffer(msg) break;
			// case 0xFD: parseStoreOpenTransactionHistory(msg); break;
			// case 0xFE: parseStoreRequestTransactionHistory(msg); break;

			// case 0xDF, 0xE0, 0xE1, 0xFB, 0xFC, 0xFD, 0xFE Premium Shop.

		default:
			std::string hexString = fmt::format("0x{:02x}", recvbyte);
			g_logger().debug("Player '{}' sent unknown packet header: hex[{}], decimal[{}]", player->getName(), asUpperCaseString(hexString), recvbyte);
			break;
	}
}

void ProtocolGame::parseHotkeyEquip(NetworkMessage &msg) {
	if (!player) {
		return;
	}

	auto itemId = msg.get<uint16_t>();
	auto tier = msg.get<uint8_t>();
	g_game().playerEquipItem(player->getID(), itemId, Item::items[itemId].upgradeClassification > 0, tier);
}

void ProtocolGame::GetTileDescription(const std::shared_ptr<Tile> &tile, NetworkMessage &msg) {
	if (oldProtocol) {
		msg.add<uint16_t>(0x00); // Env effects
	}

	int32_t count;
	std::shared_ptr<Item> ground = tile->getGround();
	if (ground) {
		AddItem(msg, ground);
		count = 1;
	} else {
		count = 0;
	}

	const TileItemVector* items = tile->getItemList();
	if (items) {
		for (auto it = items->getBeginTopItem(), end = items->getEndTopItem(); it != end; ++it) {
			AddItem(msg, *it);

			count++;
			if (count == 9 && tile->getPosition() == player->getPosition()) {
				break;
			} else if (count == 10) {
				return;
			}
		}
	}

	const CreatureVector* creatures = tile->getCreatures();
	if (creatures) {
		bool playerAdded = false;
		for (auto creature : std::ranges::reverse_view(*creatures)) {
			if (!player->canSeeCreature(creature)) {
				continue;
			}

			if (tile->getPosition() == player->getPosition() && count == 9 && !playerAdded) {
				creature = player;
			}

			if (creature->getID() == player->getID()) {
				playerAdded = true;
			}

			bool known;
			uint32_t removedKnown;
			checkCreatureAsKnown(creature->getID(), known, removedKnown);
			AddCreature(msg, creature, known, removedKnown);

			if (++count == 10) {
				return;
			}
		}
	}

	if (items) {
		for (auto it = items->getBeginDownItem(), end = items->getEndDownItem(); it != end; ++it) {
			AddItem(msg, *it);

			if (++count == 10) {
				return;
			}
		}
	}
}

void ProtocolGame::GetMapDescription(int32_t x, int32_t y, int32_t z, int32_t width, int32_t height, NetworkMessage &msg) {
	int32_t skip = -1;
	int32_t startz, endz, zstep;

	if (z > MAP_INIT_SURFACE_LAYER) {
		startz = z - MAP_LAYER_VIEW_LIMIT;
		endz = std::min<int32_t>(MAP_MAX_LAYERS - 1, z + MAP_LAYER_VIEW_LIMIT);
		zstep = 1;
	} else {
		startz = MAP_INIT_SURFACE_LAYER;
		endz = 0;
		zstep = -1;
	}

	for (int32_t nz = startz; nz != endz + zstep; nz += zstep) {
		GetFloorDescription(msg, x, y, nz, width, height, z - nz, skip);
	}

	if (skip >= 0) {
		msg.addByte(skip);
		msg.addByte(0xFF);
	}
}

void ProtocolGame::GetFloorDescription(NetworkMessage &msg, int32_t x, int32_t y, int32_t z, int32_t width, int32_t height, int32_t offset, int32_t &skip) {
	for (int32_t nx = 0; nx < width; nx++) {
		for (int32_t ny = 0; ny < height; ny++) {
			std::shared_ptr<Tile> tile = g_game().map.getTile(static_cast<uint16_t>(x + nx + offset), static_cast<uint16_t>(y + ny + offset), static_cast<uint8_t>(z));
			if (tile) {
				if (skip >= 0) {
					msg.addByte(skip);
					msg.addByte(0xFF);
				}

				skip = 0;
				GetTileDescription(tile, msg);
			} else if (skip == 0xFE) {
				msg.addByte(0xFF);
				msg.addByte(0xFF);
				skip = -1;
			} else {
				++skip;
			}
		}
	}
}

void ProtocolGame::checkCreatureAsKnown(uint32_t id, bool &known, uint32_t &removedKnown) {
	if (auto [creatureKnown, creatureInserted] = knownCreatureSet.insert(id);
	    !creatureInserted) {
		known = true;
		return;
	}
	known = false;
	if (knownCreatureSet.size() > 1300) {
		// Look for a creature to remove
		for (auto it = knownCreatureSet.begin(), end = knownCreatureSet.end(); it != end; ++it) {
			if (*it == id) {
				continue;
			}
			// We need to protect party players from removing
			const auto &creature = g_game().getCreatureByID(*it);
			const auto &checkPlayer = creature ? creature->getPlayer() : nullptr;
			if (checkPlayer) {
				if (player->getParty() != checkPlayer->getParty() && !canSee(creature)) {
					removedKnown = *it;
					knownCreatureSet.erase(it);
					return;
				}
			} else if (!canSee(creature)) {
				removedKnown = *it;
				knownCreatureSet.erase(it);
				return;
			}
		}

		// Bad situation. Let's just remove anyone.
		auto it = knownCreatureSet.begin();
		if (*it == id) {
			++it;
		}

		removedKnown = *it;
		knownCreatureSet.erase(it);
	} else {
		removedKnown = 0;
	}
}

bool ProtocolGame::canSee(const std::shared_ptr<Creature> &c) const {
	if (!c || !player || c->isRemoved()) {
		return false;
	}

	if (!player->canSeeCreature(c)) {
		return false;
	}

	return canSee(c->getPosition());
}

bool ProtocolGame::canSee(const Position &pos) const {
	return canSee(pos.x, pos.y, pos.z);
}

bool ProtocolGame::canSee(int32_t x, int32_t y, int32_t z) const {
	if (!player) {
		return false;
	}

	const Position &myPos = player->getPosition();
	if (myPos.z <= MAP_INIT_SURFACE_LAYER) {
		// we are on ground level or above (7 -> 0)
		// view is from 7 -> 0
		if (z > MAP_INIT_SURFACE_LAYER) {
			return false;
		}
	} else if (myPos.z >= MAP_INIT_SURFACE_LAYER + 1) {
		// we are underground (8 -> 15)
		// view is +/- 2 from the floor we stand on
		if (std::abs(myPos.getZ() - z) > MAP_LAYER_VIEW_LIMIT) {
			return false;
		}
	}

	// negative offset means that the action taken place is on a lower floor than ourself
	const int8_t offsetz = myPos.getZ() - z;
	return (x >= myPos.getX() - MAP_MAX_CLIENT_VIEW_PORT_X + offsetz) && (x <= myPos.getX() + (MAP_MAX_CLIENT_VIEW_PORT_X + 1) + offsetz) && (y >= myPos.getY() - MAP_MAX_CLIENT_VIEW_PORT_Y + offsetz) && (y <= myPos.getY() + (MAP_MAX_CLIENT_VIEW_PORT_Y + 1) + offsetz);
}

// Parse methods
void ProtocolGame::parseChannelInvite(NetworkMessage &msg) {
	const std::string name = msg.getString();
	g_game().playerChannelInvite(player->getID(), name);
}

void ProtocolGame::parseChannelExclude(NetworkMessage &msg) {
	const std::string name = msg.getString();
	g_game().playerChannelExclude(player->getID(), name);
}

void ProtocolGame::parseOpenChannel(NetworkMessage &msg) {
	auto channelId = msg.get<uint16_t>();
	g_game().playerOpenChannel(player->getID(), channelId);
}

void ProtocolGame::parseCloseChannel(NetworkMessage &msg) {
	auto channelId = msg.get<uint16_t>();
	g_game().playerCloseChannel(player->getID(), channelId);
}

void ProtocolGame::parseOpenPrivateChannel(NetworkMessage &msg) {
	std::string receiver = msg.getString();
	g_game().playerOpenPrivateChannel(player->getID(), receiver);
}

void ProtocolGame::parseAutoWalk(NetworkMessage &msg) {
	uint8_t numdirs = msg.getByte();
	if (numdirs == 0 || (msg.getBufferPosition() + numdirs) != (msg.getLength() + 8)) {
		return;
	}

	std::vector<Direction> path;
	path.resize(numdirs, DIRECTION_NORTH);
	for (size_t i = numdirs; --i < numdirs;) {
		const uint8_t rawdir = msg.getByte();
		switch (rawdir) {
			case 1:
				path[i] = DIRECTION_EAST;
				break;
			case 2:
				path[i] = DIRECTION_NORTHEAST;
				break;
			case 3:
				path[i] = DIRECTION_NORTH;
				break;
			case 4:
				path[i] = DIRECTION_NORTHWEST;
				break;
			case 5:
				path[i] = DIRECTION_WEST;
				break;
			case 6:
				path[i] = DIRECTION_SOUTHWEST;
				break;
			case 7:
				path[i] = DIRECTION_SOUTH;
				break;
			case 8:
				path[i] = DIRECTION_SOUTHEAST;
				break;
			default:
				break;
		}
	}

	if (path.empty()) {
		return;
	}

	g_game().playerAutoWalk(player->getID(), path);
}

void ProtocolGame::parseSetOutfit(NetworkMessage &msg) {
	if (!player || player->isRemoved()) {
		return;
	}

	uint16_t startBufferPosition = msg.getBufferPosition();
	const auto &outfitModule = g_modules().getEventByRecvbyte(0xD3, false);
	if (outfitModule) {
		outfitModule->executeOnRecvbyte(player, msg);
	}

	if (msg.getBufferPosition() == startBufferPosition) {
		uint8_t outfitType = !oldProtocol ? msg.getByte() : 0;
		Outfit_t newOutfit;
		newOutfit.lookType = msg.get<uint16_t>();
		newOutfit.lookHead = std::min<uint8_t>(132, msg.getByte());
		newOutfit.lookBody = std::min<uint8_t>(132, msg.getByte());
		newOutfit.lookLegs = std::min<uint8_t>(132, msg.getByte());
		newOutfit.lookFeet = std::min<uint8_t>(132, msg.getByte());
		newOutfit.lookAddons = msg.getByte();
		if (outfitType == 0) {
			newOutfit.lookMount = msg.get<uint16_t>();
			bool setMount = false;
			if (!oldProtocol) {
				newOutfit.lookMountHead = std::min<uint8_t>(132, msg.getByte());
				newOutfit.lookMountBody = std::min<uint8_t>(132, msg.getByte());
				newOutfit.lookMountLegs = std::min<uint8_t>(132, msg.getByte());
				newOutfit.lookMountFeet = std::min<uint8_t>(132, msg.getByte());
				setMount = msg.getByte();
				newOutfit.lookFamiliarsType = msg.get<uint16_t>();
				g_logger().debug("Bool isMounted: {}", setMount);
			}

			uint8_t isMountRandomized = !oldProtocol ? msg.getByte() : 0;
<<<<<<< HEAD
			// g_game.enableFeature(GameWingsAurasEffectsShader)
			newOutfit.lookWing = isOTCR ? msg.get<uint16_t>() : 0;
			newOutfit.lookAura = isOTCR ? msg.get<uint16_t>() : 0;
			newOutfit.lookEffect = isOTCR ? msg.get<uint16_t>() : 0;
			std::string shaderName = isOTCR ? msg.getString() : "";
			if (!shaderName.empty()) {
				const auto &shader = g_game().attachedeffects->getShaderByName(shaderName);
				newOutfit.lookShader = shader ? shader->id : 0;
			}
			g_game().playerChangeOutfit(player->getID(), newOutfit, isMountRandomized);
=======
			g_game().playerChangeOutfit(player->getID(), newOutfit, setMount, isMountRandomized);
>>>>>>> 01050b3a
		} else if (outfitType == 1) {
			// This value probably has something to do with try outfit variable inside outfit window dialog
			// if try outfit is set to 2 it expects uint32_t value after mounted and disable mounts from outfit window dialog
			newOutfit.lookMount = 0;
			msg.get<uint32_t>();
		} else if (outfitType == 2) {
			Position pos = msg.getPosition();
			auto itemId = msg.get<uint16_t>();
			uint8_t stackpos = msg.getByte();
			newOutfit.lookMount = msg.get<uint16_t>();
			newOutfit.lookMountHead = std::min<uint8_t>(132, msg.getByte());
			newOutfit.lookMountBody = std::min<uint8_t>(132, msg.getByte());
			newOutfit.lookMountLegs = std::min<uint8_t>(132, msg.getByte());
			newOutfit.lookMountFeet = std::min<uint8_t>(132, msg.getByte());
			uint8_t direction = std::max<uint8_t>(DIRECTION_NORTH, std::min<uint8_t>(DIRECTION_WEST, msg.getByte()));
			uint8_t podiumVisible = msg.getByte();
			g_game().playerSetShowOffSocket(player->getID(), newOutfit, pos, stackpos, itemId, podiumVisible, direction);
		}
	}
}

void ProtocolGame::parseToggleMount(NetworkMessage &msg) {
	bool mount = msg.getByte(true) != 0;
	g_game().playerToggleMount(player->getID(), mount);
}

void ProtocolGame::parseApplyImbuement(NetworkMessage &msg) {
	uint8_t slot = msg.getByte();
	auto imbuementId = msg.get<uint32_t>();
	bool protectionCharm = msg.getByte(true) != 0x00;
	g_game().playerApplyImbuement(player->getID(), imbuementId, slot, protectionCharm);
}

void ProtocolGame::parseClearImbuement(NetworkMessage &msg) {
	uint8_t slot = msg.getByte();
	g_game().playerClearImbuement(player->getID(), slot);
}

void ProtocolGame::parseCloseImbuementWindow(NetworkMessage &) {
	g_game().playerCloseImbuementWindow(player->getID());
}

void ProtocolGame::parseUseItem(NetworkMessage &msg) {
	Position pos = msg.getPosition();
	auto itemId = msg.get<uint16_t>();
	uint8_t stackpos = msg.getByte();
	uint8_t index = msg.getByte();
	g_game().playerUseItem(player->getID(), pos, stackpos, index, itemId);
}

void ProtocolGame::parseUseItemEx(NetworkMessage &msg) {
	Position fromPos = msg.getPosition();
	auto fromItemId = msg.get<uint16_t>();
	uint8_t fromStackPos = msg.getByte();
	Position toPos = msg.getPosition();
	auto toItemId = msg.get<uint16_t>();
	uint8_t toStackPos = msg.getByte();
	g_game().playerUseItemEx(player->getID(), fromPos, fromStackPos, fromItemId, toPos, toStackPos, toItemId);
}

void ProtocolGame::parseUseWithCreature(NetworkMessage &msg) {
	Position fromPos = msg.getPosition();
	auto itemId = msg.get<uint16_t>();
	uint8_t fromStackPos = msg.getByte();
	auto creatureId = msg.get<uint32_t>();
	g_game().playerUseWithCreature(player->getID(), fromPos, fromStackPos, creatureId, itemId);
}

void ProtocolGame::parseCloseContainer(NetworkMessage &msg) {
	uint8_t cid = msg.getByte();
	g_game().playerCloseContainer(player->getID(), cid);
}

void ProtocolGame::parseUpArrowContainer(NetworkMessage &msg) {
	uint8_t cid = msg.getByte();
	g_game().playerMoveUpContainer(player->getID(), cid);
}

void ProtocolGame::parseUpdateContainer(NetworkMessage &msg) {
	uint8_t cid = msg.getByte();
	g_game().playerUpdateContainer(player->getID(), cid);
}

void ProtocolGame::parseTeleport(NetworkMessage &msg) {
	Position newPosition = msg.getPosition();
	g_game().playerTeleport(player->getID(), newPosition);
}

void ProtocolGame::parseThrow(NetworkMessage &msg) {
	Position fromPos = msg.getPosition();
	auto itemId = msg.get<uint16_t>();
	uint8_t fromStackpos = msg.getByte();
	Position toPos = msg.getPosition();
	uint8_t count = msg.getByte();

	if (toPos != fromPos) {
		g_game().playerMoveThing(player->getID(), fromPos, itemId, fromStackpos, toPos, count);
	}
}

void ProtocolGame::parseLookAt(NetworkMessage &msg) {
	Position pos = msg.getPosition();
	auto itemId = msg.get<uint16_t>();
	uint8_t stackpos = msg.getByte();
	g_game().playerLookAt(player->getID(), itemId, pos, stackpos);
}

void ProtocolGame::parseLookInBattleList(NetworkMessage &msg) {
	auto creatureId = msg.get<uint32_t>();
	g_game().playerLookInBattleList(player->getID(), creatureId);
}

void ProtocolGame::parseQuickLoot(NetworkMessage &msg) {
	if (oldProtocol) {
		return;
	}

	uint8_t variant = msg.getByte();
	const Position pos = msg.getPosition();
	auto itemId = 0;
	uint8_t stackpos = 0;
	bool lootAllCorpses = true;
	bool autoLoot = true;

	if (variant == 2) {
		// Loot player nearby (13.40)
	} else {
		itemId = msg.get<uint16_t>();
		stackpos = msg.getByte();
		lootAllCorpses = variant == 1;
		autoLoot = false;
	}
	g_logger().debug("[{}] variant {}, pos {}, itemId {}, stackPos {}", __FUNCTION__, variant, pos.toString(), itemId, stackpos);
	g_game().playerQuickLoot(player->getID(), pos, itemId, stackpos, nullptr, lootAllCorpses, autoLoot);
}

void ProtocolGame::parseLootContainer(NetworkMessage &msg) {
	if (oldProtocol) {
		return;
	}

	uint8_t action = msg.getByte();
	if (action == 0) {
		auto category = static_cast<ObjectCategory_t>(msg.getByte());
		Position pos = msg.getPosition();
		auto itemId = msg.get<uint16_t>();
		uint8_t stackpos = msg.getByte();
		g_game().playerSetManagedContainer(player->getID(), category, pos, itemId, stackpos, true);
	} else if (action == 1) {
		auto category = static_cast<ObjectCategory_t>(msg.getByte());
		g_game().playerClearManagedContainer(player->getID(), category, true);
	} else if (action == 2) {
		auto category = static_cast<ObjectCategory_t>(msg.getByte());
		g_game().playerOpenManagedContainer(player->getID(), category, true);
	} else if (action == 3) {
		bool useMainAsFallback = msg.getByte() == 1;
		g_game().playerSetQuickLootFallback(player->getID(), useMainAsFallback);
	} else if (action == 4) {
		auto category = static_cast<ObjectCategory_t>(msg.getByte());
		Position pos = msg.getPosition();
		auto itemId = msg.get<uint16_t>();
		uint8_t stackpos = msg.getByte();
		g_logger().debug("[{}] action {}, category {}, pos {}, itemId {}, stackPos {}", __FUNCTION__, action, static_cast<uint8_t>(category), pos.toString(), itemId, stackpos);
		g_game().playerSetManagedContainer(player->getID(), category, pos, itemId, stackpos, false);
	} else if (action == 5) {
		auto category = static_cast<ObjectCategory_t>(msg.getByte());
		g_game().playerClearManagedContainer(player->getID(), category, false);
	} else if (action == 6) {
		auto category = static_cast<ObjectCategory_t>(msg.getByte());
		g_game().playerOpenManagedContainer(player->getID(), category, false);
	}

	g_logger().debug("[{}] action type {}", __FUNCTION__, action);
}

void ProtocolGame::parseQuickLootBlackWhitelist(NetworkMessage &msg) {
	if (oldProtocol) {
		return;
	}

	auto filter = (QuickLootFilter_t)msg.getByte();
	std::vector<uint16_t> listedItems;

	auto size = msg.get<uint16_t>();
	listedItems.reserve(size);

	for (int i = 0; i < size; i++) {
		listedItems.push_back(msg.get<uint16_t>());
	}

	g_game().playerQuickLootBlackWhitelist(player->getID(), filter, listedItems);
}

void ProtocolGame::parseSay(NetworkMessage &msg) {
	std::string receiver;
	uint16_t channelId {};

	auto type = static_cast<SpeakClasses>(msg.getByte());
	switch (type) {
		case TALKTYPE_PRIVATE_TO:
		case TALKTYPE_PRIVATE_RED_TO:
			receiver = msg.getString();
			channelId = 0;
			break;

		case TALKTYPE_CHANNEL_Y:
		case TALKTYPE_CHANNEL_R1:
			channelId = msg.get<uint16_t>();
			break;

		default:
			channelId = 0;
			break;
	}

	const std::string text = msg.getString();
	if (text.length() > 255) {
		return;
	}

	g_game().playerSay(player->getID(), channelId, type, receiver, text);
}

void ProtocolGame::parseFightModes(NetworkMessage &msg) {
	uint8_t rawFightMode = msg.getByte(); // 1 - offensive, 2 - balanced, 3 - defensive
	uint8_t rawChaseMode = msg.getByte(); // 0 - stand while fightning, 1 - chase opponent
	uint8_t rawSecureMode = msg.getByte(); // 0 - can't attack unmarked, 1 - can attack unmarked
	// uint8_t rawPvpMode = msg.getByte(); // pvp mode introduced in 10.0

	FightMode_t fightMode;
	if (rawFightMode == 1) {
		fightMode = FIGHTMODE_ATTACK;
	} else if (rawFightMode == 2) {
		fightMode = FIGHTMODE_BALANCED;
	} else {
		fightMode = FIGHTMODE_DEFENSE;
	}

	g_game().playerSetFightModes(player->getID(), fightMode, rawChaseMode != 0, rawSecureMode != 0);
}

void ProtocolGame::parseAttack(NetworkMessage &msg) {
	auto creatureId = msg.get<uint32_t>();
	// msg.get<uint32_t>(); creatureId (same as above)
	g_game().playerSetAttackedCreature(player->getID(), creatureId);
}

void ProtocolGame::parseFollow(NetworkMessage &msg) {
	auto creatureId = msg.get<uint32_t>();
	// msg.get<uint32_t>(); creatureId (same as above)
	g_game().playerFollowCreature(player->getID(), creatureId);
}

void ProtocolGame::parseTextWindow(NetworkMessage &msg) {
	auto windowTextId = msg.get<uint32_t>();
	const std::string newText = msg.getString();
	g_game().playerWriteItem(player->getID(), windowTextId, newText);
}

void ProtocolGame::parseHouseWindow(NetworkMessage &msg) {
	uint8_t doorId = msg.getByte();
	auto id = msg.get<uint32_t>();
	const std::string text = msg.getString();
	g_game().playerUpdateHouseWindow(player->getID(), doorId, id, text);
}

void ProtocolGame::parseLookInShop(NetworkMessage &msg) {
	auto id = msg.get<uint16_t>();
	uint8_t count = msg.getByte();
	g_game().playerLookInShop(player->getID(), id, count);
}

void ProtocolGame::parsePlayerBuyOnShop(NetworkMessage &msg) {
	auto id = msg.get<uint16_t>();
	uint8_t count = msg.getByte();
	uint16_t amount = oldProtocol ? static_cast<uint16_t>(msg.getByte()) : msg.get<uint16_t>();
	bool ignoreCap = msg.getByte(true) != 0;
	bool inBackpacks = msg.getByte(true) != 0;
	g_game().playerBuyItem(player->getID(), id, count, amount, ignoreCap, inBackpacks);
}

void ProtocolGame::parsePlayerSellOnShop(NetworkMessage &msg) {
	auto id = msg.get<uint16_t>();
	uint8_t count = std::max(msg.getByte(), (uint8_t)1);
	uint16_t amount = oldProtocol ? static_cast<uint16_t>(msg.getByte()) : msg.get<uint16_t>();
	bool ignoreEquipped = msg.getByte(true) != 0;

	g_game().playerSellItem(player->getID(), id, count, amount, ignoreEquipped);
}

void ProtocolGame::parseRequestTrade(NetworkMessage &msg) {
	Position pos = msg.getPosition();
	auto itemId = msg.get<uint16_t>();
	uint8_t stackpos = msg.getByte();
	auto playerId = msg.get<uint32_t>();
	g_game().playerRequestTrade(player->getID(), pos, stackpos, playerId, itemId);
}

void ProtocolGame::parseLookInTrade(NetworkMessage &msg) {
	bool counterOffer = (msg.getByte() == 0x01);
	uint8_t index = msg.getByte();
	g_game().playerLookInTrade(player->getID(), counterOffer, index);
}

void ProtocolGame::parseAddVip(NetworkMessage &msg) {
	const std::string name = msg.getString();
	g_game().playerRequestAddVip(player->getID(), name);
}

void ProtocolGame::parseRemoveVip(NetworkMessage &msg) {
	auto guid = msg.get<uint32_t>();
	g_game().playerRequestRemoveVip(player->getID(), guid);
}

void ProtocolGame::parseEditVip(NetworkMessage &msg) {
	std::vector<uint8_t> vipGroupsId;
	auto guid = msg.get<uint32_t>();
	const std::string description = msg.getString();
	uint32_t icon = std::min<uint32_t>(10, msg.get<uint32_t>()); // 10 is max icon in 9.63
	bool notify = msg.getByte(true) != 0;
	uint8_t groupsAmount = msg.getByte();
	for (uint8_t i = 0; i < groupsAmount; ++i) {
		uint8_t groupId = msg.getByte();
		vipGroupsId.emplace_back(groupId);
	}
	g_game().playerRequestEditVip(player->getID(), guid, description, icon, notify, vipGroupsId);
}

void ProtocolGame::parseVipGroupActions(NetworkMessage &msg) {
	uint8_t action = msg.getByte();

	switch (action) {
		case 0x01: {
			const std::string groupName = msg.getString();
			player->vip()->addGroup(groupName);
			break;
		}
		case 0x02: {
			const uint8_t groupId = msg.getByte();
			const std::string newGroupName = msg.getString();
			player->vip()->editGroup(groupId, newGroupName);
			break;
		}
		case 0x03: {
			const uint8_t groupId = msg.getByte();
			player->vip()->removeGroup(groupId);
			break;
		}
		default: {
			break;
		}
	}
}

void ProtocolGame::parseRotateItem(NetworkMessage &msg) {
	Position pos = msg.getPosition();
	auto itemId = msg.get<uint16_t>();
	uint8_t stackpos = msg.getByte();
	const auto &itemType = Item::items[itemId];
	if (itemType.isPodium) {
		g_game().playerRotatePodium(player->getID(), pos, stackpos, itemId);
	} else {
		g_game().playerRotateItem(player->getID(), pos, stackpos, itemId);
	}
}

void ProtocolGame::parseWrapableItem(NetworkMessage &msg) {
	Position pos = msg.getPosition();
	auto itemId = msg.get<uint16_t>();
	uint8_t stackpos = msg.getByte();
	g_game().playerWrapableItem(player->getID(), pos, stackpos, itemId);
}

void ProtocolGame::parseInspectionObject(NetworkMessage &msg) {
	if (oldProtocol) {
		return;
	}

	uint8_t inspectionType = msg.getByte();
	if (inspectionType == INSPECT_NORMALOBJECT) {
		Position pos = msg.getPosition();
		g_game().playerInspectItem(player, pos);
	} else if (inspectionType == INSPECT_NPCTRADE || inspectionType == INSPECT_CYCLOPEDIA) {
		auto itemId = msg.get<uint16_t>();
		uint16_t itemCount = msg.getByte();
		g_game().playerInspectItem(player, itemId, static_cast<int8_t>(itemCount), (inspectionType == INSPECT_CYCLOPEDIA));
	}
}

void ProtocolGame::sendSessionEndInformation(SessionEndInformations information) {
	if (!oldProtocol) {
		auto output = OutputMessagePool::getOutputMessage();
		output->addByte(0x18);
		output->addByte(information);
		send(output);
	}
	disconnect();
}

void ProtocolGame::sendItemInspection(uint16_t itemId, uint8_t itemCount, const std::shared_ptr<Item> &item, bool cyclopedia) {
	if (oldProtocol) {
		return;
	}

	NetworkMessage msg;
	msg.addByte(0x76);
	msg.addByte(0x00);
	msg.addByte(cyclopedia ? 0x01 : 0x00);
	msg.add<uint32_t>(player->getID()); // 13.00 Creature ID
	msg.addByte(0x01);

	const ItemType &it = Item::items[itemId];

	if (item) {
		msg.addString(item->getName());
		AddItem(msg, item);
	} else {
		msg.addString(it.name);
		AddItem(msg, it.id, itemCount, 0);
	}
	msg.addByte(0);

	auto descriptions = Item::getDescriptions(it, item);
	msg.addByte(descriptions.size());
	for (const auto &description : descriptions) {
		msg.addString(description.first);
		msg.addString(description.second);
	}
	writeToOutputBuffer(msg);
}

void ProtocolGame::parseFriendSystemAction(NetworkMessage &msg) {
	uint8_t state = msg.getByte();
	if (state == 0x0E) {
		uint8_t titleId = msg.getByte();
		g_game().playerFriendSystemAction(player, state, titleId);
	}
}

void ProtocolGame::parseCyclopediaCharacterInfo(NetworkMessage &msg) {
	if (oldProtocol) {
		return;
	}

	uint32_t characterID;
	CyclopediaCharacterInfoType_t characterInfoType;
	characterID = msg.get<uint32_t>();
	characterInfoType = static_cast<CyclopediaCharacterInfoType_t>(msg.getByte());
	uint16_t entriesPerPage = 0, page = 0;
	if (characterInfoType == CYCLOPEDIA_CHARACTERINFO_RECENTDEATHS || characterInfoType == CYCLOPEDIA_CHARACTERINFO_RECENTPVPKILLS) {
		entriesPerPage = std::min<uint16_t>(30, std::max<uint16_t>(5, msg.get<uint16_t>()));
		page = std::max<uint16_t>(1, msg.get<uint16_t>());
	}
	if (characterID == 0) {
		characterID = player->getGUID();
	}
	g_game().playerCyclopediaCharacterInfo(player, characterID, characterInfoType, entriesPerPage, page);
}

void ProtocolGame::parseHighscores(NetworkMessage &msg) {
	if (oldProtocol) {
		return;
	}

	auto type = static_cast<HighscoreType_t>(msg.getByte());
	uint8_t category = msg.getByte();
	auto vocation = msg.get<uint32_t>();
	uint16_t page = 1;
	const std::string worldName = msg.getString();
	msg.getByte(); // Game World Category
	msg.getByte(); // BattlEye World Type
	if (type == HIGHSCORE_GETENTRIES) {
		page = std::max<uint16_t>(1, msg.get<uint16_t>());
	}
	uint8_t entriesPerPage = std::min<uint8_t>(30, std::max<uint8_t>(5, msg.getByte()));
	g_game().playerHighscores(player, type, category, vocation, worldName, page, entriesPerPage);
}

void ProtocolGame::parseTaskHuntingAction(NetworkMessage &msg) {
	if (oldProtocol) {
		return;
	}

	uint8_t slot = msg.getByte();
	uint8_t action = msg.getByte();
	bool upgrade = msg.getByte(true) != 0;
	auto raceId = msg.get<uint16_t>();

	if (!g_configManager().getBoolean(TASK_HUNTING_ENABLED)) {
		return;
	}

	g_game().playerTaskHuntingAction(player->getID(), slot, action, upgrade, raceId);
}

void ProtocolGame::sendHighscoresNoData() {
	if (oldProtocol) {
		return;
	}

	NetworkMessage msg;
	msg.addByte(0xB1);
	msg.addByte(0x01); // No data available
	writeToOutputBuffer(msg);
}

void ProtocolGame::sendHighscores(const std::vector<HighscoreCharacter> &characters, uint8_t categoryId, uint32_t vocationId, uint16_t page, uint16_t pages, uint32_t updateTimer) {
	if (oldProtocol) {
		return;
	}

	NetworkMessage msg;
	msg.addByte(0xB1);
	msg.addByte(0x00); // All data available

	msg.addByte(1); // Worlds
	auto serverName = g_configManager().getString(SERVER_NAME);
	msg.addString(serverName); // First World
	msg.addString(serverName); // Selected World

	msg.addByte(0); // Game World Category: 0xFF(-1) - Selected World
	msg.addByte(0); // BattlEye World Type

	auto vocationPosition = msg.getBufferPosition();
	uint8_t vocations = 1;

	msg.skipBytes(1); // Vocation Count
	msg.add<uint32_t>(0xFFFFFFFF); // All Vocations - hardcoded
	msg.addString("(all)"); // All Vocations - hardcoded

	uint32_t selectedVocation = 0xFFFFFFFF;
	const auto vocationsMap = g_vocations().getVocations();
	for (const auto &it : vocationsMap) {
		const auto &vocation = it.second;
		if (vocation->getFromVocation() == static_cast<uint32_t>(vocation->getId())) {
			msg.add<uint32_t>(vocation->getFromVocation()); // Vocation Id
			msg.addString(vocation->getVocName()); // Vocation Name
			++vocations;
			if (vocation->getFromVocation() == vocationId) {
				selectedVocation = vocationId;
			}
		}
	}
	msg.add<uint32_t>(selectedVocation); // Selected Vocation

	uint8_t selectedCategory = 0;
	const auto &highscoreCategories = g_game().getHighscoreCategories();
	msg.addByte(highscoreCategories.size()); // Category Count
	g_logger().debug("[ProtocolGame::sendHighscores] - Category Count: {}", highscoreCategories.size());
	for (const HighscoreCategory &category : highscoreCategories) {
		g_logger().debug("[ProtocolGame::sendHighscores] - Category: {} - Name: {}", category.m_id, category.m_name);
		msg.addByte(category.m_id); // Category Id
		msg.addString(category.m_name); // Category Name
		if (category.m_id == categoryId) {
			selectedCategory = categoryId;
		}
	}
	msg.addByte(selectedCategory); // Selected Category

	msg.add<uint16_t>(page); // Current page
	msg.add<uint16_t>(pages); // Pages

	msg.addByte(characters.size()); // Character Count
	for (const HighscoreCharacter &character : characters) {
		msg.add<uint32_t>(character.rank); // Rank
		msg.addString(character.name); // Character Name
		msg.addString(character.loyaltyTitle); // Character Loyalty Title
		msg.addByte(character.vocation); // Vocation Id
		msg.addString(serverName); // World
		msg.add<uint16_t>(character.level); // Level
		msg.addByte((player->getGUID() == character.id)); // Player Indicator Boolean
		msg.add<uint64_t>(character.points); // Points
	}

	msg.addByte(0xFF); // ??
	msg.addByte(0); // ??
	msg.addByte(1); // ??
	msg.add<uint32_t>(updateTimer); // Last Update
	msg.setBufferPosition(vocationPosition);
	msg.addByte(vocations);
	writeToOutputBuffer(msg);
}

void ProtocolGame::parseConfigureShowOffSocket(NetworkMessage &msg) {
	if (oldProtocol) {
		return;
	}

	Position pos = msg.getPosition();
	auto itemId = msg.get<uint16_t>();
	uint8_t stackpos = msg.getByte();
	g_game().playerConfigureShowOffSocket(player->getID(), pos, stackpos, itemId);
}

void ProtocolGame::parseRuleViolationReport(NetworkMessage &msg) {
	uint8_t reportType = msg.getByte();
	uint8_t reportReason = msg.getByte();
	const std::string &targetName = msg.getString();
	const std::string &comment = msg.getString();
	std::string translation;
	if (reportType == REPORT_TYPE_NAME) {
		translation = msg.getString();
	} else if (reportType == REPORT_TYPE_STATEMENT) {
		translation = msg.getString();
		msg.get<uint32_t>(); // statement id, used to get whatever player have said, we don't log that.
	}

	g_game().playerReportRuleViolationReport(player->getID(), targetName, reportType, reportReason, comment, translation);
}

void ProtocolGame::parseBestiarysendRaces() {
	if (oldProtocol) {
		return;
	}

	NetworkMessage msg;
	msg.addByte(0xD5);
	msg.add<uint16_t>(BESTY_RACE_LAST);
	std::map<uint16_t, std::string> mtype_list = g_game().getBestiaryList();
	for (uint8_t i = BESTY_RACE_FIRST; i <= BESTY_RACE_LAST; i++) {
		std::string BestClass;
		uint16_t count = 0;
		for (const auto &rit : mtype_list) {
			const auto mtype = g_monsters().getMonsterType(rit.second);
			if (!mtype) {
				return;
			}
			if (mtype->info.bestiaryRace == static_cast<BestiaryType_t>(i)) {
				count += 1;
				BestClass = mtype->info.bestiaryClass;
			}
		}
		msg.addString(BestClass);
		msg.add<uint16_t>(count);
		uint16_t unlockedCount = g_iobestiary().getBestiaryRaceUnlocked(player, static_cast<BestiaryType_t>(i));
		msg.add<uint16_t>(unlockedCount);
	}
	writeToOutputBuffer(msg);

	player->BestiarysendCharms();
}

void ProtocolGame::sendBestiaryEntryChanged(uint16_t raceid) {
	if (oldProtocol) {
		return;
	}

	NetworkMessage msg;
	msg.addByte(0xD9);
	msg.add<uint16_t>(raceid);
	writeToOutputBuffer(msg);
}

void ProtocolGame::parseBestiarysendMonsterData(NetworkMessage &msg) {
	if (oldProtocol) {
		return;
	}

	auto raceId = msg.get<uint16_t>();
	std::string Class;
	std::shared_ptr<MonsterType> mtype = nullptr;
	std::map<uint16_t, std::string> mtype_list = g_game().getBestiaryList();

	auto ait = mtype_list.find(raceId);
	if (ait != mtype_list.end()) {
		auto mType = g_monsters().getMonsterType(ait->second);
		if (mType) {
			Class = mType->info.bestiaryClass;
			mtype = mType;
		}
	}

	if (!mtype) {
		g_logger().warn("[ProtocolGame::parseBestiarysendMonsterData] - "
		                "MonsterType was not found");
		return;
	}

	uint32_t killCounter = player->getBestiaryKillCount(raceId);
	uint8_t currentLevel = g_iobestiary().getKillStatus(mtype, killCounter);

	NetworkMessage newmsg;
	newmsg.addByte(0xD7);
	newmsg.add<uint16_t>(raceId);
	newmsg.addString(Class);

	newmsg.addByte(currentLevel);

	if (player->animusMastery().has(mtype->name)) {
		newmsg.add<uint16_t>(static_cast<uint16_t>(std::round((player->animusMastery().getExperienceMultiplier() - 1) * 1000))); // Animus Mastery Bonus
		newmsg.add<uint16_t>(player->animusMastery().getPoints()); // Animus Mastery Points
	} else {
		newmsg.add<uint16_t>(0);
		newmsg.add<uint16_t>(0);
	}
	newmsg.add<uint32_t>(killCounter);

	newmsg.add<uint16_t>(mtype->info.bestiaryFirstUnlock);
	newmsg.add<uint16_t>(mtype->info.bestiarySecondUnlock);
	newmsg.add<uint16_t>(mtype->info.bestiaryToUnlock);

	newmsg.addByte(mtype->info.bestiaryStars);
	newmsg.addByte(mtype->info.bestiaryOccurrence);

	std::vector<LootBlock> lootList = mtype->info.lootItems;
	newmsg.addByte(lootList.size());
	for (const LootBlock &loot : lootList) {
		int8_t difficult = g_iobestiary().calculateDifficult(loot.chance);
		bool shouldAddItem = false;

		switch (currentLevel) {
			case 1:
				shouldAddItem = false;
				break;
			case 2:
				if (difficult < 2) {
					shouldAddItem = true;
				}
				break;
			case 3:
				if (difficult < 3) {
					shouldAddItem = true;
				}
				break;
			case 4:
				shouldAddItem = true;
				break;
		}

		newmsg.add<uint16_t>(g_configManager().getBoolean(SHOW_LOOTS_IN_BESTIARY) || shouldAddItem == true ? loot.id : 0);
		newmsg.addByte(difficult);
		newmsg.addByte(0); // 1 if special event - 0 if regular loot (?)
		if (g_configManager().getBoolean(SHOW_LOOTS_IN_BESTIARY) || shouldAddItem == true) {
			newmsg.addString(loot.name);
			newmsg.addByte(loot.countmax > 0 ? 0x1 : 0x0);
		}
	}

	if (currentLevel > 1) {
		newmsg.add<uint16_t>(mtype->info.bestiaryCharmsPoints);
		int8_t attackmode = 0;
		if (!mtype->info.isHostile) {
			attackmode = 2;
		} else if (mtype->info.targetDistance) {
			attackmode = 1;
		}

		newmsg.addByte(attackmode);
		newmsg.addByte(0x02);
		newmsg.add<uint32_t>(mtype->info.healthMax);
		newmsg.add<uint32_t>(mtype->info.experience);
		newmsg.add<uint16_t>(mtype->getBaseSpeed());
		newmsg.add<uint16_t>(mtype->info.armor);
		newmsg.addDouble(mtype->info.mitigation);
	}

	if (currentLevel > 2) {
		std::map<uint8_t, int16_t> elements = g_iobestiary().getMonsterElements(mtype);

		newmsg.addByte(elements.size());
		for (auto &element : elements) {
			newmsg.addByte(element.first);
			newmsg.add<uint16_t>(element.second);
		}

		newmsg.add<uint16_t>(1);
		newmsg.addString(mtype->info.bestiaryLocations);
	}

	if (currentLevel > 3) {
		charmRune_t mType_c = g_iobestiary().getCharmFromTarget(player, mtype);
		if (mType_c != CHARM_NONE) {
			newmsg.addByte(1);
			newmsg.addByte(mType_c);
			newmsg.add<uint32_t>(player->getLevel() * 100);
		} else {
			newmsg.addByte(0);
			newmsg.addByte(1);
		}
	}

	writeToOutputBuffer(newmsg);
}

void ProtocolGame::parseCyclopediaMonsterTracker(NetworkMessage &msg) {
	auto monsterRaceId = msg.get<uint16_t>();
	// Bosstiary tracker: 0 = disabled, 1 = enabled
	// Bestiary tracker: 1 = enabled
	auto trackerButtonType = msg.getByte();

	// Bosstiary tracker logic
	if (const auto monsterType = g_ioBosstiary().getMonsterTypeByBossRaceId(monsterRaceId)) {
		if (player->getBestiaryKillCount(monsterRaceId)) {
			if (trackerButtonType == 1) {
				player->addMonsterToCyclopediaTrackerList(monsterType, true, true);
			} else {
				player->removeMonsterFromCyclopediaTrackerList(monsterType, true, true);
			}
		}
		return;
	}

	// Bestiary tracker logic
	const auto bestiaryMonsters = g_game().getBestiaryList();
	auto it = bestiaryMonsters.find(monsterRaceId);
	if (it != bestiaryMonsters.end()) {
		const auto mtype = g_monsters().getMonsterType(it->second);
		if (!mtype) {
			g_logger().error("[{}] player {} have wrong boss with race {}", __FUNCTION__, player->getName(), monsterRaceId);
			return;
		}

		if (trackerButtonType == 1) {
			player->addMonsterToCyclopediaTrackerList(mtype, false, true);
		} else {
			player->removeMonsterFromCyclopediaTrackerList(mtype, false, true);
		}
	}
}

void ProtocolGame::parsePlayerTyping(NetworkMessage &msg) {
	uint8_t typing = msg.getByte();
	g_dispatcher().addEvent([self = getThis(), playerID = player->getID(), typing] { g_game().playerSetTyping(playerID, typing); }, __FUNCTION__);
}

void ProtocolGame::sendTeamFinderList() {
	if (!player || oldProtocol) {
		return;
	}

	NetworkMessage msg;
	msg.addByte(0x2D);
	msg.addByte(0x00); // Bool value, with 'true' the player exceed packets for second.
	const auto &teamFinder = g_game().getTeamFinderList();
	msg.add<uint16_t>(teamFinder.size());
	for (const auto &it : teamFinder) {
		const auto &leader = g_game().getPlayerByGUID(it.first);
		if (!leader) {
			return;
		}

		const auto &teamAssemble = it.second;
		if (!teamAssemble) {
			return;
		}

		uint8_t status = 0;
		uint16_t membersSize = 0;
		msg.add<uint32_t>(leader->getGUID());
		msg.addString(leader->getName());
		msg.add<uint16_t>(teamAssemble->minLevel);
		msg.add<uint16_t>(teamAssemble->maxLevel);
		msg.addByte(teamAssemble->vocationIDs);
		msg.add<uint16_t>(teamAssemble->teamSlots);
		for (auto itt : teamAssemble->membersMap) {
			std::shared_ptr<Player> member = g_game().getPlayerByGUID(it.first);
			if (member) {
				if (itt.first == player->getGUID()) {
					status = itt.second;
				}

				if (itt.second == 3) {
					membersSize += 1;
				}
			}
		}
		msg.add<uint16_t>(std::max<uint16_t>((teamAssemble->teamSlots - teamAssemble->freeSlots), membersSize));
		// The leader does not count on this math, he is included inside the 'freeSlots'.
		msg.add<uint32_t>(teamAssemble->timestamp);
		msg.addByte(teamAssemble->teamType);

		switch (teamAssemble->teamType) {
			case 1: {
				msg.add<uint16_t>(teamAssemble->bossID);
				break;
			}
			case 2: {
				msg.add<uint16_t>(teamAssemble->hunt_type);
				msg.add<uint16_t>(teamAssemble->hunt_area);
				break;
			}
			case 3: {
				msg.add<uint16_t>(teamAssemble->questID);
				break;
			}

			default:
				break;
		}

		msg.addByte(status);
	}
	writeToOutputBuffer(msg);
}

void ProtocolGame::sendLeaderTeamFinder(bool reset) {
	if (!player || oldProtocol) {
		return;
	}

	const auto &teamAssemble = g_game().getTeamFinder(player);
	if (!teamAssemble) {
		return;
	}

	NetworkMessage msg;
	msg.addByte(0x2C);
	msg.addByte(reset ? 1 : 0);
	if (reset) {
		g_game().removeTeamFinderListed(player->getGUID());
		return;
	}

	msg.add<uint16_t>(teamAssemble->minLevel);
	msg.add<uint16_t>(teamAssemble->maxLevel);
	msg.addByte(teamAssemble->vocationIDs);
	msg.add<uint16_t>(teamAssemble->teamSlots);
	msg.add<uint16_t>(teamAssemble->freeSlots);
	msg.add<uint32_t>(teamAssemble->timestamp);
	msg.addByte(teamAssemble->teamType);

	switch (teamAssemble->teamType) {
		case 1: {
			msg.add<uint16_t>(teamAssemble->bossID);
			break;
		}
		case 2: {
			msg.add<uint16_t>(teamAssemble->hunt_type);
			msg.add<uint16_t>(teamAssemble->hunt_area);
			break;
		}
		case 3: {
			msg.add<uint16_t>(teamAssemble->questID);
			break;
		}

		default:
			break;
	}

	uint16_t membersSize = 1;
	for (auto memberPair : teamAssemble->membersMap) {
		std::shared_ptr<Player> member = g_game().getPlayerByGUID(memberPair.first);
		if (member) {
			membersSize += 1;
		}
	}

	msg.add<uint16_t>(membersSize);
	std::shared_ptr<Player> leader = g_game().getPlayerByGUID(teamAssemble->leaderGuid);
	if (!leader) {
		return;
	}

	msg.add<uint32_t>(leader->getGUID());
	msg.addString(leader->getName());
	msg.add<uint16_t>(leader->getLevel());
	msg.addByte(leader->getVocation()->getClientId());
	msg.addByte(3);

	for (auto memberPair : teamAssemble->membersMap) {
		std::shared_ptr<Player> member = g_game().getPlayerByGUID(memberPair.first);
		if (!member) {
			continue;
		}
		msg.add<uint32_t>(member->getGUID());
		msg.addString(member->getName());
		msg.add<uint16_t>(member->getLevel());
		msg.addByte(member->getVocation()->getClientId());
		msg.addByte(memberPair.second);
	}

	writeToOutputBuffer(msg);
}

void ProtocolGame::createLeaderTeamFinder(NetworkMessage &msg) {
	if (!player || oldProtocol) {
		return;
	}

	const auto &teamAssemble = g_game().getOrCreateTeamFinder(player);
	teamAssemble->minLevel = msg.get<uint16_t>();
	teamAssemble->maxLevel = msg.get<uint16_t>();
	teamAssemble->vocationIDs = msg.getByte();
	teamAssemble->teamSlots = msg.get<uint16_t>();
	teamAssemble->freeSlots = msg.get<uint16_t>();
	teamAssemble->partyBool = (msg.getByte() == 1);
	teamAssemble->timestamp = msg.get<uint32_t>();
	teamAssemble->teamType = msg.getByte();

	uint16_t bossID = 0;
	uint16_t huntType1 = 0;
	uint16_t huntType2 = 0;
	uint16_t questID = 0;

	switch (teamAssemble->teamType) {
		case 1: {
			bossID = msg.get<uint16_t>();
			break;
		}
		case 2: {
			huntType1 = msg.get<uint16_t>();
			huntType2 = msg.get<uint16_t>();
			break;
		}

		case 3: {
			questID = msg.get<uint16_t>();
			break;
		}

		default:
			break;
	}

	teamAssemble->bossID = bossID;
	teamAssemble->hunt_type = huntType1;
	teamAssemble->hunt_area = huntType2;
	teamAssemble->questID = questID;
	teamAssemble->leaderGuid = player->getGUID();

	auto party = player->getParty();
	if (teamAssemble->partyBool && party) {
		for (const std::shared_ptr<Player> &member : party->getMembers()) {
			if (member && member->getGUID() != player->getGUID()) {
				teamAssemble->membersMap.insert({ member->getGUID(), 3 });
			}
		}
		auto partyLeader = party->getLeader();
		if (partyLeader && partyLeader->getGUID() != player->getGUID()) {
			teamAssemble->membersMap.insert({ partyLeader->getGUID(), 3 });
		}
	}
}

void ProtocolGame::parsePartyAnalyzerAction(NetworkMessage &msg) const {
	if (!player || oldProtocol) {
		return;
	}

	std::shared_ptr<Party> party = player->getParty();
	if (!party || !party->getLeader() || party->getLeader()->getID() != player->getID()) {
		return;
	}

	auto action = static_cast<PartyAnalyzerAction_t>(msg.getByte());
	if (action == PARTYANALYZERACTION_RESET) {
		party->resetAnalyzer();
	} else if (action == PARTYANALYZERACTION_PRICETYPE) {
		party->switchAnalyzerPriceType();
	} else if (action == PARTYANALYZERACTION_PRICEVALUE) {
		auto size = msg.get<uint16_t>();
		for (uint16_t i = 1; i <= size; i++) {
			auto itemId = msg.get<uint16_t>();
			auto price = msg.get<uint64_t>();
			player->setItemCustomPrice(itemId, price);
		}
		party->reloadPrices();
		party->updateTrackerAnalyzer();
	}
}

void ProtocolGame::parseLeaderFinderWindow(NetworkMessage &msg) {
	if (!player || oldProtocol) {
		return;
	}

	uint8_t action = msg.getByte();
	switch (action) {
		case 0: {
			player->sendLeaderTeamFinder(false);
			break;
		}
		case 1: {
			player->sendLeaderTeamFinder(true);
			break;
		}
		case 2: {
			auto memberID = msg.get<uint32_t>();
			std::shared_ptr<Player> member = g_game().getPlayerByGUID(memberID);
			if (!member) {
				return;
			}

			const auto &teamAssemble = g_game().getTeamFinder(player);
			if (!teamAssemble) {
				return;
			}

			uint8_t memberStatus = msg.getByte();
			for (auto &memberPair : teamAssemble->membersMap) {
				if (memberPair.first == memberID) {
					memberPair.second = memberStatus;
				}
			}

			switch (memberStatus) {
				case 2: {
					member->sendTextMessage(MESSAGE_STATUS, "You are invited to a new team.");
					break;
				}
				case 3: {
					member->sendTextMessage(MESSAGE_STATUS, "Your team finder request was accepted.");
					break;
				}
				case 4: {
					member->sendTextMessage(MESSAGE_STATUS, "Your team finder request was denied.");
					break;
				}

				default:
					break;
			}
			player->sendLeaderTeamFinder(false);
			break;
		}
		case 3: {
			player->createLeaderTeamFinder(msg);
			player->sendLeaderTeamFinder(false);
			break;
		}

		default:
			break;
	}
}

void ProtocolGame::parseMemberFinderWindow(NetworkMessage &msg) {
	if (!player || oldProtocol) {
		return;
	}

	uint8_t action = msg.getByte();
	if (action == 0) {
		player->sendTeamFinderList();
	} else {
		auto leaderID = msg.get<uint32_t>();
		std::shared_ptr<Player> leader = g_game().getPlayerByGUID(leaderID);
		if (!leader) {
			return;
		}

		const auto &teamAssemble = g_game().getTeamFinder(player);
		if (!teamAssemble) {
			return;
		}

		if (action == 1) {
			leader->sendTextMessage(MESSAGE_STATUS, "There is a new request to join your team.");
			teamAssemble->membersMap.insert({ player->getGUID(), 1 });
		} else {
			for (auto itt = teamAssemble->membersMap.begin(), end = teamAssemble->membersMap.end(); itt != end; ++itt) {
				if (itt->first == player->getGUID()) {
					teamAssemble->membersMap.erase(itt);
					break;
				}
			}
		}
		player->sendTeamFinderList();
	}
}

void ProtocolGame::parseSendBuyCharmRune(NetworkMessage &msg) {
	if (!player || oldProtocol) {
		return;
	}

	auto runeID = static_cast<charmRune_t>(msg.getByte());
	uint8_t action = msg.getByte();
	auto raceid = msg.get<uint16_t>();
	g_iobestiary().sendBuyCharmRune(player, runeID, action, raceid);
}

void ProtocolGame::refreshCyclopediaMonsterTracker(const std::unordered_set<std::shared_ptr<MonsterType>> &trackerSet, bool isBoss) {
	if (!player || oldProtocol) {
		return;
	}

	NetworkMessage msg;
	msg.addByte(0xB9);
	msg.addByte(isBoss ? 0x01 : 0x00);
	msg.addByte(trackerSet.size());
	for (const auto &mtype : trackerSet) {
		auto raceId = mtype->info.raceid;
		const auto stages = g_ioBosstiary().getBossRaceKillStages(mtype->info.bosstiaryRace);
		if (isBoss && (stages.empty() || stages.size() != 3)) {
			return;
		}

		uint32_t killAmount = player->getBestiaryKillCount(raceId);
		msg.add<uint16_t>(raceId);
		msg.add<uint32_t>(killAmount);
		bool completed = false;
		if (isBoss) {
			for (const auto &stage : stages) {
				msg.add<uint16_t>(static_cast<uint16_t>(stage.kills));
			}
			completed = g_ioBosstiary().getBossCurrentLevel(player, raceId) == 3;
		} else {
			msg.add<uint16_t>(mtype->info.bestiaryFirstUnlock);
			msg.add<uint16_t>(mtype->info.bestiarySecondUnlock);
			msg.add<uint16_t>(mtype->info.bestiaryToUnlock);
			completed = g_iobestiary().getKillStatus(mtype, killAmount) == 4;
		}

		if (completed) {
			msg.addByte(4);
		} else {
			msg.addByte(0);
		}
	}

	writeToOutputBuffer(msg);
}

void ProtocolGame::BestiarysendCharms() {
	if (!player || oldProtocol) {
		return;
	}

	int32_t removeRuneCost = player->getLevel() * 100;
	if (player->hasCharmExpansion()) {
		removeRuneCost = (removeRuneCost * 75) / 100;
	}
	NetworkMessage msg;
	msg.addByte(0xD8);
	msg.add<uint32_t>(player->getCharmPoints());

	const auto charmList = g_game().getCharmList();
	msg.addByte(charmList.size());
	for (const auto &c_type : charmList) {
		msg.addByte(c_type->id);
		msg.addString(c_type->name);
		msg.addString(c_type->description);
		msg.addByte(0); // Unknown
		msg.add<uint16_t>(c_type->points);
		if (g_iobestiary().hasCharmUnlockedRuneBit(c_type, player->getUnlockedRunesBit())) {
			msg.addByte(1);
			uint16_t raceid = player->parseRacebyCharm(c_type->id, false, 0);
			if (raceid > 0) {
				msg.addByte(1);
				msg.add<uint16_t>(raceid);
				msg.add<uint32_t>(removeRuneCost);
			} else {
				msg.addByte(0);
			}
		} else {
			msg.addByte(0);
			msg.addByte(0);
		}
	}
	msg.addByte(4); // Unknown

	auto finishedMonstersSet = g_iobestiary().getBestiaryFinished(player);
	for (charmRune_t charmRune : g_iobestiary().getCharmUsedRuneBitAll(player)) {
		const auto tmpCharm = g_iobestiary().getBestiaryCharm(charmRune);
		uint16_t tmp_raceid = player->parseRacebyCharm(tmpCharm->id, false, 0);

		std::erase(finishedMonstersSet, tmp_raceid);
	}

	msg.add<uint16_t>(finishedMonstersSet.size());
	for (uint16_t raceid_tmp : finishedMonstersSet) {
		msg.add<uint16_t>(raceid_tmp);
	}

	writeToOutputBuffer(msg);
}

void ProtocolGame::parseBestiarysendCreatures(NetworkMessage &msg) {
	if (!player || oldProtocol) {
		return;
	}

	std::ostringstream ss;
	std::map<uint16_t, std::string> race = {};
	std::string text;
	uint8_t search = msg.getByte();

	if (search == 1) {
		auto monsterAmount = msg.get<uint16_t>();
		std::map<uint16_t, std::string> mtype_list = g_game().getBestiaryList();
		for (uint16_t monsterCount = 1; monsterCount <= monsterAmount; monsterCount++) {
			auto raceid = msg.get<uint16_t>();
			if (player->getBestiaryKillCount(raceid) > 0) {
				auto it = mtype_list.find(raceid);
				if (it != mtype_list.end()) {
					race.insert({ raceid, it->second });
				}
			}
		}
	} else {
		std::string raceName = msg.getString();
		race = g_iobestiary().findRaceByName(raceName);

		if (race.empty()) {
			g_logger().warn("[ProtocolGame::parseBestiarysendCreature] - "
			                "Race was not found: {}, search: {}",
			                raceName, search);
			return;
		}
		text = raceName;
	}
	NetworkMessage newmsg;
	newmsg.addByte(0xD6);
	newmsg.addString(text);
	newmsg.add<uint16_t>(race.size());
	std::map<uint16_t, uint32_t> creaturesKilled = g_iobestiary().getBestiaryKillCountByMonsterIDs(player, race);

	for (const auto &it_ : race) {
		uint16_t raceid_ = it_.first;
		newmsg.add<uint16_t>(raceid_);

		uint8_t progress = 0;
		uint8_t occurrence = 0;
		for (const auto &_it : creaturesKilled) {
			if (_it.first == raceid_) {
				const auto tmpType = g_monsters().getMonsterType(it_.second);
				if (!tmpType) {
					return;
				}
				progress = g_iobestiary().getKillStatus(tmpType, _it.second);
				occurrence = tmpType->info.bestiaryOccurrence;
			}
		}

		if (progress > 0) {
			newmsg.addByte(progress);
			newmsg.addByte(occurrence);
		} else {
			newmsg.addByte(0);
		}

		const auto monsterType = g_monsters().getMonsterType(it_.second);
		if (monsterType && player->animusMastery().has(it_.second)) {
			newmsg.add<uint16_t>(static_cast<uint16_t>(std::round((player->animusMastery().getExperienceMultiplier() - 1) * 1000))); // Animus Mastery Bonus
		} else {
			newmsg.add<uint16_t>(0);
		}
	}

	newmsg.add<uint16_t>(player->animusMastery().getPoints()); // Animus Mastery Points

	writeToOutputBuffer(newmsg);
}

void ProtocolGame::parseBugReport(NetworkMessage &msg) {
	uint8_t category = msg.getByte();
	std::string message = msg.getString();

	Position position;
	if (category == BUG_CATEGORY_MAP) {
		position = msg.getPosition();
	}

	g_game().playerReportBug(player->getID(), message, position, category);
}

void ProtocolGame::parseGreet(NetworkMessage &msg) {
	auto npcId = msg.get<uint32_t>();
	g_game().playerNpcGreet(player->getID(), npcId);
}

void ProtocolGame::parseOfferDescription(NetworkMessage &msg) {
	auto offerId = msg.get<uint32_t>();
	g_logger().debug("[{}] offer id: {}", __FUNCTION__, offerId);
}

void ProtocolGame::parsePreyAction(NetworkMessage &msg) {
	int8_t index = -1;
	uint8_t slot = msg.getByte();
	uint8_t action = msg.getByte();
	uint8_t option = 0;
	uint16_t raceId = 0;
	if (action == static_cast<uint8_t>(PreyAction_MonsterSelection)) {
		index = msg.getByte();
	} else if (action == static_cast<uint8_t>(PreyAction_Option)) {
		option = msg.getByte();
	} else if (action == static_cast<uint8_t>(PreyAction_ListAll_Selection)) {
		raceId = msg.get<uint16_t>();
	}

	if (!g_configManager().getBoolean(PREY_ENABLED)) {
		return;
	}

	g_game().playerPreyAction(player->getID(), slot, action, option, index, raceId);
}

void ProtocolGame::parseSendResourceBalance() {
	auto [sliverCount, coreCount] = player->getForgeSliversAndCores();

	sendResourcesBalance(
		player->getMoney(),
		player->getBankBalance(),
		player->getPreyCards(),
		player->getTaskHuntingPoints(),
		player->getForgeDusts(),
		sliverCount,
		coreCount
	);
}

void ProtocolGame::parseInviteToParty(NetworkMessage &msg) {
	auto targetId = msg.get<uint32_t>();
	g_game().playerInviteToParty(player->getID(), targetId);
}

void ProtocolGame::parseJoinParty(NetworkMessage &msg) {
	auto targetId = msg.get<uint32_t>();
	g_game().playerJoinParty(player->getID(), targetId);
}

void ProtocolGame::parseRevokePartyInvite(NetworkMessage &msg) {
	auto targetId = msg.get<uint32_t>();
	g_game().playerRevokePartyInvitation(player->getID(), targetId);
}

void ProtocolGame::parsePassPartyLeadership(NetworkMessage &msg) {
	auto targetId = msg.get<uint32_t>();
	g_game().playerPassPartyLeadership(player->getID(), targetId);
}

void ProtocolGame::parseEnableSharedPartyExperience(NetworkMessage &msg) {
	bool sharedExpActive = msg.getByte() == 1;
	g_game().playerEnableSharedPartyExperience(player->getID(), sharedExpActive);
}

void ProtocolGame::parseQuestLine(NetworkMessage &msg) {
	auto questId = msg.get<uint16_t>();
	g_game().playerShowQuestLine(player->getID(), questId);
}

void ProtocolGame::parseMarketLeave() {
	g_game().playerLeaveMarket(player->getID());
}

void ProtocolGame::parseMarketBrowse(NetworkMessage &msg) {
	uint16_t browseId = oldProtocol ? msg.get<uint16_t>() : static_cast<uint16_t>(msg.getByte());

	if ((oldProtocol && browseId == MARKETREQUEST_OWN_OFFERS_OLD) || (!oldProtocol && browseId == MARKETREQUEST_OWN_OFFERS)) {
		g_game().playerBrowseMarketOwnOffers(player->getID());
	} else if ((oldProtocol && browseId == MARKETREQUEST_OWN_HISTORY_OLD) || (!oldProtocol && browseId == MARKETREQUEST_OWN_HISTORY)) {
		g_game().playerBrowseMarketOwnHistory(player->getID());
	} else if (!oldProtocol) {
		auto itemId = msg.get<uint16_t>();
		auto tier = msg.get<uint8_t>();
		player->sendMarketEnter(player->getLastDepotId());
		g_game().playerBrowseMarket(player->getID(), itemId, tier);
	} else {
		g_game().playerBrowseMarket(player->getID(), browseId, 0);
	}
}

void ProtocolGame::parseMarketCreateOffer(NetworkMessage &msg) {
	uint8_t type = msg.getByte();
	auto itemId = msg.get<uint16_t>();
	uint8_t itemTier = 0;
	if (!oldProtocol && Item::items[itemId].upgradeClassification > 0) {
		itemTier = msg.getByte();
	}

	auto amount = msg.get<uint16_t>();
	uint64_t price = oldProtocol ? static_cast<uint64_t>(msg.get<uint32_t>()) : msg.get<uint64_t>();
	bool anonymous = (msg.getByte(true) != 0);
	if (amount > 0 && price > 0) {
		g_game().playerCreateMarketOffer(player->getID(), type, itemId, amount, price, itemTier, anonymous);
	}
}

void ProtocolGame::parseMarketCancelOffer(NetworkMessage &msg) {
	auto timestamp = msg.get<uint32_t>();
	auto counter = msg.get<uint16_t>();
	if (counter > 0) {
		g_game().playerCancelMarketOffer(player->getID(), timestamp, counter);
	}

	updateCoinBalance();
}

void ProtocolGame::parseMarketAcceptOffer(NetworkMessage &msg) {
	auto timestamp = msg.get<uint32_t>();
	auto counter = msg.get<uint16_t>();
	auto amount = msg.get<uint16_t>();
	if (amount > 0 && counter > 0) {
		g_game().playerAcceptMarketOffer(player->getID(), timestamp, counter, amount);
	}

	updateCoinBalance();
}

void ProtocolGame::parseModalWindowAnswer(NetworkMessage &msg) {
	auto id = msg.get<uint32_t>();
	uint8_t button = msg.getByte();
	uint8_t choice = msg.getByte();
	g_game().playerAnswerModalWindow(player->getID(), id, button, choice);
}

void ProtocolGame::parseRewardChestCollect(NetworkMessage &msg) {
	const auto position = msg.getPosition();
	auto itemId = msg.get<uint16_t>();
	auto stackPosition = msg.getByte();

	// Block collect reward
	auto useCollect = g_configManager().getBoolean(REWARD_CHEST_COLLECT_ENABLED);
	if (!useCollect) {
		return;
	}

	auto maxCollectItems = g_configManager().getNumber(REWARD_CHEST_MAX_COLLECT_ITEMS);
	g_game().playerRewardChestCollect(player->getID(), position, itemId, stackPosition, maxCollectItems);
}

void ProtocolGame::parseBrowseField(NetworkMessage &msg) {
	const Position &pos = msg.getPosition();
	g_game().playerBrowseField(player->getID(), pos);
}

void ProtocolGame::parseSeekInContainer(NetworkMessage &msg) {
	uint8_t containerId = msg.getByte();
	auto index = msg.get<uint16_t>();
	auto primaryType = msg.getByte();
	g_game().playerSeekInContainer(player->getID(), containerId, index, primaryType);
}

// Send methods
void ProtocolGame::sendOpenPrivateChannel(const std::string &receiver) {
	NetworkMessage msg;
	msg.addByte(0xAD);
	msg.addString(receiver);
	writeToOutputBuffer(msg);
}

void ProtocolGame::sendExperienceTracker(int64_t rawExp, int64_t finalExp) {
	if (!player || oldProtocol) {
		return;
	}

	NetworkMessage msg;
	msg.addByte(0xAF);
	msg.add<int64_t>(rawExp);
	msg.add<int64_t>(finalExp);
	writeToOutputBuffer(msg);
}

void ProtocolGame::sendChannelEvent(uint16_t channelId, const std::string &playerName, ChannelEvent_t channelEvent) {
	NetworkMessage msg;
	msg.addByte(0xF3);
	msg.add<uint16_t>(channelId);
	msg.addString(playerName);
	msg.addByte(channelEvent);
	writeToOutputBuffer(msg);
}

void ProtocolGame::sendCreatureOutfit(const std::shared_ptr<Creature> &creature, const Outfit_t &outfit) {
	if (!canSee(creature)) {
		return;
	}

	Outfit_t newOutfit = outfit;
	if (player->isWearingSupportOutfit()) {
		player->setCurrentMount(0);
		newOutfit.lookMount = 0;
	}

	NetworkMessage msg;
	msg.addByte(0x8E);
	msg.add<uint32_t>(creature->getID());
	AddOutfit(msg, newOutfit);

	writeToOutputBuffer(msg);
}

void ProtocolGame::sendCreatureLight(const std::shared_ptr<Creature> &creature) {
	if (!canSee(creature)) {
		return;
	}

	NetworkMessage msg;
	AddCreatureLight(msg, creature);
	writeToOutputBuffer(msg);
}

void ProtocolGame::addCreatureIcon(NetworkMessage &msg, const std::shared_ptr<Creature> &creature) {
	if (!creature || !player || oldProtocol) {
		return;
	}

	const auto icons = creature->getIcons();
	// client only supports 3 icons, otherwise it will crash
	const auto count = icons.size() > 3 ? 3 : icons.size();
	msg.addByte(count);
	for (uint8_t i = 0; i < count; ++i) {
		const auto icon = icons[i];
		msg.addByte(icon.serialize());
		msg.addByte(static_cast<uint8_t>(icon.category));
		msg.add<uint16_t>(icon.count);
	}
}

void ProtocolGame::sendCreatureIcon(const std::shared_ptr<Creature> &creature) {
	if (!creature || !player || oldProtocol) {
		return;
	}

	NetworkMessage msg;
	msg.addByte(0x8B);
	msg.add<uint32_t>(creature->getID());
	// Type 14 for this
	msg.addByte(14);
	addCreatureIcon(msg, creature);
	writeToOutputBuffer(msg);
}

void ProtocolGame::sendWorldLight(const LightInfo &lightInfo) {
	NetworkMessage msg;
	AddWorldLight(msg, lightInfo);
	writeToOutputBuffer(msg);
}

void ProtocolGame::sendTibiaTime(int32_t time) {
	if (!player || oldProtocol) {
		return;
	}

	NetworkMessage msg;
	msg.addByte(0xEF);
	msg.addByte(time / 60);
	msg.addByte(time % 60);
	writeToOutputBuffer(msg);
}

void ProtocolGame::sendCreatureWalkthrough(const std::shared_ptr<Creature> &creature, bool walkthrough) {
	if (!canSee(creature)) {
		return;
	}

	NetworkMessage msg;
	msg.addByte(0x92);
	msg.add<uint32_t>(creature->getID());
	msg.addByte(walkthrough ? 0x00 : 0x01);
	writeToOutputBuffer(msg);
}

void ProtocolGame::sendCreatureShield(const std::shared_ptr<Creature> &creature) {
	if (!canSee(creature)) {
		return;
	}

	NetworkMessage msg;
	msg.addByte(0x91);
	msg.add<uint32_t>(creature->getID());
	msg.addByte(player->getPartyShield(creature->getPlayer()));
	writeToOutputBuffer(msg);
}

void ProtocolGame::sendCreatureEmblem(const std::shared_ptr<Creature> &creature) {
	if (!creature || !canSee(creature) || oldProtocol) {
		return;
	}

	auto tile = creature->getTile();
	if (!tile) {
		return;
	}

	// Remove creature from client and re-add to update
	Position pos = creature->getPosition();
	int32_t stackpos = tile->getClientIndexOfCreature(player, creature);
	sendRemoveTileThing(pos, stackpos);
	NetworkMessage msg;
	msg.addByte(0x6A);
	msg.addPosition(pos);
	msg.addByte(static_cast<uint8_t>(stackpos));
	AddCreature(msg, creature, false, creature->getID());
	writeToOutputBuffer(msg);
}

void ProtocolGame::sendCreatureSkull(const std::shared_ptr<Creature> &creature) {
	if (g_game().getWorldType() != WORLD_TYPE_PVP) {
		return;
	}

	if (!canSee(creature)) {
		return;
	}

	NetworkMessage msg;
	msg.addByte(0x90);
	msg.add<uint32_t>(creature->getID());
	msg.addByte(player->getSkullClient(creature));
	writeToOutputBuffer(msg);
}

void ProtocolGame::sendCreatureType(const std::shared_ptr<Creature> &creature, uint8_t creatureType) {
	NetworkMessage msg;
	msg.addByte(0x95);
	msg.add<uint32_t>(creature->getID());
	if (creatureType == CREATURETYPE_SUMMON_OTHERS) {
		creatureType = CREATURETYPE_SUMMON_PLAYER;
	}
	msg.addByte(creatureType); // type or any byte idk
	if (!oldProtocol && creatureType == CREATURETYPE_SUMMON_PLAYER) {
		std::shared_ptr<Creature> master = creature->getMaster();
		if (master) {
			msg.add<uint32_t>(master->getID());
		} else {
			msg.add<uint32_t>(0);
		}
	}

	writeToOutputBuffer(msg);
}

void ProtocolGame::sendCreatureSquare(const std::shared_ptr<Creature> &creature, SquareColor_t color) {
	if (!canSee(creature)) {
		return;
	}

	NetworkMessage msg;
	msg.addByte(0x93);
	msg.add<uint32_t>(creature->getID());
	msg.addByte(0x01);
	msg.addByte(color);
	writeToOutputBuffer(msg);
}

void ProtocolGame::sendTutorial(uint8_t tutorialId) {
	NetworkMessage msg;
	msg.addByte(0xDC);
	msg.addByte(tutorialId);
	writeToOutputBuffer(msg);
}

void ProtocolGame::sendAddMarker(const Position &pos, uint8_t markType, const std::string &desc) {
	NetworkMessage msg;
	msg.addByte(0xDD);

	if (!oldProtocol) {
		msg.addByte(enumToValue(CyclopediaMapData_t::MinimapMarker));
	}

	msg.addPosition(pos);
	msg.addByte(markType);
	msg.addString(desc);
	writeToOutputBuffer(msg);
}

void ProtocolGame::sendCyclopediaCharacterNoData(CyclopediaCharacterInfoType_t characterInfoType, uint8_t errorCode) {
	if (!player || oldProtocol) {
		return;
	}

	NetworkMessage msg;
	msg.addByte(0xDA);
	msg.addByte(static_cast<uint8_t>(characterInfoType));
	msg.addByte(errorCode);
	writeToOutputBuffer(msg);
}

void ProtocolGame::sendCyclopediaCharacterBaseInformation() {
	if (!player || oldProtocol) {
		return;
	}

	NetworkMessage msg;
	msg.addByte(0xDA);
	msg.addByte(CYCLOPEDIA_CHARACTERINFO_BASEINFORMATION);
	msg.addByte(0x00);
	msg.addString(player->getName());
	msg.addString(player->getVocation()->getVocName());
	msg.add<uint16_t>(player->getLevel());
	AddOutfit(msg, player->getDefaultOutfit(), false);

	msg.addByte(0x01); // Store summary & Character titles
	msg.addString(player->title()->getCurrentTitleName()); // character title
	writeToOutputBuffer(msg);
}

void ProtocolGame::sendCyclopediaCharacterGeneralStats() {
	if (!player || oldProtocol) {
		return;
	}

	NetworkMessage msg;
	msg.addByte(0xDA);
	msg.addByte(CYCLOPEDIA_CHARACTERINFO_GENERALSTATS);
	// Send no error
	// 1: No data available at the moment.
	// 2: You are not allowed to see this character's data.
	// 3: You are not allowed to inspect this character.
	msg.addByte(0x00); // 0x00 Here means 'no error'

	msg.add<uint64_t>(player->getExperience());
	msg.add<uint16_t>(player->getLevel());
	msg.addByte(player->getLevelPercent());
	msg.add<uint16_t>(player->getBaseXpGain()); // BaseXPGainRate
	msg.add<uint16_t>(player->getDisplayGrindingXpBoost()); // LowLevelBonus
	msg.add<uint16_t>(player->getDisplayXpBoostPercent()); // XPBoost
	msg.add<uint16_t>(player->getStaminaXpBoost()); // StaminaMultiplier(100=x1.0)
	msg.add<uint16_t>(player->getXpBoostTime()); // xpBoostRemainingTime
	msg.addByte(player->getXpBoostTime() > 0 ? 0x00 : 0x01); // canBuyXpBoost
	msg.add<uint32_t>(std::min<int32_t>(player->getHealth(), std::numeric_limits<uint16_t>::max()));
	msg.add<uint32_t>(std::min<int32_t>(player->getMaxHealth(), std::numeric_limits<uint16_t>::max()));
	msg.add<uint32_t>(std::min<int32_t>(player->getMana(), std::numeric_limits<uint16_t>::max()));
	msg.add<uint32_t>(std::min<int32_t>(player->getMaxMana(), std::numeric_limits<uint16_t>::max()));
	msg.addByte(player->getSoul());
	msg.add<uint16_t>(player->getStaminaMinutes());

	std::shared_ptr<Condition> condition = player->getCondition(CONDITION_REGENERATION, CONDITIONID_DEFAULT);
	msg.add<uint16_t>(condition ? condition->getTicks() / 1000 : 0x00);
	msg.add<uint16_t>(player->getOfflineTrainingTime() / 60 / 1000);
	msg.add<uint16_t>(player->getSpeed());
	msg.add<uint16_t>(player->getBaseSpeed());
	msg.add<uint32_t>(player->getCapacity());
	msg.add<uint32_t>(player->getBaseCapacity());
	msg.add<uint32_t>(player->hasFlag(PlayerFlags_t::HasInfiniteCapacity) ? 1000000 : player->getFreeCapacity());
	msg.addByte(8);
	msg.addByte(1);
	msg.add<uint16_t>(player->getMagicLevel());
	msg.add<uint16_t>(player->getBaseMagicLevel());
	msg.add<uint16_t>(player->getLoyaltyMagicLevel());
	msg.add<uint16_t>(player->getMagicLevelPercent() * 100);

	for (uint8_t i = SKILL_FIRST; i < SKILL_CRITICAL_HIT_CHANCE; ++i) {
		static const uint8_t HardcodedSkillIds[] = { 11, 9, 8, 10, 7, 6, 13 };
		const auto skill = static_cast<skills_t>(i);
		msg.addByte(HardcodedSkillIds[i]);
		msg.add<uint16_t>(std::min<int32_t>(player->getSkillLevel(skill), std::numeric_limits<uint16_t>::max()));
		msg.add<uint16_t>(player->getBaseSkill(skill));
		msg.add<uint16_t>(player->getLoyaltySkill(skill));
		msg.add<uint16_t>(player->getSkillPercent(skill) * 100);
	}

	auto bufferPosition = msg.getBufferPosition();
	msg.skipBytes(1);
	uint8_t total = 0;
	for (size_t i = 0; i < COMBAT_COUNT; i++) {
		auto specializedMagicLevel = player->getSpecializedMagicLevel(indexToCombatType(i));
		if (specializedMagicLevel > 0) {
			++total;
			msg.addByte(getCipbiaElement(indexToCombatType(i)));
			msg.add<uint16_t>(specializedMagicLevel);
		}
	}
	msg.setBufferPosition(bufferPosition);
	msg.addByte(total);
	writeToOutputBuffer(msg);
}

void ProtocolGame::sendCyclopediaCharacterCombatStats() {
	if (!player || oldProtocol) {
		return;
	}

	NetworkMessage msg;
	msg.addByte(0xDA);
	msg.addByte(CYCLOPEDIA_CHARACTERINFO_COMBATSTATS);
	msg.addByte(0x00);
	for (uint8_t i = SKILL_CRITICAL_HIT_CHANCE; i <= SKILL_LAST; ++i) {
		if (i == SKILL_LIFE_LEECH_CHANCE || i == SKILL_MANA_LEECH_CHANCE) {
			continue;
		}
		auto skill = static_cast<skills_t>(i);
		msg.add<uint16_t>(std::min<int32_t>(player->getSkillLevel(skill), std::numeric_limits<uint16_t>::max()));
		msg.add<uint16_t>(0);
	}

	// Version 12.81 new skill (Fatal, Dodge and Momentum)
	sendForgeSkillStats(msg);

	// Cleave (12.70)
	msg.add<uint16_t>(static_cast<uint16_t>(player->getCleavePercent()));
	// Magic shield capacity (12.70)
	msg.add<uint16_t>(static_cast<uint16_t>(player->getMagicShieldCapacityFlat())); // Direct bonus
	msg.add<uint16_t>(static_cast<uint16_t>(player->getMagicShieldCapacityPercent())); // Percentage bonus

	// Perfect shot range (12.70)
	for (uint8_t range = 1; range <= 5; range++) {
		msg.add<uint16_t>(static_cast<uint16_t>(player->getPerfectShotDamage(range)));
	}

	// Damage reflection (12.70)
	msg.add<uint16_t>(static_cast<uint16_t>(player->getReflectFlat(COMBAT_PHYSICALDAMAGE)));

	uint8_t haveBlesses = 0;
	for (auto bless : magic_enum::enum_values<Blessings>()) {
		if (player->hasBlessing(enumToValue(bless))) {
			++haveBlesses;
		}
	}

	msg.addByte(haveBlesses);
	msg.addByte(magic_enum::enum_count<Blessings>());

	std::shared_ptr<Item> weapon = player->getWeapon();
	if (weapon) {
		const ItemType &it = Item::items[weapon->getID()];
		if (it.weaponType == WEAPON_WAND) {
			msg.add<uint16_t>(it.maxHitChance);
			msg.addByte(getCipbiaElement(it.combatType));
			msg.addByte(0);
			msg.addByte(0);
		} else if (it.weaponType == WEAPON_DISTANCE || it.weaponType == WEAPON_AMMO || it.weaponType == WEAPON_MISSILE) {
			int32_t attackValue = weapon->getAttack();
			if (it.weaponType == WEAPON_AMMO) {
				std::shared_ptr<Item> weaponItem = player->getWeapon(true);
				if (weaponItem) {
					attackValue += weaponItem->getAttack();
				}
			}

			int32_t attackSkill = player->getSkillLevel(SKILL_DISTANCE);
			float attackFactor = player->getAttackFactor();
			int32_t maxDamage = static_cast<int32_t>(Weapons::getMaxWeaponDamage(player->getLevel(), attackSkill, attackValue, attackFactor, true) * player->getVocation()->distDamageMultiplier);
			if (it.abilities && it.abilities->elementType != COMBAT_NONE) {
				maxDamage += static_cast<int32_t>(Weapons::getMaxWeaponDamage(player->getLevel(), attackSkill, attackValue - weapon->getAttack() + it.abilities->elementDamage, attackFactor, true) * player->getVocation()->distDamageMultiplier);
			}
			msg.add<uint16_t>(maxDamage >> 1);
			msg.addByte(CIPBIA_ELEMENTAL_PHYSICAL);
			if (it.abilities && it.abilities->elementType != COMBAT_NONE) {
				if (attackValue) {
					msg.addByte(static_cast<uint32_t>(it.abilities->elementDamage) * 100 / attackValue);
				} else {
					msg.addByte(0);
				}
				msg.addByte(getCipbiaElement(it.abilities->elementType));
			} else {
				handleImbuementDamage(msg, player);
			}
		} else {
			int32_t attackValue = std::max<int32_t>(0, weapon->getAttack());
			int32_t attackSkill = player->getWeaponSkill(weapon);
			float attackFactor = player->getAttackFactor();
			int32_t maxDamage = static_cast<int32_t>(Weapons::getMaxWeaponDamage(player->getLevel(), attackSkill, attackValue, attackFactor, true) * player->getVocation()->meleeDamageMultiplier);
			if (it.abilities && it.abilities->elementType != COMBAT_NONE) {
				maxDamage += static_cast<int32_t>(Weapons::getMaxWeaponDamage(player->getLevel(), attackSkill, it.abilities->elementDamage, attackFactor, true) * player->getVocation()->meleeDamageMultiplier);
			}
			msg.add<uint16_t>(maxDamage >> 1);
			msg.addByte(CIPBIA_ELEMENTAL_PHYSICAL);
			if (it.abilities && it.abilities->elementType != COMBAT_NONE) {
				if (attackValue) {
					msg.addByte(static_cast<uint32_t>(it.abilities->elementDamage) * 100 / attackValue);
				} else {
					msg.addByte(0);
				}
				msg.addByte(getCipbiaElement(it.abilities->elementType));
			} else {
				handleImbuementDamage(msg, player);
			}
		}
	} else {
		float attackFactor = player->getAttackFactor();
		int32_t attackSkill = player->getSkillLevel(SKILL_FIST);
		int32_t attackValue = 7;

		int32_t maxDamage = Weapons::getMaxWeaponDamage(player->getLevel(), attackSkill, attackValue, attackFactor, true);
		msg.add<uint16_t>(maxDamage >> 1);
		msg.addByte(CIPBIA_ELEMENTAL_PHYSICAL);
		msg.addByte(0);
		msg.addByte(0);
	}

	msg.add<uint16_t>(player->getArmor());
	msg.add<uint16_t>(player->getDefense());
	// Wheel of destiny mitigation
	if (g_configManager().getBoolean(TOGGLE_WHEELSYSTEM)) {
		msg.addDouble(player->getMitigation());
	} else {
		msg.addDouble(0);
	}

	// Store the "combats" to increase in absorb values function and send to client later
	uint8_t combats = 0;
	auto startCombats = msg.getBufferPosition();
	msg.skipBytes(1);

	// Calculate and parse the combat absorbs values
	calculateAbsorbValues(player, msg, combats);

	// Now set the buffer position skiped and send the total combats count
	auto endCombats = msg.getBufferPosition();
	msg.setBufferPosition(startCombats);
	msg.addByte(combats);
	msg.setBufferPosition(endCombats);

	// Concoctions potions (12.70)
	auto startConcoctions = msg.getBufferPosition();
	msg.skipBytes(1);
	auto activeConcoctions = player->getActiveConcoctions();
	uint8_t concoctions = 0;
	for (const auto &concoction : activeConcoctions) {
		if (concoction.second == 0) {
			continue;
		}
		msg.add<uint16_t>(concoction.first);
		msg.add<uint16_t>(concoction.second);
		++concoctions;
	}

	msg.setBufferPosition(startConcoctions);
	msg.addByte(concoctions);

	writeToOutputBuffer(msg);
}

void ProtocolGame::sendCyclopediaCharacterRecentDeaths(uint16_t page, uint16_t pages, const std::vector<RecentDeathEntry> &entries) {
	if (!player || oldProtocol) {
		return;
	}

	NetworkMessage msg;
	msg.addByte(0xDA);
	msg.addByte(CYCLOPEDIA_CHARACTERINFO_RECENTDEATHS);
	msg.addByte(0x00); // 0x00 Here means 'no error'
	msg.add<uint16_t>(page);
	msg.add<uint16_t>(pages);
	msg.add<uint16_t>(entries.size());
	for (const RecentDeathEntry &entry : entries) {
		msg.add<uint32_t>(entry.timestamp);
		msg.addString(entry.cause);
	}

	writeToOutputBuffer(msg);
}

void ProtocolGame::sendCyclopediaCharacterRecentPvPKills(uint16_t page, uint16_t pages, const std::vector<RecentPvPKillEntry> &entries) {
	if (!player || oldProtocol) {
		return;
	}

	NetworkMessage msg;
	msg.addByte(0xDA);
	msg.addByte(CYCLOPEDIA_CHARACTERINFO_RECENTPVPKILLS);
	msg.addByte(0x00); // 0x00 Here means 'no error'
	msg.add<uint16_t>(page);
	msg.add<uint16_t>(pages);
	msg.add<uint16_t>(entries.size());
	for (const RecentPvPKillEntry &entry : entries) {
		msg.add<uint32_t>(entry.timestamp);
		msg.addString(entry.description);
		msg.addByte(entry.status);
	}

	writeToOutputBuffer(msg);
}

void ProtocolGame::sendCyclopediaCharacterAchievements(uint16_t secretsUnlocked, const std::vector<std::pair<Achievement, uint32_t>> &achievementsUnlocked) {
	if (!player || oldProtocol) {
		return;
	}

	NetworkMessage msg;
	msg.addByte(0xDA);
	msg.addByte(CYCLOPEDIA_CHARACTERINFO_ACHIEVEMENTS);
	msg.addByte(0x00); // 0x00 Here means 'no error'
	msg.add<uint16_t>(player->achiev()->getPoints());
	msg.add<uint16_t>(secretsUnlocked);
	msg.add<uint16_t>(static_cast<uint16_t>(achievementsUnlocked.size()));
	for (const auto &[achievement, addedTimestamp] : achievementsUnlocked) {
		msg.add<uint16_t>(achievement.id);
		msg.add<uint32_t>(addedTimestamp);
		if (achievement.secret) {
			msg.addByte(0x01);
			msg.addString(achievement.name);
			msg.addString(achievement.description);
			msg.addByte(achievement.grade);
		} else {
			msg.addByte(0x00);
		}
	}
	writeToOutputBuffer(msg);
}

void ProtocolGame::sendCyclopediaCharacterItemSummary(const ItemsTierCountList &inventoryItems, const ItemsTierCountList &storeInboxItems, const StashItemList &supplyStashItems, const ItemsTierCountList &depotBoxItems, const ItemsTierCountList &inboxItems) {
	if (!player || oldProtocol) {
		return;
	}

	NetworkMessage msg;
	msg.addByte(0xDA);
	msg.addByte(CYCLOPEDIA_CHARACTERINFO_ITEMSUMMARY);
	msg.addByte(0x00); // 0x00 Here means 'no error'

	uint16_t inventoryItemsCount = 0;
	const auto startInventory = msg.getBufferPosition();
	msg.skipBytes(2);

	for (const auto &inventoryItems_it : inventoryItems) {
		for (const auto &[itemTier, itemCount] : inventoryItems_it.second) {
			const ItemType &it = Item::items[inventoryItems_it.first];
			msg.add<uint16_t>(inventoryItems_it.first); // Item ID
			if (it.upgradeClassification > 0) {
				msg.addByte(itemTier);
			}
			msg.add<uint32_t>(itemCount);

			++inventoryItemsCount;
		}
	}

	const auto endInventory = msg.getBufferPosition();

	msg.setBufferPosition(startInventory);
	msg.add<uint16_t>(inventoryItemsCount);

	msg.setBufferPosition(endInventory);

	uint16_t storeInboxItemsCount = 0;
	const auto startStoreInbox = msg.getBufferPosition();
	msg.skipBytes(2);

	for (const auto &storeInboxItems_it : storeInboxItems) {
		for (const auto &[itemTier, itemCount] : storeInboxItems_it.second) {
			const ItemType &it = Item::items[storeInboxItems_it.first];
			msg.add<uint16_t>(storeInboxItems_it.first); // Item ID
			if (it.upgradeClassification > 0) {
				msg.addByte(itemTier);
			}
			msg.add<uint32_t>(itemCount);

			++storeInboxItemsCount;
		}
	}

	const auto endStoreInbox = msg.getBufferPosition();

	msg.setBufferPosition(startStoreInbox);
	msg.add<uint16_t>(storeInboxItemsCount);

	msg.setBufferPosition(endStoreInbox);

	msg.add<uint16_t>(supplyStashItems.size());

	for (const auto &[itemId, itemCount] : supplyStashItems) {
		msg.add<uint16_t>(itemId);
		msg.add<uint32_t>(itemCount);
	}

	uint16_t depotBoxItemsCount = 0;
	const auto startDepotBox = msg.getBufferPosition();
	msg.skipBytes(2);

	for (const auto &depotBoxItems_it : depotBoxItems) {
		for (const auto &[itemTier, itemCount] : depotBoxItems_it.second) {
			const ItemType &it = Item::items[depotBoxItems_it.first];
			msg.add<uint16_t>(depotBoxItems_it.first); // Item ID
			if (it.upgradeClassification > 0) {
				msg.addByte(itemTier);
			}
			msg.add<uint32_t>(itemCount);

			++depotBoxItemsCount;
		}
	}

	const auto endDepotBox = msg.getBufferPosition();

	msg.setBufferPosition(startDepotBox);
	msg.add<uint16_t>(depotBoxItemsCount);

	msg.setBufferPosition(endDepotBox);

	uint16_t inboxItemsCount = 0;
	const auto startInbox = msg.getBufferPosition();
	msg.skipBytes(2);

	for (const auto &inboxItems_it : inboxItems) {
		for (const auto &[itemTier, itemCount] : inboxItems_it.second) {
			const ItemType &it = Item::items[inboxItems_it.first];
			msg.add<uint16_t>(inboxItems_it.first); // Item ID
			if (it.upgradeClassification > 0) {
				msg.addByte(itemTier);
			}
			msg.add<uint32_t>(itemCount);

			++inboxItemsCount;
		}
	}

	msg.setBufferPosition(startInbox);
	msg.add<uint16_t>(inboxItemsCount);

	writeToOutputBuffer(msg);
}

void ProtocolGame::sendCyclopediaCharacterOutfitsMounts() {
	if (!player || oldProtocol) {
		return;
	}

	NetworkMessage msg;
	msg.addByte(0xDA);
	msg.addByte(CYCLOPEDIA_CHARACTERINFO_OUTFITSMOUNTS);
	msg.addByte(0x00);
	Outfit_t currentOutfit = player->getDefaultOutfit();

	uint16_t outfitSize = 0;
	auto startOutfits = msg.getBufferPosition();
	msg.skipBytes(2);

	const auto outfits = Outfits::getInstance().getOutfits(player->getSex());
	for (const auto &outfit : outfits) {
		uint8_t addons;
		if (!player->getOutfitAddons(outfit, addons)) {
			continue;
		}
		const std::string from = outfit->from;
		++outfitSize;

		msg.add<uint16_t>(outfit->lookType);
		msg.addString(outfit->name);
		msg.addByte(addons);
		if (from == "store") {
			msg.addByte(CYCLOPEDIA_CHARACTERINFO_OUTFITTYPE_STORE);
		} else if (from == "quest") {
			msg.addByte(CYCLOPEDIA_CHARACTERINFO_OUTFITTYPE_QUEST);
		} else {
			msg.addByte(CYCLOPEDIA_CHARACTERINFO_OUTFITTYPE_NONE);
		}
		if (outfit->lookType == currentOutfit.lookType) {
			msg.add<uint32_t>(1000);
		} else {
			msg.add<uint32_t>(0);
		}
	}
	if (outfitSize > 0) {
		msg.addByte(currentOutfit.lookHead);
		msg.addByte(currentOutfit.lookBody);
		msg.addByte(currentOutfit.lookLegs);
		msg.addByte(currentOutfit.lookFeet);
	}

	uint16_t mountSize = 0;
	auto startMounts = msg.getBufferPosition();
	msg.skipBytes(2);
	for (const auto &mount : g_game().mounts->getMounts()) {
		const std::string type = mount->type;
		if (player->hasMount(mount)) {
			++mountSize;

			msg.add<uint16_t>(mount->clientId);
			msg.addString(mount->name);
			if (type == "store") {
				msg.addByte(CYCLOPEDIA_CHARACTERINFO_OUTFITTYPE_STORE);
			} else if (type == "quest") {
				msg.addByte(CYCLOPEDIA_CHARACTERINFO_OUTFITTYPE_QUEST);
			} else {
				msg.addByte(CYCLOPEDIA_CHARACTERINFO_OUTFITTYPE_NONE);
			}
			msg.add<uint32_t>(1000);
		}
	}
	if (mountSize > 0) {
		msg.addByte(currentOutfit.lookMountHead);
		msg.addByte(currentOutfit.lookMountBody);
		msg.addByte(currentOutfit.lookMountLegs);
		msg.addByte(currentOutfit.lookMountFeet);
	}

	uint16_t familiarsSize = 0;
	auto startFamiliars = msg.getBufferPosition();
	msg.skipBytes(2);
	const auto familiars = Familiars::getInstance().getFamiliars(player->getVocationId());
	for (const auto &familiar : familiars) {
		const std::string type = familiar->type;
		if (!player->getFamiliar(familiar)) {
			continue;
		}
		++familiarsSize;
		msg.add<uint16_t>(familiar->lookType);
		msg.addString(familiar->name);
		if (type == "quest") {
			msg.addByte(CYCLOPEDIA_CHARACTERINFO_OUTFITTYPE_QUEST);
		} else {
			msg.addByte(CYCLOPEDIA_CHARACTERINFO_OUTFITTYPE_NONE);
		}
		msg.add<uint32_t>(0);
	}

	msg.setBufferPosition(startOutfits);
	msg.add<uint16_t>(outfitSize);
	msg.setBufferPosition(startMounts);
	msg.add<uint16_t>(mountSize);
	msg.setBufferPosition(startFamiliars);
	msg.add<uint16_t>(familiarsSize);
	writeToOutputBuffer(msg);
}

void ProtocolGame::sendCyclopediaCharacterStoreSummary() {
	if (!player || oldProtocol) {
		return;
	}

	NetworkMessage msg;
	msg.addByte(0xDA);
	msg.addByte(CYCLOPEDIA_CHARACTERINFO_STORESUMMARY);
	msg.addByte(0x00); // 0x00 Here means 'no error'
	msg.add<uint32_t>(player->getXpBoostTime()); // Remaining Store Xp Boost Time
	auto remaining = player->kv()->get("daily-reward-xp-boost");
	msg.add<uint32_t>(remaining ? static_cast<uint32_t>(remaining->getNumber()) : 0); // Remaining Daily Reward Xp Boost Time

	auto cyclopediaSummary = player->cyclopedia()->getSummary();

	msg.addByte(static_cast<uint8_t>(magic_enum::enum_count<Blessings>()));
	for (auto bless : magic_enum::enum_values<Blessings>()) {
		std::string name = toStartCaseWithSpace(magic_enum::enum_name(bless).data());
		msg.addString(name);
		auto blessValue = enumToValue(bless);
		if (player->hasBlessing(blessValue)) {
			msg.addByte(static_cast<uint16_t>(player->blessings[blessValue - 1]));
		} else {
			msg.addByte(0x00);
		}
	}

	uint8_t preySlotsUnlocked = 0;
	// Prey third slot unlocked
	if (const auto &slotP = player->getPreySlotById(PreySlot_Three);
	    slotP && slotP->state != PreyDataState_Locked) {
		preySlotsUnlocked++;
	}
	// Task hunting third slot unlocked
	if (const auto &slotH = player->getTaskHuntingSlotById(PreySlot_Three);
	    slotH && slotH->state != PreyTaskDataState_Locked) {
		preySlotsUnlocked++;
	}
	msg.addByte(preySlotsUnlocked); // getPreySlotById + getTaskHuntingSlotById

	msg.addByte(cyclopediaSummary.m_preyWildcards); // getPreyCardsObtained
	msg.addByte(cyclopediaSummary.m_instantRewards); // getRewardCollectionObtained
	msg.addByte(player->hasCharmExpansion() ? 0x01 : 0x00);
	msg.addByte(cyclopediaSummary.m_hirelings); // getHirelingsObtained

	std::vector<uint16_t> m_hSkills;
	for (const auto &it : g_game().getHirelingSkills()) {
		if (player->kv()->scoped("hireling-skills")->get(it.second)) {
			m_hSkills.emplace_back(it.first);
			g_logger().debug("skill id: {}, name: {}", it.first, it.second);
		}
	}
	msg.addByte(m_hSkills.size());
	for (const auto &id : m_hSkills) {
		msg.addByte(id - 1000);
	}

	/*std::vector<uint16_t> m_hOutfits;
	for (const auto &it : g_game().getHirelingOutfits()) {
	    if (player->kv()->scoped("hireling-outfits")->get(it.second)) {
	        m_hOutfits.emplace_back(it.first);
	        g_logger().debug("outfit id: {}, name: {}", it.first, it.second);
	    }
	}
	msg.addByte(m_hOutfits.size());
	for (const auto &id : m_hOutfits) {
	    msg.addByte(0x01); // TODO need to get the correct id from hireling outfit
	}*/
	msg.addByte(0x00); // hireling outfit size

	auto houseItems = player->cyclopedia()->getResult(static_cast<uint8_t>(Summary_t::HOUSE_ITEMS));
	msg.add<uint16_t>(houseItems.size());
	for (const auto &hItem_it : houseItems) {
		const ItemType &it = Item::items[hItem_it.first];
		msg.add<uint16_t>(it.id); // Item ID
		msg.addString(it.name);
		msg.addByte(hItem_it.second);
	}

	writeToOutputBuffer(msg);
}

void ProtocolGame::sendCyclopediaCharacterInspection() {
	if (!player || oldProtocol) {
		return;
	}

	NetworkMessage msg;
	msg.addByte(0xDA);
	msg.addByte(CYCLOPEDIA_CHARACTERINFO_INSPECTION);
	msg.addByte(0x00);
	uint8_t inventoryItems = 0;
	auto startInventory = msg.getBufferPosition();
	msg.skipBytes(1);
	for (std::underlying_type<Slots_t>::type slot = CONST_SLOT_FIRST; slot <= CONST_SLOT_LAST; slot++) {
		std::shared_ptr<Item> inventoryItem = player->getInventoryItem(static_cast<Slots_t>(slot));
		if (inventoryItem) {
			++inventoryItems;

			msg.addByte(slot);
			msg.addString(inventoryItem->getName());
			AddItem(msg, inventoryItem);

			uint8_t itemImbuements = 0;
			auto startImbuements = msg.getBufferPosition();
			msg.skipBytes(1);
			for (uint8_t slotid = 0; slotid < inventoryItem->getImbuementSlot(); slotid++) {
				ImbuementInfo imbuementInfo;
				if (!inventoryItem->getImbuementInfo(slotid, &imbuementInfo)) {
					continue;
				}

				msg.add<uint16_t>(imbuementInfo.imbuement->getIconID());
				itemImbuements++;
			}

			auto endImbuements = msg.getBufferPosition();
			msg.setBufferPosition(startImbuements);
			msg.addByte(itemImbuements);
			msg.setBufferPosition(endImbuements);

			auto descriptions = Item::getDescriptions(Item::items[inventoryItem->getID()], inventoryItem);
			msg.addByte(descriptions.size());
			for (const auto &description : descriptions) {
				msg.addString(description.first);
				msg.addString(description.second);
			}
		}
	}
	msg.addString(player->getName());
	AddOutfit(msg, player->getDefaultOutfit(), false);

	// Player overall summary
	uint8_t playerDescriptionSize = 0;
	auto playerDescriptionPosition = msg.getBufferPosition();
	msg.skipBytes(1);

	// Player title
	if (player->title()->getCurrentTitle() != 0) {
		playerDescriptionSize++;
		msg.addString("Character Title");
		msg.addString(player->title()->getCurrentTitleName());
	}

	// Level description
	playerDescriptionSize++;
	msg.addString("Level");
	msg.addString(std::to_string(player->getLevel()));

	// Vocation description
	playerDescriptionSize++;
	msg.addString("Vocation");
	msg.addString(player->getVocation()->getVocName());

	// Loyalty title
	if (!player->getLoyaltyTitle().empty()) {
		playerDescriptionSize++;
		msg.addString("Loyalty Title");
		msg.addString(player->getLoyaltyTitle());
	}

	// Marriage description
	if (const auto spouseId = player->getMarriageSpouse(); spouseId > 0) {
		if (const auto &spouse = g_game().getPlayerByID(spouseId, true); spouse) {
			playerDescriptionSize++;
			msg.addString("Married to");
			msg.addString(spouse->getName());
		}
	}

	// Prey description
	for (uint8_t slotId = PreySlot_First; slotId <= PreySlot_Last; slotId++) {
		if (const auto &slot = player->getPreySlotById(static_cast<PreySlot_t>(slotId));
		    slot && slot->isOccupied()) {
			playerDescriptionSize++;
			std::string activePrey = fmt::format("Active Prey {}", slotId + 1);
			msg.addString(activePrey);

			std::string desc;
			if (auto mtype = g_monsters().getMonsterTypeByRaceId(slot->selectedRaceId)) {
				desc.append(mtype->name);
			} else {
				desc.append("Unknown creature");
			}

			if (slot->bonus == PreyBonus_Damage) {
				desc.append(" (Improved Damage +");
			} else if (slot->bonus == PreyBonus_Defense) {
				desc.append(" (Improved Defense +");
			} else if (slot->bonus == PreyBonus_Experience) {
				desc.append(" (Improved Experience +");
			} else if (slot->bonus == PreyBonus_Loot) {
				desc.append(" (Improved Loot +");
			}
			desc.append(fmt::format("{}%, remaining", slot->bonusPercentage));
			uint8_t hours = slot->bonusTimeLeft / 3600;
			uint8_t minutes = (slot->bonusTimeLeft - (hours * 3600)) / 60;
			desc.append(fmt::format("{}:{}{}h", hours, (minutes < 10 ? "0" : ""), minutes));
			msg.addString(desc);
		}
	}

	// Outfit description
	playerDescriptionSize++;
	msg.addString("Outfit");
	if (const auto outfit = Outfits::getInstance().getOutfitByLookType(player, player->getDefaultOutfit().lookType)) {
		msg.addString(outfit->name);
	} else {
		msg.addString("unknown");
	}

	msg.setBufferPosition(startInventory);
	msg.addByte(inventoryItems);

	msg.setBufferPosition(playerDescriptionPosition);
	msg.addByte(playerDescriptionSize);

	writeToOutputBuffer(msg);
}

void ProtocolGame::sendCyclopediaCharacterBadges() {
	if (!player || oldProtocol) {
		return;
	}

	NetworkMessage msg;
	msg.addByte(0xDA);
	msg.addByte(CYCLOPEDIA_CHARACTERINFO_BADGES);
	msg.addByte(0x00);
	msg.addByte(0x01); // ShowAccountInformation, if 0x01 will show IsOnline, IsPremium, character title, badges

	const auto loggedPlayer = g_game().getPlayerByName(player->getName());
	msg.addByte(loggedPlayer ? 0x01 : 0x00); // IsOnline
	msg.addByte(player->isPremium() ? 0x01 : 0x00); // IsPremium (GOD has always 'Premium')
	// Character loyalty title
	msg.addString(player->getLoyaltyTitle());

	uint8_t badgesSize = 0;
	auto badgesSizePosition = msg.getBufferPosition();
	msg.skipBytes(1);
	for (const auto &badge : g_game().getBadges()) {
		if (player->badge()->hasBadge(badge.m_id)) {
			msg.add<uint32_t>(badge.m_id);
			msg.addString(badge.m_name);
			badgesSize++;
		}
	}

	msg.setBufferPosition(badgesSizePosition);
	msg.addByte(badgesSize);

	writeToOutputBuffer(msg);
}

void ProtocolGame::sendCyclopediaCharacterTitles() {
	if (!player || oldProtocol) {
		return;
	}

	auto titles = g_game().getTitles();

	NetworkMessage msg;
	msg.addByte(0xDA);
	msg.addByte(CYCLOPEDIA_CHARACTERINFO_TITLES);
	msg.addByte(0x00); // 0x00 Here means 'no error'
	msg.addByte(player->title()->getCurrentTitle());
	msg.addByte(static_cast<uint8_t>(titles.size()));
	for (const auto &title : titles) {
		msg.addByte(title.m_id);
		auto titleName = player->title()->getNameBySex(player->getSex(), title.m_maleName, title.m_femaleName);
		msg.addString(titleName);
		msg.addString(title.m_description);
		msg.addByte(title.m_permanent ? 0x01 : 0x00);
		auto isUnlocked = player->title()->isTitleUnlocked(title.m_id);
		msg.addByte(isUnlocked ? 0x01 : 0x00);
	}

	writeToOutputBuffer(msg);
}

void ProtocolGame::sendReLoginWindow(uint8_t unfairFightReduction) {
	NetworkMessage msg;
	msg.addByte(0x28);
	msg.addByte(0x00);
	msg.addByte(unfairFightReduction);
	if (!oldProtocol) {
		msg.addByte(0x00); // use death redemption (boolean)
	}
	writeToOutputBuffer(msg);
}

void ProtocolGame::sendStats() {
	NetworkMessage msg;
	AddPlayerStats(msg);
	writeToOutputBuffer(msg);
}

void ProtocolGame::sendBasicData() {
	if (!player) {
		return;
	}

	NetworkMessage msg;
	msg.addByte(0x9F);
	if (player->isPremium() || player->isVip()) {
		msg.addByte(1);
		msg.add<uint32_t>(getTimeNow() + ((player->getPremiumDays() + 1) * 86400));
	} else {
		msg.addByte(0);
		msg.add<uint32_t>(0);
	}
	msg.addByte(player->getVocation()->getClientId());

	// Prey window
	if (player->getVocation()->getId() == 0 && player->getGroup()->id < GROUP_TYPE_GAMEMASTER) {
		msg.addByte(0);
	} else {
		msg.addByte(1); // has reached Main (allow player to open Prey window)
	}

	// Filter only valid ids
	std::list<uint16_t> spellsList = g_spells().getSpellsByVocation(player->getVocationId());
	std::vector<std::shared_ptr<InstantSpell>> validSpells;
	for (uint16_t sid : spellsList) {
		auto spell = g_spells().getInstantSpellById(sid);
		if (spell && spell->getSpellId() > 0) {
			validSpells.emplace_back(spell);
		}
	}

	// Send total size of spells
	msg.add<uint16_t>(validSpells.size());
	// Send each spell valid ids
	for (const auto &spell : validSpells) {
		if (!spell) {
			continue;
		}

		// Only send valid spells to old client
		if (oldProtocol) {
			msg.addByte(spell->getSpellId());
			continue;
		}

		if (spell->isLearnable() && !player->hasLearnedInstantSpell(spell->getName())) {
			msg.add<uint16_t>(0);
		} else if (spell && spell->isLearnable() && player->hasLearnedInstantSpell(spell->getName())) {
			// Ignore spell if not have wheel grade (or send if you have)
			auto grade = player->wheel()->getSpellUpgrade(spell->getName());
			if (static_cast<uint8_t>(grade) == 0) {
				msg.add<uint16_t>(0);
			} else {
				msg.add<uint16_t>(spell->getSpellId());
			}
		} else {
			msg.add<uint16_t>(spell->getSpellId());
		}
	}

	if (!oldProtocol) {
		msg.addByte(player->getVocation()->getMagicShield()); // bool - determine whether magic shield is active or not
	}

	writeToOutputBuffer(msg);
}

void ProtocolGame::sendBlessingWindow() {
	if (!player) {
		return;
	}

	NetworkMessage msg;
	msg.addByte(0x9B);

	bool isRetro = g_configManager().getBoolean(TOGGLE_SERVER_IS_RETRO);

	msg.addByte(isRetro ? 0x07 : 0x08);
	for (auto blessing : magic_enum::enum_values<Blessings>()) {
		if (isRetro && blessing == Blessings::TwistOfFate) {
			continue;
		}

		const auto blessingValue = enumToValue(blessing);
		const auto blessingId = 1 << blessingValue;
		msg.add<uint16_t>(blessingId);
		msg.addByte(player->getBlessingCount(blessingValue));
		msg.addByte(player->getBlessingCount(blessingValue, true));
	}

	// Start at "The Wisdom Of Solitude"
	uint8_t blessCount = 0;
	for (auto bless : magic_enum::enum_values<Blessings>()) {
		if (bless == Blessings::TwistOfFate) {
			continue;
		}

		if (player->hasBlessing(enumToValue(bless))) {
			blessCount++;
		}
	}

	const auto isPromoted = player->isPromoted();
	const auto factor = (isRetro ? 6.31 : 8);
	const auto skillReduction = factor * blessCount;
	const auto promotionReduction = (isPromoted ? 30 : 0);
	const auto minReduction = skillReduction + promotionReduction;
	const auto maxLossPvpDeath = calculateMaxPvpReduction(blessCount, isPromoted);

	msg.addByte(isPromoted);
	msg.addByte(30); // Reduction bonus with promotion
	msg.addByte(minReduction);
	msg.addByte(isRetro ? minReduction : maxLossPvpDeath);
	msg.addByte(minReduction);

	const auto playerSkull = player->getSkull();
	const auto &playerAmulet = player->getThing(CONST_SLOT_NECKLACE);
	bool hasSkull = (playerSkull == Skulls_t::SKULL_RED || playerSkull == Skulls_t::SKULL_BLACK);
	bool usingAol = (playerAmulet && playerAmulet->getItem()->getID() == ITEM_AMULETOFLOSS);
	if (hasSkull) {
		msg.addByte(100);
		msg.addByte(100);
	} else if (usingAol) {
		msg.addByte(0);
		msg.addByte(0);
	} else {
		msg.addByte(calculateEquipmentLoss(blessCount, true));
		msg.addByte(calculateEquipmentLoss(blessCount, true));
	}

	msg.addByte(hasSkull);
	msg.addByte(usingAol);

	msg.addByte(0x00);

	writeToOutputBuffer(msg);
}

void ProtocolGame::sendBlessStatus() {
	if (!player) {
		return;
	}

	// Ignore Twist of Fate (Id 1)
	uint8_t blessCount = 0;
	for (auto bless : magic_enum::enum_values<Blessings>()) {
		if (bless == Blessings::TwistOfFate) {
			continue;
		}
		if (player->hasBlessing(enumToValue(bless))) {
			blessCount++;
		}
	}

	NetworkMessage msg;
	msg.addByte(0x9C);

	if (oldProtocol) {
		msg.add<uint16_t>(blessCount >= 5 ? 0x01 : 0x00);
	} else {
		bool glow = player->getVocationId() > VOCATION_NONE && ((g_configManager().getBoolean(INVENTORY_GLOW) && blessCount >= 5) || player->getLevel() < g_configManager().getNumber(ADVENTURERSBLESSING_LEVEL));
		msg.add<uint16_t>(glow ? 1 : 0); // Show up the glowing effect in items if you have all blesses or adventurer's blessing
		msg.addByte((blessCount >= 7) ? 3 : ((blessCount >= 5) ? 2 : 1)); // 1 = Disabled | 2 = normal | 3 = green
	}

	writeToOutputBuffer(msg);
}

void ProtocolGame::sendPremiumTrigger() {
	if (g_configManager().getBoolean(FREE_PREMIUM) || g_configManager().getBoolean(VIP_SYSTEM_ENABLED)) {
		return;
	}

	NetworkMessage msg;
	msg.addByte(0x9E);

	msg.addByte(16);
	for (uint16_t i = 0; i <= 15; i++) {
		// PREMIUM_TRIGGER_TRAIN_OFFLINE = false, PREMIUM_TRIGGER_XP_BOOST = false, PREMIUM_TRIGGER_MARKET = false, PREMIUM_TRIGGER_VIP_LIST = false, PREMIUM_TRIGGER_DEPOT_SPACE = false, PREMIUM_TRIGGER_INVITE_PRIVCHAT = false
		msg.addByte(0x01);
	}

	writeToOutputBuffer(msg);
}

void ProtocolGame::sendTextMessage(const TextMessage &message) {
	if (message.type == MESSAGE_NONE) {
		g_logger().error("[ProtocolGame::sendTextMessage] - Message type is wrong, missing or invalid for player with name {}, on position {}", player->getName(), player->getPosition().toString());
		player->sendTextMessage(MESSAGE_ADMINISTRATOR, "There was a problem requesting your message, please contact the administrator");
		return;
	}

	MessageClasses internalType = message.type;
	if (oldProtocol && message.type > MESSAGE_LAST_OLDPROTOCOL) {
		switch (internalType) {
			case MESSAGE_REPORT: {
				internalType = MESSAGE_LOOT;
				break;
			}
			case MESSAGE_HOTKEY_PRESSED: {
				internalType = MESSAGE_LOOK;
				break;
			}
			case MESSAGE_TUTORIAL_HINT: {
				internalType = MESSAGE_LOGIN;
				break;
			}
			case MESSAGE_THANK_YOU: {
				internalType = MESSAGE_LOGIN;
				break;
			}
			case MESSAGE_MARKET: {
				internalType = MESSAGE_EVENT_ADVANCE;
				break;
			}
			case MESSAGE_MANA: {
				internalType = MESSAGE_HEALED;
				break;
			}
			case MESSAGE_BEYOND_LAST: {
				internalType = MESSAGE_LOOT;
				break;
			}
			case MESSAGE_ATTENTION: {
				internalType = MESSAGE_EVENT_ADVANCE;
				break;
			}
			case MESSAGE_BOOSTED_CREATURE: {
				internalType = MESSAGE_LOOT;
				break;
			}
			case MESSAGE_OFFLINE_TRAINING: {
				internalType = MESSAGE_LOOT;
				break;
			}
			case MESSAGE_TRANSACTION: {
				internalType = MESSAGE_LOOT;
				break;
			}
			case MESSAGE_POTION: {
				internalType = MESSAGE_FAILURE;
				break;
			}

			default: {
				internalType = MESSAGE_EVENT_ADVANCE;
				break;
			}
		}
	}

	NetworkMessage msg;
	msg.addByte(0xB4);
	msg.addByte(internalType);
	switch (internalType) {
		case MESSAGE_DAMAGE_DEALT:
		case MESSAGE_DAMAGE_RECEIVED:
		case MESSAGE_DAMAGE_OTHERS: {
			msg.addPosition(message.position);
			msg.add<uint32_t>(message.primary.value);
			msg.addByte(message.primary.color);
			msg.add<uint32_t>(message.secondary.value);
			msg.addByte(message.secondary.color);
			break;
		}
		case MESSAGE_HEALED:
		case MESSAGE_HEALED_OTHERS: {
			msg.addPosition(message.position);
			msg.add<uint32_t>(message.primary.value);
			msg.addByte(message.primary.color);
			break;
		}
		case MESSAGE_EXPERIENCE:
		case MESSAGE_EXPERIENCE_OTHERS: {
			msg.addPosition(message.position);
			if (!oldProtocol) {
				msg.add<uint64_t>(message.primary.value);
			} else {
				msg.add<uint32_t>(message.primary.value);
			}
			msg.addByte(message.primary.color);
			break;
		}
		case MESSAGE_GUILD:
		case MESSAGE_PARTY_MANAGEMENT:
		case MESSAGE_PARTY:
			msg.add<uint16_t>(message.channelId);
			break;
		default:
			break;
	}
	msg.addString(message.text);
	writeToOutputBuffer(msg);
}

void ProtocolGame::sendClosePrivate(uint16_t channelId) {
	NetworkMessage msg;
	msg.addByte(0xB3);
	msg.add<uint16_t>(channelId);
	writeToOutputBuffer(msg);
}

void ProtocolGame::sendCreatePrivateChannel(uint16_t channelId, const std::string &channelName) {
	NetworkMessage msg;
	msg.addByte(0xB2);
	msg.add<uint16_t>(channelId);
	msg.addString(channelName);
	msg.add<uint16_t>(0x01);
	msg.addString(player->getName());
	msg.add<uint16_t>(0x00);
	writeToOutputBuffer(msg);
}

void ProtocolGame::sendChannelsDialog() {
	NetworkMessage msg;
	msg.addByte(0xAB);

	const ChannelList &list = g_chat().getChannelList(player);
	msg.addByte(list.size());
	for (const auto &channel : list) {
		msg.add<uint16_t>(channel->getId());
		msg.addString(channel->getName());
	}

	writeToOutputBuffer(msg);
}

void ProtocolGame::sendChannel(uint16_t channelId, const std::string &channelName, const UsersMap* channelUsers, const InvitedMap* invitedUsers) {
	NetworkMessage msg;
	msg.addByte(0xAC);

	msg.add<uint16_t>(channelId);
	msg.addString(channelName);

	if (channelUsers) {
		msg.add<uint16_t>(channelUsers->size());
		for (const auto &it : *channelUsers) {
			msg.addString(it.second->getName());
		}
	} else {
		msg.add<uint16_t>(0x00);
	}

	if (invitedUsers) {
		msg.add<uint16_t>(invitedUsers->size());
		for (const auto &it : *invitedUsers) {
			msg.addString(it.second->getName());
		}
	} else {
		msg.add<uint16_t>(0x00);
	}
	writeToOutputBuffer(msg);
}

void ProtocolGame::sendChannelMessage(const std::string &author, const std::string &text, SpeakClasses type, uint16_t channel) {
	NetworkMessage msg;
	msg.addByte(0xAA);
	msg.add<uint32_t>(0x00);
	msg.addString(author);
	msg.add<uint16_t>(0x00);
	msg.addByte(type);
	msg.add<uint16_t>(channel);
	msg.addString(text);
	writeToOutputBuffer(msg);
}

void ProtocolGame::sendIcons(const std::unordered_set<PlayerIcon> &iconSet, const IconBakragore iconBakragore) {
	NetworkMessage msg;
	msg.addByte(0xA2);

	std::bitset<static_cast<size_t>(PlayerIcon::Count)> iconsBitSet;
	for (const auto &icon : iconSet) {
		iconsBitSet.set(enumToValue(icon));
	}

	uint32_t icons = iconsBitSet.to_ulong();

	if (oldProtocol) {
		// Send as uint16_t in old protocol
		msg.add<uint16_t>(static_cast<uint16_t>(icons));
	} else {
		// Send as uint32_t in new protocol
		msg.add<uint32_t>(icons);
		msg.addByte(enumToValue(iconBakragore)); // Icons Bakragore
	}

	writeToOutputBuffer(msg);
}

void ProtocolGame::sendIconBakragore(const IconBakragore icon) {
	NetworkMessage msg;
	msg.addByte(0xA2);
	msg.add<uint32_t>(0); // Send empty normal icons
	msg.addByte(enumToValue(icon));
	writeToOutputBuffer(msg);
}

void ProtocolGame::sendUnjustifiedPoints(const uint8_t &dayProgress, const uint8_t &dayLeft, const uint8_t &weekProgress, const uint8_t &weekLeft, const uint8_t &monthProgress, const uint8_t &monthLeft, const uint8_t &skullDuration) {
	NetworkMessage msg;
	msg.addByte(0xB7);
	msg.addByte(dayProgress);
	msg.addByte(dayLeft);
	msg.addByte(weekProgress);
	msg.addByte(weekLeft);
	msg.addByte(monthProgress);
	msg.addByte(monthLeft);
	msg.addByte(skullDuration);
	writeToOutputBuffer(msg);
}

void ProtocolGame::sendContainer(uint8_t cid, const std::shared_ptr<Container> &container, bool hasParent, uint16_t firstIndex) {
	if (!player || !container) {
		return;
	}

	NetworkMessage msg;
	msg.addByte(0x6E);

	msg.addByte(cid);

	if (container->getID() == ITEM_BROWSEFIELD) {
		AddItem(msg, ITEM_BAG, 1, container->getTier());
		msg.addString("Browse Field");
	} else {
		AddItem(msg, container);
		msg.addString(container->getName());
	}

	const auto itemsStoreInboxToSend = container->getStoreInboxFilteredItems();

	msg.addByte(container->capacity());

	msg.addByte(hasParent ? 0x01 : 0x00);

	// Depot search
	if (!oldProtocol) {
		msg.addByte((player->isDepotSearchAvailable() && container->isInsideDepot(true)) ? 0x01 : 0x00);
	}

	msg.addByte(container->isUnlocked() ? 0x01 : 0x00); // Drag and drop
	msg.addByte(container->hasPagination() ? 0x01 : 0x00); // Pagination

	uint32_t containerSize = container->size();
	if (!itemsStoreInboxToSend.empty()) {
		containerSize = itemsStoreInboxToSend.size();
	}
	msg.add<uint16_t>(containerSize);
	msg.add<uint16_t>(firstIndex);

	uint32_t maxItemsToSend;

	if (container->hasPagination() && firstIndex > 0) {
		maxItemsToSend = std::min<uint32_t>(container->capacity(), containerSize - firstIndex);
	} else {
		maxItemsToSend = container->capacity();
	}

	const ItemDeque &itemList = container->getItemList();
	if (firstIndex >= containerSize) {
		msg.addByte(0x00);
	} else if (container->getID() == ITEM_STORE_INBOX && !itemsStoreInboxToSend.empty()) {
		msg.addByte(std::min<uint32_t>(maxItemsToSend, containerSize));
		for (const auto &item : itemsStoreInboxToSend) {
			AddItem(msg, item);
		}
	} else {
		msg.addByte(std::min<uint32_t>(maxItemsToSend, containerSize));

		uint32_t i = 0;
		for (auto it = itemList.begin() + firstIndex, end = itemList.end(); i < maxItemsToSend && it != end; ++it, ++i) {
			AddItem(msg, *it);
		}
	}

	// From here on down is for version 13.21+
	if (oldProtocol) {
		writeToOutputBuffer(msg);
		return;
	}

	if (container->isStoreInbox()) {
		const auto &categories = container->getStoreInboxValidCategories();
		const auto enumName = container->getAttribute<std::string>(ItemAttribute_t::STORE_INBOX_CATEGORY);
		auto category = magic_enum::enum_cast<ContainerCategory_t>(enumName);
		if (category.has_value()) {
			bool toSendCategory = false;
			// Check if category exist in the deque
			for (const auto &tempCategory : categories) {
				if (tempCategory == category.value()) {
					toSendCategory = true;
					g_logger().debug("found category {}", toSendCategory);
				}
			}

			if (!toSendCategory) {
				std::shared_ptr<Container> container = player->getContainerByID(cid);
				if (container) {
					container->removeAttribute(ItemAttribute_t::STORE_INBOX_CATEGORY);
				}
			}
			sendContainerCategory<ContainerCategory_t>(msg, categories, static_cast<uint8_t>(category.value()));
		} else {
			sendContainerCategory<ContainerCategory_t>(msg, categories);
		}
	} else {
		msg.addByte(0x00);
		msg.addByte(0x00);
	}

	// New container menu options
	if (container->isMovable()) { // Pickupable/Moveable (?)
		msg.addByte(1);
	} else {
		msg.addByte(0);
	}

	if (container->getHoldingPlayer()) { // Player holding the item (?)
		msg.addByte(1);
	} else {
		msg.addByte(0);
	}

	writeToOutputBuffer(msg);
}

void ProtocolGame::sendLootContainers() {
	if (!player || oldProtocol) {
		return;
	}

	NetworkMessage msg;
	msg.addByte(0xC0);
	msg.addByte(player->quickLootFallbackToMainContainer ? 1 : 0);

	std::map<ObjectCategory_t, std::pair<std::shared_ptr<Container>, std::shared_ptr<Container>>> managedContainersMap;
	for (const auto &[category, containersPair] : player->m_managedContainers) {
		if (containersPair.first && !containersPair.first->isRemoved()) {
			managedContainersMap[category].first = containersPair.first;
		}
		if (containersPair.second && !containersPair.second->isRemoved()) {
			managedContainersMap[category].second = containersPair.second;
		}
	}

	auto msgPosition = msg.getBufferPosition();
	msg.skipBytes(1);
	uint8_t containers = 0;
	for (const auto &[category, containersPair] : managedContainersMap) {
		if (!isValidObjectCategory(category)) {
			continue;
		}
		containers++;
		msg.addByte(category);
		uint16_t lootContainerId = containersPair.first ? containersPair.first->getID() : 0;
		uint16_t obtainContainerId = containersPair.second ? containersPair.second->getID() : 0;
		msg.add<uint16_t>(lootContainerId);
		msg.add<uint16_t>(obtainContainerId);
	}
	msg.setBufferPosition(msgPosition);
	msg.addByte(containers);

	writeToOutputBuffer(msg);
}

void ProtocolGame::sendLootStats(const std::shared_ptr<Item> &item, uint8_t count) {
	if (!item) {
		return;
	}

	if (oldProtocol) {
		item->setIsLootTrackeable(false);
		return;
	}

	std::shared_ptr<Item> lootedItem = nullptr;
	lootedItem = item->clone();
	lootedItem->setItemCount(count);

	NetworkMessage msg;
	msg.addByte(0xCF);
	AddItem(msg, lootedItem);
	msg.addString(lootedItem->getName());
	item->setIsLootTrackeable(false);
	writeToOutputBuffer(msg);

	lootedItem = nullptr;
}

void ProtocolGame::sendShop(const std::shared_ptr<Npc> &npc) {
	Benchmark brenchmark;
	NetworkMessage msg;
	msg.addByte(0x7A);
	msg.addString(npc->getName());

	if (!oldProtocol) {
		msg.add<uint16_t>(npc->getCurrency());
		msg.addString(std::string()); // Currency name
	}

	const auto &shoplist = npc->getShopItemVector(player->getGUID());
	uint16_t itemsToSend = std::min<size_t>(shoplist.size(), std::numeric_limits<uint16_t>::max());
	msg.add<uint16_t>(itemsToSend);

	// Initialize before the loop to avoid database overload on each iteration
	auto talkactionHidden = player->kv()->get("npc-shop-hidden-sell-item");
	// Initialize the inventoryMap outside the loop to avoid creation on each iteration
	std::map<uint16_t, uint16_t> inventoryMap;
	player->getAllSaleItemIdAndCount(inventoryMap);
	uint16_t i = 0;
	for (const ShopBlock &shopBlock : shoplist) {
		if (++i > itemsToSend) {
			break;
		}

		// Hidden sell items from the shop if they are not in the player's inventory
		if (talkactionHidden && talkactionHidden->get<bool>()) {
			const auto &foundItem = inventoryMap.find(shopBlock.itemId);
			if (foundItem == inventoryMap.end() && shopBlock.itemSellPrice > 0 && shopBlock.itemBuyPrice == 0) {
				AddHiddenShopItem(msg);
				continue;
			}
		}

		AddShopItem(msg, shopBlock);
	}

	writeToOutputBuffer(msg);
	g_logger().debug("ProtocolGame::sendShop - Time: {} ms, shop items: {}", brenchmark.duration(), shoplist.size());
}

void ProtocolGame::sendCloseShop() {
	NetworkMessage msg;
	msg.addByte(0x7C);
	writeToOutputBuffer(msg);
}

void ProtocolGame::sendClientCheck() {
	if (!player || oldProtocol) {
		return;
	}

	NetworkMessage msg;
	msg.addByte(0x63);
	msg.add<uint32_t>(1);
	msg.addByte(1);
	writeToOutputBuffer(msg);
}

void ProtocolGame::sendGameNews() {
	if (!player || oldProtocol) {
		return;
	}

	NetworkMessage msg;
	msg.addByte(0x98);
	msg.add<uint32_t>(1); // unknown
	msg.addByte(1); //(0 = open | 1 = highlight)
	writeToOutputBuffer(msg);
}

void ProtocolGame::sendResourcesBalance(uint64_t money /*= 0*/, uint64_t bank /*= 0*/, uint64_t preyCards /*= 0*/, uint64_t taskHunting /*= 0*/, uint64_t forgeDust /*= 0*/, uint64_t forgeSliver /*= 0*/, uint64_t forgeCores /*= 0*/) {
	sendResourceBalance(RESOURCE_BANK, bank);
	sendResourceBalance(RESOURCE_INVENTORY_MONEY, money);
	sendResourceBalance(RESOURCE_PREY_CARDS, preyCards);
	sendResourceBalance(RESOURCE_TASK_HUNTING, taskHunting);
	sendResourceBalance(RESOURCE_FORGE_DUST, forgeDust);
	sendResourceBalance(RESOURCE_FORGE_SLIVER, forgeSliver);
	sendResourceBalance(RESOURCE_FORGE_CORES, forgeCores);
}

void ProtocolGame::sendResourceBalance(Resource_t resourceType, uint64_t value) {
	if (oldProtocol && resourceType > RESOURCE_PREY_CARDS) {
		return;
	}

	NetworkMessage msg;
	msg.addByte(0xEE);
	msg.addByte(resourceType);
	msg.add<uint64_t>(value);
	writeToOutputBuffer(msg);
}

void ProtocolGame::sendSaleItemList(const std::vector<ShopBlock> &shopVector, const std::map<uint16_t, uint16_t> &inventoryMap) {
	sendResourceBalance(RESOURCE_BANK, player->getBankBalance());

	uint16_t currency = player->getShopOwner() ? player->getShopOwner()->getCurrency() : static_cast<uint16_t>(ITEM_GOLD_COIN);
	if (currency == ITEM_GOLD_COIN) {
		// Since we already have full inventory map we shouldn't call getMoney here - it is simply wasting cpu power
		uint64_t playerMoney = 0;
		auto it = inventoryMap.find(ITEM_CRYSTAL_COIN);
		if (it != inventoryMap.end()) {
			playerMoney += static_cast<uint64_t>(it->second) * 10000;
		}
		it = inventoryMap.find(ITEM_PLATINUM_COIN);
		if (it != inventoryMap.end()) {
			playerMoney += static_cast<uint64_t>(it->second) * 100;
		}
		it = inventoryMap.find(ITEM_GOLD_COIN);
		if (it != inventoryMap.end()) {
			playerMoney += static_cast<uint64_t>(it->second);
		}
		sendResourceBalance(RESOURCE_INVENTORY_MONEY, playerMoney);
	} else {
		uint64_t customCurrencyValue = 0;
		auto search = inventoryMap.find(currency);
		if (search != inventoryMap.end()) {
			customCurrencyValue += static_cast<uint64_t>(search->second);
		}
		sendResourceBalance(oldProtocol ? RESOURCE_INVENTORY_MONEY : RESOURCE_INVENTORY_CURRENCY_CUSTOM, customCurrencyValue);
	}

	NetworkMessage msg;
	msg.addByte(0x7B);

	if (oldProtocol) {
		msg.add<uint64_t>(player->getMoney() + player->getBankBalance());
	}

	uint16_t itemsToSend = 0;
	const uint16_t ItemsToSendLimit = oldProtocol ? 0xFF : 0xFFFF;
	auto msgPosition = msg.getBufferPosition();
	msg.skipBytes(oldProtocol ? 1 : 2);

	for (const ShopBlock &shopBlock : shopVector) {
		if (shopBlock.itemSellPrice == 0) {
			continue;
		}

		auto it = inventoryMap.find(shopBlock.itemId);
		if (it != inventoryMap.end()) {
			msg.add<uint16_t>(shopBlock.itemId);
			if (oldProtocol) {
				msg.addByte(static_cast<uint8_t>(std::min<uint16_t>(it->second, std::numeric_limits<uint8_t>::max())));
			} else {
				msg.add<uint16_t>(std::min<uint16_t>(it->second, std::numeric_limits<uint16_t>::max()));
			}
			if (++itemsToSend >= ItemsToSendLimit) {
				break;
			}
		}
	}

	msg.setBufferPosition(msgPosition);
	if (oldProtocol) {
		msg.addByte(static_cast<uint8_t>(itemsToSend));
	} else {
		msg.add<uint16_t>(itemsToSend);
	}
	writeToOutputBuffer(msg);
}

void ProtocolGame::sendMarketEnter(uint32_t depotId) {
	NetworkMessage msg;
	msg.addByte(0xF6);

	if (oldProtocol) {
		msg.add<uint64_t>(player->getBankBalance());
	}

	msg.addByte(static_cast<uint8_t>(std::min<uint32_t>(IOMarket::getPlayerOfferCount(player->getGUID()), std::numeric_limits<uint8_t>::max())));

	std::shared_ptr<DepotLocker> depotLocker = player->getDepotLocker(depotId);
	if (!depotLocker) {
		msg.add<uint16_t>(0x00);
		writeToOutputBuffer(msg);
		return;
	}

	player->setInMarket(true);

	// Only use here locker items, itemVector is for use of Game::createMarketOffer
	auto [itemVector, lockerItems] = player->requestLockerItems(depotLocker, true);
	auto totalItemsCountPosition = msg.getBufferPosition();
	msg.skipBytes(2); // Total items count

	uint16_t totalItemsCount = 0;
	for (const auto &[itemId, tierAndCountMap] : lockerItems) {
		for (const auto &[tier, count] : tierAndCountMap) {
			msg.add<uint16_t>(itemId);
			if (!oldProtocol && Item::items[itemId].upgradeClassification > 0) {
				msg.addByte(tier);
			}
			msg.add<uint16_t>(static_cast<uint16_t>(count));
			totalItemsCount++;
		}
	}

	msg.setBufferPosition(totalItemsCountPosition);
	msg.add<uint16_t>(totalItemsCount);
	writeToOutputBuffer(msg);

	updateCoinBalance();
	sendResourcesBalance(player->getMoney(), player->getBankBalance(), player->getPreyCards(), player->getTaskHuntingPoints());
}

void ProtocolGame::sendCoinBalance() {
	if (!player) {
		return;
	}

	// send is updating
	// TODO: export this to it own function
	NetworkMessage msg;
	msg.addByte(0xF2);
	msg.addByte(0x01);
	writeToOutputBuffer(msg);

	msg.reset();

	// send update
	msg.addByte(0xDF);
	msg.addByte(0x01);

	msg.add<uint32_t>(player->coinBalance); // Normal Coins
	msg.add<uint32_t>(player->coinTransferableBalance); // Transferable Coins

	if (!oldProtocol) {
		msg.add<uint32_t>(player->coinBalance); // Reserved Auction Coins
	}

	writeToOutputBuffer(msg);
}

void ProtocolGame::updateCoinBalance() {
	if (!player) {
		return;
	}

	g_dispatcher().addEvent(
		[playerId = player->getID()] {
			const auto &threadPlayer = g_game().getPlayerByID(playerId);
			if (threadPlayer && threadPlayer->getAccount()) {
				const auto [coins, errCoin] = threadPlayer->getAccount()->getCoins(CoinType::Normal);
				const auto [transferCoins, errTCoin] = threadPlayer->getAccount()->getCoins(CoinType::Transferable);

				threadPlayer->coinBalance = coins;
				threadPlayer->coinTransferableBalance = transferCoins;
				threadPlayer->sendCoinBalance();
			}
		},
		__FUNCTION__
	);
}

void ProtocolGame::sendMarketLeave() {
	NetworkMessage msg;
	msg.addByte(0xF7);
	writeToOutputBuffer(msg);
}

void ProtocolGame::sendMarketBrowseItem(uint16_t itemId, const MarketOfferList &buyOffers, const MarketOfferList &sellOffers, uint8_t tier) {
	NetworkMessage msg;

	msg.addByte(0xF9);
	if (!oldProtocol) {
		msg.addByte(MARKETREQUEST_ITEM_BROWSE);
	}

	msg.add<uint16_t>(itemId);
	if (!oldProtocol && Item::items[itemId].upgradeClassification > 0) {
		msg.addByte(tier);
	}

	msg.add<uint32_t>(buyOffers.size());
	for (const MarketOffer &offer : buyOffers) {
		msg.add<uint32_t>(offer.timestamp);
		msg.add<uint16_t>(offer.counter);
		msg.add<uint16_t>(offer.amount);
		if (oldProtocol) {
			msg.add<uint32_t>(offer.price);
		} else {
			msg.add<uint64_t>(static_cast<uint64_t>(offer.price));
		}
		msg.addString(offer.playerName);
	}

	msg.add<uint32_t>(sellOffers.size());
	for (const MarketOffer &offer : sellOffers) {
		msg.add<uint32_t>(offer.timestamp);
		msg.add<uint16_t>(offer.counter);
		msg.add<uint16_t>(offer.amount);
		if (oldProtocol) {
			msg.add<uint32_t>(offer.price);
		} else {
			msg.add<uint64_t>(static_cast<uint64_t>(offer.price));
		}
		msg.addString(offer.playerName);
	}

	updateCoinBalance();
	writeToOutputBuffer(msg);
}

void ProtocolGame::sendMarketAcceptOffer(const MarketOfferEx &offer) {
	NetworkMessage msg;
	msg.addByte(0xF9);
	if (!oldProtocol) {
		msg.addByte(MARKETREQUEST_ITEM_BROWSE);
	}

	msg.add<uint16_t>(offer.itemId);
	if (!oldProtocol && Item::items[offer.itemId].upgradeClassification > 0) {
		msg.addByte(offer.tier);
	}

	if (offer.type == MARKETACTION_BUY) {
		msg.add<uint32_t>(0x01);
		msg.add<uint32_t>(offer.timestamp);
		msg.add<uint16_t>(offer.counter);
		msg.add<uint16_t>(offer.amount);
		if (oldProtocol) {
			msg.add<uint32_t>(offer.price);
		} else {
			msg.add<uint64_t>(static_cast<uint64_t>(offer.price));
		}
		msg.addString(offer.playerName);
		msg.add<uint32_t>(0x00);
	} else {
		msg.add<uint32_t>(0x00);
		msg.add<uint32_t>(0x01);
		msg.add<uint32_t>(offer.timestamp);
		msg.add<uint16_t>(offer.counter);
		msg.add<uint16_t>(offer.amount);
		if (oldProtocol) {
			msg.add<uint32_t>(offer.price);
		} else {
			msg.add<uint64_t>(static_cast<uint64_t>(offer.price));
		}
		msg.addString(offer.playerName);
	}

	writeToOutputBuffer(msg);
}

void ProtocolGame::sendMarketBrowseOwnOffers(const MarketOfferList &buyOffers, const MarketOfferList &sellOffers) {
	NetworkMessage msg;
	msg.addByte(0xF9);
	if (oldProtocol) {
		msg.add<uint16_t>(MARKETREQUEST_OWN_OFFERS_OLD);
	} else {
		msg.addByte(MARKETREQUEST_OWN_OFFERS);
	}

	msg.add<uint32_t>(buyOffers.size());
	for (const MarketOffer &offer : buyOffers) {
		msg.add<uint32_t>(offer.timestamp);
		msg.add<uint16_t>(offer.counter);
		msg.add<uint16_t>(offer.itemId);
		if (!oldProtocol && Item::items[offer.itemId].upgradeClassification > 0) {
			msg.addByte(offer.tier);
		}
		msg.add<uint16_t>(offer.amount);
		if (oldProtocol) {
			msg.add<uint32_t>(offer.price);
		} else {
			msg.add<uint64_t>(static_cast<uint64_t>(offer.price));
		}
	}

	msg.add<uint32_t>(sellOffers.size());
	for (const MarketOffer &offer : sellOffers) {
		msg.add<uint32_t>(offer.timestamp);
		msg.add<uint16_t>(offer.counter);
		msg.add<uint16_t>(offer.itemId);
		if (!oldProtocol && Item::items[offer.itemId].upgradeClassification > 0) {
			msg.addByte(offer.tier);
		}
		msg.add<uint16_t>(offer.amount);
		if (oldProtocol) {
			msg.add<uint32_t>(offer.price);
		} else {
			msg.add<uint64_t>(static_cast<uint64_t>(offer.price));
		}
	}

	writeToOutputBuffer(msg);
}

void ProtocolGame::sendMarketCancelOffer(const MarketOfferEx &offer) {
	NetworkMessage msg;
	msg.addByte(0xF9);
	if (oldProtocol) {
		msg.add<uint16_t>(MARKETREQUEST_OWN_OFFERS_OLD);
	} else {
		msg.addByte(MARKETREQUEST_OWN_OFFERS);
	}

	if (offer.type == MARKETACTION_BUY) {
		msg.add<uint32_t>(0x01);
		msg.add<uint32_t>(offer.timestamp);
		msg.add<uint16_t>(offer.counter);
		msg.add<uint16_t>(offer.itemId);
		if (!oldProtocol && Item::items[offer.itemId].upgradeClassification > 0) {
			msg.addByte(offer.tier);
		}
		msg.add<uint16_t>(offer.amount);
		if (oldProtocol) {
			msg.add<uint32_t>(offer.price);
		} else {
			msg.add<uint64_t>(static_cast<uint64_t>(offer.price));
		}
		msg.add<uint32_t>(0x00);
	} else {
		msg.add<uint32_t>(0x00);
		msg.add<uint32_t>(0x01);
		msg.add<uint32_t>(offer.timestamp);
		msg.add<uint16_t>(offer.counter);
		msg.add<uint16_t>(offer.itemId);
		if (!oldProtocol && Item::items[offer.itemId].upgradeClassification > 0) {
			msg.addByte(offer.tier);
		}
		msg.add<uint16_t>(offer.amount);
		if (oldProtocol) {
			msg.add<uint32_t>(offer.price);
		} else {
			msg.add<uint64_t>(static_cast<uint64_t>(offer.price));
		}
	}

	writeToOutputBuffer(msg);
}

void ProtocolGame::sendMarketBrowseOwnHistory(const HistoryMarketOfferList &buyOffers, const HistoryMarketOfferList &sellOffers) {
	uint32_t i = 0;
	std::map<uint32_t, uint16_t> counterMap;
	uint32_t buyOffersToSend = std::min<uint32_t>(buyOffers.size(), 810 + std::max<int32_t>(0, 810 - sellOffers.size()));
	uint32_t sellOffersToSend = std::min<uint32_t>(sellOffers.size(), 810 + std::max<int32_t>(0, 810 - buyOffers.size()));

	NetworkMessage msg;
	msg.addByte(0xF9);
	if (oldProtocol) {
		msg.add<uint16_t>(MARKETREQUEST_OWN_HISTORY_OLD);
	} else {
		msg.addByte(MARKETREQUEST_OWN_HISTORY);
	}

	msg.add<uint32_t>(buyOffersToSend);
	for (auto it = buyOffers.begin(); i < buyOffersToSend; ++it, ++i) {
		msg.add<uint32_t>(it->timestamp);
		msg.add<uint16_t>(counterMap[it->timestamp]++);
		msg.add<uint16_t>(it->itemId);
		if (!oldProtocol && Item::items[it->itemId].upgradeClassification > 0) {
			msg.addByte(it->tier);
		}
		msg.add<uint16_t>(it->amount);
		if (oldProtocol) {
			msg.add<uint32_t>(it->price);
		} else {
			msg.add<uint64_t>(static_cast<uint64_t>(it->price));
		}
		msg.addByte(it->state);
	}

	counterMap.clear();
	i = 0;

	msg.add<uint32_t>(sellOffersToSend);
	for (auto it = sellOffers.begin(); i < sellOffersToSend; ++it, ++i) {
		msg.add<uint32_t>(it->timestamp);
		msg.add<uint16_t>(counterMap[it->timestamp]++);
		msg.add<uint16_t>(it->itemId);
		if (Item::items[it->itemId].upgradeClassification > 0) {
			msg.addByte(it->tier);
		}
		msg.add<uint16_t>(it->amount);
		msg.add<uint64_t>(it->price);
		msg.addByte(it->state);
	}

	writeToOutputBuffer(msg);
}

void ProtocolGame::sendForgingData() {
	if (!player || oldProtocol) {
		return;
	}

	NetworkMessage msg;
	msg.addByte(0x86);

	std::map<uint8_t, uint16_t> tierCorePrices;
	std::map<uint8_t, uint64_t> convergenceFusionPrices;
	std::map<uint8_t, uint64_t> convergenceTransferPrices;

	const auto classifications = g_game().getItemsClassifications();
	msg.addByte(classifications.size());
	for (const auto &classification : classifications) {
		msg.addByte(classification->id);
		msg.addByte(classification->tiers.size());
		for (const auto &[tier, tierInfo] : classification->tiers) {
			msg.addByte(tier - 1);
			msg.add<uint64_t>(tierInfo.regularPrice);
			tierCorePrices[tier] = tierInfo.corePrice;
			convergenceFusionPrices[tier] = tierInfo.convergenceFusionPrice;
			convergenceTransferPrices[tier] = tierInfo.convergenceTransferPrice;
		}
	}

	// Version 13.30
	// Forge Config Bytes

	// Exalted core table per tier
	msg.addByte(static_cast<uint8_t>(tierCorePrices.size()));
	for (const auto &[tier, cores] : tierCorePrices) {
		msg.addByte(tier);
		msg.addByte(cores);
	}

	// Convergence fusion prices per tier
	msg.addByte(static_cast<uint8_t>(convergenceFusionPrices.size()));
	for (const auto &[tier, price] : convergenceFusionPrices) {
		msg.addByte(tier - 1);
		msg.add<uint64_t>(price);
	}

	// Convergence transfer prices per tier
	msg.addByte(static_cast<uint8_t>(convergenceTransferPrices.size()));
	for (const auto &[tier, price] : convergenceTransferPrices) {
		msg.addByte(tier);
		msg.add<uint64_t>(price);
	}

	// (conversion) (left column top) Cost to make 1 bottom item - 20
	msg.addByte(static_cast<uint8_t>(g_configManager().getNumber(FORGE_COST_ONE_SLIVER)));
	// (conversion) (left column bottom) How many items to make - 3
	msg.addByte(static_cast<uint8_t>(g_configManager().getNumber(FORGE_SLIVER_AMOUNT)));
	// (conversion) (middle column top) Cost to make 1 - 50
	msg.addByte(static_cast<uint8_t>(g_configManager().getNumber(FORGE_CORE_COST)));
	// (conversion) (right column top) Current stored dust limit minus this number = cost to increase stored dust limit - 75
	msg.addByte(75);
	// (conversion) (right column bottom) Starting stored dust limit
	msg.add<uint16_t>(player->getForgeDustLevel());
	// (conversion) (right column bottom) Max stored dust limit - 325
	msg.add<uint16_t>(g_configManager().getNumber(FORGE_MAX_DUST));
	// (normal fusion) dust cost - 100
	msg.addByte(static_cast<uint8_t>(g_configManager().getNumber(FORGE_FUSION_DUST_COST)));
	// (convergence fusion) dust cost - 130
	msg.addByte(static_cast<uint8_t>(g_configManager().getNumber(FORGE_CONVERGENCE_FUSION_DUST_COST)));
	// (normal transfer) dust cost - 100
	msg.addByte(static_cast<uint8_t>(g_configManager().getNumber(FORGE_TRANSFER_DUST_COST)));
	// (convergence transfer) dust cost - 160
	msg.addByte(static_cast<uint8_t>(g_configManager().getNumber(FORGE_CONVERGENCE_TRANSFER_DUST_COST)));
	// (fusion) Base success rate - 50
	msg.addByte(static_cast<uint8_t>(g_configManager().getNumber(FORGE_BASE_SUCCESS_RATE)));
	// (fusion) Bonus success rate - 15
	msg.addByte(static_cast<uint8_t>(g_configManager().getNumber(FORGE_BONUS_SUCCESS_RATE)));
	// (fusion) Tier loss chance after reduction - 50
	msg.addByte(static_cast<uint8_t>(g_configManager().getNumber(FORGE_TIER_LOSS_REDUCTION)));

	// Update player resources
	parseSendResourceBalance();

	writeToOutputBuffer(msg);
}

void ProtocolGame::sendOpenForge() {
	// We will use it when sending the bytes to send the item information to the client
	std::map<uint16_t, std::map<uint8_t, uint16_t>> fusionItemsMap;
	std::map<int32_t, std::map<uint16_t, std::map<uint8_t, uint16_t>>> convergenceFusionItemsMap;
	std::map<int32_t, std::map<uint16_t, std::map<uint8_t, uint16_t>>> convergenceTransferItemsMap;
	std::map<uint16_t, std::map<uint8_t, uint16_t>> donorTierItemMap;
	std::map<uint16_t, std::map<uint8_t, uint16_t>> receiveTierItemMap;

	auto maxConfigTier = g_configManager().getNumber(FORGE_MAX_ITEM_TIER);

	/*
	 *Start - Parsing items informations
	 */
	for (const auto &item : player->getAllInventoryItems(true)) {
		if (item->hasImbuements()) {
			continue;
		}

		auto itemClassification = item->getClassification();
		auto itemTier = item->getTier();
		auto maxTier = (itemClassification == 4 ? maxConfigTier : itemClassification);
		// Save fusion items on map
		if (itemClassification != 0 && itemTier < maxTier) {
			getForgeInfoMap(item, fusionItemsMap);
		}

		if (itemClassification > 0) {
			if (itemClassification < 4 && itemTier > maxTier) {
				continue;
			}
			// Save transfer (donator of tier) items on map
			if (itemTier > 1) {
				getForgeInfoMap(item, donorTierItemMap);
			}
			// Save transfer (receiver of tier) items on map
			if (itemTier == 0) {
				getForgeInfoMap(item, receiveTierItemMap);
			}
			if (itemClassification == 4) {
				auto slotPosition = item->getSlotPosition();
				if ((slotPosition & SLOTP_TWO_HAND) != 0) {
					slotPosition = SLOTP_HAND;
				}
				getForgeInfoMap(item, convergenceFusionItemsMap[slotPosition]);
				getForgeInfoMap(item, convergenceTransferItemsMap[item->getClassification()]);
			}
		}
	}

	// Checking size of map to send in the addByte (total fusion items count)
	uint8_t fusionTotalItemsCount = 0;
	for (const auto &[itemId, tierAndCountMap] : fusionItemsMap) {
		for (const auto &[itemTier, itemCount] : tierAndCountMap) {
			if (itemCount >= 2) {
				fusionTotalItemsCount++;
			}
		}
	}

	/*
	 * Start - Sending bytes
	 */
	NetworkMessage msg;

	// Header byte (135)
	msg.addByte(0x87);

	msg.add<uint16_t>(fusionTotalItemsCount);
	for (const auto &[itemId, tierAndCountMap] : fusionItemsMap) {
		for (const auto &[itemTier, itemCount] : tierAndCountMap) {
			if (itemCount >= 2) {
				msg.addByte(0x01); // Number of friend items?
				msg.add<uint16_t>(itemId);
				msg.addByte(itemTier);
				msg.add<uint16_t>(itemCount);
			}
		}
	}

	// msg.add<uint16_t>(convergenceItemsMap.size());
	auto convergenceFusionCountPosition = msg.getBufferPosition();
	msg.skipBytes(2);
	uint16_t convergenceFusionCount = 0;
	/*
	for each convergence fusion (1 per item slot, only class 4):
	1 byte: count fusable items
	for each fusable item:
	    2 bytes: item id
	    1 byte: tier
	    2 bytes: count
	*/
	for (const auto &[slot, itemMap] : convergenceFusionItemsMap) {
		uint8_t totalItemsCount = 0;
		auto totalItemsCountPosition = msg.getBufferPosition();
		msg.skipBytes(1); // Total items count
		for (const auto &[itemId, tierAndCountMap] : itemMap) {
			for (const auto &[tier, itemCount] : tierAndCountMap) {
				if (tier >= maxConfigTier) {
					continue;
				}
				totalItemsCount++;
				msg.add<uint16_t>(itemId);
				msg.addByte(tier);
				msg.add<uint16_t>(itemCount);
			}
		}
		auto endPosition = msg.getBufferPosition();
		msg.setBufferPosition(totalItemsCountPosition);
		if (totalItemsCount > 0) {
			msg.addByte(totalItemsCount);
			msg.setBufferPosition(endPosition);
			convergenceFusionCount++;
		}
	}

	auto transferTotalCountPosition = msg.getBufferPosition();
	msg.setBufferPosition(convergenceFusionCountPosition);
	msg.add<uint16_t>(convergenceFusionCount);
	msg.setBufferPosition(transferTotalCountPosition);

	auto transferTotalCount = donorTierItemMap.size();
	msg.addByte(transferTotalCount);
	if (transferTotalCount > 0) {
		for (const auto &[itemId, tierAndCountMap] : donorTierItemMap) {
			// Let's access the itemType to check the item's (donator of tier) classification level
			// Must be the same as the item that will receive the tier
			const ItemType &donorType = Item::items[itemId];
			auto donorSlotPosition = donorType.slotPosition;
			if ((donorSlotPosition & SLOTP_TWO_HAND) != 0) {
				donorSlotPosition = SLOTP_HAND;
			}

			// Total count of item (donator of tier)
			auto donorTierTotalItemsCount = tierAndCountMap.size();
			msg.add<uint16_t>(donorTierTotalItemsCount);
			for (const auto &[donorItemTier, donorItemCount] : tierAndCountMap) {
				msg.add<uint16_t>(itemId);
				msg.addByte(donorItemTier);
				msg.add<uint16_t>(donorItemCount);
			}

			uint16_t receiveTierTotalItemCount = 0;
			for (const auto &[iteratorItemId, unusedTierAndCountMap] : receiveTierItemMap) {
				// Let's access the itemType to check the item's (receiver of tier) classification level
				const ItemType &receiveType = Item::items[iteratorItemId];
				auto receiveSlotPosition = receiveType.slotPosition;
				if ((receiveSlotPosition & SLOTP_TWO_HAND) != 0) {
					receiveSlotPosition = SLOTP_HAND;
				}
				if (donorType.upgradeClassification == receiveType.upgradeClassification && donorSlotPosition == receiveSlotPosition) {
					receiveTierTotalItemCount++;
				}
			}

			// Total count of item (receiver of tier)
			msg.add<uint16_t>(receiveTierTotalItemCount);
			if (receiveTierTotalItemCount > 0) {
				for (const auto &[receiveItemId, receiveTierAndCountMap] : receiveTierItemMap) {
					// Let's access the itemType to check the item's (receiver of tier) classification level
					const ItemType &receiveType = Item::items[receiveItemId];
					auto receiveSlotPosition = receiveType.slotPosition;
					if ((receiveSlotPosition & SLOTP_TWO_HAND) != 0) {
						receiveSlotPosition = SLOTP_HAND;
					}
					if (donorType.upgradeClassification == receiveType.upgradeClassification && donorSlotPosition == receiveSlotPosition) {
						for (const auto &[receiveItemTier, receiveItemCount] : receiveTierAndCountMap) {
							msg.add<uint16_t>(receiveItemId);
							msg.add<uint16_t>(receiveItemCount);
						}
					}
				}
			}
		}
	}

	auto convergenceCountPosition = msg.getBufferPosition();
	msg.skipBytes(1);
	uint8_t convergenceTransferCount = 0;

	/*
	for each convergence transfer:
	    2 bytes: count donors
	    for each donor:
	        2 bytes: item id
	        1 byte: tier
	        2 bytes: count
	    2 bytes: count receivers
	    for each receiver:
	        2 bytes: item id
	        2 bytes: count
	*/
	for (const auto &[slot, itemMap] : convergenceTransferItemsMap) {
		uint16_t donorCount = 0;
		uint16_t receiverCount = 0;
		auto donorCountPosition = msg.getBufferPosition();
		msg.skipBytes(2); // Donor count
		for (const auto &[itemId, tierAndCountMap] : itemMap) {
			for (const auto [tier, itemCount] : tierAndCountMap) {
				if (tier >= 1) {
					donorCount++;
					msg.add<uint16_t>(itemId);
					msg.addByte(tier);
					msg.add<uint16_t>(itemCount);
				} else {
					receiverCount++;
				}
			}
		}
		if (donorCount == 0 && receiverCount == 0) {
			msg.setBufferPosition(donorCountPosition);
			continue;
		}
		auto receiverCountPosition = msg.getBufferPosition();
		msg.setBufferPosition(donorCountPosition);
		msg.add<uint16_t>(donorCount);
		++convergenceTransferCount;
		msg.setBufferPosition(receiverCountPosition);
		msg.add<uint16_t>(receiverCount);
		for (const auto &[itemId, tierAndCountMap] : itemMap) {
			for (const auto [tier, itemCount] : tierAndCountMap) {
				if (tier == 0) {
					msg.add<uint16_t>(itemId);
					msg.add<uint16_t>(itemCount);
				}
			}
		}
	}
	auto dustLevelPosition = msg.getBufferPosition();
	msg.setBufferPosition(convergenceCountPosition);
	msg.addByte(convergenceTransferCount);
	msg.setBufferPosition(dustLevelPosition);

	msg.add<uint16_t>(player->getForgeDustLevel()); // Player dust limit
	writeToOutputBuffer(msg);
	// Update forging informations
	sendForgingData();
}

void ProtocolGame::parseForgeEnter(NetworkMessage &msg) {
	if (oldProtocol) {
		return;
	}

	// 0xBF -> 0 = fusion, 1 = transfer, 2 = dust to sliver, 3 = sliver to core, 4 = increase dust limit
	const auto actionType = static_cast<ForgeAction_t>(msg.getByte());

	bool convergence = false;
	uint16_t firstItem = 0;
	uint8_t tier = 0;
	uint16_t secondItem = 0;

	if (actionType == ForgeAction_t::FUSION || actionType == ForgeAction_t::TRANSFER) {
		convergence = msg.getByte();
		firstItem = msg.get<uint16_t>();
		tier = msg.getByte();
		secondItem = msg.get<uint16_t>();
	}

	if (actionType == ForgeAction_t::FUSION) {
		const bool usedCore = convergence ? false : msg.getByte();
		const bool reduceTierLoss = convergence ? false : msg.getByte();
		g_game().playerForgeFuseItems(player->getID(), actionType, firstItem, tier, secondItem, usedCore, reduceTierLoss, convergence);
	} else if (actionType == ForgeAction_t::TRANSFER) {
		g_game().playerForgeTransferItemTier(player->getID(), actionType, firstItem, tier, secondItem, convergence);
	} else if (actionType <= ForgeAction_t::INCREASELIMIT) {
		g_game().playerForgeResourceConversion(player->getID(), actionType);
	}
}

void ProtocolGame::parseForgeBrowseHistory(NetworkMessage &msg) {
	if (oldProtocol) {
		return;
	}

	g_game().playerBrowseForgeHistory(player->getID(), msg.getByte());
}

void ProtocolGame::sendForgeResult(ForgeAction_t actionType, uint16_t leftItemId, uint8_t leftTier, uint16_t rightItemId, uint8_t rightTier, bool success, uint8_t bonus, uint8_t coreCount, bool convergence) {
	NetworkMessage msg;
	msg.addByte(0x8A);

	// 0 = fusion | 1 = transfer
	msg.addByte(static_cast<uint8_t>(actionType));
	msg.addByte(convergence);

	if (convergence && actionType == ForgeAction_t::FUSION) {
		success = true;
		std::swap(leftItemId, rightItemId);
	}

	msg.addByte(success);

	msg.add<uint16_t>(leftItemId);
	msg.addByte(leftTier);
	msg.add<uint16_t>(rightItemId);
	msg.addByte(rightTier);

	if (actionType == ForgeAction_t::TRANSFER) {
		msg.addByte(0x00); // Bonus type always none for transfer
	} else {
		msg.addByte(bonus); // Roll fusion bonus
		// Core kept
		if (bonus == 2) {
			msg.addByte(coreCount);
		} else if (bonus >= 4 && bonus <= 8) {
			msg.add<uint16_t>(leftItemId);
			msg.addByte(leftTier);
		}
	}

	writeToOutputBuffer(msg);
	g_logger().debug("Send forge fusion: type {}, left item {}, left tier {}, right item {}, rightTier {}, success {}, bonus {}, coreCount {}, convergence {}", fmt::underlying(actionType), leftItemId, leftTier, rightItemId, rightTier, success, bonus, coreCount, convergence);
	sendOpenForge();
}

void ProtocolGame::sendForgeHistory(uint8_t page) {
	page = page + 1;
	auto historyVector = player->getForgeHistory();
	auto historyVectorLen = historyVector.size();

	uint16_t currentPage = 1;
	uint16_t lastPage = 1;
	uint16_t pageFirstEntry = 0;
	uint16_t pageLastEntry = 0;

	std::vector<ForgeHistory> historyPerPage;
	if (historyVectorLen > 0) {
		lastPage = std::clamp<uint16_t>(std::floor((historyVectorLen - 1) / 9) + 1, 0, std::numeric_limits<uint16_t>::max());
		currentPage = (lastPage < page) ? lastPage : page;

		pageFirstEntry = std::clamp<uint16_t>(historyVectorLen - (currentPage - 1) * 9, 0, std::numeric_limits<uint16_t>::max());
		pageLastEntry = historyVectorLen > currentPage * 9 ? std::clamp<uint16_t>(historyVectorLen - currentPage * 9, 0, std::numeric_limits<uint16_t>::max()) : 0;

		for (uint16_t entry = pageFirstEntry; entry > pageLastEntry; --entry) {
			historyPerPage.emplace_back(historyVector[entry - 1]);
		}
	}

	auto historyPageToSend = historyPerPage.size();
	NetworkMessage msg;
	msg.addByte(0x88);
	msg.add<uint16_t>(currentPage - 1); // Current page
	msg.add<uint16_t>(lastPage); // Last page
	msg.addByte(static_cast<uint8_t>(historyPageToSend)); // History to send

	if (historyPageToSend > 0) {
		for (const auto &history : historyPerPage) {
			auto action = magic_enum::enum_integer(history.actionType);
			msg.add<uint32_t>(static_cast<uint32_t>(history.createdAt));
			msg.addByte(action);
			msg.addString(history.description);
			msg.addByte((history.bonus >= 1 && history.bonus < 8) ? 0x01 : 0x00);
		}
	}

	writeToOutputBuffer(msg);
}

void ProtocolGame::sendForgeError(const ReturnValue returnValue) {
	sendMessageDialog(getReturnMessage(returnValue));
	closeForgeWindow();
}

void ProtocolGame::closeForgeWindow() {
	NetworkMessage msg;
	msg.addByte(0x89);
	writeToOutputBuffer(msg);
}

void ProtocolGame::sendMarketDetail(uint16_t itemId, uint8_t tier) {
	NetworkMessage msg;
	msg.addByte(0xF8);
	msg.add<uint16_t>(itemId);
	const ItemType &it = Item::items[itemId];

	if (!oldProtocol && it.upgradeClassification > 0) {
		msg.addByte(tier);
	}

	if (it.armor != 0) {
		msg.addString(std::to_string(it.armor));
	} else {
		msg.add<uint16_t>(0x00);
	}

	if (it.isRanged()) {
		std::ostringstream ss;
		bool separator = false;

		if (it.attack != 0) {
			ss << "attack +" << it.attack;
			separator = true;
		}

		if (it.hitChance != 0) {
			if (separator) {
				ss << ", ";
			}
			ss << "chance to hit +" << static_cast<int16_t>(it.hitChance) << "%";
			separator = true;
		}

		if (it.shootRange != 0) {
			if (separator) {
				ss << ", ";
			}
			ss << static_cast<uint16_t>(it.shootRange) << " fields";
		}
		msg.addString(ss.str());
	} else {
		std::string attackDescription;
		if (it.abilities && it.abilities->elementType != COMBAT_NONE && it.abilities->elementDamage != 0) {
			attackDescription = fmt::format("{} {}", it.abilities->elementDamage, getCombatName(it.abilities->elementType));
		}

		if (it.attack != 0 && !attackDescription.empty()) {
			attackDescription = fmt::format("{} physical + {}", it.attack, attackDescription);
		} else if (it.attack != 0 && attackDescription.empty()) {
			attackDescription = std::to_string(it.attack);
		}

		msg.addString(attackDescription);
	}

	if (it.isContainer()) {
		msg.addString(std::to_string(it.maxItems));
	} else {
		msg.add<uint16_t>(0x00);
	}

	if (it.defense != 0 || it.isMissile()) {
		if (it.extraDefense != 0) {
			std::ostringstream ss;
			ss << it.defense << ' ' << std::showpos << it.extraDefense << std::noshowpos;
			msg.addString(ss.str());
		} else {
			msg.addString(std::to_string(it.defense));
		}
	} else {
		msg.add<uint16_t>(0x00);
	}

	if (!it.description.empty()) {
		const std::string &descr = it.description;
		if (descr.back() == '.') {
			msg.addString(std::string(descr, 0, descr.length() - 1));
		} else {
			msg.addString(descr);
		}
	} else {
		msg.add<uint16_t>(0x00);
	}

	if (it.decayTime != 0) {
		std::ostringstream ss;
		ss << it.decayTime << " seconds";
		msg.addString(ss.str());
	} else {
		msg.add<uint16_t>(0x00);
	}

	if (it.abilities) {
		std::ostringstream ss;
		bool separator = false;

		for (size_t i = 0; i < COMBAT_COUNT; ++i) {
			if (it.abilities->absorbPercent[i] == 0) {
				continue;
			}

			if (separator) {
				ss << ", ";
			} else {
				separator = true;
			}

			ss << fmt::format("{} {:+}%", getCombatName(indexToCombatType(i)), it.abilities->absorbPercent[i]);
		}

		msg.addString(ss.str());
	} else {
		msg.add<uint16_t>(0x00);
	}

	if (it.minReqLevel != 0) {
		msg.addString(std::to_string(it.minReqLevel));
	} else {
		msg.add<uint16_t>(0x00);
	}

	if (it.minReqMagicLevel != 0) {
		msg.addString(std::to_string(it.minReqMagicLevel));
	} else {
		msg.add<uint16_t>(0x00);
	}

	msg.addString(it.vocationString);
	msg.addString(it.runeSpellName);

	if (it.abilities) {
		std::ostringstream ss;
		bool separator = false;

		for (uint8_t i = SKILL_FIRST; i <= SKILL_FISHING; i++) {
			if (!it.abilities->skills[i]) {
				continue;
			}

			if (separator) {
				ss << ", ";
			} else {
				separator = true;
			}

			ss << fmt::format("{} {:+}", getSkillName(i), it.abilities->skills[i]);
		}

		for (uint8_t i = SKILL_CRITICAL_HIT_CHANCE; i <= SKILL_LAST; i++) {
			auto skills = it.abilities->skills[i];
			if (!skills) {
				continue;
			}

			if (separator) {
				ss << ", ";
			} else {
				separator = true;
			}

			ss << fmt::format("{} {:+}%", getSkillName(i), skills / 100.0);
		}

		if (it.abilities->stats[STAT_MAGICPOINTS] != 0) {
			if (separator) {
				ss << ", ";
			} else {
				separator = true;
			}

			ss << fmt::format(" magic level {:+}", it.abilities->stats[STAT_MAGICPOINTS]);
		}

		// Version 12.72 (Specialized magic level modifier)
		for (uint8_t i = 1; i <= 11; i++) {
			if (it.abilities->specializedMagicLevel[i]) {
				if (separator) {
					ss << ", ";
				} else {
					separator = true;
				}
				std::string combatName = getCombatName(indexToCombatType(i));
				ss << std::showpos << combatName << std::noshowpos << "magic level +" << it.abilities->specializedMagicLevel[i];
			}
		}

		if (it.abilities->speed != 0) {
			if (separator) {
				ss << ", ";
			}

			ss << fmt::format("speed {:+}", (it.abilities->speed >> 1));
		}

		msg.addString(ss.str());
	} else {
		msg.add<uint16_t>(0x00);
	}

	if (it.charges != 0) {
		msg.addString(std::to_string(it.charges));
	} else {
		msg.add<uint16_t>(0x00);
	}

	std::string weaponName = getWeaponName(it.weaponType);

	if (it.slotPosition & SLOTP_TWO_HAND) {
		if (!weaponName.empty()) {
			weaponName += ", two-handed";
		} else {
			weaponName = "two-handed";
		}
	}

	msg.addString(weaponName);

	if (it.weight != 0) {
		std::ostringstream ss;
		if (it.weight < 10) {
			ss << "0.0" << it.weight;
		} else if (it.weight < 100) {
			ss << "0." << it.weight;
		} else {
			std::string weightString = std::to_string(it.weight);
			weightString.insert(weightString.end() - 2, '.');
			ss << weightString;
		}
		ss << " oz";
		msg.addString(ss.str());
	} else {
		msg.add<uint16_t>(0x00);
	}

	if (!oldProtocol) {
		std::string augmentsDescription = it.parseAugmentDescription(true);
		if (!augmentsDescription.empty()) {
			msg.addString(augmentsDescription);
		} else {
			msg.add<uint16_t>(0x00); // no augments
		}
	}

	if (it.imbuementSlot > 0) {
		msg.addString(std::to_string(it.imbuementSlot));
	} else {
		msg.add<uint16_t>(0x00);
	}

	if (!oldProtocol) {
		// Version 12.70 new skills
		if (it.abilities) {
			std::ostringstream string;
			if (it.abilities->magicShieldCapacityFlat > 0) {
				string.clear();
				string << std::showpos << it.abilities->magicShieldCapacityFlat << std::noshowpos << " and " << it.abilities->magicShieldCapacityPercent << "%";
				msg.addString(string.str());
			} else {
				msg.add<uint16_t>(0x00);
			}

			if (it.abilities->cleavePercent > 0) {
				string.clear();
				string << it.abilities->cleavePercent << "%";
				msg.addString(string.str());
			} else {
				msg.add<uint16_t>(0x00);
			}

			if (it.abilities->reflectFlat[COMBAT_PHYSICALDAMAGE] > 0) {
				string.clear();
				string << it.abilities->reflectFlat[COMBAT_PHYSICALDAMAGE];
				msg.addString(string.str());
			} else {
				msg.add<uint16_t>(0x00);
			}

			if (it.abilities->perfectShotDamage > 0) {
				string.clear();
				string << std::showpos << it.abilities->perfectShotDamage << std::noshowpos << " at range " << unsigned(it.abilities->perfectShotRange);
				msg.addString(string.str());
			} else {
				msg.add<uint16_t>(0x00);
			}
		} else {
			// Send empty skills
			// Cleave modifier
			msg.add<uint16_t>(0x00);
			// Magic shield capacity
			msg.add<uint16_t>(0x00);
			// Damage reflection modifie
			msg.add<uint16_t>(0x00);
			// Perfect shot modifier
			msg.add<uint16_t>(0x00);
		}

		// Upgrade and tier detail modifier
		if (it.upgradeClassification > 0 && tier > 0) {
			msg.addString(std::to_string(it.upgradeClassification));
			std::ostringstream ss;

			double chance;
			if (it.isWeapon()) {
				chance = 0.5 * tier + 0.05 * ((tier - 1) * (tier - 1));
				ss << fmt::format("{} ({:.2f}% Onslaught)", static_cast<uint16_t>(tier), chance);
			} else if (it.isHelmet()) {
				chance = 2 * tier + 0.05 * ((tier - 1) * (tier - 1));
				ss << fmt::format("{} ({:.2f}% Momentum)", static_cast<uint16_t>(tier), chance);
			} else if (it.isArmor()) {
				chance = (0.0307576 * tier * tier) + (0.440697 * tier) + 0.026;
				ss << fmt::format("{} ({:.2f}% Ruse)", static_cast<uint16_t>(tier), chance);
			}
			msg.addString(ss.str());
		} else if (it.upgradeClassification > 0 && tier == 0) {
			msg.addString(std::to_string(it.upgradeClassification));
			msg.addString(std::to_string(tier));
		} else {
			msg.add<uint16_t>(0x00);
			msg.add<uint16_t>(0x00);
		}
	}

	const auto &purchaseStatsMap = IOMarket::getInstance().getPurchaseStatistics();
	auto purchaseIterator = purchaseStatsMap.find(itemId);
	if (purchaseIterator != purchaseStatsMap.end()) {
		const auto &tierStatsMap = purchaseIterator->second;
		auto tierStatsIter = tierStatsMap.find(tier);
		if (tierStatsIter != tierStatsMap.end()) {
			const auto &purchaseStatistics = tierStatsIter->second;
			msg.addByte(0x01);
			msg.add<uint32_t>(purchaseStatistics.numTransactions);
			if (oldProtocol) {
				msg.add<uint32_t>(std::min<uint64_t>(std::numeric_limits<uint32_t>::max(), purchaseStatistics.totalPrice));
				msg.add<uint32_t>(std::min<uint64_t>(std::numeric_limits<uint32_t>::max(), purchaseStatistics.highestPrice));
				msg.add<uint32_t>(std::min<uint64_t>(std::numeric_limits<uint32_t>::max(), purchaseStatistics.lowestPrice));
			} else {
				msg.add<uint64_t>(purchaseStatistics.totalPrice);
				msg.add<uint64_t>(purchaseStatistics.highestPrice);
				msg.add<uint64_t>(purchaseStatistics.lowestPrice);
			}
		} else {
			msg.addByte(0x00);
		}
	} else {
		msg.addByte(0x00); // send to old protocol ?
	}

	const auto &saleStatsMap = IOMarket::getInstance().getSaleStatistics();
	auto saleIterator = saleStatsMap.find(itemId);
	if (saleIterator != saleStatsMap.end()) {
		const auto &tierStatsMap = saleIterator->second;
		auto tierStatsIter = tierStatsMap.find(tier);
		if (tierStatsIter != tierStatsMap.end()) {
			const auto &saleStatistics = tierStatsIter->second;
			msg.addByte(0x01);
			msg.add<uint32_t>(saleStatistics.numTransactions);
			if (oldProtocol) {
				msg.add<uint32_t>(std::min<uint64_t>(std::numeric_limits<uint32_t>::max(), saleStatistics.totalPrice));
				msg.add<uint32_t>(std::min<uint64_t>(std::numeric_limits<uint32_t>::max(), saleStatistics.highestPrice));
				msg.add<uint32_t>(std::min<uint64_t>(std::numeric_limits<uint32_t>::max(), saleStatistics.lowestPrice));
			} else {
				msg.add<uint64_t>(std::min<uint64_t>(std::numeric_limits<uint32_t>::max(), saleStatistics.totalPrice));
				msg.add<uint64_t>(saleStatistics.highestPrice);
				msg.add<uint64_t>(saleStatistics.lowestPrice);
			}
		} else {
			msg.addByte(0x00);
		}
	} else {
		msg.addByte(0x00); // send to old protocol ?
	}

	writeToOutputBuffer(msg);
}

void ProtocolGame::sendTradeItemRequest(const std::string &traderName, const std::shared_ptr<Item> &item, bool ack) {
	NetworkMessage msg;

	if (ack) {
		msg.addByte(0x7D);
	} else {
		msg.addByte(0x7E);
	}

	msg.addString(traderName);

	if (std::shared_ptr<Container> tradeContainer = item->getContainer()) {
		std::list<std::shared_ptr<Container>> listContainer { tradeContainer };
		std::list<std::shared_ptr<Item>> itemList { tradeContainer };
		while (!listContainer.empty()) {
			const auto &container = listContainer.front();
			for (const auto &containerItem : container->getItemList()) {
				const auto &tmpContainer = containerItem->getContainer();
				if (tmpContainer) {
					listContainer.emplace_back(tmpContainer);
				}
				itemList.emplace_back(containerItem);
			}

			// Removes the object after processing everything, avoiding memory usage after freeing
			listContainer.pop_front();
		}

		msg.addByte(itemList.size());
		for (const std::shared_ptr<Item> &listItem : itemList) {
			AddItem(msg, listItem);
		}
	} else {
		msg.addByte(0x01);
		AddItem(msg, item);
	}
	writeToOutputBuffer(msg);
}

void ProtocolGame::sendCloseTrade() {
	NetworkMessage msg;
	msg.addByte(0x7F);
	writeToOutputBuffer(msg);
}

void ProtocolGame::sendCloseContainer(uint8_t cid) {
	NetworkMessage msg;
	msg.addByte(0x6F);
	msg.addByte(cid);
	writeToOutputBuffer(msg);
}

void ProtocolGame::sendCreatureTurn(const std::shared_ptr<Creature> &creature, uint32_t stackPos) {
	if (!canSee(creature)) {
		return;
	}

	NetworkMessage msg;
	msg.addByte(0x6B);
	msg.addPosition(creature->getPosition());
	msg.addByte(static_cast<uint8_t>(stackPos));
	msg.add<uint16_t>(0x63);
	msg.add<uint32_t>(creature->getID());
	msg.addByte(creature->getDirection());
	msg.addByte(player->canWalkthroughEx(creature) ? 0x00 : 0x01);
	writeToOutputBuffer(msg);
}

void ProtocolGame::sendCreatureSay(const std::shared_ptr<Creature> &creature, SpeakClasses type, const std::string &text, const Position* pos /* = nullptr*/) {
	NetworkMessage msg;
	msg.addByte(0xAA);

	static uint32_t statementId = 0;
	msg.add<uint32_t>(++statementId);

	msg.addString(creature->getName());

	if (!oldProtocol) {
		msg.addByte(0x00); // Show (Traded)
	}

	// Add level only for players
	if (std::shared_ptr<Player> speaker = creature->getPlayer()) {
		msg.add<uint16_t>(speaker->getLevel());
	} else {
		msg.add<uint16_t>(0x00);
	}

	if (oldProtocol && type >= TALKTYPE_MONSTER_LAST_OLDPROTOCOL && type != TALKTYPE_CHANNEL_R2) {
		msg.addByte(TALKTYPE_MONSTER_SAY);
	} else {
		msg.addByte(type);
	}

	if (pos) {
		msg.addPosition(*pos);
	} else {
		msg.addPosition(creature->getPosition());
	}

	msg.addString(text);
	writeToOutputBuffer(msg);
}

void ProtocolGame::sendToChannel(const std::shared_ptr<Creature> &creature, SpeakClasses type, const std::string &text, uint16_t channelId) {
	NetworkMessage msg;
	msg.addByte(0xAA);

	static uint32_t statementId = 0;
	msg.add<uint32_t>(++statementId);
	if (!creature) {
		msg.add<uint32_t>(0x00);
		if (!oldProtocol && statementId != 0) {
			msg.addByte(0x00); // Show (Traded)
		}
	} else if (type == TALKTYPE_CHANNEL_R2) {
		msg.add<uint32_t>(0x00);
		if (!oldProtocol && statementId != 0) {
			msg.addByte(0x00); // Show (Traded)
		}
		type = TALKTYPE_CHANNEL_R1;
	} else {
		msg.addString(creature->getName());
		if (!oldProtocol && statementId != 0) {
			msg.addByte(0x00); // Show (Traded)
		}

		// Add level only for players
		if (std::shared_ptr<Player> speaker = creature->getPlayer()) {
			msg.add<uint16_t>(speaker->getLevel());
		} else {
			msg.add<uint16_t>(0x00);
		}
	}

	if (oldProtocol && type >= TALKTYPE_MONSTER_LAST_OLDPROTOCOL && type != TALKTYPE_CHANNEL_R2) {
		msg.addByte(TALKTYPE_CHANNEL_O);
	} else {
		msg.addByte(type);
	}

	msg.add<uint16_t>(channelId);
	msg.addString(text);
	writeToOutputBuffer(msg);
}

void ProtocolGame::sendPrivateMessage(const std::shared_ptr<Player> &speaker, SpeakClasses type, const std::string &text) {
	NetworkMessage msg;
	msg.addByte(0xAA);
	static uint32_t statementId = 0;
	msg.add<uint32_t>(++statementId);
	if (speaker) {
		msg.addString(speaker->getName());
		if (!oldProtocol && statementId != 0) {
			msg.addByte(0x00); // Show (Traded)
		}
		msg.add<uint16_t>(speaker->getLevel());
	} else {
		msg.add<uint32_t>(0x00);
		if (!oldProtocol && statementId != 0) {
			msg.addByte(0x00); // Show (Traded)
		}
	}

	if (oldProtocol && type >= TALKTYPE_MONSTER_LAST_OLDPROTOCOL && type != TALKTYPE_CHANNEL_R2) {
		msg.addByte(TALKTYPE_PRIVATE_TO);
	} else {
		msg.addByte(type);
	}

	msg.addString(text);
	writeToOutputBuffer(msg);
}

void ProtocolGame::sendCancelTarget() {
	NetworkMessage msg;
	msg.addByte(0xA3);
	msg.add<uint32_t>(0x00);
	writeToOutputBuffer(msg);
}

void ProtocolGame::sendChangeSpeed(const std::shared_ptr<Creature> &creature, uint16_t speed) {
	NetworkMessage msg;
	msg.addByte(0x8F);
	msg.add<uint32_t>(creature->getID());
	msg.add<uint16_t>(creature->getBaseSpeed());
	msg.add<uint16_t>(speed);
	writeToOutputBuffer(msg);
}

void ProtocolGame::sendCancelWalk() {
	if (player) {
		NetworkMessage msg;
		msg.addByte(0xB5);
		msg.addByte(player->getDirection());
		writeToOutputBuffer(msg);
	}
}

void ProtocolGame::sendSkills() {
	NetworkMessage msg;
	AddPlayerSkills(msg);
	writeToOutputBuffer(msg);
}

void ProtocolGame::sendPing() {
	if (player) {
		NetworkMessage msg;
		msg.addByte(0x1D);
		writeToOutputBuffer(msg);
	}
}

void ProtocolGame::sendPingBack() {
	NetworkMessage msg;
	msg.addByte(0x1E);
	writeToOutputBuffer(msg);
}

void ProtocolGame::sendDistanceShoot(const Position &from, const Position &to, uint16_t type) {
	if (oldProtocol && type > 0xFF) {
		return;
	}
	NetworkMessage msg;
	if (oldProtocol) {
		msg.addByte(0x85);
		msg.addPosition(from);
		msg.addPosition(to);
		msg.addByte(static_cast<uint8_t>(type));
	} else {
		msg.addByte(0x83);
		msg.addPosition(from);
		msg.addByte(MAGIC_EFFECTS_CREATE_DISTANCEEFFECT);
		msg.add<uint16_t>(type);
		msg.addByte(static_cast<uint8_t>(static_cast<int8_t>(static_cast<int32_t>(to.x) - static_cast<int32_t>(from.x))));
		msg.addByte(static_cast<uint8_t>(static_cast<int8_t>(static_cast<int32_t>(to.y) - static_cast<int32_t>(from.y))));
		msg.addByte(MAGIC_EFFECTS_END_LOOP);
	}
	writeToOutputBuffer(msg);
}

void ProtocolGame::sendRestingStatus(uint8_t protection) {
	if (oldProtocol || !player) {
		return;
	}

	NetworkMessage msg;
	msg.addByte(0xA9);
	msg.addByte(protection); // 1 / 0

	uint8_t dailyStreak = 0;
	auto dailyRewardKV = player->kv()->scoped("daily-reward")->get("streak");
	if (dailyRewardKV && dailyRewardKV.has_value()) {
		dailyStreak = static_cast<uint8_t>(dailyRewardKV->getNumber());
	}

	msg.addByte(dailyStreak < 2 ? 0 : 1);
	if (dailyStreak < 2) {
		msg.addString("Resting Area (no active bonus)");
	} else {
		std::ostringstream ss;
		ss << "Active Resting Area Bonuses: ";
		if (dailyStreak < DAILY_REWARD_DOUBLE_HP_REGENERATION) {
			ss << "\nHit Points Regeneration";
		} else {
			ss << "\nDouble Hit Points Regeneration";
		}
		if (dailyStreak >= DAILY_REWARD_MP_REGENERATION) {
			if (dailyStreak < DAILY_REWARD_DOUBLE_MP_REGENERATION) {
				ss << ",\nMana Points Regeneration";
			} else {
				ss << ",\nDouble Mana Points Regeneration";
			}
		}
		if (dailyStreak >= DAILY_REWARD_STAMINA_REGENERATION) {
			ss << ",\nStamina Points Regeneration";
		}
		if (dailyStreak >= DAILY_REWARD_SOUL_REGENERATION) {
			ss << ",\nSoul Points Regeneration";
		}
		ss << ".";
		msg.addString(ss.str());
	}
	writeToOutputBuffer(msg);
}

void ProtocolGame::sendMagicEffect(const Position &pos, uint16_t type) {
	if (!canSee(pos) || (oldProtocol && type > 0xFF)) {
		return;
	}

	NetworkMessage msg;
	if (oldProtocol) {
		msg.addByte(0x83);
		msg.addPosition(pos);
		msg.addByte(static_cast<uint8_t>(type));
	} else {
		msg.addByte(0x83);
		msg.addPosition(pos);
		msg.addByte(MAGIC_EFFECTS_CREATE_EFFECT);
		msg.add<uint16_t>(type);
		msg.addByte(MAGIC_EFFECTS_END_LOOP);
	}
	writeToOutputBuffer(msg);
}

void ProtocolGame::removeMagicEffect(const Position &pos, uint16_t type) {
	if (oldProtocol && type > 0xFF) {
		return;
	}
	NetworkMessage msg;
	msg.addByte(0x84);
	msg.addPosition(pos);
	if (oldProtocol) {
		msg.addByte(static_cast<uint8_t>(type));
	} else {
		msg.add<uint16_t>(type);
	}
	writeToOutputBuffer(msg);
}

void ProtocolGame::sendCreatureHealth(const std::shared_ptr<Creature> &creature) {
	if (creature->isHealthHidden()) {
		return;
	}

	NetworkMessage msg;
	msg.addByte(0x8C);
	msg.add<uint32_t>(creature->getID());
	if (creature->isHealthHidden()) {
		msg.addByte(0x00);
	} else {
		msg.addByte(static_cast<uint8_t>(std::min<double>(100, std::ceil((static_cast<double>(creature->getHealth()) / std::max<int32_t>(creature->getMaxHealth(), 1)) * 100))));
	}

	writeToOutputBuffer(msg);
}

void ProtocolGame::sendPartyCreatureUpdate(const std::shared_ptr<Creature> &target) {
	if (!player || oldProtocol) {
		return;
	}

	bool known;
	uint32_t removedKnown = 0;
	uint32_t cid = target->getID();
	checkCreatureAsKnown(cid, known, removedKnown);

	NetworkMessage msg;
	msg.addByte(0x8B);
	msg.add<uint32_t>(cid);
	msg.addByte(0); // creature update
	AddCreature(msg, target, known, removedKnown);
	writeToOutputBuffer(msg);
}

void ProtocolGame::sendPartyCreatureShield(const std::shared_ptr<Creature> &target) {
	uint32_t cid = target->getID();
	if (!knownCreatureSet.contains(cid)) {
		sendPartyCreatureUpdate(target);
		return;
	}

	NetworkMessage msg;
	msg.addByte(0x91);
	msg.add<uint32_t>(cid);
	msg.addByte(player->getPartyShield(target->getPlayer()));
	writeToOutputBuffer(msg);
}

void ProtocolGame::sendPartyCreatureSkull(const std::shared_ptr<Creature> &target) {
	if (g_game().getWorldType() != WORLD_TYPE_PVP) {
		return;
	}

	uint32_t cid = target->getID();
	if (!knownCreatureSet.contains(cid)) {
		sendPartyCreatureUpdate(target);
		return;
	}

	NetworkMessage msg;
	msg.addByte(0x90);
	msg.add<uint32_t>(cid);
	msg.addByte(player->getSkullClient(target));
	writeToOutputBuffer(msg);
}

void ProtocolGame::sendPartyCreatureHealth(const std::shared_ptr<Creature> &target, uint8_t healthPercent) {
	uint32_t cid = target->getID();
	if (!knownCreatureSet.contains(cid)) {
		sendPartyCreatureUpdate(target);
		return;
	}

	NetworkMessage msg;
	msg.addByte(0x8C);
	msg.add<uint32_t>(cid);
	msg.addByte(std::min<uint8_t>(100, healthPercent));
	writeToOutputBuffer(msg);
}

void ProtocolGame::sendPartyPlayerMana(const std::shared_ptr<Player> &target, uint8_t manaPercent) {
	uint32_t cid = target->getID();
	if (!knownCreatureSet.contains(cid)) {
		sendPartyCreatureUpdate(target);
	}

	if (oldProtocol) {
		return;
	}

	NetworkMessage msg;
	msg.addByte(0x8B);
	msg.add<uint32_t>(cid);
	msg.addByte(11); // mana percent
	msg.addByte(std::min<uint8_t>(100, manaPercent));
	writeToOutputBuffer(msg);
}

void ProtocolGame::sendPartyCreatureShowStatus(const std::shared_ptr<Creature> &target, bool showStatus) {
	uint32_t cid = target->getID();
	if (!knownCreatureSet.contains(cid)) {
		sendPartyCreatureUpdate(target);
	}

	if (oldProtocol) {
		return;
	}

	NetworkMessage msg;
	msg.addByte(0x8B);
	msg.add<uint32_t>(cid);
	msg.addByte(12); // show status
	msg.addByte((showStatus ? 0x01 : 0x00));
	writeToOutputBuffer(msg);
}

void ProtocolGame::sendPartyPlayerVocation(const std::shared_ptr<Player> &target) {
	if (!target) {
		return;
	}

	uint32_t cid = target->getID();
	if (!knownCreatureSet.contains(cid)) {
		sendPartyCreatureUpdate(target);
		return;
	}

	if (oldProtocol) {
		return;
	}

	NetworkMessage msg;
	msg.addByte(0x8B);
	msg.add<uint32_t>(cid);
	msg.addByte(13); // vocation
	msg.addByte(target->getVocation()->getClientId());
	writeToOutputBuffer(msg);
}

void ProtocolGame::sendPlayerVocation(const std::shared_ptr<Player> &target) {
	if (!player || !target || oldProtocol) {
		return;
	}

	NetworkMessage msg;
	msg.addByte(0x8B);
	msg.add<uint32_t>(target->getID());
	msg.addByte(13); // vocation
	msg.addByte(target->getVocation()->getClientId());
	writeToOutputBuffer(msg);
}

void ProtocolGame::sendFYIBox(const std::string &message) {
	NetworkMessage msg;
	msg.addByte(0x15);
	msg.addString(message);
	writeToOutputBuffer(msg);
}

// tile
void ProtocolGame::sendMapDescription(const Position &pos) {
	NetworkMessage msg;
	msg.addByte(0x64);
	msg.addPosition(player->getPosition());
	GetMapDescription(pos.x - MAP_MAX_CLIENT_VIEW_PORT_X, pos.y - MAP_MAX_CLIENT_VIEW_PORT_Y, pos.z, (MAP_MAX_CLIENT_VIEW_PORT_X + 1) * 2, (MAP_MAX_CLIENT_VIEW_PORT_Y + 1) * 2, msg);
	writeToOutputBuffer(msg);
}

void ProtocolGame::sendAddTileItem(const Position &pos, uint32_t stackpos, const std::shared_ptr<Item> &item) {
	if (!canSee(pos)) {
		return;
	}

	NetworkMessage msg;
	msg.addByte(0x6A);
	msg.addPosition(pos);
	msg.addByte(static_cast<uint8_t>(stackpos));
	AddItem(msg, item);
	writeToOutputBuffer(msg);
}

void ProtocolGame::sendUpdateTileItem(const Position &pos, uint32_t stackpos, const std::shared_ptr<Item> &item) {
	if (!canSee(pos)) {
		return;
	}

	NetworkMessage msg;
	msg.addByte(0x6B);
	msg.addPosition(pos);
	msg.addByte(static_cast<uint8_t>(stackpos));
	AddItem(msg, item);
	writeToOutputBuffer(msg);
}

void ProtocolGame::sendRemoveTileThing(const Position &pos, uint32_t stackpos) {
	if (!canSee(pos)) {
		return;
	}

	NetworkMessage msg;
	RemoveTileThing(msg, pos, stackpos);
	writeToOutputBuffer(msg);
}

void ProtocolGame::sendUpdateTileCreature(const Position &pos, uint32_t stackpos, const std::shared_ptr<Creature> &creature) {
	if (!canSee(pos)) {
		return;
	}

	NetworkMessage msg;
	msg.addByte(0x6B);
	msg.addPosition(pos);
	msg.addByte(static_cast<uint8_t>(stackpos));

	bool known;
	uint32_t removedKnown;
	checkCreatureAsKnown(creature->getID(), known, removedKnown);
	AddCreature(msg, creature, false, removedKnown);
	writeToOutputBuffer(msg);
}

void ProtocolGame::sendUpdateTile(const std::shared_ptr<Tile> &tile, const Position &pos) {
	if (!canSee(pos)) {
		return;
	}

	NetworkMessage msg;
	msg.addByte(0x69);
	msg.addPosition(pos);

	if (tile) {
		GetTileDescription(tile, msg);
		msg.addByte(0x00);
		msg.addByte(0xFF);
	} else {
		msg.addByte(0x01);
		msg.addByte(0xFF);
	}

	writeToOutputBuffer(msg);
}

void ProtocolGame::sendPendingStateEntered() {
	if (!player || oldProtocol) {
		return;
	}

	NetworkMessage msg;
	msg.addByte(0x0A);
	writeToOutputBuffer(msg);
}

void ProtocolGame::sendEnterWorld() {
	NetworkMessage msg;
	msg.addByte(0x0F);
	writeToOutputBuffer(msg);
}

void ProtocolGame::sendFightModes() {
	NetworkMessage msg;
	msg.addByte(0xA7);
	msg.addByte(player->fightMode);
	msg.addByte(player->chaseMode);
	msg.addByte(player->secureMode);
	msg.addByte(PVP_MODE_DOVE);
	writeToOutputBuffer(msg);
}

void ProtocolGame::sendAllowBugReport() {
	if (oldProtocol) {
		return;
	}

	NetworkMessage msg;
	msg.addByte(0x1A);
	msg.addByte(0x00); // 0x01 = DISABLE bug report
	writeToOutputBuffer(msg);
}

void ProtocolGame::sendAddCreature(const std::shared_ptr<Creature> &creature, const Position &pos, int32_t stackpos, bool isLogin) {
	if (!canSee(pos)) {
		return;
	}

	if (creature != player) {
		if (stackpos >= 10) {
			return;
		}

		NetworkMessage msg;
		msg.addByte(0x6A);
		msg.addPosition(pos);
		msg.addByte(static_cast<uint8_t>(stackpos));

		bool known;
		uint32_t removedKnown;
		checkCreatureAsKnown(creature->getID(), known, removedKnown);
		AddCreature(msg, creature, known, removedKnown);
		writeToOutputBuffer(msg);

		if (isLogin) {
			if (std::shared_ptr<Player> creaturePlayer = creature->getPlayer()) {
				if (!creaturePlayer->isAccessPlayer() || creaturePlayer->getAccountType() == ACCOUNT_TYPE_NORMAL) {
					sendMagicEffect(pos, CONST_ME_TELEPORT);
				}
			} else {
				sendMagicEffect(pos, CONST_ME_TELEPORT);
			}
		}

		return;
	}

	NetworkMessage msg;
	msg.addByte(0x17);

	msg.add<uint32_t>(player->getID());
	msg.add<uint16_t>(SERVER_BEAT); // beat duration (50)

	msg.addDouble(Creature::speedA, 3);
	msg.addDouble(Creature::speedB, 3);
	msg.addDouble(Creature::speedC, 3);

	// Allow bug report (Ctrl + Z)
	if (oldProtocol) {
		if (player->getAccountType() >= ACCOUNT_TYPE_NORMAL) {
			msg.addByte(0x01);
		} else {
			msg.addByte(0x00);
		}
	}

	msg.addByte(0x00); // can change pvp framing option
	msg.addByte(0x00); // expert mode button enabled

	msg.addString(g_configManager().getString(STORE_IMAGES_URL));
	msg.add<uint16_t>(static_cast<uint16_t>(g_configManager().getNumber(STORE_COIN_PACKET)));

	if (!oldProtocol) {
		msg.addByte(shouldAddExivaRestrictions ? 0x01 : 0x00); // exiva button enabled
	}

	writeToOutputBuffer(msg);

	// Allow bug report (Ctrl + Z)
	sendAllowBugReport();

	sendTibiaTime(g_game().getLightHour());
	sendPendingStateEntered();
	sendEnterWorld();
	sendMapDescription(pos);
	loggedIn = true;

	if (isLogin) {
		sendMagicEffect(pos, CONST_ME_TELEPORT);
		sendHotkeyPreset();
		sendDisableLoginMusic();
	}

	for (int i = CONST_SLOT_FIRST; i <= CONST_SLOT_LAST; ++i) {
		sendInventoryItem(static_cast<Slots_t>(i), player->getInventoryItem(static_cast<Slots_t>(i)));
	}

	sendStats();
	sendSkills();
	sendBlessStatus();
	sendPremiumTrigger();
	sendItemsPrice();
	sendPreyPrices();
	player->sendPreyData();
	player->sendTaskHuntingData();
	sendForgingData();

	// gameworld light-settings
	sendWorldLight(g_game().getWorldLightInfo());

	// player light level
	sendCreatureLight(creature);

	sendVIPGroups();

	const auto &vipEntries = IOLoginData::getVIPEntries(player->getAccountId());

	if (player->isAccessPlayer()) {
		for (const VIPEntry &entry : vipEntries) {
			VipStatus_t vipStatus;

			std::shared_ptr<Player> vipPlayer = g_game().getPlayerByGUID(entry.guid);
			if (!vipPlayer) {
				vipStatus = VipStatus_t::Offline;
			} else {
				vipStatus = vipPlayer->vip()->getStatus();
			}

			sendVIP(entry.guid, entry.name, entry.description, entry.icon, entry.notify, vipStatus);
		}
	} else {
		for (const VIPEntry &entry : vipEntries) {
			VipStatus_t vipStatus;

			std::shared_ptr<Player> vipPlayer = g_game().getPlayerByGUID(entry.guid);
			if (!vipPlayer || vipPlayer->isInGhostMode()) {
				vipStatus = VipStatus_t::Offline;
			} else {
				vipStatus = vipPlayer->vip()->getStatus();
			}

			sendVIP(entry.guid, entry.name, entry.description, entry.icon, entry.notify, vipStatus);
		}
	}

	sendInventoryIds();
	std::shared_ptr<Item> slotItem = player->getInventoryItem(CONST_SLOT_BACKPACK);
	if (slotItem) {
		player->setMainBackpackUnassigned(slotItem->getContainer());
	}

	sendLootContainers();
	sendBasicData();
	sendHousesInfo();
	// Wheel of destiny cooldown
	if (!oldProtocol && g_configManager().getBoolean(TOGGLE_WHEELSYSTEM)) {
		player->wheel()->sendGiftOfLifeCooldown();
	}

	player->sendClientCheck();
	player->sendGameNews();
	player->sendIcons();

	// We need to manually send the open containers on player login, on IOLoginData it won't work.
	if (isLogin && oldProtocol) {
		player->openPlayerContainers();
	}
}

void ProtocolGame::sendMoveCreature(const std::shared_ptr<Creature> &creature, const Position &newPos, int32_t newStackPos, const Position &oldPos, int32_t oldStackPos, bool teleport) {
	if (creature == player) {
		if (oldStackPos >= 10) {
			sendMapDescription(newPos);
		} else if (teleport) {
			NetworkMessage msg;
			RemoveTileThing(msg, oldPos, oldStackPos);
			writeToOutputBuffer(msg);
			sendMapDescription(newPos);
		} else {
			NetworkMessage msg;
			if (oldPos.z == MAP_INIT_SURFACE_LAYER && newPos.z >= MAP_INIT_SURFACE_LAYER + 1) {
				RemoveTileThing(msg, oldPos, oldStackPos);
			} else {
				msg.addByte(0x6D);
				msg.addPosition(oldPos);
				msg.addByte(static_cast<uint8_t>(oldStackPos));
				msg.addPosition(newPos);
			}

			if (newPos.z > oldPos.z) {
				MoveDownCreature(msg, creature, newPos, oldPos);
			} else if (newPos.z < oldPos.z) {
				MoveUpCreature(msg, creature, newPos, oldPos);
			}

			if (oldPos.y > newPos.y) { // north, for old x
				msg.addByte(0x65);
				GetMapDescription(oldPos.x - MAP_MAX_CLIENT_VIEW_PORT_X, newPos.y - MAP_MAX_CLIENT_VIEW_PORT_Y, newPos.z, (MAP_MAX_CLIENT_VIEW_PORT_X + 1) * 2, 1, msg);
			} else if (oldPos.y < newPos.y) { // south, for old x
				msg.addByte(0x67);
				GetMapDescription(oldPos.x - MAP_MAX_CLIENT_VIEW_PORT_X, newPos.y + (MAP_MAX_CLIENT_VIEW_PORT_Y + 1), newPos.z, (MAP_MAX_CLIENT_VIEW_PORT_X + 1) * 2, 1, msg);
			}

			if (oldPos.x < newPos.x) { // east, [with new y]
				msg.addByte(0x66);
				GetMapDescription(newPos.x + (MAP_MAX_CLIENT_VIEW_PORT_X + 1), newPos.y - MAP_MAX_CLIENT_VIEW_PORT_Y, newPos.z, 1, (MAP_MAX_CLIENT_VIEW_PORT_Y + 1) * 2, msg);
			} else if (oldPos.x > newPos.x) { // west, [with new y]
				msg.addByte(0x68);
				GetMapDescription(newPos.x - MAP_MAX_CLIENT_VIEW_PORT_X, newPos.y - MAP_MAX_CLIENT_VIEW_PORT_Y, newPos.z, 1, (MAP_MAX_CLIENT_VIEW_PORT_Y + 1) * 2, msg);
			}
			writeToOutputBuffer(msg);
		}
	} else if (canSee(oldPos) && canSee(newPos)) {
		if (teleport || (oldPos.z == MAP_INIT_SURFACE_LAYER && newPos.z >= MAP_INIT_SURFACE_LAYER + 1) || oldStackPos >= 10) {
			sendRemoveTileThing(oldPos, oldStackPos);
			sendAddCreature(creature, newPos, newStackPos, false);
		} else {
			NetworkMessage msg;
			msg.addByte(0x6D);
			msg.addPosition(oldPos);
			msg.addByte(static_cast<uint8_t>(oldStackPos));
			msg.addPosition(newPos);
			writeToOutputBuffer(msg);
		}
	} else if (canSee(oldPos)) {
		sendRemoveTileThing(oldPos, oldStackPos);
	} else if (canSee(newPos)) {
		sendAddCreature(creature, newPos, newStackPos, false);
	}
}

void ProtocolGame::sendInventoryItem(Slots_t slot, const std::shared_ptr<Item> &item) {
	NetworkMessage msg;
	if (item) {
		msg.addByte(0x78);
		msg.addByte(slot);
		AddItem(msg, item);
	} else {
		msg.addByte(0x79);
		msg.addByte(slot);
	}
	writeToOutputBuffer(msg);
}

void ProtocolGame::sendInventoryIds() {
	ItemsTierCountList items = player->getInventoryItemsId();

	NetworkMessage msg;
	msg.addByte(0xF5);
	auto countPosition = msg.getBufferPosition();
	msg.skipBytes(2); // Total items count

	for (uint16_t i = 1; i <= 11; i++) {
		msg.add<uint16_t>(i);
		msg.addByte(0x00);
		msg.add<uint16_t>(0x01);
	}

	uint16_t totalItemsCount = 0;
	for (const auto &[itemId, item] : items) {
		for (const auto [tier, count] : item) {
			msg.add<uint16_t>(itemId);
			msg.addByte(tier);
			msg.add<uint16_t>(static_cast<uint16_t>(count));
			totalItemsCount++;
		}
	}

	msg.setBufferPosition(countPosition);
	msg.add<uint16_t>(totalItemsCount + 11);
	writeToOutputBuffer(msg);
}

void ProtocolGame::sendAddContainerItem(uint8_t cid, uint16_t slot, const std::shared_ptr<Item> &item) {
	NetworkMessage msg;
	msg.addByte(0x70);
	msg.addByte(cid);
	msg.add<uint16_t>(slot);
	AddItem(msg, item);
	writeToOutputBuffer(msg);
}

void ProtocolGame::sendUpdateContainerItem(uint8_t cid, uint16_t slot, const std::shared_ptr<Item> &item) {
	NetworkMessage msg;
	msg.addByte(0x71);
	msg.addByte(cid);
	msg.add<uint16_t>(slot);
	AddItem(msg, item);
	writeToOutputBuffer(msg);
}

void ProtocolGame::sendRemoveContainerItem(uint8_t cid, uint16_t slot, const std::shared_ptr<Item> &lastItem) {
	NetworkMessage msg;
	msg.addByte(0x72);
	msg.addByte(cid);
	msg.add<uint16_t>(slot);
	if (lastItem) {
		AddItem(msg, lastItem);
	} else {
		msg.add<uint16_t>(0x00);
	}
	writeToOutputBuffer(msg);
}

void ProtocolGame::sendTextWindow(uint32_t windowTextId, const std::shared_ptr<Item> &item, uint16_t maxlen, bool canWrite) {
	NetworkMessage msg;
	msg.addByte(0x96);
	msg.add<uint32_t>(windowTextId);
	AddItem(msg, item);

	if (canWrite) {
		msg.add<uint16_t>(maxlen);
		msg.addString(item->getAttribute<std::string>(ItemAttribute_t::TEXT));
	} else {
		const std::string &text = item->getAttribute<std::string>(ItemAttribute_t::TEXT);
		msg.add<uint16_t>(text.size());
		msg.addString(text);
	}

	const std::string &writer = item->getAttribute<std::string>(ItemAttribute_t::WRITER);
	if (!writer.empty()) {
		msg.addString(writer);
	} else {
		msg.add<uint16_t>(0x00);
	}

	if (!oldProtocol) {
		msg.addByte(0x00); // Show (Traded)
	}

	auto writtenDate = item->getAttribute<time_t>(ItemAttribute_t::DATE);
	if (writtenDate != 0) {
		msg.addString(formatDateShort(writtenDate));
	} else {
		msg.add<uint16_t>(0x00);
	}

	writeToOutputBuffer(msg);
}

void ProtocolGame::sendTextWindow(uint32_t windowTextId, uint32_t itemId, const std::string &text) {
	NetworkMessage msg;
	msg.addByte(0x96);
	msg.add<uint32_t>(windowTextId);
	AddItem(msg, itemId, 1, 0);
	msg.add<uint16_t>(text.size());
	msg.addString(text);
	msg.add<uint16_t>(0x00);

	if (!oldProtocol) {
		msg.addByte(0x00); // Show (Traded)
	}

	msg.add<uint16_t>(0x00);
	writeToOutputBuffer(msg);
}

void ProtocolGame::sendHouseWindow(uint32_t windowTextId, const std::string &text) {
	NetworkMessage msg;
	msg.addByte(0x97);
	msg.addByte(0x00);
	msg.add<uint32_t>(windowTextId);
	msg.addString(text);
	writeToOutputBuffer(msg);
}

void ProtocolGame::sendOutfitWindow() {
	NetworkMessage msg;
	msg.addByte(0xC8);

	Outfit_t currentOutfit = player->getDefaultOutfit();
	auto isSupportOutfit = player->isWearingSupportOutfit();
	bool mounted = false;

	if (!isSupportOutfit) {
		const auto currentMount = g_game().mounts->getMountByID(player->getLastMount());
		if (currentMount) {
			mounted = (currentOutfit.lookMount == currentMount->clientId);
			currentOutfit.lookMount = currentMount->clientId;
		}
	} else {
		currentOutfit.lookMount = 0;
	}

	const auto &currentWing = g_game().attachedeffects->getWingByID(player->getCurrentWing());
	if (currentWing) {
		currentOutfit.lookWing = currentWing->id;
	}
	// @ -- auras
	const auto &currentAura = g_game().attachedeffects->getAuraByID(player->getCurrentAura());
	if (currentAura) {
		currentOutfit.lookAura = currentAura->id;
	}
	// @ -- effects
	const auto &currentEffect = g_game().attachedeffects->getEffectByID(player->getCurrentEffect());
	if (currentEffect) {
		currentOutfit.lookEffect = currentEffect->id;
	}
	const auto &currentShader = g_game().attachedeffects->getShaderByID(player->getCurrentShader());
	if (currentShader) {
		currentOutfit.lookShader = currentShader->id;
	}
	AddOutfit(msg, currentOutfit);

	if (oldProtocol) {
		std::vector<ProtocolOutfit> protocolOutfits;
		const auto outfits = Outfits::getInstance().getOutfits(player->getSex());
		protocolOutfits.reserve(outfits.size());
		for (const auto &outfit : outfits) {
			uint8_t addons;
			if (!player->getOutfitAddons(outfit, addons)) {
				continue;
			}

			protocolOutfits.emplace_back(outfit->name, outfit->lookType, addons);
			// Game client doesn't allow more than 100 outfits
			if (protocolOutfits.size() == 150) {
				break;
			}
		}

		msg.addByte(protocolOutfits.size());
		for (const ProtocolOutfit &outfit : protocolOutfits) {
			msg.add<uint16_t>(outfit.lookType);
			msg.addString(outfit.name);
			msg.addByte(outfit.addons);
		}

		std::vector<std::shared_ptr<Mount>> mounts;
		for (const auto &mount : g_game().mounts->getMounts()) {
			if (player->hasMount(mount)) {
				mounts.emplace_back(mount);
			}
		}

		msg.addByte(mounts.size());
		for (const auto &mount : mounts) {
			msg.add<uint16_t>(mount->clientId);
			msg.addString(mount->name);
		}

		if (isOTCR) {
			sendOutfitWindowCustomOTCR(msg);
		}
		writeToOutputBuffer(msg);
		return;
	}

	if (currentOutfit.lookMount == 0) {
		msg.addByte(isSupportOutfit ? 0 : currentOutfit.lookMountHead);
		msg.addByte(isSupportOutfit ? 0 : currentOutfit.lookMountBody);
		msg.addByte(isSupportOutfit ? 0 : currentOutfit.lookMountLegs);
		msg.addByte(isSupportOutfit ? 0 : currentOutfit.lookMountFeet);
	}
	msg.add<uint16_t>(currentOutfit.lookFamiliarsType);

	auto startOutfits = msg.getBufferPosition();
	// 100 is the limit of old protocol clients.
	uint16_t limitOutfits = std::numeric_limits<uint16_t>::max();
	uint16_t outfitSize = 0;
	msg.skipBytes(2);

	if (player->isAccessPlayer() && g_configManager().getBoolean(ENABLE_SUPPORT_OUTFIT)) {
		msg.add<uint16_t>(75);
		msg.addString("Gamemaster");
		msg.addByte(0);
		msg.addByte(0x00);
		++outfitSize;

		msg.add<uint16_t>(266);
		msg.addString("Customer Support");
		msg.addByte(0);
		msg.addByte(0x00);
		++outfitSize;

		msg.add<uint16_t>(302);
		msg.addString("Community Manager");
		msg.addByte(0);
		msg.addByte(0x00);
		++outfitSize;
	}

	const auto outfits = Outfits::getInstance().getOutfits(player->getSex());

	for (const auto &outfit : outfits) {
		uint8_t addons;
		if (player->getOutfitAddons(outfit, addons)) {
			msg.add<uint16_t>(outfit->lookType);
			msg.addString(outfit->name);
			msg.addByte(addons);
			msg.addByte(0x00);
			++outfitSize;
		} else if (outfit->lookType == 1210 || outfit->lookType == 1211) {
			if (player->canWear(1210, 0) || player->canWear(1211, 0)) {
				msg.add<uint16_t>(outfit->lookType);
				msg.addString(outfit->name);
				msg.addByte(3);
				msg.addByte(0x02);
				++outfitSize;
			}
		} else if (outfit->lookType == 1456 || outfit->lookType == 1457) {
			if (player->canWear(1456, 0) || player->canWear(1457, 0)) {
				msg.add<uint16_t>(outfit->lookType);
				msg.addString(outfit->name);
				msg.addByte(3);
				msg.addByte(0x03);
				++outfitSize;
			}
		} else if (outfit->from == "store") {
			msg.add<uint16_t>(outfit->lookType);
			msg.addString(outfit->name);
			msg.addByte(outfit->lookType >= 962 && outfit->lookType <= 975 ? 0 : 3);
			msg.addByte(0x01);
			msg.add<uint32_t>(0x00);
			++outfitSize;
		}

		if (outfitSize == limitOutfits) {
			break;
		}
	}

	auto endOutfits = msg.getBufferPosition();
	msg.setBufferPosition(startOutfits);
	msg.add<uint16_t>(outfitSize);
	msg.setBufferPosition(endOutfits);

	auto startMounts = msg.getBufferPosition();
	uint16_t limitMounts = std::numeric_limits<uint16_t>::max();
	uint16_t mountSize = 0;
	msg.skipBytes(2);

	const auto mounts = g_game().mounts->getMounts();
	for (const auto &mount : mounts) {
		if (player->hasMount(mount)) {
			msg.add<uint16_t>(mount->clientId);
			msg.addString(mount->name);
			msg.addByte(0x00);
			++mountSize;
		} else if (mount->type == "store") {
			msg.add<uint16_t>(mount->clientId);
			msg.addString(mount->name);
			msg.addByte(0x01);
			msg.add<uint32_t>(0x00);
			++mountSize;
		}

		if (mountSize == limitMounts) {
			break;
		}
	}

	auto endMounts = msg.getBufferPosition();
	msg.setBufferPosition(startMounts);
	msg.add<uint16_t>(mountSize);
	msg.setBufferPosition(endMounts);

	auto startFamiliars = msg.getBufferPosition();
	uint16_t limitFamiliars = std::numeric_limits<uint16_t>::max();
	uint16_t familiarSize = 0;
	msg.skipBytes(2);

	const auto familiars = Familiars::getInstance().getFamiliars(player->getVocationId());

	for (const auto &familiar : familiars) {
		if (!player->getFamiliar(familiar)) {
			continue;
		}

		msg.add<uint16_t>(familiar->lookType);
		msg.addString(familiar->name);
		msg.addByte(0x00);
		if (++familiarSize == limitFamiliars) {
			break;
		}
	}

	auto endFamiliars = msg.getBufferPosition();
	msg.setBufferPosition(startFamiliars);
	msg.add<uint16_t>(familiarSize);
	msg.setBufferPosition(endFamiliars);

	msg.addByte(0x00); // Try outfit
	msg.addByte(mounted ? 0x01 : 0x00);

	// Version 12.81 - Random mount 'bool'
	msg.addByte(isSupportOutfit ? 0x00 : (player->isRandomMounted() ? 0x01 : 0x00));

	if (isOTCR) {
		sendOutfitWindowCustomOTCR(msg);
	}
	writeToOutputBuffer(msg);
}

void ProtocolGame::sendPodiumWindow(const std::shared_ptr<Item> &podium, const Position &position, uint16_t itemId, uint8_t stackpos) {
	if (!podium || oldProtocol) {
		g_logger().error("[{}] item is nullptr", __FUNCTION__);
		return;
	}

	NetworkMessage msg;
	msg.addByte(0xC8);

	const auto podiumVisible = podium->getCustomAttribute("PodiumVisible");
	const auto lookType = podium->getCustomAttribute("LookType");
	const auto lookMount = podium->getCustomAttribute("LookMount");
	const auto lookDirection = podium->getCustomAttribute("LookDirection");
	if (lookType) {
		addOutfitAndMountBytes(msg, podium, lookType, "LookHead", "LookBody", "LookLegs", "LookFeet", true);
	} else {
		msg.add<uint16_t>(0);
	}

	if (lookMount) {
		addOutfitAndMountBytes(msg, podium, lookMount, "LookMountHead", "LookMountBody", "LookMountLegs", "LookMountFeet");
	} else {
		msg.add<uint16_t>(0);
		msg.addByte(0);
		msg.addByte(0);
		msg.addByte(0);
		msg.addByte(0);
	}
	msg.add<uint16_t>(0);

	auto startOutfits = msg.getBufferPosition();
	uint16_t limitOutfits = std::numeric_limits<uint16_t>::max();
	uint16_t outfitSize = 0;
	msg.skipBytes(2);

	const auto outfits = Outfits::getInstance().getOutfits(player->getSex());
	for (const auto &outfit : outfits) {
		uint8_t addons;
		if (!player->getOutfitAddons(outfit, addons)) {
			continue;
		}

		msg.add<uint16_t>(outfit->lookType);
		msg.addString(outfit->name);
		msg.addByte(addons);
		msg.addByte(0x00);
		if (++outfitSize == limitOutfits) {
			break;
		}
	}

	auto endOutfits = msg.getBufferPosition();
	msg.setBufferPosition(startOutfits);
	msg.add<uint16_t>(outfitSize);
	msg.setBufferPosition(endOutfits);

	auto startMounts = msg.getBufferPosition();
	uint16_t limitMounts = std::numeric_limits<uint16_t>::max();
	uint16_t mountSize = 0;
	msg.skipBytes(2);

	const auto mounts = g_game().mounts->getMounts();
	for (const auto &mount : mounts) {
		if (player->hasMount(mount)) {
			msg.add<uint16_t>(mount->clientId);
			msg.addString(mount->name);
			msg.addByte(0x00);
			if (++mountSize == limitMounts) {
				break;
			}
		}
	}

	auto endMounts = msg.getBufferPosition();
	msg.setBufferPosition(startMounts);
	msg.add<uint16_t>(mountSize);
	msg.setBufferPosition(endMounts);

	msg.add<uint16_t>(0);

	msg.addByte(0x05);
	msg.addByte(lookMount ? 0x01 : 0x00);

	msg.add<uint16_t>(0);

	msg.addPosition(position);
	msg.add<uint16_t>(itemId);
	msg.addByte(stackpos);

	msg.addByte(podiumVisible ? podiumVisible->getAttribute<uint8_t>() : 0x01);
	msg.addByte(lookType ? 0x01 : 0x00);
	msg.addByte(lookDirection ? lookDirection->getAttribute<uint8_t>() : 2);
	writeToOutputBuffer(msg);
}

void ProtocolGame::sendUpdatedVIPStatus(uint32_t guid, VipStatus_t newStatus) {
	if (oldProtocol && newStatus == VipStatus_t::Training) {
		return;
	}

	NetworkMessage msg;
	msg.addByte(0xD3);
	msg.add<uint32_t>(guid);
	msg.addByte(enumToValue(newStatus));
	writeToOutputBuffer(msg);
}

void ProtocolGame::sendVIP(uint32_t guid, const std::string &name, const std::string &description, uint32_t icon, bool notify, VipStatus_t status) {
	if (oldProtocol && status == VipStatus_t::Training) {
		return;
	}

	NetworkMessage msg;
	msg.addByte(0xD2);
	msg.add<uint32_t>(guid);
	msg.addString(name);
	msg.addString(description);
	msg.add<uint32_t>(std::min<uint32_t>(10, icon));
	msg.addByte(notify ? 0x01 : 0x00);
	msg.addByte(enumToValue(status));

	const auto &vipGuidGroups = player->vip()->getGroupsIdGuidBelongs(guid);

	if (!oldProtocol) {
		msg.addByte(vipGuidGroups.size()); // vipGroups
		for (const auto &vipGroupID : vipGuidGroups) {
			msg.addByte(vipGroupID);
		}
	}

	writeToOutputBuffer(msg);
}

void ProtocolGame::sendVIPGroups() {
	if (oldProtocol) {
		return;
	}

	const auto &vipGroups = player->vip()->getGroups();

	NetworkMessage msg;
	msg.addByte(0xD4);
	msg.addByte(vipGroups.size()); // vipGroups.size()
	for (const auto &vipGroup : vipGroups) {
		msg.addByte(vipGroup->id);
		msg.addString(vipGroup->name);
		msg.addByte(vipGroup->customizable ? 0x01 : 0x00); // 0x00 = not Customizable, 0x01 = Customizable
	}
	msg.addByte(player->vip()->getMaxGroupEntries() - vipGroups.size()); // max vip groups

	writeToOutputBuffer(msg);
}

void ProtocolGame::sendSpellCooldown(uint16_t spellId, uint32_t time) {
	NetworkMessage msg;
	msg.addByte(0xA4);
	if (oldProtocol && spellId >= 170) {
		msg.addByte(170);
	} else {
		if (oldProtocol) {
			msg.addByte(spellId);
		} else {
			msg.add<uint16_t>(spellId);
		}
	}
	msg.add<uint32_t>(time);
	writeToOutputBuffer(msg);
}

void ProtocolGame::sendSpellGroupCooldown(SpellGroup_t groupId, uint32_t time) {
	if (oldProtocol) {
		return;
	}

	NetworkMessage msg;
	msg.addByte(0xA5);
	msg.addByte(groupId);
	msg.add<uint32_t>(time);
	writeToOutputBuffer(msg);
}

void ProtocolGame::sendUseItemCooldown(uint32_t time) {
	if (!player || oldProtocol) {
		return;
	}

	NetworkMessage msg;
	msg.addByte(0xA6);
	msg.add<uint32_t>(time);
	writeToOutputBuffer(msg);
}

void ProtocolGame::sendPreyTimeLeft(const std::unique_ptr<PreySlot> &slot) {
	if (!player || !slot) {
		return;
	}

	NetworkMessage msg;

	msg.addByte(0xE7);
	msg.addByte(static_cast<uint8_t>(slot->id));
	msg.add<uint16_t>(slot->bonusTimeLeft);

	writeToOutputBuffer(msg);
}

void ProtocolGame::sendPreyData(const std::unique_ptr<PreySlot> &slot) {
	if (!player) {
		return;
	}

	NetworkMessage msg;
	msg.addByte(0xE8);
	std::vector<uint16_t> validRaceIds;
	for (auto raceId : slot->raceIdList) {
		if (g_monsters().getMonsterTypeByRaceId(raceId)) {
			validRaceIds.emplace_back(raceId);
		} else {
			g_logger().error("[ProtocolGame::sendPreyData] - Unknown monster type raceid: {}, removing prey slot from player {}", raceId, player->getName());
			// Remove wrong raceid from slot
			slot->removeMonsterType(raceId);
			// Send empty bytes (do not debug client)
			msg.addByte(0);
			msg.addByte(1);
			msg.add<uint32_t>(0);
			msg.addByte(0);
			writeToOutputBuffer(msg);
			return;
		}
	}

	msg.addByte(static_cast<uint8_t>(slot->id));
	msg.addByte(static_cast<uint8_t>(slot->state));

	if (slot->state == PreyDataState_Locked) {
		msg.addByte(player->isPremium() ? 0x01 : 0x00);
	} else if (slot->state == PreyDataState_Inactive) {
		// Empty
	} else if (slot->state == PreyDataState_Active) {
		if (const auto mtype = g_monsters().getMonsterTypeByRaceId(slot->selectedRaceId)) {
			msg.addString(mtype->name);
			const Outfit_t outfit = mtype->info.outfit;
			msg.add<uint16_t>(outfit.lookType);
			if (outfit.lookType == 0) {
				msg.add<uint16_t>(outfit.lookTypeEx);
			} else {
				msg.addByte(outfit.lookHead);
				msg.addByte(outfit.lookBody);
				msg.addByte(outfit.lookLegs);
				msg.addByte(outfit.lookFeet);
				msg.addByte(outfit.lookAddons);
			}

			msg.addByte(static_cast<uint8_t>(slot->bonus));
			msg.add<uint16_t>(slot->bonusPercentage);
			msg.addByte(slot->bonusRarity);
			msg.add<uint16_t>(slot->bonusTimeLeft);
		}
	} else if (slot->state == PreyDataState_Selection) {
		msg.addByte(static_cast<uint8_t>(validRaceIds.size()));
		for (uint16_t raceId : validRaceIds) {
			const auto mtype = g_monsters().getMonsterTypeByRaceId(raceId);
			if (!mtype) {
				continue;
			}

			msg.addString(mtype->name);
			const Outfit_t outfit = mtype->info.outfit;
			msg.add<uint16_t>(outfit.lookType);
			if (outfit.lookType == 0) {
				msg.add<uint16_t>(outfit.lookTypeEx);
				continue;
			}

			msg.addByte(outfit.lookHead);
			msg.addByte(outfit.lookBody);
			msg.addByte(outfit.lookLegs);
			msg.addByte(outfit.lookFeet);
			msg.addByte(outfit.lookAddons);
		}
	} else if (slot->state == PreyDataState_SelectionChangeMonster) {
		msg.addByte(static_cast<uint8_t>(slot->bonus));
		msg.add<uint16_t>(slot->bonusPercentage);
		msg.addByte(slot->bonusRarity);
		msg.addByte(static_cast<uint8_t>(validRaceIds.size()));
		for (uint16_t raceId : validRaceIds) {
			const auto mtype = g_monsters().getMonsterTypeByRaceId(raceId);
			if (!mtype) {
				continue;
			}

			msg.addString(mtype->name);
			const Outfit_t outfit = mtype->info.outfit;
			msg.add<uint16_t>(outfit.lookType);
			if (outfit.lookType == 0) {
				msg.add<uint16_t>(outfit.lookTypeEx);
				continue;
			}

			msg.addByte(outfit.lookHead);
			msg.addByte(outfit.lookBody);
			msg.addByte(outfit.lookLegs);
			msg.addByte(outfit.lookFeet);
			msg.addByte(outfit.lookAddons);
		}
	} else if (slot->state == PreyDataState_ListSelection) {
		const std::map<uint16_t, std::string> bestiaryList = g_game().getBestiaryList();
		msg.add<uint16_t>(static_cast<uint16_t>(bestiaryList.size()));
		std::for_each(bestiaryList.begin(), bestiaryList.end(), [&msg](auto mType) {
			msg.add<uint16_t>(mType.first);
		});
	} else {
		g_logger().warn("[ProtocolGame::sendPreyData] - Unknown prey state: {}", fmt::underlying(slot->state));
		return;
	}

	if (oldProtocol) {
		auto currentTime = OTSYS_TIME();
		auto timeDiffMs = (slot->freeRerollTimeStamp > currentTime) ? (slot->freeRerollTimeStamp - currentTime) : 0;
		auto timeDiffMinutes = timeDiffMs / 60000;
		msg.add<uint16_t>(timeDiffMinutes ? timeDiffMinutes : 0);
	} else {
		msg.add<uint32_t>(std::max<uint32_t>(static_cast<uint32_t>(((slot->freeRerollTimeStamp - OTSYS_TIME()) / 1000)), 0));
		msg.addByte(static_cast<uint8_t>(slot->option));
	}

	writeToOutputBuffer(msg);
}

void ProtocolGame::sendPreyPrices() {
	if (!player) {
		return;
	}

	NetworkMessage msg;

	msg.addByte(0xE9);
	msg.add<uint32_t>(player->getPreyRerollPrice());
	if (!oldProtocol) {
		msg.addByte(static_cast<uint8_t>(g_configManager().getNumber(PREY_BONUS_REROLL_PRICE)));
		msg.addByte(static_cast<uint8_t>(g_configManager().getNumber(PREY_SELECTION_LIST_PRICE)));
		msg.add<uint32_t>(player->getTaskHuntingRerollPrice());
		msg.add<uint32_t>(player->getTaskHuntingRerollPrice());
		msg.addByte(static_cast<uint8_t>(g_configManager().getNumber(TASK_HUNTING_SELECTION_LIST_PRICE)));
		msg.addByte(static_cast<uint8_t>(g_configManager().getNumber(TASK_HUNTING_BONUS_REROLL_PRICE)));
	}

	writeToOutputBuffer(msg);
}

void ProtocolGame::sendModalWindow(const ModalWindow &modalWindow) {
	if (!player) {
		return;
	}

	NetworkMessage msg;
	msg.addByte(0xFA);

	msg.add<uint32_t>(modalWindow.id);
	msg.addString(modalWindow.title);
	msg.addString(modalWindow.message);

	msg.addByte(modalWindow.buttons.size());
	for (const auto &it : modalWindow.buttons) {
		msg.addString(it.first);
		msg.addByte(it.second);
	}

	msg.addByte(modalWindow.choices.size());
	for (const auto &it : modalWindow.choices) {
		msg.addString(it.first);
		msg.addByte(it.second);
	}

	msg.addByte(modalWindow.defaultEscapeButton);
	msg.addByte(modalWindow.defaultEnterButton);
	msg.addByte(modalWindow.priority ? 0x01 : 0x00);

	writeToOutputBuffer(msg);
}

////////////// Add common messages
void ProtocolGame::AddCreature(NetworkMessage &msg, const std::shared_ptr<Creature> &creature, bool known, uint32_t remove) {
	CreatureType_t creatureType = creature->getType();
	std::shared_ptr<Player> otherPlayer = creature->getPlayer();

	if (known) {
		msg.add<uint16_t>(0x62);
		msg.add<uint32_t>(creature->getID());
	} else {
		msg.add<uint16_t>(0x61);
		msg.add<uint32_t>(remove);
		msg.add<uint32_t>(creature->getID());
		if (!oldProtocol && creature->isHealthHidden()) {
			msg.addByte(CREATURETYPE_HIDDEN);
		} else {
			msg.addByte(creatureType);
		}

		if (!oldProtocol && creatureType == CREATURETYPE_SUMMON_PLAYER) {
			if (std::shared_ptr<Creature> master = creature->getMaster()) {
				msg.add<uint32_t>(master->getID());
			} else {
				msg.add<uint32_t>(0x00);
			}
		}

		if (!oldProtocol && creature->isHealthHidden()) {
			msg.addString(std::string());
		} else {
			msg.addString(creature->getName());
		}
	}

	if (creature->isHealthHidden()) {
		msg.addByte(0x00);
	} else {
		msg.addByte(std::ceil((static_cast<double>(creature->getHealth()) / std::max<int32_t>(creature->getMaxHealth(), 1)) * 100));
	}

	msg.addByte(creature->getDirection());

	if (!creature->isInGhostMode() && !creature->isInvisible()) {
		const Outfit_t &outfit = creature->getCurrentOutfit();
		AddOutfit(msg, outfit);
	} else {
		static Outfit_t outfit;
		AddOutfit(msg, outfit);
	}

	LightInfo lightInfo = creature->getCreatureLight();
	msg.addByte(player->isAccessPlayer() ? 0xFF : lightInfo.level);
	msg.addByte(lightInfo.color);

	msg.add<uint16_t>(creature->getStepSpeed());

	addCreatureIcon(msg, creature);

	msg.addByte(player->getSkullClient(creature));
	msg.addByte(player->getPartyShield(otherPlayer));

	if (!known) {
		msg.addByte(player->getGuildEmblem(otherPlayer));
	}

	if (!oldProtocol && creatureType == CREATURETYPE_MONSTER) {
		if (std::shared_ptr<Creature> master = creature->getMaster()) {
			if (std::shared_ptr<Player> masterPlayer = master->getPlayer()) {
				creatureType = CREATURETYPE_SUMMON_PLAYER;
			}
		}
	}

	if (!oldProtocol && creature->isHealthHidden()) {
		msg.addByte(CREATURETYPE_HIDDEN);
	} else {
		msg.addByte(creatureType); // Type (for summons)
	}

	if (!oldProtocol && creatureType == CREATURETYPE_SUMMON_PLAYER) {
		if (std::shared_ptr<Creature> master = creature->getMaster()) {
			msg.add<uint32_t>(master->getID());
		} else {
			msg.add<uint32_t>(0x00);
		}
	}

	if (!oldProtocol && creatureType == CREATURETYPE_PLAYER) {
		if (std::shared_ptr<Player> otherCreature = creature->getPlayer()) {
			msg.addByte(otherCreature->getVocation()->getClientId());
		} else {
			msg.addByte(0);
		}
	}

	auto bubble = creature->getSpeechBubble();
	msg.addByte(oldProtocol && bubble == SPEECHBUBBLE_HIRELING ? static_cast<uint8_t>(SPEECHBUBBLE_NONE) : bubble);
	msg.addByte(0xFF); // MARK_UNMARKED
	if (!oldProtocol) {
		msg.addByte(0x00); // inspection type
	} else {
		if (otherPlayer) {
			msg.add<uint16_t>(otherPlayer->getHelpers());
		} else {
			msg.add<uint16_t>(0x00);
		}
	}

	msg.addByte(player->canWalkthroughEx(creature) ? 0x00 : 0x01);

	if (isOTCR) {
		msg.addString(creature->getShader()); // g_game.enableFeature(GameCreatureShader)
		msg.addByte(static_cast<uint8_t>(creature->getAttachedEffectList().size())); // g_game.enableFeature(GameCreatureAttachedEffect)
		for (const uint16_t id : creature->getAttachedEffectList()) {
			msg.add<uint16_t>(id); // g_game.enableFeature(GameCreatureAttachedEffect)
		}
	}
}

void ProtocolGame::AddPlayerStats(NetworkMessage &msg) {
	msg.addByte(0xA0);

	if (oldProtocol) {
		msg.add<uint16_t>(std::min<int32_t>(player->getHealth(), std::numeric_limits<uint16_t>::max()));
		msg.add<uint16_t>(std::min<int32_t>(player->getMaxHealth(), std::numeric_limits<uint16_t>::max()));
	} else {
		msg.add<uint32_t>(std::min<int32_t>(player->getHealth(), std::numeric_limits<int32_t>::max()));
		msg.add<uint32_t>(std::min<int32_t>(player->getMaxHealth(), std::numeric_limits<int32_t>::max()));
	}

	msg.add<uint32_t>(player->hasFlag(PlayerFlags_t::HasInfiniteCapacity) ? 1000000 : player->getFreeCapacity());
	if (oldProtocol) {
		msg.add<uint32_t>(player->getFreeCapacity());
	}

	msg.add<uint64_t>(player->getExperience());

	msg.add<uint16_t>(player->getLevel());
	msg.addByte(std::min<uint8_t>(player->getLevelPercent(), 100));

	msg.add<uint16_t>(player->getBaseXpGain()); // base xp gain rate

	if (oldProtocol) {
		msg.add<uint16_t>(player->getVoucherXpBoost()); // xp voucher
	}

	msg.add<uint16_t>(player->getDisplayGrindingXpBoost()); // low level bonus
	msg.add<uint16_t>(player->getDisplayXpBoostPercent()); // xp boost
	msg.add<uint16_t>(player->getStaminaXpBoost()); // stamina multiplier (100 = 1.0x)

	if (!oldProtocol) {
		msg.add<uint32_t>(std::min<int32_t>(player->getMana(), std::numeric_limits<int32_t>::max()));
		msg.add<uint32_t>(std::min<int32_t>(player->getMaxMana(), std::numeric_limits<int32_t>::max()));
	} else {
		msg.add<uint16_t>(std::min<int32_t>(player->getMana(), std::numeric_limits<uint16_t>::max()));
		msg.add<uint16_t>(std::min<int32_t>(player->getMaxMana(), std::numeric_limits<uint16_t>::max()));

		msg.addByte(static_cast<uint8_t>(std::min<uint32_t>(player->getMagicLevel(), std::numeric_limits<uint8_t>::max())));
		msg.addByte(static_cast<uint8_t>(std::min<uint32_t>(player->getBaseMagicLevel(), std::numeric_limits<uint8_t>::max())));
		msg.addByte(std::min<uint8_t>(static_cast<uint8_t>(player->getMagicLevelPercent()), 100));
	}

	msg.addByte(player->getSoul());

	msg.add<uint16_t>(player->getStaminaMinutes());

	msg.add<uint16_t>(player->getBaseSpeed());

	std::shared_ptr<Condition> condition = player->getCondition(CONDITION_REGENERATION, CONDITIONID_DEFAULT);
	msg.add<uint16_t>(condition ? condition->getTicks() / 1000 : 0x00);

	msg.add<uint16_t>(player->getOfflineTrainingTime() / 60 / 1000);

	msg.add<uint16_t>(player->getXpBoostTime()); // xp boost time (seconds)
	msg.addByte(1); // enables exp boost in the store

	if (!oldProtocol) {
		msg.add<uint32_t>(player->getManaShield()); // remaining mana shield
		msg.add<uint32_t>(player->getMaxManaShield()); // total mana shield
	}
}

void ProtocolGame::AddPlayerSkills(NetworkMessage &msg) {
	msg.addByte(0xA1);

	if (oldProtocol) {
		for (uint8_t i = SKILL_FIRST; i <= SKILL_FISHING; ++i) {
			auto skill = static_cast<skills_t>(i);
			msg.add<uint16_t>(std::min<int32_t>(player->getSkillLevel(skill), std::numeric_limits<uint16_t>::max()));
			msg.add<uint16_t>(player->getBaseSkill(skill));
			msg.addByte(std::min<uint8_t>(100, static_cast<uint8_t>(player->getSkillPercent(skill))));
		}
	} else {
		msg.add<uint16_t>(player->getMagicLevel());
		msg.add<uint16_t>(player->getBaseMagicLevel());
		msg.add<uint16_t>(player->getLoyaltyMagicLevel());
		msg.add<uint16_t>(player->getMagicLevelPercent() * 100);

		for (uint8_t i = SKILL_FIRST; i <= SKILL_FISHING; ++i) {
			auto skill = static_cast<skills_t>(i);
			msg.add<uint16_t>(std::min<int32_t>(player->getSkillLevel(skill), std::numeric_limits<uint16_t>::max()));
			msg.add<uint16_t>(player->getBaseSkill(skill));
			msg.add<uint16_t>(player->getLoyaltySkill(skill));
			msg.add<uint16_t>(player->getSkillPercent(skill) * 100);
		}
	}

	for (uint8_t i = SKILL_CRITICAL_HIT_CHANCE; i <= SKILL_LAST; ++i) {
		if (!oldProtocol && (i == SKILL_LIFE_LEECH_CHANCE || i == SKILL_MANA_LEECH_CHANCE)) {
			continue;
		}
		auto skill = static_cast<skills_t>(i);
		msg.add<uint16_t>(std::min<int32_t>(player->getSkillLevel(skill), std::numeric_limits<uint16_t>::max()));
		msg.add<uint16_t>(player->getBaseSkill(skill));
	}

	if (!oldProtocol) {
		// 13.10 list (U8 + U16)
		msg.addByte(0);
		// Version 12.81 new skill (Fatal, Dodge and Momentum)
		sendForgeSkillStats(msg);

		// used for imbuement (Feather)
		msg.add<uint32_t>(player->getCapacity()); // total capacity
		msg.add<uint32_t>(player->getBaseCapacity()); // base total capacity
	}
}

void ProtocolGame::AddOutfit(NetworkMessage &msg, const Outfit_t &outfit, bool addMount /* = true*/) {
	msg.add<uint16_t>(outfit.lookType);
	if (outfit.lookType != 0) {
		msg.addByte(outfit.lookHead);
		msg.addByte(outfit.lookBody);
		msg.addByte(outfit.lookLegs);
		msg.addByte(outfit.lookFeet);
		msg.addByte(outfit.lookAddons);
	} else {
		msg.add<uint16_t>(outfit.lookTypeEx);
	}

	if (addMount) {
		msg.add<uint16_t>(outfit.lookMount);
		if (!oldProtocol && outfit.lookMount != 0) {
			msg.addByte(outfit.lookMountHead);
			msg.addByte(outfit.lookMountBody);
			msg.addByte(outfit.lookMountLegs);
			msg.addByte(outfit.lookMountFeet);
		}
	}
	if (isOTCR) {
		AddOutfitCustomOTCR(msg, outfit); // g_game.enableFeature(GameWingsAurasEffectsShader)
	}
}

void ProtocolGame::addImbuementInfo(NetworkMessage &msg, uint16_t imbuementId) const {
	Imbuement* imbuement = g_imbuements().getImbuement(imbuementId);
	const BaseImbuement* baseImbuement = g_imbuements().getBaseByID(imbuement->getBaseID());
	const CategoryImbuement* categoryImbuement = g_imbuements().getCategoryByID(imbuement->getCategory());

	msg.add<uint32_t>(imbuementId);
	msg.addString(baseImbuement->name + " " + imbuement->getName());
	msg.addString(imbuement->getDescription());
	msg.addString(categoryImbuement->name + imbuement->getSubGroup());

	msg.add<uint16_t>(imbuement->getIconID());
	msg.add<uint32_t>(baseImbuement->duration);

	msg.addByte(imbuement->isPremium() ? 0x01 : 0x00);

	const auto items = imbuement->getItems();
	msg.addByte(items.size());

	for (const auto &itm : items) {
		const ItemType &it = Item::items[itm.first];
		msg.add<uint16_t>(itm.first);
		msg.addString(it.name);
		msg.add<uint16_t>(itm.second);
	}

	msg.add<uint32_t>(baseImbuement->price);
	msg.addByte(baseImbuement->percent);
	msg.add<uint32_t>(baseImbuement->protectionPrice);
}

void ProtocolGame::openImbuementWindow(const std::shared_ptr<Item> &item) {
	if (!item || item->isRemoved()) {
		return;
	}

	player->setImbuingItem(item);

	NetworkMessage msg;
	msg.addByte(0xEB);
	msg.add<uint16_t>(item->getID());
	if (!oldProtocol && item->getClassification() > 0) {
		msg.addByte(0);
	}
	msg.addByte(item->getImbuementSlot());

	// Send imbuement time
	for (uint8_t slotid = 0; slotid < static_cast<uint8_t>(item->getImbuementSlot()); slotid++) {
		ImbuementInfo imbuementInfo;
		if (!item->getImbuementInfo(slotid, &imbuementInfo)) {
			msg.addByte(0x00);
			continue;
		}

		msg.addByte(0x01);
		addImbuementInfo(msg, imbuementInfo.imbuement->getID());
		msg.add<uint32_t>(imbuementInfo.duration);
		msg.add<uint32_t>(g_imbuements().getBaseByID(imbuementInfo.imbuement->getBaseID())->removeCost);
	}

	std::vector<Imbuement*> imbuements = g_imbuements().getImbuements(player, item);
	phmap::flat_hash_map<uint16_t, uint16_t> needItems;

	msg.add<uint16_t>(imbuements.size());
	for (const Imbuement* imbuement : imbuements) {
		addImbuementInfo(msg, imbuement->getID());

		const auto items = imbuement->getItems();
		for (const auto &itm : items) {
			if (!needItems.count(itm.first)) {
				needItems[itm.first] = player->getItemTypeCount(itm.first);
				uint32_t stashCount = player->getStashItemCount(Item::items[itm.first].id);
				if (stashCount > 0) {
					needItems[itm.first] += stashCount;
				}
			}
		}
	}

	msg.add<uint32_t>(needItems.size());
	for (const auto &itm : needItems) {
		msg.add<uint16_t>(itm.first);
		msg.add<uint16_t>(itm.second);
	}

	sendResourcesBalance(player->getMoney(), player->getBankBalance(), player->getPreyCards(), player->getTaskHuntingPoints());

	writeToOutputBuffer(msg);
}

void ProtocolGame::sendMessageDialog(const std::string &message) {
	NetworkMessage msg;
	msg.addByte(0xED);
	msg.addByte(0x14); // Unknown type
	msg.addString(message);
	writeToOutputBuffer(msg);
}

void ProtocolGame::sendImbuementResult(const std::string &message) {
	NetworkMessage msg;
	msg.addByte(0xED);
	msg.addByte(0x01);
	msg.addString(message);
	writeToOutputBuffer(msg);
}

void ProtocolGame::closeImbuementWindow() {
	NetworkMessage msg;
	msg.addByte(0xEC);
	writeToOutputBuffer(msg);
}

void ProtocolGame::AddWorldLight(NetworkMessage &msg, LightInfo lightInfo) {
	msg.addByte(0x82);
	msg.addByte((player->isAccessPlayer() ? 0xFF : lightInfo.level));
	msg.addByte(lightInfo.color);
}

void ProtocolGame::sendSpecialContainersAvailable() {
	if (oldProtocol || !player) {
		return;
	}

	NetworkMessage msg;
	msg.addByte(0x2A);
	msg.addByte(player->isSupplyStashMenuAvailable() ? 0x01 : 0x00);
	msg.addByte(player->isMarketMenuAvailable() ? 0x01 : 0x00);
	writeToOutputBuffer(msg);
}

void ProtocolGame::updatePartyTrackerAnalyzer(const std::shared_ptr<Party> &party) {
	if (oldProtocol || !player || !party || !party->getLeader()) {
		return;
	}

	NetworkMessage msg;
	msg.addByte(0x2B);
	msg.add<uint32_t>(party->getAnalyzerTimeNow());
	msg.add<uint32_t>(party->getLeader()->getID());
	msg.addByte(static_cast<uint8_t>(party->priceType));

	msg.addByte(static_cast<uint8_t>(party->membersData.size()));
	for (const std::shared_ptr<PartyAnalyzer> &analyzer : party->membersData) {
		msg.add<uint32_t>(analyzer->id);
		if (std::shared_ptr<Player> member = g_game().getPlayerByID(analyzer->id);
		    !member || !member->getParty() || member->getParty() != party) {
			msg.addByte(0);
		} else {
			msg.addByte(1);
		}

		msg.add<uint64_t>(analyzer->lootPrice);
		msg.add<uint64_t>(analyzer->supplyPrice);
		msg.add<uint64_t>(analyzer->damage);
		msg.add<uint64_t>(analyzer->healing);
	}

	bool showNames = !party->membersData.empty();
	msg.addByte(showNames ? 0x01 : 0x00);
	if (showNames) {
		msg.addByte(static_cast<uint8_t>(party->membersData.size()));
		for (const std::shared_ptr<PartyAnalyzer> &analyzer : party->membersData) {
			msg.add<uint32_t>(analyzer->id);
			msg.addString(analyzer->name);
		}
	}

	writeToOutputBuffer(msg);
}

void ProtocolGame::AddCreatureLight(NetworkMessage &msg, const std::shared_ptr<Creature> &creature) {
	LightInfo lightInfo = creature->getCreatureLight();

	msg.addByte(0x8D);
	msg.add<uint32_t>(creature->getID());
	msg.addByte((player->isAccessPlayer() ? 0xFF : lightInfo.level));
	msg.addByte(lightInfo.color);
}

// tile
void ProtocolGame::RemoveTileThing(NetworkMessage &msg, const Position &pos, uint32_t stackpos) {
	if (stackpos >= 10) {
		return;
	}

	msg.addByte(0x6C);
	msg.addPosition(pos);
	msg.addByte(static_cast<uint8_t>(stackpos));
}

void ProtocolGame::sendKillTrackerUpdate(const std::shared_ptr<Container> &corpse, const std::string &name, const Outfit_t creatureOutfit) {
	if (oldProtocol) {
		return;
	}

	bool isCorpseEmpty = corpse->empty();

	NetworkMessage msg;
	msg.addByte(0xD1);
	msg.addString(name);
	msg.add<uint16_t>(creatureOutfit.lookType ? creatureOutfit.lookType : 21);
	msg.addByte(creatureOutfit.lookType ? creatureOutfit.lookHead : 0x00);
	msg.addByte(creatureOutfit.lookType ? creatureOutfit.lookBody : 0x00);
	msg.addByte(creatureOutfit.lookType ? creatureOutfit.lookLegs : 0x00);
	msg.addByte(creatureOutfit.lookType ? creatureOutfit.lookFeet : 0x00);
	msg.addByte(creatureOutfit.lookType ? creatureOutfit.lookAddons : 0x00);
	msg.addByte(isCorpseEmpty ? 0 : corpse->size());

	if (!isCorpseEmpty) {
		for (const auto &it : corpse->getItemList()) {
			AddItem(msg, it);
		}
	}

	writeToOutputBuffer(msg);
}

void ProtocolGame::sendUpdateSupplyTracker(const std::shared_ptr<Item> &item) {
	if (oldProtocol || !player || !item) {
		return;
	}

	NetworkMessage msg;
	msg.addByte(0xCE);
	msg.add<uint16_t>(item->getID());

	writeToOutputBuffer(msg);
}

void ProtocolGame::sendUpdateImpactTracker(CombatType_t type, int32_t amount) {
	if (!player || oldProtocol) {
		return;
	}

	auto clientElement = getCipbiaElement(type);
	if (clientElement == CIPBIA_ELEMENTAL_UNDEFINED) {
		return;
	}

	NetworkMessage msg;
	msg.addByte(0xCC);
	if (type == COMBAT_HEALING) {
		msg.addByte(ANALYZER_HEAL);
		msg.add<uint32_t>(amount);
	} else {
		msg.addByte(ANALYZER_DAMAGE_DEALT);
		msg.add<uint32_t>(amount);
		msg.addByte(clientElement);
	}
	writeToOutputBuffer(msg);
}

void ProtocolGame::sendUpdateInputAnalyzer(CombatType_t type, int32_t amount, const std::string &target) {
	if (!player || oldProtocol) {
		return;
	}

	auto clientElement = getCipbiaElement(type);
	if (clientElement == CIPBIA_ELEMENTAL_UNDEFINED) {
		return;
	}

	NetworkMessage msg;
	msg.addByte(0xCC);
	msg.addByte(ANALYZER_DAMAGE_RECEIVED);
	msg.add<uint32_t>(amount);
	msg.addByte(clientElement);
	msg.addString(target);
	writeToOutputBuffer(msg);
}

void ProtocolGame::sendTaskHuntingData(const std::unique_ptr<TaskHuntingSlot> &slot) {
	if (!player || oldProtocol) {
		return;
	}

	NetworkMessage msg;
	msg.addByte(0xBB);
	msg.addByte(static_cast<uint8_t>(slot->id));
	msg.addByte(static_cast<uint8_t>(slot->state));
	if (slot->state == PreyTaskDataState_Locked) {
		msg.addByte(player->isPremium() ? 0x01 : 0x00);
	} else if (slot->state == PreyTaskDataState_Inactive) {
		// Empty
	} else if (slot->state == PreyTaskDataState_Selection) {
		std::shared_ptr<Player> user = player;
		msg.add<uint16_t>(static_cast<uint16_t>(slot->raceIdList.size()));
		std::for_each(slot->raceIdList.begin(), slot->raceIdList.end(), [&msg, user](uint16_t raceid) {
			msg.add<uint16_t>(raceid);
			msg.addByte(user->isCreatureUnlockedOnTaskHunting(g_monsters().getMonsterTypeByRaceId(raceid)) ? 0x01 : 0x00);
		});
	} else if (slot->state == PreyTaskDataState_ListSelection) {
		std::shared_ptr<Player> user = player;
		const std::map<uint16_t, std::string> bestiaryList = g_game().getBestiaryList();
		msg.add<uint16_t>(static_cast<uint16_t>(bestiaryList.size()));
		std::for_each(bestiaryList.begin(), bestiaryList.end(), [&msg, user](auto mType) {
			msg.add<uint16_t>(mType.first);
			msg.addByte(user->isCreatureUnlockedOnTaskHunting(g_monsters().getMonsterType(mType.second)) ? 0x01 : 0x00);
		});
	} else if (slot->state == PreyTaskDataState_Active) {
		if (const auto &option = g_ioprey().getTaskRewardOption(slot)) {
			msg.add<uint16_t>(slot->selectedRaceId);
			if (slot->upgrade) {
				msg.addByte(0x01);
				msg.add<uint16_t>(option->secondKills);
			} else {
				msg.addByte(0x00);
				msg.add<uint16_t>(option->firstKills);
			}
			msg.add<uint16_t>(slot->currentKills);
			msg.addByte(slot->rarity);
		} else {
			g_logger().warn("[ProtocolGame::sendTaskHuntingData] - Unknown slot option {} on player {}", fmt::underlying(slot->id), player->getName());
			return;
		}
	} else if (slot->state == PreyTaskDataState_Completed) {
		if (const auto &option = g_ioprey().getTaskRewardOption(slot)) {
			msg.add<uint16_t>(slot->selectedRaceId);
			if (slot->upgrade) {
				msg.addByte(0x01);
				msg.add<uint16_t>(option->secondKills);
				msg.add<uint16_t>(std::min<uint16_t>(slot->currentKills, option->secondKills));
			} else {
				msg.addByte(0x00);
				msg.add<uint16_t>(option->firstKills);
				msg.add<uint16_t>(std::min<uint16_t>(slot->currentKills, option->firstKills));
			}
			msg.addByte(slot->rarity);
		} else {
			g_logger().warn("[ProtocolGame::sendTaskHuntingData] - Unknown slot option {} on player {}", fmt::underlying(slot->id), player->getName());
			return;
		}
	} else {
		g_logger().warn("[ProtocolGame::sendTaskHuntingData] - Unknown task hunting state: {}", fmt::underlying(slot->state));
		return;
	}

	msg.add<uint32_t>(std::max<uint32_t>(static_cast<uint32_t>(((slot->freeRerollTimeStamp - OTSYS_TIME()) / 1000)), 0));
	writeToOutputBuffer(msg);
}

void ProtocolGame::MoveUpCreature(NetworkMessage &msg, const std::shared_ptr<Creature> &creature, const Position &newPos, const Position &oldPos) {
	if (creature != player) {
		return;
	}

	// floor change up
	msg.addByte(0xBE);

	// going to surface
	if (newPos.z == MAP_INIT_SURFACE_LAYER) {
		int32_t skip = -1;
		GetFloorDescription(msg, oldPos.x - MAP_MAX_CLIENT_VIEW_PORT_X, oldPos.y - MAP_MAX_CLIENT_VIEW_PORT_Y, 5, (MAP_MAX_CLIENT_VIEW_PORT_X + 1) * 2, (MAP_MAX_CLIENT_VIEW_PORT_Y + 1) * 2, 3, skip); //(floor 7 and 6 already set)
		GetFloorDescription(msg, oldPos.x - MAP_MAX_CLIENT_VIEW_PORT_X, oldPos.y - MAP_MAX_CLIENT_VIEW_PORT_Y, 4, (MAP_MAX_CLIENT_VIEW_PORT_X + 1) * 2, (MAP_MAX_CLIENT_VIEW_PORT_Y + 1) * 2, 4, skip);
		GetFloorDescription(msg, oldPos.x - MAP_MAX_CLIENT_VIEW_PORT_X, oldPos.y - MAP_MAX_CLIENT_VIEW_PORT_Y, 3, (MAP_MAX_CLIENT_VIEW_PORT_X + 1) * 2, (MAP_MAX_CLIENT_VIEW_PORT_Y + 1) * 2, 5, skip);
		GetFloorDescription(msg, oldPos.x - MAP_MAX_CLIENT_VIEW_PORT_X, oldPos.y - MAP_MAX_CLIENT_VIEW_PORT_Y, 2, (MAP_MAX_CLIENT_VIEW_PORT_X + 1) * 2, (MAP_MAX_CLIENT_VIEW_PORT_Y + 1) * 2, 6, skip);
		GetFloorDescription(msg, oldPos.x - MAP_MAX_CLIENT_VIEW_PORT_X, oldPos.y - MAP_MAX_CLIENT_VIEW_PORT_Y, 1, (MAP_MAX_CLIENT_VIEW_PORT_X + 1) * 2, (MAP_MAX_CLIENT_VIEW_PORT_Y + 1) * 2, 7, skip);
		GetFloorDescription(msg, oldPos.x - MAP_MAX_CLIENT_VIEW_PORT_X, oldPos.y - MAP_MAX_CLIENT_VIEW_PORT_Y, 0, (MAP_MAX_CLIENT_VIEW_PORT_X + 1) * 2, (MAP_MAX_CLIENT_VIEW_PORT_Y + 1) * 2, 8, skip);

		if (skip >= 0) {
			msg.addByte(skip);
			msg.addByte(0xFF);
		}
	}
	// underground, going one floor up (still underground)
	else if (newPos.z > MAP_INIT_SURFACE_LAYER) {
		int32_t skip = -1;
		GetFloorDescription(msg, oldPos.x - MAP_MAX_CLIENT_VIEW_PORT_X, oldPos.y - MAP_MAX_CLIENT_VIEW_PORT_Y, oldPos.getZ() - 3, (MAP_MAX_CLIENT_VIEW_PORT_X + 1) * 2, (MAP_MAX_CLIENT_VIEW_PORT_Y + 1) * 2, 3, skip);

		if (skip >= 0) {
			msg.addByte(skip);
			msg.addByte(0xFF);
		}
	}

	// moving up a floor up makes us out of sync
	// west
	msg.addByte(0x68);
	GetMapDescription(oldPos.x - MAP_MAX_CLIENT_VIEW_PORT_X, oldPos.y - (MAP_MAX_CLIENT_VIEW_PORT_Y - 1), newPos.z, 1, (MAP_MAX_CLIENT_VIEW_PORT_Y + 1) * 2, msg);

	// north
	msg.addByte(0x65);
	GetMapDescription(oldPos.x - MAP_MAX_CLIENT_VIEW_PORT_X, oldPos.y - MAP_MAX_CLIENT_VIEW_PORT_Y, newPos.z, (MAP_MAX_CLIENT_VIEW_PORT_X + 1) * 2, 1, msg);
}

void ProtocolGame::MoveDownCreature(NetworkMessage &msg, const std::shared_ptr<Creature> &creature, const Position &newPos, const Position &oldPos) {
	if (creature != player) {
		return;
	}

	// floor change down
	msg.addByte(0xBF);

	// going from surface to underground
	if (newPos.z == MAP_INIT_SURFACE_LAYER + 1) {
		int32_t skip = -1;

		GetFloorDescription(msg, oldPos.x - MAP_MAX_CLIENT_VIEW_PORT_X, oldPos.y - MAP_MAX_CLIENT_VIEW_PORT_Y, newPos.z, (MAP_MAX_CLIENT_VIEW_PORT_X + 1) * 2, (MAP_MAX_CLIENT_VIEW_PORT_Y + 1) * 2, -1, skip);
		GetFloorDescription(msg, oldPos.x - MAP_MAX_CLIENT_VIEW_PORT_X, oldPos.y - MAP_MAX_CLIENT_VIEW_PORT_Y, newPos.z + 1, (MAP_MAX_CLIENT_VIEW_PORT_X + 1) * 2, (MAP_MAX_CLIENT_VIEW_PORT_Y + 1) * 2, -2, skip);
		GetFloorDescription(msg, oldPos.x - MAP_MAX_CLIENT_VIEW_PORT_X, oldPos.y - MAP_MAX_CLIENT_VIEW_PORT_Y, newPos.z + 2, (MAP_MAX_CLIENT_VIEW_PORT_X + 1) * 2, (MAP_MAX_CLIENT_VIEW_PORT_Y + 1) * 2, -3, skip);

		if (skip >= 0) {
			msg.addByte(skip);
			msg.addByte(0xFF);
		}
	}
	// going further down
	else if (newPos.z > oldPos.z && newPos.z > MAP_INIT_SURFACE_LAYER + 1 && newPos.z < MAP_MAX_LAYERS - MAP_LAYER_VIEW_LIMIT) {
		int32_t skip = -1;
		GetFloorDescription(msg, oldPos.x - MAP_MAX_CLIENT_VIEW_PORT_X, oldPos.y - MAP_MAX_CLIENT_VIEW_PORT_Y, newPos.z + MAP_LAYER_VIEW_LIMIT, (MAP_MAX_CLIENT_VIEW_PORT_X + 1) * 2, (MAP_MAX_CLIENT_VIEW_PORT_Y + 1) * 2, -3, skip);

		if (skip >= 0) {
			msg.addByte(skip);
			msg.addByte(0xFF);
		}
	}

	// moving down a floor makes us out of sync
	// east
	msg.addByte(0x66);
	GetMapDescription(oldPos.x + MAP_MAX_CLIENT_VIEW_PORT_X + 1, oldPos.y - (MAP_MAX_CLIENT_VIEW_PORT_Y + 1), newPos.z, 1, ((MAP_MAX_CLIENT_VIEW_PORT_Y + 1) * 2), msg);

	// south
	msg.addByte(0x67);
	GetMapDescription(oldPos.x - MAP_MAX_CLIENT_VIEW_PORT_X, oldPos.y + (MAP_MAX_CLIENT_VIEW_PORT_Y + 1), newPos.z, ((MAP_MAX_CLIENT_VIEW_PORT_X + 1) * 2), 1, msg);
}

void ProtocolGame::AddHiddenShopItem(NetworkMessage &msg) {
	// Empty bytes from AddShopItem
	msg.add<uint16_t>(0);
	msg.addByte(0);
	msg.addString(std::string());
	msg.add<uint32_t>(0);
	msg.add<uint32_t>(0);
	msg.add<uint32_t>(0);
}

void ProtocolGame::AddShopItem(NetworkMessage &msg, const ShopBlock &shopBlock) {
	// Sends the item information empty if the player doesn't have the storage to buy/sell a certain item
	if (shopBlock.itemStorageKey != 0 && player->getStorageValue(shopBlock.itemStorageKey) < shopBlock.itemStorageValue) {
		AddHiddenShopItem(msg);
		return;
	}

	const ItemType &it = Item::items[shopBlock.itemId];
	msg.add<uint16_t>(shopBlock.itemId);
	if (it.isSplash() || it.isFluidContainer()) {
		msg.addByte(static_cast<uint8_t>(shopBlock.itemSubType));
	} else {
		msg.addByte(0x00);
	}

	// If not send "itemName" variable from the npc shop, will registered the name that is in items.xml
	if (shopBlock.itemName.empty()) {
		msg.addString(it.name);
	} else {
		msg.addString(shopBlock.itemName);
	}
	msg.add<uint32_t>(it.weight);
	msg.add<uint32_t>(shopBlock.itemBuyPrice == 4294967295 ? 0 : shopBlock.itemBuyPrice);
	msg.add<uint32_t>(shopBlock.itemSellPrice == 4294967295 ? 0 : shopBlock.itemSellPrice);
}

void ProtocolGame::parseExtendedOpcode(NetworkMessage &msg) {
	uint8_t opcode = msg.getByte();
	const std::string &buffer = msg.getString();

	// process additional opcodes via lua script event
	g_game().parsePlayerExtendedOpcode(player->getID(), opcode, buffer);
}

// OTCv8
void ProtocolGame::sendFeatures() {
	if (otclientV8 == 0) {
		return;
	}

	std::map<GameFeature_t, bool> features;
	// Place for non-standard OTCv8 features
	features[GameFeature_t::ExtendedOpcode] = true;

	if (features.empty()) {
		return;
	}

	NetworkMessage msg;
	msg.addByte(0x43);
	msg.add<uint16_t>(static_cast<uint16_t>(features.size()));
	for (const auto &[gameFeature, haveFeature] : features) {
		msg.addByte(static_cast<uint8_t>(gameFeature));
		msg.addByte(haveFeature ? 1 : 0);
	}
	writeToOutputBuffer(msg);
}

// OTCR
void ProtocolGame::sendOTCRFeatures() {
	isOTCR = true;
	const auto &enabledFeatures = g_configManager().getEnabledFeaturesOTC();
	const auto &disabledFeatures = g_configManager().getDisabledFeaturesOTC();
	NetworkMessage msg;
	msg.addByte(0x43);
	auto totalFeatures = static_cast<uint16_t>(enabledFeatures.size() + disabledFeatures.size());
	msg.add<uint16_t>(totalFeatures);
	for (auto feature : enabledFeatures) {
		msg.addByte(static_cast<uint8_t>(feature));
		msg.addByte(0x01);
	}
	for (auto feature : disabledFeatures) {
		msg.addByte(static_cast<uint8_t>(feature));
		msg.addByte(0x00);
	}
	writeToOutputBuffer(msg);
}

void ProtocolGame::parseInventoryImbuements(NetworkMessage &msg) {
	if (oldProtocol) {
		return;
	}

	bool isTrackerOpen = msg.getByte(); // Window is opened or closed
	g_game().playerRequestInventoryImbuements(player->getID(), isTrackerOpen);
}

void ProtocolGame::sendInventoryImbuements(const std::map<Slots_t, std::shared_ptr<Item>> &items) {
	if (oldProtocol) {
		return;
	}

	NetworkMessage msg;
	msg.addByte(0x5D);

	msg.addByte(static_cast<uint8_t>(items.size()));
	for (const auto &[slot, item] : items) {
		msg.addByte(slot);
		AddItem(msg, item);

		uint8_t slots = item->getImbuementSlot();
		msg.addByte(slots);
		if (slots == 0) {
			continue;
		}

		for (uint8_t imbueSlot = 0; imbueSlot < slots; imbueSlot++) {
			ImbuementInfo imbuementInfo;
			if (!item->getImbuementInfo(imbueSlot, &imbuementInfo)) {
				msg.addByte(0x00);
				continue;
			}

			auto imbuement = imbuementInfo.imbuement;
			if (!imbuement) {
				msg.addByte(0x00);
				continue;
			}

			const BaseImbuement* baseImbuement = g_imbuements().getBaseByID(imbuement->getBaseID());
			msg.addByte(0x01);
			msg.addString(baseImbuement->name + " " + imbuement->getName());
			msg.add<uint16_t>(imbuement->getIconID());
			msg.add<uint32_t>(imbuementInfo.duration);

			std::shared_ptr<Tile> playerTile = player->getTile();
			// Check if the player is in a protection zone
			bool isInProtectionZone = playerTile && playerTile->hasFlag(TILESTATE_PROTECTIONZONE);
			// Check if the player is in fight mode
			bool isInFightMode = player->hasCondition(CONDITION_INFIGHT);
			// Get the category of the imbuement
			const CategoryImbuement* categoryImbuement = g_imbuements().getCategoryByID(imbuement->getCategory());
			// Parent of the imbued item
			auto parent = item->getParent();
			// If the imbuement is aggressive and the player is not in fight mode or is in a protection zone, or the item is in a container, ignore it.
			if (categoryImbuement && categoryImbuement->agressive && (isInProtectionZone || !isInFightMode)) {
				msg.addByte(0);
				continue;
			}
			// If the item is not in the backpack slot and it's not a agressive imbuement, ignore it.
			if (categoryImbuement && !categoryImbuement->agressive && parent && parent != player) {
				msg.addByte(0);
				continue;
			}

			msg.addByte(1);
		}
	}

	writeToOutputBuffer(msg);
}

void ProtocolGame::sendItemsPrice() {
	if (!player || oldProtocol) {
		return;
	}

	NetworkMessage msg;
	msg.addByte(0xCD);

	auto countBuffer = msg.getBufferPosition();
	uint16_t count = 0;
	msg.skipBytes(2);
	for (const auto &[itemId, tierAndPriceMap] : g_game().getItemsPrice()) {
		for (const auto &[tier, price] : tierAndPriceMap) {
			msg.add<uint16_t>(itemId);
			if (Item::items[itemId].upgradeClassification > 0) {
				msg.addByte(tier);
			}
			msg.add<uint64_t>(price);
			count++;
		}
	}
	msg.setBufferPosition(countBuffer);
	msg.add<uint16_t>(count);

	writeToOutputBuffer(msg);
}

void ProtocolGame::reloadCreature(const std::shared_ptr<Creature> &creature) {
	if (!creature || !canSee(creature)) {
		return;
	}

	auto tile = creature->getTile();
	if (!tile) {
		return;
	}

	uint32_t stackpos = tile->getClientIndexOfCreature(player, creature);

	if (stackpos >= 10) {
		return;
	}

	NetworkMessage msg;

	if (knownCreatureSet.contains(creature->getID())) {
		msg.addByte(0x6B);
		msg.addPosition(creature->getPosition());
		msg.addByte(static_cast<uint8_t>(stackpos));
		AddCreature(msg, creature, false, 0);
	} else {
		sendAddCreature(creature, creature->getPosition(), stackpos, false);
	}

	writeToOutputBuffer(msg);
}

void ProtocolGame::sendOpenStash() {
	if (!player || oldProtocol) {
		return;
	}

	NetworkMessage msg;
	msg.addByte(0x29);
	StashItemList list = player->getStashItems();
	msg.add<uint16_t>(list.size());
	for (auto item : list) {
		msg.add<uint16_t>(item.first);
		msg.add<uint32_t>(item.second);
	}
	msg.add<uint16_t>(static_cast<uint16_t>(g_configManager().getNumber(STASH_ITEMS) - getStashSize(list)));
	writeToOutputBuffer(msg);
}

void ProtocolGame::parseStashWithdraw(NetworkMessage &msg) {
	if (oldProtocol) {
		return;
	}

	if (!player->isAccessPlayer() && !player->isSupplyStashMenuAvailable()) {
		player->sendCancelMessage("You can't use supply stash right now.");
		return;
	}

	if (player->isUIExhausted(500)) {
		player->sendCancelMessage("You need to wait to do this again.");
		return;
	}

	auto action = static_cast<Supply_Stash_Actions_t>(msg.getByte());
	switch (action) {
		case SUPPLY_STASH_ACTION_STOW_ITEM: {
			Position pos = msg.getPosition();
			auto itemId = msg.get<uint16_t>();
			uint8_t stackpos = msg.getByte();
			uint32_t count = msg.getByte();
			g_game().playerStowItem(player->getID(), pos, itemId, stackpos, count, false);
			break;
		}
		case SUPPLY_STASH_ACTION_STOW_CONTAINER: {
			Position pos = msg.getPosition();
			auto itemId = msg.get<uint16_t>();
			uint8_t stackpos = msg.getByte();
			g_game().playerStowItem(player->getID(), pos, itemId, stackpos, 0, false);
			break;
		}
		case SUPPLY_STASH_ACTION_STOW_STACK: {
			Position pos = msg.getPosition();
			auto itemId = msg.get<uint16_t>();
			uint8_t stackpos = msg.getByte();
			g_game().playerStowItem(player->getID(), pos, itemId, stackpos, 0, true);
			break;
		}
		case SUPPLY_STASH_ACTION_WITHDRAW: {
			auto itemId = msg.get<uint16_t>();
			auto count = msg.get<uint32_t>();
			uint8_t stackpos = msg.getByte();
			g_game().playerStashWithdraw(player->getID(), itemId, count, stackpos);
			break;
		}
		default:
			g_logger().error("Unknown 'supply stash' action switch: {}", fmt::underlying(action));
			break;
	}

	player->updateUIExhausted();
}

void ProtocolGame::sendCreatureHelpers(uint32_t creatureId, uint16_t helpers) {
	if (!oldProtocol) {
		return;
	}

	NetworkMessage msg;
	msg.addByte(0x94);
	msg.add<uint32_t>(creatureId);
	msg.add<uint16_t>(helpers);
	writeToOutputBuffer(msg);
}

void ProtocolGame::sendDepotItems(const ItemsTierCountList &itemMap, uint16_t count) {
	if (!player || oldProtocol) {
		return;
	}

	NetworkMessage msg;
	msg.addByte(0x94);

	msg.add<uint16_t>(count); // List size
	for (const auto &itemMap_it : itemMap) {
		for (const auto &[itemTier, itemCount] : itemMap_it.second) {
			msg.add<uint16_t>(itemMap_it.first); // Item ID
			if (itemTier > 0) {
				msg.addByte(itemTier - 1);
			}
			msg.add<uint16_t>(static_cast<uint16_t>(itemCount));
		}
	}

	writeToOutputBuffer(msg);
}

void ProtocolGame::sendCloseDepotSearch() {
	if (!player || oldProtocol) {
		return;
	}

	NetworkMessage msg;
	msg.addByte(0x9A);
	writeToOutputBuffer(msg);
}

void ProtocolGame::sendDepotSearchResultDetail(uint16_t itemId, uint8_t tier, uint32_t depotCount, const ItemVector &depotItems, uint32_t inboxCount, const ItemVector &inboxItems, uint32_t stashCount) {
	if (!player || oldProtocol) {
		return;
	}

	NetworkMessage msg;
	msg.addByte(0x99);
	msg.add<uint16_t>(itemId);
	if (Item::items[itemId].upgradeClassification > 0) {
		msg.addByte(tier);
	}

	msg.add<uint32_t>(depotCount);
	msg.addByte(static_cast<uint8_t>(depotItems.size()));
	for (const auto &item : depotItems) {
		AddItem(msg, item);
	}

	msg.add<uint32_t>(inboxCount);
	msg.addByte(static_cast<uint8_t>(inboxItems.size()));
	for (const auto &item : inboxItems) {
		AddItem(msg, item);
	}

	msg.addByte(stashCount > 0 ? 0x01 : 0x00);
	if (stashCount > 0) {
		msg.add<uint16_t>(itemId);
		msg.add<uint32_t>(stashCount);
	}

	writeToOutputBuffer(msg);
}

void ProtocolGame::parseOpenDepotSearch() {
	if (oldProtocol) {
		return;
	}

	g_game().playerRequestDepotItems(player->getID());
}

void ProtocolGame::parseCloseDepotSearch() {
	if (oldProtocol) {
		return;
	}

	g_game().playerRequestCloseDepotSearch(player->getID());
}

void ProtocolGame::parseDepotSearchItemRequest(NetworkMessage &msg) {
	if (oldProtocol) {
		return;
	}

	auto itemId = msg.get<uint16_t>();
	uint8_t itemTier = 0;
	if (Item::items[itemId].upgradeClassification > 0) {
		itemTier = msg.getByte();
	}

	g_game().playerRequestDepotSearchItem(player->getID(), itemId, itemTier);
}

void ProtocolGame::parseRetrieveDepotSearch(NetworkMessage &msg) {
	if (oldProtocol) {
		return;
	}

	auto itemId = msg.get<uint16_t>();
	uint8_t itemTier = 0;
	if (Item::items[itemId].upgradeClassification > 0) {
		itemTier = msg.getByte();
	}
	uint8_t type = msg.getByte();

	g_game().playerRequestDepotSearchRetrieve(player->getID(), itemId, itemTier, type);
}

void ProtocolGame::parseOpenParentContainer(NetworkMessage &msg) {
	if (oldProtocol) {
		return;
	}

	Position pos = msg.getPosition();
	g_game().playerRequestOpenContainerFromDepotSearch(player->getID(), pos);
}

void ProtocolGame::sendUpdateCreature(const std::shared_ptr<Creature> &creature) {
	if (oldProtocol || !creature || !player) {
		return;
	}

	auto tile = creature->getTile();
	if (!tile) {
		return;
	}

	if (!canSee(creature)) {
		return;
	}

	int32_t stackPos = tile->getClientIndexOfCreature(player, creature);
	if (stackPos == -1 || stackPos >= 10) {
		return;
	}

	NetworkMessage msg;
	msg.addByte(0x6B);
	msg.addPosition(creature->getPosition());
	msg.addByte(static_cast<uint8_t>(stackPos));
	AddCreature(msg, creature, false, 0);
	writeToOutputBuffer(msg);
}

void ProtocolGame::getForgeInfoMap(const std::shared_ptr<Item> &item, std::map<uint16_t, std::map<uint8_t, uint16_t>> &itemsMap) const {
	std::map<uint8_t, uint16_t> itemInfo;
	itemInfo.insert({ item->getTier(), item->getItemCount() });
	auto [first, inserted] = itemsMap.try_emplace(item->getID(), itemInfo);
	if (!inserted) {
		auto [otherFirst, otherInserted] = itemsMap[item->getID()].try_emplace(item->getTier(), item->getItemCount());
		if (!otherInserted) {
			(itemsMap[item->getID()])[item->getTier()] += item->getItemCount();
		}
	}
}

void ProtocolGame::sendForgeSkillStats(NetworkMessage &msg) const {
	if (oldProtocol) {
		return;
	}

	std::vector<Slots_t> slots { CONST_SLOT_LEFT, CONST_SLOT_ARMOR, CONST_SLOT_HEAD, CONST_SLOT_LEGS };
	for (const auto &slot : slots) {
		double_t skill = 0;
		if (const auto &item = player->getInventoryItem(slot); item) {
			const ItemType &it = Item::items[item->getID()];
			if (it.isWeapon()) {
				skill = item->getFatalChance() * 100;
			}
			if (it.isArmor()) {
				skill = item->getDodgeChance() * 100;
			}
			if (it.isHelmet()) {
				skill = item->getMomentumChance() * 100;
			}
			if (it.isLegs()) {
				skill = item->getTranscendenceChance() * 100;
			}
		}

		auto skillCast = static_cast<uint16_t>(skill);
		msg.add<uint16_t>(skillCast);
		msg.add<uint16_t>(skillCast);
	}
}

void ProtocolGame::sendBosstiaryData() {
	if (oldProtocol) {
		return;
	}

	NetworkMessage msg;
	msg.addByte(0x61);

	msg.add<uint16_t>(25); // Number of kills to achieve 'Bane Prowess'
	msg.add<uint16_t>(100); // Number of kills to achieve 'Bane expertise'
	msg.add<uint16_t>(300); // Number of kills to achieve 'Base Mastery'

	msg.add<uint16_t>(5); // Number of kills to achieve 'Archfoe Prowess'
	msg.add<uint16_t>(20); // Number of kills to achieve 'Archfoe Expertise'
	msg.add<uint16_t>(60); // Number of kills to achieve 'Archfoe Mastery'

	msg.add<uint16_t>(1); // Number of kills to achieve 'Nemesis Prowess'
	msg.add<uint16_t>(3); // Number of kills to achieve 'Nemesis Expertise'
	msg.add<uint16_t>(5); // Number of kills to achieve 'Nemesis Mastery'

	msg.add<uint16_t>(5); // Points will receive when reach 'Bane Prowess'
	msg.add<uint16_t>(15); // Points will receive when reach 'Bane Expertise'
	msg.add<uint16_t>(30); // Points will receive when reach 'Base Mastery'

	msg.add<uint16_t>(10); // Points will receive when reach 'Archfoe Prowess'
	msg.add<uint16_t>(30); // Points will receive when reach 'Archfoe Expertise'
	msg.add<uint16_t>(60); // Points will receive when reach 'Archfoe Mastery'

	msg.add<uint16_t>(10); // Points will receive when reach 'Nemesis Prowess'
	msg.add<uint16_t>(30); // Points will receive when reach 'Nemesis Expertise'
	msg.add<uint16_t>(60); // Points will receive when reach 'Nemesis Mastery'

	writeToOutputBuffer(msg);
}

void ProtocolGame::parseSendBosstiary() {
	if (oldProtocol) {
		return;
	}

	sendBosstiaryData();

	NetworkMessage msg;
	msg.addByte(0x73);

	auto mtype_map = g_ioBosstiary().getBosstiaryMap();
	auto bossesBuffer = msg.getBufferPosition();
	uint16_t bossesCount = 0;
	msg.skipBytes(2);

	for (const auto &[bossid, name] : mtype_map) {
		const auto mType = g_monsters().getMonsterType(name);
		if (!mType) {
			continue;
		}

		auto bossRace = mType->info.bosstiaryRace;
		if (bossRace < BosstiaryRarity_t::RARITY_BANE || bossRace > BosstiaryRarity_t::RARITY_NEMESIS) {
			g_logger().error("[{}] monster {} have wrong boss race {}", __FUNCTION__, mType->name, fmt::underlying(bossRace));
			continue;
		}

		auto killCount = player->getBestiaryKillCount(bossid);
		msg.add<uint32_t>(bossid);
		msg.addByte(static_cast<uint8_t>(bossRace));
		msg.add<uint32_t>(killCount);
		msg.addByte(0);
		msg.addByte(player->isBossOnBosstiaryTracker(mType) ? 0x01 : 0x00);
		++bossesCount;
	}

	msg.setBufferPosition(bossesBuffer);
	msg.add<uint16_t>(bossesCount);

	writeToOutputBuffer(msg);
}

void ProtocolGame::parseSendBosstiarySlots() {
	if (oldProtocol) {
		return;
	}

	uint32_t bossIdSlotOne = player->getSlotBossId(1);
	uint32_t bossIdSlotTwo = player->getSlotBossId(2);
	uint32_t boostedBossId = g_ioBosstiary().getBoostedBossId();

	// Sanity checks
	const std::string &boostedBossName = g_ioBosstiary().getBoostedBossName();
	if (boostedBossName.empty()) {
		g_logger().error("[{}] The boosted boss name is empty", __FUNCTION__);
		return;
	}
	const auto mTypeBoosted = g_monsters().getMonsterType(boostedBossName);
	auto boostedBossRace = mTypeBoosted ? mTypeBoosted->info.bosstiaryRace : BosstiaryRarity_t::BOSS_INVALID;
	auto isValidBoostedBoss = boostedBossId == 0 || (boostedBossRace >= BosstiaryRarity_t::RARITY_BANE && boostedBossRace <= BosstiaryRarity_t::RARITY_NEMESIS);
	if (!isValidBoostedBoss) {
		g_logger().error("[{}] The boosted boss '{}' has an invalid race", __FUNCTION__, boostedBossName);
		return;
	}

	const auto mTypeSlotOne = g_ioBosstiary().getMonsterTypeByBossRaceId((uint16_t)bossIdSlotOne);
	auto bossRaceSlotOne = mTypeSlotOne ? mTypeSlotOne->info.bosstiaryRace : BosstiaryRarity_t::BOSS_INVALID;
	auto isValidBossSlotOne = bossIdSlotOne == 0 || (bossRaceSlotOne >= BosstiaryRarity_t::RARITY_BANE && bossRaceSlotOne <= BosstiaryRarity_t::RARITY_NEMESIS);
	if (!isValidBossSlotOne) {
		g_logger().error("[{}] boss slot1 with race id '{}' has an invalid race", __FUNCTION__, bossIdSlotOne);
		return;
	}

	const auto mTypeSlotTwo = g_ioBosstiary().getMonsterTypeByBossRaceId((uint16_t)bossIdSlotTwo);
	auto bossRaceSlotTwo = mTypeSlotTwo ? mTypeSlotTwo->info.bosstiaryRace : BosstiaryRarity_t::BOSS_INVALID;
	auto isValidBossSlotTwo = bossIdSlotTwo == 0 || (bossRaceSlotTwo >= BosstiaryRarity_t::RARITY_BANE && bossRaceSlotTwo <= BosstiaryRarity_t::RARITY_NEMESIS);
	if (!isValidBossSlotTwo) {
		g_logger().error("[{}] boss slot1 with race id '{}' has an invalid race", __FUNCTION__, bossIdSlotTwo);
		return;
	}

	sendBosstiaryData();

	NetworkMessage msg;
	msg.addByte(0x62);

	uint32_t playerBossPoints = player->getBossPoints();
	uint16_t currentBonus = g_ioBosstiary().calculateLootBonus(playerBossPoints);
	uint32_t pointsNextBonus = g_ioBosstiary().calculateBossPoints(currentBonus + 1);
	msg.add<uint32_t>(playerBossPoints); // Player Points
	msg.add<uint32_t>(pointsNextBonus); // Total Points next bonus
	msg.add<uint16_t>(currentBonus); // Current Bonus
	msg.add<uint16_t>(currentBonus + 1); // Next Bonus

	uint32_t removePrice = g_ioBosstiary().calculteRemoveBoss(player->getRemoveTimes());

	auto bossesUnlockedList = g_ioBosstiary().getBosstiaryFinished(player);
	if (auto it = std::ranges::find(bossesUnlockedList.begin(), bossesUnlockedList.end(), boostedBossId);
	    it != bossesUnlockedList.end()) {
		bossesUnlockedList.erase(it);
	}
	auto bossesUnlockedSize = static_cast<uint16_t>(bossesUnlockedList.size());

	bool isSlotOneUnlocked = (bossesUnlockedSize > 0 ? true : false);
	msg.addByte(isSlotOneUnlocked ? 1 : 0);
	msg.add<uint32_t>(isSlotOneUnlocked ? bossIdSlotOne : 0);
	if (isSlotOneUnlocked && bossIdSlotOne != 0) {
		// Variables Boss Slot One
		auto bossKillCount = player->getBestiaryKillCount(static_cast<uint16_t>(bossIdSlotOne));
		auto slotOneBossLevel = g_ioBosstiary().getBossCurrentLevel(player, (uint16_t)bossIdSlotOne);
		uint16_t bonusBossSlotOne = currentBonus + (slotOneBossLevel == 3 ? 25 : 0);
		uint8_t isSlotOneInactive = bossIdSlotOne == boostedBossId ? 1 : 0;
		// Bytes Slot One
		sendBosstiarySlotsBytes(msg, static_cast<uint8_t>(bossRaceSlotOne), bossKillCount, bonusBossSlotOne, 0, isSlotOneInactive, removePrice);
		bossesUnlockedSize--;
	}

	uint32_t slotTwoPoints = 1500;
	bool isSlotTwoUnlocked = (playerBossPoints >= slotTwoPoints ? true : false);
	msg.addByte(isSlotTwoUnlocked ? 1 : 0);
	msg.add<uint32_t>(isSlotTwoUnlocked ? bossIdSlotTwo : slotTwoPoints);
	if (isSlotTwoUnlocked && bossIdSlotTwo != 0) {
		// Variables Boss Slot Two
		auto bossKillCount = player->getBestiaryKillCount((uint16_t)(bossIdSlotTwo));
		auto slotTwoBossLevel = g_ioBosstiary().getBossCurrentLevel(player, (uint16_t)bossIdSlotTwo);
		uint16_t bonusBossSlotTwo = currentBonus + (slotTwoBossLevel == 3 ? 25 : 0);
		uint8_t isSlotTwoInactive = bossIdSlotTwo == boostedBossId ? 1 : 0;
		// Bytes Slot Two
		sendBosstiarySlotsBytes(msg, static_cast<uint8_t>(bossRaceSlotTwo), bossKillCount, bonusBossSlotTwo, 0, isSlotTwoInactive, removePrice);
		bossesUnlockedSize--;
	}

	bool isTodaySlotUnlocked = g_configManager().getBoolean(BOOSTED_BOSS_SLOT);
	msg.addByte(isTodaySlotUnlocked ? 1 : 0);
	msg.add<uint32_t>(boostedBossId);
	if (isTodaySlotUnlocked && boostedBossId != 0) {
		auto boostedBossKillCount = player->getBestiaryKillCount(static_cast<uint16_t>(boostedBossId));
		auto boostedLootBonus = static_cast<uint16_t>(g_configManager().getNumber(BOOSTED_BOSS_LOOT_BONUS));
		auto bosstiaryMultiplier = static_cast<uint8_t>(g_configManager().getNumber(BOSSTIARY_KILL_MULTIPLIER));
		auto boostedKillBonus = static_cast<uint8_t>(g_configManager().getNumber(BOOSTED_BOSS_KILL_BONUS));
		sendBosstiarySlotsBytes(msg, static_cast<uint8_t>(boostedBossRace), boostedBossKillCount, boostedLootBonus, bosstiaryMultiplier + boostedKillBonus, 0, 0);
	}

	msg.addByte(bossesUnlockedSize != 0 ? 1 : 0);
	if (bossesUnlockedSize != 0) {
		auto unlockCountBuffer = msg.getBufferPosition();
		uint16_t bossesCount = 0;
		msg.skipBytes(2);
		for (const auto &bossId : bossesUnlockedList) {
			if (bossId == bossIdSlotOne || bossId == bossIdSlotTwo) {
				continue;
			}

			const auto mType = g_ioBosstiary().getMonsterTypeByBossRaceId(bossId);
			if (!mType) {
				g_logger().error("[{}] monster {} not found", __FUNCTION__, bossId);
				continue;
			}

			auto bossRace = mType->info.bosstiaryRace;
			if (bossRace < BosstiaryRarity_t::RARITY_BANE || bossRace > BosstiaryRarity_t::RARITY_NEMESIS) {
				g_logger().error("[{}] monster {} have wrong boss race {}", __FUNCTION__, mType->name, fmt::underlying(bossRace));
				continue;
			}

			msg.add<uint32_t>(bossId);
			msg.addByte(static_cast<uint8_t>(bossRace));
			bossesCount++;
		}
		msg.setBufferPosition(unlockCountBuffer);
		msg.add<uint16_t>(bossesCount);
	}

	writeToOutputBuffer(msg);
	parseSendResourceBalance();
}

void ProtocolGame::parseBosstiarySlot(NetworkMessage &msg) {
	if (oldProtocol) {
		return;
	}

	uint8_t slotBossId = msg.getByte();
	auto selectedBossId = msg.get<uint32_t>();

	g_game().playerBosstiarySlot(player->getID(), slotBossId, selectedBossId);
}

void ProtocolGame::sendPodiumDetails(NetworkMessage &msg, const std::vector<uint16_t> &toSendMonsters, bool isBoss) const {
	auto toSendMonstersSize = static_cast<uint16_t>(toSendMonsters.size());
	msg.add<uint16_t>(toSendMonstersSize);
	for (const auto &raceId : toSendMonsters) {
		const auto mType = g_monsters().getMonsterTypeByRaceId(raceId, isBoss);
		if (!mType) {
			continue;
		}

		// Podium of tenacity only need raceId
		if (!isBoss) {
			msg.add<uint16_t>(raceId);
			continue;
		}

		auto monsterOutfit = mType->info.outfit;
		msg.add<uint16_t>(raceId);
		auto isLookType = monsterOutfit.lookType != 0;
		// "Tantugly's Head" boss have to send other looktype to the podium
		if (monsterOutfit.lookTypeEx == 35105) {
			monsterOutfit.lookTypeEx = 39003;
			msg.addString("Tentugly");
		} else {
			msg.addString(mType->name);
		}
		msg.add<uint16_t>(monsterOutfit.lookType);
		if (isLookType) {
			msg.addByte(monsterOutfit.lookHead);
			msg.addByte(monsterOutfit.lookBody);
			msg.addByte(monsterOutfit.lookLegs);
			msg.addByte(monsterOutfit.lookFeet);
			msg.addByte(monsterOutfit.lookAddons);
		} else {
			msg.add<uint16_t>(monsterOutfit.lookTypeEx);
		}
	}
}

void ProtocolGame::sendMonsterPodiumWindow(const std::shared_ptr<Item> &podium, const Position &position, uint16_t itemId, uint8_t stackPos) {
	if (!podium || oldProtocol) {
		g_logger().error("[{}] item is nullptr", __FUNCTION__);
		return;
	}

	NetworkMessage msg;
	msg.addByte(0xC2);

	auto podiumVisible = podium->getCustomAttribute("PodiumVisible");
	auto lookType = podium->getCustomAttribute("LookType");
	auto lookDirection = podium->getCustomAttribute("LookDirection");

	bool isBossSelected = false;
	uint16_t lookValue = 0;
	if (lookType) {
		lookValue = static_cast<uint16_t>(lookType->getInteger());
		isBossSelected = lookValue > 0;
	}

	msg.add<uint16_t>(isBossSelected ? lookValue : 0); // Boss LookType
	if (isBossSelected) {
		auto lookHead = podium->getCustomAttribute("LookHead");
		auto lookBody = podium->getCustomAttribute("LookBody");
		auto lookLegs = podium->getCustomAttribute("LookLegs");
		auto lookFeet = podium->getCustomAttribute("LookFeet");

		msg.addByte(lookHead ? static_cast<uint8_t>(lookHead->getInteger()) : 0);
		msg.addByte(lookBody ? static_cast<uint8_t>(lookBody->getInteger()) : 0);
		msg.addByte(lookLegs ? static_cast<uint8_t>(lookLegs->getInteger()) : 0);
		msg.addByte(lookFeet ? static_cast<uint8_t>(lookFeet->getInteger()) : 0);

		auto lookAddons = podium->getCustomAttribute("LookAddons");
		msg.addByte(lookAddons ? static_cast<uint8_t>(lookAddons->getInteger()) : 0);
	} else {
		msg.add<uint16_t>(0); // Boss LookType
	}
	msg.add<uint16_t>(0); // Size of an unknown list. (No ingame visual effect)

	bool isBossPodium = podium->getID() == ITEM_PODIUM_OF_VIGOUR;
	msg.addByte(isBossPodium ? 0x01 : 0x00); // Bosstiary or bestiary
	if (isBossPodium) {
		const auto &unlockedBosses = g_ioBosstiary().getBosstiaryFinished(player, 2);
		sendPodiumDetails(msg, unlockedBosses, true);
	} else {
		const auto &unlockedMonsters = g_iobestiary().getBestiaryFinished(player);
		sendPodiumDetails(msg, unlockedMonsters, false);
	}

	msg.addPosition(position); // Position of the podium on the map
	msg.add<uint16_t>(itemId); // ClientID of the podium
	msg.addByte(stackPos); // StackPos of the podium on the map

	msg.addByte(podiumVisible ? static_cast<uint8_t>(podiumVisible->getInteger()) : 0x01); // A boolean saying if it's visible or not
	msg.addByte(lookType ? 0x01 : 0x00); // A boolean saying if there's a boss selected
	msg.addByte(lookDirection ? static_cast<uint8_t>(lookDirection->getInteger()) : 2); // Direction where the boss is looking
	writeToOutputBuffer(msg);
}

void ProtocolGame::parseSetMonsterPodium(NetworkMessage &msg) const {
	if (!player || oldProtocol) {
		return;
	}

	// For some reason the cip sends uint32_t, but we use uint16_t, so let's just ignore that
	auto monsterRaceId = static_cast<uint16_t>(msg.get<uint32_t>());
	Position pos = msg.getPosition();
	auto itemId = msg.get<uint16_t>();
	uint8_t stackpos = msg.getByte();
	uint8_t direction = msg.getByte();
	uint8_t podiumVisible = msg.getByte();
	uint8_t monsterVisible = msg.getByte();

	g_game().playerSetMonsterPodium(player->getID(), monsterRaceId, pos, stackpos, itemId, direction, std::make_pair(podiumVisible, monsterVisible));
}

void ProtocolGame::sendBosstiaryCooldownTimer() {
	if (!player || oldProtocol) {
		return;
	}

	NetworkMessage msg;
	msg.addByte(0xBD);

	auto startBosses = msg.getBufferPosition();
	msg.skipBytes(2); // Boss count
	uint16_t bossesCount = 0;
	for (std::map<uint16_t, std::string> bossesMap = g_ioBosstiary().getBosstiaryMap();
	     const auto &[bossRaceId, _] : bossesMap) {
		const auto mType = g_ioBosstiary().getMonsterTypeByBossRaceId(bossRaceId);
		if (!mType) {
			continue;
		}

		auto timerValue = player->kv()->scoped("boss.cooldown")->get(toKey(std::to_string(bossRaceId)));
		if (!timerValue || !timerValue.has_value()) {
			continue;
		}
		auto timer = timerValue->getNumber();
		uint64_t sendTimer = timer > 0 ? static_cast<uint64_t>(timer) : 0;
		msg.add<uint32_t>(bossRaceId); // bossRaceId
		msg.add<uint64_t>(sendTimer); // Boss cooldown in seconds
		bossesCount++;
	}
	auto endBosses = msg.getBufferPosition();
	msg.setBufferPosition(startBosses);
	msg.add<uint16_t>(bossesCount);
	msg.setBufferPosition(endBosses);

	writeToOutputBuffer(msg);
}

void ProtocolGame::sendBosstiaryEntryChanged(uint32_t bossid) {
	if (oldProtocol) {
		return;
	}

	NetworkMessage msg;
	msg.addByte(0xE6);
	msg.add<uint32_t>(bossid);
	writeToOutputBuffer(msg);
}

void ProtocolGame::sendSingleSoundEffect(const Position &pos, SoundEffect_t id, SourceEffect_t source) {
	if (oldProtocol) {
		return;
	}

	NetworkMessage msg;
	msg.addByte(0x83);
	msg.addPosition(pos);
	msg.addByte(0x06); // Sound effect type
	msg.addByte(static_cast<uint8_t>(source)); // Sound source type
	msg.add<uint16_t>(static_cast<uint16_t>(id)); // Sound id
	msg.addByte(0x00); // Breaking the effects loop
	writeToOutputBuffer(msg);
}

void ProtocolGame::sendDoubleSoundEffect(
	const Position &pos,
	SoundEffect_t mainSoundId,
	SourceEffect_t mainSource,
	SoundEffect_t secondarySoundId,
	SourceEffect_t secondarySource
) {
	if (oldProtocol) {
		return;
	}

	NetworkMessage msg;
	msg.addByte(0x83);
	msg.addPosition(pos);

	// Primary sound
	msg.addByte(0x06); // Sound effect type
	msg.addByte(static_cast<uint8_t>(mainSource)); // Sound source type
	msg.add<uint16_t>(static_cast<uint16_t>(mainSoundId)); // Sound id

	// Secondary sound (Can be an array too, but not necessary here)
	msg.addByte(0x07); // Multiple effect type
	msg.addByte(0x01); // Useless ENUM (So far)
	msg.addByte(static_cast<uint8_t>(secondarySource)); // Sound source type
	msg.add<uint16_t>(static_cast<uint16_t>(secondarySoundId)); // Sound id

	msg.addByte(0x00); // Breaking the effects loop
	writeToOutputBuffer(msg);
}

void ProtocolGame::parseOpenWheel(NetworkMessage &msg) {
	if (oldProtocol || !g_configManager().getBoolean(TOGGLE_WHEELSYSTEM)) {
		return;
	}

	auto ownerId = msg.get<uint32_t>();
	g_game().playerOpenWheel(player->getID(), ownerId);
}

void ProtocolGame::parseWheelGemAction(NetworkMessage &msg) {
	if (oldProtocol || !g_configManager().getBoolean(TOGGLE_WHEELSYSTEM)) {
		return;
	}

	g_game().playerWheelGemAction(player->getID(), msg);
}

void ProtocolGame::sendOpenWheelWindow(uint32_t ownerId) {
	if (!player || oldProtocol || !g_configManager().getBoolean(TOGGLE_WHEELSYSTEM)) {
		return;
	}

	NetworkMessage msg;
	player->wheel()->sendOpenWheelWindow(msg, ownerId);
	writeToOutputBuffer(msg);
}

void ProtocolGame::parseSaveWheel(NetworkMessage &msg) {
	if (oldProtocol || !g_configManager().getBoolean(TOGGLE_WHEELSYSTEM)) {
		return;
	}

	g_game().playerSaveWheel(player->getID(), msg);
}

void ProtocolGame::sendDisableLoginMusic() {
	if (oldProtocol || !player || player->getOperatingSystem() >= CLIENTOS_OTCLIENT_LINUX) {
		return;
	}

	NetworkMessage msg;
	msg.addByte(0x85);
	msg.addByte(0x01);
	msg.addByte(0x00);
	msg.addByte(0x00);
	writeToOutputBuffer(msg);
}

void ProtocolGame::sendHotkeyPreset() {
	if (!player || oldProtocol) {
		return;
	}

	auto vocation = g_vocations().getVocation(player->getVocation()->getBaseId());
	if (vocation) {
		NetworkMessage msg;
		msg.addByte(0x9D);
		msg.add<uint32_t>(vocation->getClientId());
		writeToOutputBuffer(msg);
	}
}

void ProtocolGame::sendTakeScreenshot(Screenshot_t screenshotType) {
	if (screenshotType == SCREENSHOT_TYPE_NONE || oldProtocol) {
		return;
	}

	NetworkMessage msg;
	msg.addByte(0x75);
	msg.addByte(screenshotType);
	writeToOutputBuffer(msg);
}

void ProtocolGame::sendAttachedEffect(const std::shared_ptr<Creature> &creature, uint16_t effectId) {
	if (!isOTCR) {
		return;
	}

	NetworkMessage msg;
	msg.addByte(0x34);
	msg.add<uint32_t>(creature->getID());
	msg.add<uint16_t>(effectId);
	writeToOutputBuffer(msg);
}

void ProtocolGame::sendDetachEffect(const std::shared_ptr<Creature> &creature, uint16_t effectId) {
	if (!isOTCR) {
		return;
	}

	NetworkMessage msg;
	msg.addByte(0x35);
	msg.add<uint32_t>(creature->getID());
	msg.add<uint16_t>(effectId);
	writeToOutputBuffer(msg);
}

void ProtocolGame::sendShader(const std::shared_ptr<Creature> &creature, const std::string &shaderName) {
	if (!isOTCR) {
		return;
	}

	NetworkMessage msg;
	msg.addByte(0x36);
	msg.add<uint32_t>(creature->getID());
	msg.addString(shaderName);
	writeToOutputBuffer(msg);
}

void ProtocolGame::sendMapShader(const std::string &shaderName) {
	if (!isOTCR) {
		return;
	}

	NetworkMessage msg;
	msg.addByte(0x37);
	msg.addString(shaderName);
	writeToOutputBuffer(msg);
}

void ProtocolGame::sendPlayerTyping(const std::shared_ptr<Creature> &creature, uint8_t typing) {
	if (!isOTCR) {
		return;
	}

	NetworkMessage msg;
	msg.addByte(0x38);
	msg.add<uint32_t>(creature->getID());
	msg.addByte(typing);
	writeToOutputBuffer(msg);
}

void ProtocolGame::AddOutfitCustomOTCR(NetworkMessage &msg, const Outfit_t &outfit) {
	if (!isOTCR) {
		return;
	}

	msg.add<uint16_t>(outfit.lookWing);
	msg.add<uint16_t>(outfit.lookAura);
	msg.add<uint16_t>(outfit.lookEffect);
	const auto &shader = g_game().attachedeffects->getShaderByID(outfit.lookShader);
	msg.addString(shader ? shader->name : "");
}

void ProtocolGame::sendOutfitWindowCustomOTCR(NetworkMessage &msg) {
	if (!isOTCR) {
		return;
	}
	// wings
	auto startWings = msg.getBufferPosition();
	uint16_t limitWings = std::numeric_limits<uint16_t>::max();
	uint16_t wingSize = 0;
	msg.skipBytes(1);
	const auto &wings = g_game().attachedeffects->getWings();
	for (const auto &wing : wings) {
		if (player->hasWing(wing)) {
			msg.add<uint16_t>(wing->id);
			msg.addString(wing->name);
			++wingSize;
		}
		if (wingSize == limitWings) {
			break;
		}
	}
	auto endWings = msg.getBufferPosition();
	msg.setBufferPosition(startWings);
	msg.add<uint8_t>(wingSize);
	msg.setBufferPosition(endWings);
	// auras
	auto startAuras = msg.getBufferPosition();
	uint16_t limitAuras = std::numeric_limits<uint16_t>::max();
	uint16_t auraSize = 0;
	msg.skipBytes(1);
	const auto &auras = g_game().attachedeffects->getAuras();
	for (const auto &aura : auras) {
		if (player->hasAura(aura)) {
			msg.add<uint16_t>(aura->id);
			msg.addString(aura->name);
			++auraSize;
		}
		if (auraSize == limitAuras) {
			break;
		}
	}
	auto endAuras = msg.getBufferPosition();
	msg.setBufferPosition(startAuras);
	msg.add<uint8_t>(auraSize);
	msg.setBufferPosition(endAuras);
	// effects
	auto startEffects = msg.getBufferPosition();
	uint16_t limitEffects = std::numeric_limits<uint16_t>::max();
	uint16_t effectSize = 0;
	msg.skipBytes(1);
	const auto &effects = g_game().attachedeffects->getEffects();
	for (const auto &effect : effects) {
		if (player->hasEffect(effect)) {
			msg.add<uint16_t>(effect->id);
			msg.addString(effect->name);
			++effectSize;
		}
		if (effectSize == limitEffects) {
			break;
		}
	}
	auto endEffects = msg.getBufferPosition();
	msg.setBufferPosition(startEffects);
	msg.add<uint8_t>(effectSize);
	msg.setBufferPosition(endEffects);
	// shader
	std::vector<const Shader*> shaders;
	for (const auto &shader : g_game().attachedeffects->getShaders()) {
		if (player->hasShader(shader.get())) {
			shaders.push_back(shader.get());
		}
	}
	msg.addByte(static_cast<uint8_t>(shaders.size()));
	for (const Shader* shader : shaders) {
		msg.add<uint16_t>(shader->id);
		msg.addString(shader->name);
	}
}

void ProtocolGame::parseCyclopediaHouseAuction(NetworkMessage &msg) {
	if (oldProtocol) {
		return;
	}

	uint8_t houseActionType = msg.getByte();
	switch (houseActionType) {
		case 0: {
			const auto townName = msg.getString();
			g_game().playerCyclopediaHousesByTown(player->getID(), townName);
			break;
		}
		case 1: {
			const uint32_t houseId = msg.get<uint32_t>();
			const uint64_t bidValue = msg.get<uint64_t>();
			g_game().playerCyclopediaHouseBid(player->getID(), houseId, bidValue);
			break;
		}
		case 2: {
			const uint32_t houseId = msg.get<uint32_t>();
			const uint32_t timestamp = msg.get<uint32_t>();
			g_game().playerCyclopediaHouseMoveOut(player->getID(), houseId, timestamp);
			break;
		}
		case 3: {
			const uint32_t houseId = msg.get<uint32_t>();
			const uint32_t timestamp = msg.get<uint32_t>();
			const std::string &newOwner = msg.getString();
			const uint64_t bidValue = msg.get<uint64_t>();
			g_game().playerCyclopediaHouseTransfer(player->getID(), houseId, timestamp, newOwner, bidValue);
			break;
		}
		case 4: {
			const uint32_t houseId = msg.get<uint32_t>();
			g_game().playerCyclopediaHouseCancelMoveOut(player->getID(), houseId);
			break;
		}
		case 5: {
			const uint32_t houseId = msg.get<uint32_t>();
			g_game().playerCyclopediaHouseCancelTransfer(player->getID(), houseId);
			break;
		}
		case 6: {
			const uint32_t houseId = msg.get<uint32_t>();
			g_game().playerCyclopediaHouseAcceptTransfer(player->getID(), houseId);
			break;
		}
		case 7: {
			const uint32_t houseId = msg.get<uint32_t>();
			g_game().playerCyclopediaHouseRejectTransfer(player->getID(), houseId);
			break;
		}
	}
}

void ProtocolGame::sendCyclopediaHouseList(HouseMap houses) {
	NetworkMessage msg;
	msg.addByte(0xC7);
	msg.add<uint16_t>(houses.size());
	for (const auto &[clientId, houseData] : houses) {
		msg.add<uint32_t>(clientId);
		msg.addByte(0x01); // 0x00 = Renovation; 0x01 = Available

		auto houseState = houseData->getState();
		auto stateValue = magic_enum::enum_integer(houseState);
		msg.addByte(stateValue);
		if (houseState == CyclopediaHouseState::Available) {
			bool bidder = houseData->getBidderName() == player->getName();
			msg.addString(houseData->getBidderName());
			msg.addByte(bidder);
			uint8_t disableIndex = enumToValue(player->canBidHouse(clientId));
			msg.addByte(disableIndex);

			if (!houseData->getBidderName().empty()) {
				msg.add<uint32_t>(houseData->getBidEndDate());
				msg.add<uint64_t>(houseData->getHighestBid());
				if (bidder) {
					msg.add<uint64_t>(houseData->getBidHolderLimit());
				}
			}
		} else if (houseState == CyclopediaHouseState::Rented) {
			auto ownerName = IOLoginData::getNameByGuid(houseData->getOwner());
			msg.addString(ownerName);
			msg.add<uint32_t>(houseData->getPaidUntil());

			bool rented = ownerName.compare(player->getName()) == 0;
			msg.addByte(rented);
			if (rented) {
				msg.addByte(0);
				msg.addByte(0);
			}
		} else if (houseState == CyclopediaHouseState::Transfer) {
			auto ownerName = IOLoginData::getNameByGuid(houseData->getOwner());
			msg.addString(ownerName);
			msg.add<uint32_t>(houseData->getPaidUntil());

			bool isOwner = ownerName.compare(player->getName()) == 0;
			msg.addByte(isOwner);
			if (isOwner) {
				msg.addByte(0); // ?
				msg.addByte(0); // ?
			}
			msg.add<uint32_t>(houseData->getBidEndDate());
			msg.addString(houseData->getBidderName());
			msg.addByte(0); // ?
			msg.add<uint64_t>(houseData->getInternalBid());

			bool isNewOwner = player->getName() == houseData->getBidderName();
			msg.addByte(isNewOwner);
			if (isNewOwner) {
				uint8_t disableIndex = enumToValue(player->canAcceptTransferHouse(clientId));
				msg.addByte(disableIndex); // Accept Transfer Error
				msg.addByte(0); // Reject Transfer Error
			}

			if (isOwner) {
				msg.addByte(0); // Cancel Transfer Error
			}
		} else if (houseState == CyclopediaHouseState::MoveOut) {
			auto ownerName = IOLoginData::getNameByGuid(houseData->getOwner());
			msg.addString(ownerName);
			msg.add<uint32_t>(houseData->getPaidUntil());

			bool isOwner = ownerName.compare(player->getName()) == 0;
			msg.addByte(isOwner);
			if (isOwner) {
				msg.addByte(0); // ?
				msg.addByte(0); // ?
				msg.add<uint32_t>(houseData->getBidEndDate());
				msg.addByte(0);
			} else {
				msg.add<uint32_t>(houseData->getBidEndDate());
			}
		}
	}

	writeToOutputBuffer(msg);
}

void ProtocolGame::sendHouseAuctionMessage(uint32_t houseId, HouseAuctionType type, uint8_t index, bool bidSuccess /* = false*/) {
	NetworkMessage msg;
	const auto typeValue = enumToValue(type);

	msg.addByte(0xC3);
	msg.add<uint32_t>(houseId);
	msg.addByte(typeValue);
	if (bidSuccess && typeValue == 1) {
		msg.addByte(0x00);
	}
	msg.addByte(index);

	writeToOutputBuffer(msg);
}

void ProtocolGame::sendHousesInfo() {
	NetworkMessage msg;

	uint32_t houseClientId = 0;
	const auto accountHouseCount = g_game().map.houses.getHouseCountByAccount(player->getAccountId());
	const auto house = g_game().map.houses.getHouseByPlayerId(player->getGUID());
	if (house) {
		houseClientId = house->getClientId();
	}

	msg.addByte(0xC6);
	msg.add<uint32_t>(houseClientId);
	msg.addByte(0x00);

	msg.addByte(accountHouseCount); // Houses Account

	msg.addByte(0x00);

	msg.addByte(3);
	msg.addByte(3);

	msg.addByte(0x01);

	msg.addByte(0x01);
	msg.add<uint32_t>(houseClientId);

	const auto &housesList = g_game().map.houses.getHouses();
	msg.add<uint16_t>(housesList.size());
	for (const auto &it : housesList) {
		msg.add<uint32_t>(it.second->getClientId());
	}

	writeToOutputBuffer(msg);
}<|MERGE_RESOLUTION|>--- conflicted
+++ resolved
@@ -1720,7 +1720,6 @@
 			}
 
 			uint8_t isMountRandomized = !oldProtocol ? msg.getByte() : 0;
-<<<<<<< HEAD
 			// g_game.enableFeature(GameWingsAurasEffectsShader)
 			newOutfit.lookWing = isOTCR ? msg.get<uint16_t>() : 0;
 			newOutfit.lookAura = isOTCR ? msg.get<uint16_t>() : 0;
@@ -1730,10 +1729,7 @@
 				const auto &shader = g_game().attachedeffects->getShaderByName(shaderName);
 				newOutfit.lookShader = shader ? shader->id : 0;
 			}
-			g_game().playerChangeOutfit(player->getID(), newOutfit, isMountRandomized);
-=======
 			g_game().playerChangeOutfit(player->getID(), newOutfit, setMount, isMountRandomized);
->>>>>>> 01050b3a
 		} else if (outfitType == 1) {
 			// This value probably has something to do with try outfit variable inside outfit window dialog
 			// if try outfit is set to 2 it expects uint32_t value after mounted and disable mounts from outfit window dialog
