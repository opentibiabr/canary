/**
 * Canary - A free and open-source MMORPG server emulator
 * Copyright (©) 2019-2022 OpenTibiaBR <opentibiabr@outlook.com>
 * Repository: https://github.com/opentibiabr/canary
 * License: https://github.com/opentibiabr/canary/blob/main/LICENSE
 * Contributors: https://github.com/opentibiabr/canary/graphs/contributors
 * Website: https://docs.opentibiabr.com/
 */

#include "pch.hpp"

#include "creatures/players/management/ban.hpp"
#include "core.hpp"
#include "declarations.hpp"
#include "game/game.hpp"
#include "creatures/players/imbuements/imbuements.hpp"
#include "io/functions/iologindata_load_player.hpp"
#include "io/iobestiary.hpp"
#include "io/io_bosstiary.hpp"
#include "io/iologindata.hpp"
#include "io/iomarket.hpp"
#include "lua/modules/modules.hpp"
#include "creatures/monsters/monster.hpp"
#include "creatures/monsters/monsters.hpp"
#include "server/network/message/outputmessage.hpp"
#include "creatures/players/player.hpp"
#include "creatures/players/wheel/player_wheel.hpp"
#include "creatures/players/grouping/familiars.hpp"
#include "server/network/protocol/protocolgame.hpp"
#include "game/scheduling/dispatcher.hpp"
#include "creatures/combat/spells.hpp"
#include "creatures/players/management/waitlist.hpp"
#include "items/weapons/weapons.hpp"

/*
 * NOTE: This namespace is used so that we can add functions without having to declare them in the ".hpp/.hpp" file
 * Do not use functions only in the .cpp scope without having a namespace, it may conflict with functions in other files of the same name
 */

// This "getIteration" function will allow us to get the total number of iterations that run within a specific map
// Very useful to send the total amount in certain bytes in the ProtocolGame class
namespace {
	template <typename T>
	uint16_t getIterationIncreaseCount(T &map) {
		uint16_t totalIterationCount = 0;
		for ([[maybe_unused]] const auto &[first, second] : map) {
			totalIterationCount++;
		}

		return totalIterationCount;
	}

	template <typename T>
	uint16_t getVectorIterationIncreaseCount(T &vector) {
		uint16_t totalIterationCount = 0;
		for ([[maybe_unused]] const auto &vectorIteration : vector) {
			totalIterationCount++;
		}

		return totalIterationCount;
	}

	void addOutfitAndMountBytes(NetworkMessage &msg, std::shared_ptr<Item> item, const CustomAttribute* attribute, const std::string &head, const std::string &body, const std::string &legs, const std::string &feet, bool addAddon = false, bool addByte = false) {
		auto look = attribute->getAttribute<uint16_t>();
		msg.add<uint16_t>(look);
		if (look != 0) {
			const auto lookHead = item->getCustomAttribute(head);
			const auto lookBody = item->getCustomAttribute(body);
			const auto lookLegs = item->getCustomAttribute(legs);
			const auto lookFeet = item->getCustomAttribute(feet);

			msg.addByte(lookHead ? lookHead->getAttribute<uint8_t>() : 0);
			msg.addByte(lookBody ? lookBody->getAttribute<uint8_t>() : 0);
			msg.addByte(lookLegs ? lookLegs->getAttribute<uint8_t>() : 0);
			msg.addByte(lookFeet ? lookFeet->getAttribute<uint8_t>() : 0);

			if (addAddon) {
				const auto lookAddons = item->getCustomAttribute("LookAddons");
				msg.addByte(lookAddons ? lookAddons->getAttribute<uint8_t>() : 0);
			}
		} else {
			if (addByte) {
				msg.add<uint16_t>(0);
			}
		}
	}

	// Send bytes function for avoid repetitions
	void sendBosstiarySlotsBytes(NetworkMessage &msg, uint8_t bossRace, uint32_t bossKillCount, uint16_t bonusBossSlotOne, uint8_t killBonus, uint8_t isSlotOneInactive, uint32_t removePrice) {
		msg.addByte(bossRace); // Boss Race
		msg.add<uint32_t>(bossKillCount); // Kill Count
		msg.add<uint16_t>(bonusBossSlotOne); // Loot Bonus
		msg.addByte(killBonus); // Kill Bonus
		msg.addByte(bossRace); // Boss Race
		msg.add<uint32_t>(isSlotOneInactive == 1 ? 0 : removePrice); // Remove Price
		msg.addByte(isSlotOneInactive); // Inactive? (Only true if equal to Boosted Boss)
	}

	/**
	 * @brief Handles the imbuement damage for a player and adds it to the network message.
	 * @details This function checks if the player's weapon has any imbuements that provide combat-type damage.
	 * @details If such imbuements are found, the corresponding damage values and combat types are added to the network message.
	 * @details If no imbuement damage is found, default values are added to the message.
	 *
	 * @param msg The network message to which the imbuement damage should be added.
	 * @param player Pointer to the player for whom the imbuement damage should be handled.
	 */
	void handleImbuementDamage(NetworkMessage &msg, std::shared_ptr<Player> player) {
		bool imbueDmg = false;
		std::shared_ptr<Item> weapon = player->getWeapon();
		if (weapon) {
			uint8_t slots = Item::items[weapon->getID()].imbuementSlot;
			if (slots > 0) {
				for (uint8_t i = 0; i < slots; i++) {
					ImbuementInfo imbuementInfo;
					if (!weapon->getImbuementInfo(i, &imbuementInfo)) {
						continue;
					}

					if (imbuementInfo.duration > 0) {
						auto imbuement = *imbuementInfo.imbuement;
						if (imbuement.combatType != COMBAT_NONE) {
							msg.addByte(static_cast<uint32_t>(imbuement.elementDamage));
							msg.addByte(getCipbiaElement(imbuement.combatType));
							imbueDmg = true;
							break;
						}
					}
				}
			}
		}
		if (!imbueDmg) {
			msg.addByte(0);
			msg.addByte(CIPBIA_ELEMENTAL_AGONY);
		}
	}

	/**
	 * @brief Calculates the absorb values for different combat types based on player's equipped items.
	 *
	 * This function calculates the absorb values for each combat type based on the items equipped by the player.
	 * The calculated absorb values are stored in the provided array.
	 *
	 * @param[in] player The pointer to the player whose equipped items are considered.
	 */
	void calculateAbsorbValues(std::shared_ptr<Player> player, NetworkMessage &msg, uint8_t &combats) {
		alignas(16) uint16_t damageReduction[COMBAT_COUNT] = { 100, 100, 100, 100, 100, 100, 100, 100, 100, 100, 100, 100, 100, 100 };

		for (int32_t slot = CONST_SLOT_FIRST; slot <= CONST_SLOT_LAST; ++slot) {
			if (!player->isItemAbilityEnabled(static_cast<Slots_t>(slot))) {
				continue;
			}

			std::shared_ptr<Item> item = player->getInventoryItem(static_cast<Slots_t>(slot));
			if (!item) {
				continue;
			}

			const ItemType &itemType = Item::items[item->getID()];
			if (!itemType.abilities) {
				continue;
			}

			for (uint16_t i = 0; i < COMBAT_COUNT; ++i) {
				damageReduction[i] *= (std::floor(100 - itemType.abilities->absorbPercent[i]) / 100.);
			}

			uint8_t imbuementSlots = itemType.imbuementSlot;
			if (imbuementSlots > 0) {
				for (uint8_t slotId = 0; slotId < imbuementSlots; ++slotId) {
					ImbuementInfo imbuementInfo;
					if (!item->getImbuementInfo(slotId, &imbuementInfo)) {
						continue;
					}

					if (imbuementInfo.duration == 0) {
						continue;
					}

					auto imbuement = *imbuementInfo.imbuement;
					for (uint16_t combat = 0; combat < COMBAT_COUNT; ++combat) {
						const int16_t &imbuementAbsorbPercent = imbuement.absorbPercent[combat];
						if (imbuementAbsorbPercent == 0) {
							continue;
						}

						g_logger().debug("[cyclopedia damage reduction] imbued item {}, reduced {} percent, for element {}", item->getName(), imbuementAbsorbPercent, combatTypeToName(indexToCombatType(combat)));

						damageReduction[combat] *= (std::floor(100 - imbuementAbsorbPercent) / 100.);
					}
				}
			}
		}

		for (size_t i = 0; i < COMBAT_COUNT; ++i) {
			damageReduction[i] -= player->getAbsorbPercent(indexToCombatType(i));
			if (g_configManager().getBoolean(TOGGLE_WHEELSYSTEM, __FUNCTION__)) {
				damageReduction[i] -= static_cast<int16_t>(player->wheel()->getResistance(indexToCombatType(i))) / 100.f;
			}

			if (damageReduction[i] != 100) {
				g_logger().debug("CombatType: {}, DamageReduction: {}", i, damageReduction[i]);
				msg.addByte(getCipbiaElement(indexToCombatType(i)));
				msg.addByte(std::max<int8_t>(-100, std::min<int8_t>(100, 100 - damageReduction[i])));
				++combats;
			}
		}
	}

	/**
	 * @brief Sends the container category to the network message.
	 *
	 * @note The default value is "all", which is the first enum (0). The message must always start with "All".
	 *
	 * @details for example of enum see the ContainerCategory_t
	 *
	 * @param msg The network message to send the category to.
	 */
	template <typename T>
	void sendContainerCategory(NetworkMessage &msg, const std::vector<T> &categories = {}, uint8_t categoryType = 0) {
		msg.addByte(categoryType);
		g_logger().debug("Sendding category type '{}', categories total size '{}'", categoryType, categories.size());
		msg.addByte(categories.size());
		for (auto value : categories) {
			if (value == T::All) {
				continue;
			}

			g_logger().debug("Sendding category number '{}', category name '{}'", static_cast<uint8_t>(value), magic_enum::enum_name(value).data());
			msg.addByte(static_cast<uint8_t>(value));
			msg.addString(toStartCaseWithSpace(magic_enum::enum_name(value).data()), "void sendContainerCategory - toStartCaseWithSpace(magic_enum::enum_name(value).data())");
		}
	}
} // namespace

ProtocolGame::ProtocolGame(Connection_ptr initConnection) :
	Protocol(initConnection) {
	version = CLIENT_VERSION;
}

template <typename Callable, typename... Args>
void ProtocolGame::addGameTask(Callable function, Args &&... args) {
	g_dispatcher().addEvent(std::bind(function, &g_game(), std::forward<Args>(args)...), "ProtocolGame::addGameTask");
}

template <typename Callable, typename... Args>
void ProtocolGame::addGameTaskTimed(uint32_t delay, std::string_view context, Callable function, Args &&... args) {
	g_dispatcher().addEvent(std::bind(function, &g_game(), std::forward<Args>(args)...), context, delay);
}

void ProtocolGame::AddItem(NetworkMessage &msg, uint16_t id, uint8_t count, uint8_t tier) {
	const ItemType &it = Item::items[id];

	msg.add<uint16_t>(it.id);

	if (oldProtocol) {
		msg.addByte(0xFF);
	}

	if (it.stackable) {
		msg.addByte(count);
	}

	if (it.isSplash() || it.isFluidContainer()) {
		msg.addByte(count);
	}

	if (oldProtocol) {
		if (it.animationType == ANIMATION_RANDOM) {
			msg.addByte(0xFE);
		} else if (it.animationType == ANIMATION_DESYNC) {
			msg.addByte(0xFF);
		}

		return;
	}

	if (it.isContainer()) {
		msg.addByte(0x00);
	}

	if (it.isPodium) {
		msg.add<uint16_t>(0);
		msg.add<uint16_t>(0);
		msg.add<uint16_t>(0);

		msg.addByte(2);
		msg.addByte(0x01);
	}

	if (it.upgradeClassification > 0) {
		msg.addByte(tier);
	}

	if (it.expire || it.expireStop || it.clockExpire) {
		msg.add<uint32_t>(it.decayTime);
		msg.addByte(0x01); // Brand-new
	}

	if (it.wearOut) {
		msg.add<uint32_t>(it.charges);
		msg.addByte(0x01); // Brand-new
	}

	if (it.isWrapKit && !oldProtocol) {
		msg.add<uint16_t>(0x00);
	}
}

void ProtocolGame::AddItem(NetworkMessage &msg, std::shared_ptr<Item> item) {
	if (!item) {
		return;
	}

	const ItemType &it = Item::items[item->getID()];

	msg.add<uint16_t>(it.id);

	if (oldProtocol) {
		msg.addByte(0xFF);
	}

	if (it.stackable) {
		msg.addByte(static_cast<uint8_t>(std::min<uint16_t>(std::numeric_limits<uint8_t>::max(), item->getItemCount())));
	}

	if (it.isSplash() || it.isFluidContainer()) {
		msg.addByte(item->getAttribute<uint8_t>(ItemAttribute_t::FLUIDTYPE));
	}

	if (oldProtocol) {
		if (it.animationType == ANIMATION_RANDOM) {
			msg.addByte(0xFE);
		} else if (it.animationType == ANIMATION_DESYNC) {
			msg.addByte(0xFF);
		}

		return;
	}

	if (it.isContainer()) {
		uint8_t containerType = 0;

		std::shared_ptr<Container> container = item->getContainer();
		if (container && containerType == 0 && container->getHoldingPlayer() == player) {
			uint32_t lootFlags = 0;
			for (auto itt : player->quickLootContainers) {
				if (itt.second == container) {
					lootFlags |= 1 << itt.first;
				}
			}

			if (lootFlags != 0) {
				containerType = 1;
				msg.addByte(containerType);
				msg.add<uint32_t>(lootFlags);
			}
		}

		// Quiver ammo count
		if (container && containerType == 0 && item->isQuiver() && player->getThing(CONST_SLOT_RIGHT) == item) {
			uint16_t ammoTotal = 0;
			for (std::shared_ptr<Item> listItem : container->getItemList()) {
				if (player->getLevel() >= Item::items[listItem->getID()].minReqLevel) {
					ammoTotal += listItem->getItemCount();
				}
			}
			containerType = 2;
			msg.addByte(containerType);
			msg.add<uint32_t>(ammoTotal);
		}

		if (containerType == 0) {
			msg.addByte(0x00);
		}
	}

	if (it.isPodium) {
		const auto podiumVisible = item->getCustomAttribute("PodiumVisible");
		const auto lookType = item->getCustomAttribute("LookType");
		const auto lookTypeAttribute = item->getCustomAttribute("LookTypeEx");
		const auto lookMount = item->getCustomAttribute("LookMount");
		const auto lookDirection = item->getCustomAttribute("LookDirection");

		if (lookType && lookType->getAttribute<uint16_t>() != 0) {
			addOutfitAndMountBytes(msg, item, lookType, "LookHead", "LookBody", "LookLegs", "LookFeet", true);
		} else if (lookTypeAttribute) {
			auto lookTypeEx = lookTypeAttribute->getAttribute<uint16_t>();
			// "Tantugly's Head" boss have to send other looktype to the podium
			if (lookTypeEx == 35105) {
				lookTypeEx = 39003;
			}
			msg.add<uint16_t>(0);
			msg.add<uint16_t>(lookTypeEx);
		} else {
			msg.add<uint16_t>(0);
			msg.add<uint16_t>(0);
		}

		if (lookMount) {
			addOutfitAndMountBytes(msg, item, lookMount, "LookMountHead", "LookMountBody", "LookMountLegs", "LookMountFeet");
		} else {
			msg.add<uint16_t>(0);
		}

		msg.addByte(lookDirection ? lookDirection->getAttribute<uint8_t>() : 2);
		msg.addByte(podiumVisible ? podiumVisible->getAttribute<uint8_t>() : 0x01);
	}

	if (item->getClassification() > 0) {
		msg.addByte(item->getTier());
	}

	// Timer
	if (it.expire || it.expireStop || it.clockExpire) {
		if (item->hasAttribute(ItemAttribute_t::DURATION)) {
			msg.add<uint32_t>(item->getDuration() / 1000);
			msg.addByte((item->getDuration() / 1000) == it.decayTime ? 0x01 : 0x00); // Brand-new
		} else {
			msg.add<uint32_t>(it.decayTime);
			msg.addByte(0x01); // Brand-new
		}
	}

	// Charge
	if (it.wearOut) {
		if (item->getSubType() == 0) {
			msg.add<uint32_t>(it.charges);
			msg.addByte(0x01); // Brand-new
		} else {
			msg.add<uint32_t>(static_cast<uint32_t>(item->getSubType()));
			msg.addByte(item->getSubType() == it.charges ? 0x01 : 0x00); // Brand-new
		}
	}

	if (it.isWrapKit && !oldProtocol) {
		uint16_t unWrapId = item->getCustomAttribute("unWrapId") ? static_cast<uint16_t>(item->getCustomAttribute("unWrapId")->getInteger()) : 0;
		if (unWrapId != 0) {
			msg.add<uint16_t>(unWrapId);
		} else {
			msg.add<uint16_t>(0x00);
		}
	}
}

void ProtocolGame::release() {
	// dispatcher thread
	if (player && player->client == shared_from_this()) {
		player->client.reset();
		player = nullptr;
	}

	OutputMessagePool::getInstance().removeProtocolFromAutosend(shared_from_this());
	Protocol::release();
}

void ProtocolGame::login(const std::string &name, uint32_t accountId, OperatingSystem_t operatingSystem) {
	// OTCV8 features
	if (otclientV8 > 0) {
		sendFeatures();
	}

	// Extended opcodes
	if (operatingSystem >= CLIENTOS_OTCLIENT_LINUX) {
		NetworkMessage opcodeMessage;
		opcodeMessage.addByte(0x32);
		opcodeMessage.addByte(0x00);
		opcodeMessage.add<uint16_t>(0x00);
		writeToOutputBuffer(opcodeMessage);
	}

	g_logger().debug("Player logging in in version '{}' and oldProtocol '{}'", getVersion(), oldProtocol);

	// dispatcher thread
	std::shared_ptr<Player> foundPlayer = g_game().getPlayerUniqueLogin(name);
	if (!foundPlayer) {
		player = std::make_shared<Player>(getThis());
		player->setName(name);
		g_game().addPlayerUniqueLogin(player);

		player->setID();

		if (!IOLoginDataLoad::preLoadPlayer(player, name)) {
			g_game().removePlayerUniqueLogin(player);
			disconnectClient("Your character could not be loaded.");
			return;
		}

		if (IOBan::isPlayerNamelocked(player->getGUID())) {
			g_game().removePlayerUniqueLogin(player);
			disconnectClient("Your character has been namelocked.");
			return;
		}

		if (g_game().getGameState() == GAME_STATE_CLOSING && !player->hasFlag(PlayerFlags_t::CanAlwaysLogin)) {
			g_game().removePlayerUniqueLogin(player);
			disconnectClient("The game is just going down.\nPlease try again later.");
			return;
		}

		if (g_game().getGameState() == GAME_STATE_CLOSED && !player->hasFlag(PlayerFlags_t::CanAlwaysLogin)) {
			g_game().removePlayerUniqueLogin(player);
			auto maintainMessage = g_configManager().getString(MAINTAIN_MODE_MESSAGE, __FUNCTION__);
			if (!maintainMessage.empty()) {
				disconnectClient(maintainMessage);
			} else {
				disconnectClient("Server is currently closed.\nPlease try again later.");
			}
			return;
		}

		if (g_configManager().getBoolean(ONLY_PREMIUM_ACCOUNT, __FUNCTION__) && !player->isPremium() && (player->getGroup()->id < account::GROUP_TYPE_GAMEMASTER || player->getAccountType() < account::ACCOUNT_TYPE_GAMEMASTER)) {
			g_game().removePlayerUniqueLogin(player);
			disconnectClient("Your premium time for this account is out.\n\nTo play please buy additional premium time from our website");
			return;
		}

		auto onlineCount = g_game().getPlayersByAccount(player->getAccount()).size();
		auto maxOnline = g_configManager().getNumber(MAX_PLAYERS_PER_ACCOUNT, __FUNCTION__);
		if (player->getAccountType() < account::ACCOUNT_TYPE_GAMEMASTER && onlineCount >= maxOnline) {
			g_game().removePlayerUniqueLogin(player);
			disconnectClient(fmt::format("You may only login with {} character{}\nof your account at the same time.", maxOnline, maxOnline > 1 ? "s" : ""));
			return;
		}

		if (!player->hasFlag(PlayerFlags_t::CannotBeBanned)) {
			BanInfo banInfo;
			if (IOBan::isAccountBanned(accountId, banInfo)) {
				if (banInfo.reason.empty()) {
					banInfo.reason = "(none)";
				}

				std::ostringstream ss;
				if (banInfo.expiresAt > 0) {
					ss << "Your account has been banned until " << formatDateShort(banInfo.expiresAt) << " by " << banInfo.bannedBy << ".\n\nReason specified:\n"
					   << banInfo.reason;
				} else {
					ss << "Your account has been permanently banned by " << banInfo.bannedBy << ".\n\nReason specified:\n"
					   << banInfo.reason;
				}
				g_game().removePlayerUniqueLogin(player);
				disconnectClient(ss.str());
				return;
			}
		}

		WaitingList &waitingList = WaitingList::getInstance();
		if (!waitingList.clientLogin(player)) {
			auto currentSlot = static_cast<uint32_t>(waitingList.getClientSlot(player));
			auto retryTime = static_cast<uint32_t>(WaitingList::getTime(currentSlot));
			std::ostringstream ss;

			ss << "Too many players online.\nYou are at place "
			   << currentSlot << " on the waiting list.";

			auto output = OutputMessagePool::getOutputMessage();
			output->addByte(0x16);
			output->addString(ss.str(), "ProtocolGame::login - ss.str()");
			output->addByte(retryTime);
			send(output);
			disconnect();
			g_game().removePlayerUniqueLogin(player);
			return;
		}

		if (!IOLoginData::loadPlayerById(player, player->getGUID(), false)) {
			g_game().removePlayerUniqueLogin(player);
			disconnectClient("Your character could not be loaded.");
			g_logger().warn("Player {} could not be loaded", player->getName());
			return;
		}

		player->setOperatingSystem(operatingSystem);

		const auto tile = g_game().map.getOrCreateTile(player->getLoginPosition());
		// moving from a pz tile to a non-pz tile
		if (maxOnline > 1 && player->getAccountType() < account::ACCOUNT_TYPE_GAMEMASTER && !tile->hasFlag(TILESTATE_PROTECTIONZONE)) {
			auto maxOutsizePZ = g_configManager().getNumber(MAX_PLAYERS_OUTSIDE_PZ_PER_ACCOUNT, __FUNCTION__);
			auto accountPlayers = g_game().getPlayersByAccount(player->getAccount());
			int countOutsizePZ = 0;
			for (const auto &accountPlayer : accountPlayers) {
				if (accountPlayer != player && accountPlayer->getTile() && !accountPlayer->getTile()->hasFlag(TILESTATE_PROTECTIONZONE)) {
					++countOutsizePZ;
				}
			}
			if (countOutsizePZ >= maxOutsizePZ) {
				g_game().removePlayerUniqueLogin(player);
				disconnectClient(fmt::format("You can only have {} character{} from your account outside of a protection zone.", maxOutsizePZ == 1 ? "one" : std::to_string(maxOutsizePZ), maxOutsizePZ > 1 ? "s" : ""));
				return;
			}
		}

		if (!g_game().placeCreature(player, player->getLoginPosition()) && !g_game().placeCreature(player, player->getTemplePosition(), false, true)) {
			g_game().removePlayerUniqueLogin(player);
			disconnectClient("Temple position is wrong. Please, contact the administrator.");
			g_logger().warn("Player {} temple position is wrong", player->getName());
			return;
		}

		player->lastIP = player->getIP();
		player->lastLoginSaved = std::max<time_t>(time(nullptr), player->lastLoginSaved + 1);
		acceptPackets = true;
	} else {
		if (eventConnect != 0 || !g_configManager().getBoolean(REPLACE_KICK_ON_LOGIN, __FUNCTION__)) {
			// Already trying to connect
			disconnectClient("You are already logged in.");
			return;
		}

		if (foundPlayer->client) {
			foundPlayer->disconnect();
			foundPlayer->isConnecting = true;

			eventConnect = g_dispatcher().scheduleEvent(1000, std::bind(&ProtocolGame::connect, getThis(), foundPlayer->getName(), operatingSystem), "ProtocolGame::connect");
		} else {
			connect(foundPlayer->getName(), operatingSystem);
		}
	}
	OutputMessagePool::getInstance().addProtocolToAutosend(shared_from_this());
	sendBosstiaryCooldownTimer();
}

void ProtocolGame::connect(const std::string &playerName, OperatingSystem_t operatingSystem) {
	eventConnect = 0;

	std::shared_ptr<Player> foundPlayer = g_game().getPlayerUniqueLogin(playerName);
	if (!foundPlayer) {
		disconnectClient("You are already logged in.");
		return;
	}

	if (isConnectionExpired()) {
		// ProtocolGame::release() has been called at this point and the Connection object
		// no longer exists, so we return to prevent leakage of the Player.
		return;
	}

	player = foundPlayer;
	g_game().addPlayerUniqueLogin(player);

	g_chat().removeUserFromAllChannels(player);
	player->clearModalWindows();
	player->setOperatingSystem(operatingSystem);
	player->isConnecting = false;

	player->client = getThis();
	player->openPlayerContainers();
	sendAddCreature(player, player->getPosition(), 0, true);
	player->lastIP = player->getIP();
	player->lastLoginSaved = std::max<time_t>(time(nullptr), player->lastLoginSaved + 1);
	player->resetIdleTime();
	acceptPackets = true;
}

void ProtocolGame::logout(bool displayEffect, bool forced) {
	if (!player) {
		return;
	}

	bool removePlayer = !player->isRemoved() && !forced;
	auto tile = player->getTile();
	if (removePlayer && !player->isAccessPlayer()) {
		if (tile && tile->hasFlag(TILESTATE_NOLOGOUT)) {
			player->sendCancelMessage(RETURNVALUE_YOUCANNOTLOGOUTHERE);
			return;
		}

		if (tile && !tile->hasFlag(TILESTATE_PROTECTIONZONE) && player->hasCondition(CONDITION_INFIGHT)) {
			player->sendCancelMessage(RETURNVALUE_YOUMAYNOTLOGOUTDURINGAFIGHT);
			return;
		}
	}

	if (removePlayer && !g_creatureEvents().playerLogout(player)) {
		return;
	}

	displayEffect = displayEffect && !player->isRemoved() && player->getHealth() > 0 && !player->isInGhostMode();
	if (displayEffect) {
		g_game().addMagicEffect(player->getPosition(), CONST_ME_POFF);
	}

	sendSessionEndInformation(forced ? SESSION_END_FORCECLOSE : SESSION_END_LOGOUT);

	g_game().removeCreature(player, true);
}

void ProtocolGame::onRecvFirstMessage(NetworkMessage &msg) {
	if (g_game().getGameState() == GAME_STATE_SHUTDOWN) {
		disconnect();
		return;
	}

	OperatingSystem_t operatingSystem = static_cast<OperatingSystem_t>(msg.get<uint16_t>());
	version = msg.get<uint16_t>(); // Protocol version

	// Old protocol support
	oldProtocol = g_configManager().getBoolean(OLD_PROTOCOL, __FUNCTION__) && version <= 1100;

	if (oldProtocol) {
		setChecksumMethod(CHECKSUM_METHOD_ADLER32);
	} else if (operatingSystem <= CLIENTOS_OTCLIENT_MAC) {
		setChecksumMethod(CHECKSUM_METHOD_SEQUENCE);
	}

	clientVersion = static_cast<int32_t>(msg.get<uint32_t>());

	if (!oldProtocol) {
		msg.getString(); // Client version (String)
	}

	msg.skipBytes(3); // U16 dat revision, U8 game preview state

	if (!Protocol::RSA_decrypt(msg)) {
		g_logger().warn("[ProtocolGame::onRecvFirstMessage] - RSA Decrypt Failed");
		disconnect();
		return;
	}

	std::array<uint32_t, 4> key = { msg.get<uint32_t>(), msg.get<uint32_t>(), msg.get<uint32_t>(), msg.get<uint32_t>() };
	enableXTEAEncryption();
	setXTEAKey(key.data());

	msg.skipBytes(1); // gamemaster flag

	std::string authType = g_configManager().getString(AUTH_TYPE, __FUNCTION__);
	std::ostringstream ss;
	std::string sessionKey = msg.getString();
	std::string accountDescriptor = sessionKey;
	std::string password = "";

	if (authType != "session") {
		size_t pos = sessionKey.find('\n');
		if (pos == std::string::npos) {
			ss << "You must enter your " << (oldProtocol ? "username" : "email") << ".";
			disconnectClient(ss.str());
			return;
		}
		accountDescriptor = sessionKey.substr(0, pos);
		if (accountDescriptor.empty()) {
			ss.str(std::string());
			ss << "You must enter your " << (oldProtocol ? "username" : "email") << ".";
			disconnectClient(ss.str());
			return;
		}
		password = sessionKey.substr(pos + 1);
	}

	if (!oldProtocol && operatingSystem == CLIENTOS_NEW_LINUX) {
		// TODO: check what new info for linux is send
		msg.getString();
		msg.getString();
	}

	std::string characterName = msg.getString();

	std::shared_ptr<Player> foundPlayer = g_game().getPlayerUniqueLogin(characterName);
	if (foundPlayer && foundPlayer->client) {
		if (foundPlayer->getProtocolVersion() != getVersion() && foundPlayer->isOldProtocol() != oldProtocol) {
			disconnectClient(fmt::format("You are already logged in using protocol '{}'. Please log out from the other session to connect here.", foundPlayer->getProtocolVersion()));
			return;
		}

		foundPlayer->client->disconnectClient("You are already connected through another client. Please use only one client at a time!");
	}

	uint32_t timeStamp = msg.get<uint32_t>();
	uint8_t randNumber = msg.getByte();
	if (challengeTimestamp != timeStamp || challengeRandom != randNumber) {
		disconnect();
		return;
	}

	// OTCv8 version detection
	uint16_t otcV8StringLength = msg.get<uint16_t>();
	if (otcV8StringLength == 5 && msg.getString(5) == "OTCv8") {
		otclientV8 = msg.get<uint16_t>(); // 253, 260, 261, ...
	}

	if (!oldProtocol && clientVersion != CLIENT_VERSION) {
		ss.str(std::string());
		ss << "Only clients with protocol " << CLIENT_VERSION_UPPER << "." << CLIENT_VERSION_LOWER;
		if (g_configManager().getBoolean(OLD_PROTOCOL, __FUNCTION__)) {
			ss << " or 11.00";
		}
		ss << " allowed!";
		disconnectClient(ss.str());
		return;
	}

	if (g_game().getGameState() == GAME_STATE_STARTUP) {
		disconnectClient("Gameworld is starting up. Please wait.");
		return;
	}

	if (g_game().getGameState() == GAME_STATE_MAINTAIN) {
		disconnectClient("Gameworld is under maintenance. Please re-connect in a while.");
		return;
	}

	BanInfo banInfo;
	if (IOBan::isIpBanned(getIP(), banInfo)) {
		if (banInfo.reason.empty()) {
			banInfo.reason = "(none)";
		}

		ss.str(std::string());
		ss << "Your IP has been banned until " << formatDateShort(banInfo.expiresAt) << " by " << banInfo.bannedBy << ".\n\nReason specified:\n"
		   << banInfo.reason;
		disconnectClient(ss.str());
		return;
	}

	uint32_t accountId;
	if (!IOLoginData::gameWorldAuthentication(accountDescriptor, password, characterName, accountId, oldProtocol)) {
		ss.str(std::string());
		if (authType == "session") {
			ss << "Your session has expired. Please log in again.";
		} else { // authType == "password"
			ss << "Your " << (oldProtocol ? "username" : "email") << " or password is not correct.";
		}

		auto output = OutputMessagePool::getOutputMessage();
		output->addByte(0x14);
		output->addString(ss.str(), "ProtocolGame::onRecvFirstMessage - ss.str()");
		send(output);
		g_dispatcher().scheduleEvent(1000, std::bind(&ProtocolGame::disconnect, getThis()), "ProtocolGame::disconnect");
		return;
	}

	g_dispatcher().addEvent(std::bind(&ProtocolGame::login, getThis(), characterName, accountId, operatingSystem), "ProtocolGame::login");
}

void ProtocolGame::onConnect() {
	auto output = OutputMessagePool::getOutputMessage();
	static std::random_device rd;
	static std::ranlux24 generator(rd());
	static std::uniform_int_distribution<uint16_t> randNumber(0x00, 0xFF);

	// Skip checksum
	output->skipBytes(sizeof(uint32_t));

	// Packet length & type
	output->add<uint16_t>(0x0006);
	output->addByte(0x1F);

	// Add timestamp & random number
	challengeTimestamp = static_cast<uint32_t>(time(nullptr));
	output->add<uint32_t>(challengeTimestamp);

	challengeRandom = randNumber(generator);
	output->addByte(challengeRandom);

	// Go back and write checksum
	output->skipBytes(-12);
	// To support 11.10-, not have problems with 11.11+
	output->add<uint32_t>(adlerChecksum(output->getOutputBuffer() + sizeof(uint32_t), 8));

	send(std::move(output));
}

void ProtocolGame::disconnectClient(const std::string &message) const {
	auto output = OutputMessagePool::getOutputMessage();
	output->addByte(0x14);
	output->addString(message, "ProtocolGame::disconnectClient - message");
	send(output);
	disconnect();
}

void ProtocolGame::writeToOutputBuffer(const NetworkMessage &msg) {
	auto out = getOutputBuffer(msg.getLength());
	out->append(msg);
}

void ProtocolGame::parsePacket(NetworkMessage &msg) {
	if (!acceptPackets || g_game().getGameState() == GAME_STATE_SHUTDOWN || msg.getLength() <= 0) {
		return;
	}

	uint8_t recvbyte = msg.getByte();

	if (!player || player->isRemoved()) {
		if (recvbyte == 0x0F) {
			disconnect();
		}
		return;
	}

	if (player->isDead() || player->getHealth() <= 0) {
		// Check player activity on death screen
		if (m_playerDeathTime == 0) {
			addGameTask(&Game::playerCheckActivity, player->getName(), 1000);
			m_playerDeathTime++;
		}

		g_dispatcher().addEvent(std::bind(&ProtocolGame::parsePacketDead, getThis(), recvbyte), "ProtocolGame::parsePacketDead");
		return;
	}

	// Modules system
	if (player && recvbyte != 0xD3) {
		g_dispatcher().addEvent(std::bind(&Modules::executeOnRecvbyte, &g_modules(), player->getID(), msg, recvbyte), "Modules::executeOnRecvbyte");
	}

	g_dispatcher().addEvent(std::bind(&ProtocolGame::parsePacketFromDispatcher, getThis(), msg, recvbyte), "ProtocolGame::parsePacketFromDispatcher");
}

void ProtocolGame::parsePacketDead(uint8_t recvbyte) {
	if (recvbyte == 0x14) {
		// Remove player from game if click "ok" using otcv8
		if (player && otclientV8 > 0) {
			g_game().removePlayerUniqueLogin(player->getName());
		}
		disconnect();
		g_dispatcher().addEvent(std::bind(&IOLoginData::updateOnlineStatus, player->getGUID(), false), "IOLoginData::updateOnlineStatus");
		return;
	}

	if (recvbyte == 0x0F) {
		if (!player) {
			return;
		}

		g_dispatcher().scheduleEvent(100, std::bind(&ProtocolGame::sendPing, getThis()), "ProtocolGame::sendPing");

		if (!player->spawn()) {
			disconnect();
			addGameTask(&Game::removeCreature, player, true);
			return;
		}

		g_dispatcher().addEvent(std::bind(&ProtocolGame::sendAddCreature, getThis(), player, player->getPosition(), 0, false), "ProtocolGame::sendAddCreature");
		g_dispatcher().addEvent(std::bind(&ProtocolGame::addBless, getThis()), "ProtocolGame::addBless");
		resetPlayerDeathTime();
		return;
	}

	if (recvbyte == 0x1D) {
		// keep the connection alive
		g_dispatcher().scheduleEvent(100, std::bind(&ProtocolGame::sendPingBack, getThis()), "ProtocolGame::sendPingBack");
		return;
	}
}

void ProtocolGame::addBless() {
	if (!player) {
		return;
	}
	player->checkAndShowBlessingMessage();
}

void ProtocolGame::parsePacketFromDispatcher(NetworkMessage msg, uint8_t recvbyte) {
	if (!acceptPackets || g_game().getGameState() == GAME_STATE_SHUTDOWN) {
		return;
	}

	if (!player || player->isRemoved() || player->getHealth() <= 0) {
		return;
	}

	switch (recvbyte) {
		case 0x14:
			g_dispatcher().addEvent(std::bind(&ProtocolGame::logout, getThis(), true, false), "ProtocolGame::logout");
			break;
		case 0x1D:
			addGameTask(&Game::playerReceivePingBack, player->getID());
			break;
		case 0x1E:
			addGameTask(&Game::playerReceivePing, player->getID());
			break;
		case 0x2a:
			parseCyclopediaMonsterTracker(msg);
			break;
		case 0x2B:
			parsePartyAnalyzerAction(msg);
			break;
		case 0x2c:
			parseLeaderFinderWindow(msg);
			break;
		case 0x2d:
			parseMemberFinderWindow(msg);
			break;
		case 0x28:
			parseStashWithdraw(msg);
			break;
		case 0x29:
			parseRetrieveDepotSearch(msg);
			break;
		case 0x32:
			parseExtendedOpcode(msg);
			break; // otclient extended opcode
		case 0x60:
			parseInventoryImbuements(msg);
			break;
		case 0x61:
			parseOpenWheel(msg);
			break;
		case 0x62:
			parseSaveWheel(msg);
			break;
		case 0x64:
			parseAutoWalk(msg);
			break;
		case 0x65:
			addGameTask(&Game::playerMove, player->getID(), DIRECTION_NORTH);
			break;
		case 0x66:
			addGameTask(&Game::playerMove, player->getID(), DIRECTION_EAST);
			break;
		case 0x67:
			addGameTask(&Game::playerMove, player->getID(), DIRECTION_SOUTH);
			break;
		case 0x68:
			addGameTask(&Game::playerMove, player->getID(), DIRECTION_WEST);
			break;
		case 0x69:
			addGameTask(&Game::playerStopAutoWalk, player->getID());
			break;
		case 0x6A:
			addGameTask(&Game::playerMove, player->getID(), DIRECTION_NORTHEAST);
			break;
		case 0x6B:
			addGameTask(&Game::playerMove, player->getID(), DIRECTION_SOUTHEAST);
			break;
		case 0x6C:
			addGameTask(&Game::playerMove, player->getID(), DIRECTION_SOUTHWEST);
			break;
		case 0x6D:
			addGameTask(&Game::playerMove, player->getID(), DIRECTION_NORTHWEST);
			break;
		case 0x6F:
			addGameTaskTimed(DISPATCHER_TASK_EXPIRATION, "Game::playerTurn", &Game::playerTurn, player->getID(), DIRECTION_NORTH);
			break;
		case 0x70:
			addGameTaskTimed(DISPATCHER_TASK_EXPIRATION, "Game::playerTurn", &Game::playerTurn, player->getID(), DIRECTION_EAST);
			break;
		case 0x71:
			addGameTaskTimed(DISPATCHER_TASK_EXPIRATION, "Game::playerTurn", &Game::playerTurn, player->getID(), DIRECTION_SOUTH);
			break;
		case 0x72:
			addGameTaskTimed(DISPATCHER_TASK_EXPIRATION, "Game::playerTurn", &Game::playerTurn, player->getID(), DIRECTION_WEST);
			break;
		case 0x73:
			parseTeleport(msg);
			break;
		case 0x77:
			parseHotkeyEquip(msg);
			break;
		case 0x78:
			parseThrow(msg);
			break;
		case 0x79:
			parseLookInShop(msg);
			break;
		case 0x7A:
			parsePlayerBuyOnShop(msg);
			break;
		case 0x7B:
			parsePlayerSellOnShop(msg);
			break;
		case 0x7C:
			addGameTask(&Game::playerCloseShop, player->getID());
			break;
		case 0x7D:
			parseRequestTrade(msg);
			break;
		case 0x7E:
			parseLookInTrade(msg);
			break;
		case 0x7F:
			addGameTask(&Game::playerAcceptTrade, player->getID());
			break;
		case 0x80:
			addGameTask(&Game::playerCloseTrade, player->getID());
			break;
		case 0x82:
			parseUseItem(msg);
			break;
		case 0x83:
			parseUseItemEx(msg);
			break;
		case 0x84:
			parseUseWithCreature(msg);
			break;
		case 0x85:
			parseRotateItem(msg);
			break;
		case 0x86:
			parseConfigureShowOffSocket(msg);
			break;
		case 0x87:
			parseCloseContainer(msg);
			break;
		case 0x88:
			parseUpArrowContainer(msg);
			break;
		case 0x89:
			parseTextWindow(msg);
			break;
		case 0x8A:
			parseHouseWindow(msg);
			break;
		case 0x8B:
			parseWrapableItem(msg);
			break;
		case 0x8C:
			parseLookAt(msg);
			break;
		case 0x8D:
			parseLookInBattleList(msg);
			break;
		case 0x8E: /* join aggression */
			break;
		case 0x8F:
			parseQuickLoot(msg);
			break;
		case 0x90:
			parseLootContainer(msg);
			break;
		case 0x91:
			parseQuickLootBlackWhitelist(msg);
			break;
		case 0x92:
			parseOpenDepotSearch();
			break;
		case 0x93:
			parseCloseDepotSearch();
			break;
		case 0x94:
			parseDepotSearchItemRequest(msg);
			break;
		case 0x95:
			parseOpenParentContainer(msg);
			break;
		case 0x96:
			parseSay(msg);
			break;
		case 0x97:
			addGameTask(&Game::playerRequestChannels, player->getID());
			break;
		case 0x98:
			parseOpenChannel(msg);
			break;
		case 0x99:
			parseCloseChannel(msg);
			break;
		case 0x9A:
			parseOpenPrivateChannel(msg);
			break;
		case 0x9E:
			addGameTask(&Game::playerCloseNpcChannel, player->getID());
			break;
		case 0x9F:
			parseSetMonsterPodium(msg);
			break;
		case 0xA0:
			parseFightModes(msg);
			break;
		case 0xA1:
			parseAttack(msg);
			break;
		case 0xA2:
			parseFollow(msg);
			break;
		case 0xA3:
			parseInviteToParty(msg);
			break;
		case 0xA4:
			parseJoinParty(msg);
			break;
		case 0xA5:
			parseRevokePartyInvite(msg);
			break;
		case 0xA6:
			parsePassPartyLeadership(msg);
			break;
		case 0xA7:
			addGameTask(&Game::playerLeaveParty, player->getID());
			break;
		case 0xA8:
			parseEnableSharedPartyExperience(msg);
			break;
		case 0xAA:
			addGameTask(&Game::playerCreatePrivateChannel, player->getID());
			break;
		case 0xAB:
			parseChannelInvite(msg);
			break;
		case 0xAC:
			parseChannelExclude(msg);
			break;
		case 0xAE:
			parseSendBosstiary();
			break;
		case 0xAF:
			parseSendBosstiarySlots();
			break;
		case 0xB0:
			parseBosstiarySlot(msg);
			break;
		case 0xB1:
			parseHighscores(msg);
			break;
		case 0xBA:
			parseTaskHuntingAction(msg);
			break;
		case 0xBE:
			addGameTask(&Game::playerCancelAttackAndFollow, player->getID());
			break;
		case 0xBF:
			parseForgeEnter(msg);
			break;
		case 0xC0:
			parseForgeBrowseHistory(msg);
			break;
		case 0xC9: /* update tile */
			break;
		case 0xCA:
			parseUpdateContainer(msg);
			break;
		case 0xCB:
			parseBrowseField(msg);
			break;
		case 0xCC:
			parseSeekInContainer(msg);
			break;
		case 0xCD:
			parseInspectionObject(msg);
			break;
		case 0xD2:
			addGameTask(&Game::playerRequestOutfit, player->getID());
			break;
		// g_dispatcher().addEvent(std::bind(&Modules::executeOnRecvbyte, g_modules, player, msg, recvbyte));
		case 0xD3:
			g_dispatcher().addEvent(std::bind(&ProtocolGame::parseSetOutfit, getThis(), msg), "ProtocolGame::parseSetOutfit");
			break;
		case 0xD4:
			parseToggleMount(msg);
			break;
		case 0xD5:
			parseApplyImbuement(msg);
			break;
		case 0xD6:
			parseClearImbuement(msg);
			break;
		case 0xD7:
			parseCloseImbuementWindow(msg);
			break;
		case 0xDC:
			parseAddVip(msg);
			break;
		case 0xDD:
			parseRemoveVip(msg);
			break;
		case 0xDE:
			parseEditVip(msg);
			break;
		case 0xE1:
			parseBestiarysendRaces();
			break;
		case 0xE2:
			parseBestiarysendCreatures(msg);
			break;
		case 0xE3:
			parseBestiarysendMonsterData(msg);
			break;
		case 0xE4:
			parseSendBuyCharmRune(msg);
			break;
		case 0xE5:
			parseCyclopediaCharacterInfo(msg);
			break;
		case 0xE6:
			parseBugReport(msg);
			break;
		case 0xE7: /* thank you */
			break;
		case 0xE8:
			parseDebugAssert(msg);
			break;
		case 0xEB:
			parsePreyAction(msg);
			break;
		case 0xED:
			parseSendResourceBalance();
			break;
		case 0xEE:
			parseGreet(msg);
			break;
		// Premium coins transfer
		// case 0xEF: parseCoinTransfer(msg); break;
		case 0xF0:
			addGameTaskTimed(DISPATCHER_TASK_EXPIRATION, "Game::playerShowQuestLog", &Game::playerShowQuestLog, player->getID());
			break;
		case 0xF1:
			parseQuestLine(msg);
			break;
		// case 0xF2: parseRuleViolationReport(msg); break;
		case 0xF3: /* get object info */
			break;
		case 0xF4:
			parseMarketLeave();
			break;
		case 0xF5:
			parseMarketBrowse(msg);
			break;
		case 0xF6:
			parseMarketCreateOffer(msg);
			break;
		case 0xF7:
			parseMarketCancelOffer(msg);
			break;
		case 0xF8:
			parseMarketAcceptOffer(msg);
			break;
		case 0xF9:
			parseModalWindowAnswer(msg);
			break;
		case 0xFF:
			parseRewardChestCollect(msg);
			break;
			// case 0xFA: parseStoreOpen(msg); break;
			// case 0xFB: parseStoreRequestOffers(msg); break;
			// case 0xFC: parseStoreBuyOffer(msg) break;
			// case 0xFD: parseStoreOpenTransactionHistory(msg); break;
			// case 0xFE: parseStoreRequestTransactionHistory(msg); break;

			// case 0xDF, 0xE0, 0xE1, 0xFB, 0xFC, 0xFD, 0xFE Premium Shop.

		default:
			std::string hexString = fmt::format("0x{:02x}", recvbyte);
			g_logger().debug("Player '{}' sent unknown packet header: hex[{}], decimal[{}]", player->getName(), asUpperCaseString(hexString), recvbyte);
			break;
	}
}

void ProtocolGame::parseHotkeyEquip(NetworkMessage &msg) {
	if (!player) {
		return;
	}

	uint16_t itemId = msg.get<uint16_t>();
	uint8_t tier = msg.get<uint8_t>();
	addGameTask(&Game::playerEquipItem, player->getID(), itemId, Item::items[itemId].upgradeClassification > 0, tier);
}

void ProtocolGame::GetTileDescription(std::shared_ptr<Tile> tile, NetworkMessage &msg) {
	if (oldProtocol) {
		msg.add<uint16_t>(0x00); // Env effects
	}

	int32_t count;
	std::shared_ptr<Item> ground = tile->getGround();
	if (ground) {
		AddItem(msg, ground);
		count = 1;
	} else {
		count = 0;
	}

	const TileItemVector* items = tile->getItemList();
	if (items) {
		for (auto it = items->getBeginTopItem(), end = items->getEndTopItem(); it != end; ++it) {
			AddItem(msg, *it);

			count++;
			if (count == 9 && tile->getPosition() == player->getPosition()) {
				break;
			} else if (count == 10) {
				return;
			}
		}
	}

	const CreatureVector* creatures = tile->getCreatures();
	if (creatures) {
		bool playerAdded = false;
		for (auto it = creatures->rbegin(); it != creatures->rend(); ++it) {
			std::shared_ptr<Creature> creature = *it;
			if (!player->canSeeCreature(creature)) {
				continue;
			}

			if (tile->getPosition() == player->getPosition() && count == 9 && !playerAdded) {
				creature = player;
			}

			if (creature->getID() == player->getID()) {
				playerAdded = true;
			}

			bool known;
			uint32_t removedKnown;
			checkCreatureAsKnown(creature->getID(), known, removedKnown);
			AddCreature(msg, creature, known, removedKnown);

			if (++count == 10) {
				return;
			}
		}
	}

	if (items) {
		for (auto it = items->getBeginDownItem(), end = items->getEndDownItem(); it != end; ++it) {
			AddItem(msg, *it);

			if (++count == 10) {
				return;
			}
		}
	}
}

void ProtocolGame::GetMapDescription(int32_t x, int32_t y, int32_t z, int32_t width, int32_t height, NetworkMessage &msg) {
	int32_t skip = -1;
	int32_t startz, endz, zstep;

	if (z > MAP_INIT_SURFACE_LAYER) {
		startz = z - MAP_LAYER_VIEW_LIMIT;
		endz = std::min<int32_t>(MAP_MAX_LAYERS - 1, z + MAP_LAYER_VIEW_LIMIT);
		zstep = 1;
	} else {
		startz = MAP_INIT_SURFACE_LAYER;
		endz = 0;
		zstep = -1;
	}

	for (int32_t nz = startz; nz != endz + zstep; nz += zstep) {
		GetFloorDescription(msg, x, y, nz, width, height, z - nz, skip);
	}

	if (skip >= 0) {
		msg.addByte(skip);
		msg.addByte(0xFF);
	}
}

void ProtocolGame::GetFloorDescription(NetworkMessage &msg, int32_t x, int32_t y, int32_t z, int32_t width, int32_t height, int32_t offset, int32_t &skip) {
	for (int32_t nx = 0; nx < width; nx++) {
		for (int32_t ny = 0; ny < height; ny++) {
			std::shared_ptr<Tile> tile = g_game().map.getTile(static_cast<uint16_t>(x + nx + offset), static_cast<uint16_t>(y + ny + offset), static_cast<uint8_t>(z));
			if (tile) {
				if (skip >= 0) {
					msg.addByte(skip);
					msg.addByte(0xFF);
				}

				skip = 0;
				GetTileDescription(tile, msg);
			} else if (skip == 0xFE) {
				msg.addByte(0xFF);
				msg.addByte(0xFF);
				skip = -1;
			} else {
				++skip;
			}
		}
	}
}

void ProtocolGame::checkCreatureAsKnown(uint32_t id, bool &known, uint32_t &removedKnown) {
	if (auto [creatureKnown, creatureInserted] = knownCreatureSet.insert(id);
		!creatureInserted) {
		known = true;
		return;
	}
	known = false;
	if (knownCreatureSet.size() > 1300) {
		// Look for a creature to remove
		for (auto it = knownCreatureSet.begin(), end = knownCreatureSet.end(); it != end; ++it) {
			if (*it == id) {
				continue;
			}
			// We need to protect party players from removing
			std::shared_ptr<Creature> creature = g_game().getCreatureByID(*it);
			if (std::shared_ptr<Player> checkPlayer;
				creature && (checkPlayer = creature->getPlayer()) != nullptr) {
				if (player->getParty() != checkPlayer->getParty() && !canSee(creature)) {
					removedKnown = *it;
					knownCreatureSet.erase(it);
					return;
				}
			} else if (!canSee(creature)) {
				removedKnown = *it;
				knownCreatureSet.erase(it);
				return;
			}
		}

		// Bad situation. Let's just remove anyone.
		auto it = knownCreatureSet.begin();
		if (*it == id) {
			++it;
		}

		removedKnown = *it;
		knownCreatureSet.erase(it);
	} else {
		removedKnown = 0;
	}
}

bool ProtocolGame::canSee(std::shared_ptr<Creature> c) const {
	if (!c || !player || c->isRemoved()) {
		return false;
	}

	if (!player->canSeeCreature(c)) {
		return false;
	}

	return canSee(c->getPosition());
}

bool ProtocolGame::canSee(const Position &pos) const {
	return canSee(pos.x, pos.y, pos.z);
}

bool ProtocolGame::canSee(int32_t x, int32_t y, int32_t z) const {
	if (!player) {
		return false;
	}

	const Position &myPos = player->getPosition();
	if (myPos.z <= MAP_INIT_SURFACE_LAYER) {
		// we are on ground level or above (7 -> 0)
		// view is from 7 -> 0
		if (z > MAP_INIT_SURFACE_LAYER) {
			return false;
		}
	} else if (myPos.z >= MAP_INIT_SURFACE_LAYER + 1) {
		// we are underground (8 -> 15)
		// view is +/- 2 from the floor we stand on
		if (std::abs(myPos.getZ() - z) > MAP_LAYER_VIEW_LIMIT) {
			return false;
		}
	}

	// negative offset means that the action taken place is on a lower floor than ourself
	const int8_t offsetz = myPos.getZ() - z;
	return (x >= myPos.getX() - MAP_MAX_CLIENT_VIEW_PORT_X + offsetz) && (x <= myPos.getX() + (MAP_MAX_CLIENT_VIEW_PORT_X + 1) + offsetz) && (y >= myPos.getY() - MAP_MAX_CLIENT_VIEW_PORT_Y + offsetz) && (y <= myPos.getY() + (MAP_MAX_CLIENT_VIEW_PORT_Y + 1) + offsetz);
}

// Parse methods
void ProtocolGame::parseChannelInvite(NetworkMessage &msg) {
	const std::string name = msg.getString();
	addGameTask(&Game::playerChannelInvite, player->getID(), name);
}

void ProtocolGame::parseChannelExclude(NetworkMessage &msg) {
	const std::string name = msg.getString();
	addGameTask(&Game::playerChannelExclude, player->getID(), name);
}

void ProtocolGame::parseOpenChannel(NetworkMessage &msg) {
	uint16_t channelId = msg.get<uint16_t>();
	addGameTask(&Game::playerOpenChannel, player->getID(), channelId);
}

void ProtocolGame::parseCloseChannel(NetworkMessage &msg) {
	uint16_t channelId = msg.get<uint16_t>();
	addGameTask(&Game::playerCloseChannel, player->getID(), channelId);
}

void ProtocolGame::parseOpenPrivateChannel(NetworkMessage &msg) {
	const std::string receiver = msg.getString();
	addGameTask(&Game::playerOpenPrivateChannel, player->getID(), receiver);
}

void ProtocolGame::parseAutoWalk(NetworkMessage &msg) {
	uint8_t numdirs = msg.getByte();
	if (numdirs == 0 || (msg.getBufferPosition() + numdirs) != (msg.getLength() + 8)) {
		return;
	}

	msg.skipBytes(numdirs);

	stdext::arraylist<Direction> path;
	for (uint8_t i = 0; i < numdirs; ++i) {
		uint8_t rawdir = msg.getPreviousByte();
		switch (rawdir) {
			case 1:
				path.push_front(DIRECTION_EAST);
				break;
			case 2:
				path.push_front(DIRECTION_NORTHEAST);
				break;
			case 3:
				path.push_front(DIRECTION_NORTH);
				break;
			case 4:
				path.push_front(DIRECTION_NORTHWEST);
				break;
			case 5:
				path.push_front(DIRECTION_WEST);
				break;
			case 6:
				path.push_front(DIRECTION_SOUTHWEST);
				break;
			case 7:
				path.push_front(DIRECTION_SOUTH);
				break;
			case 8:
				path.push_front(DIRECTION_SOUTHEAST);
				break;
			default:
				break;
		}
	}

	if (path.empty()) {
		return;
	}

	addGameTask(&Game::playerAutoWalk, player->getID(), path.data());
}

void ProtocolGame::parseSetOutfit(NetworkMessage &msg) {
	if (!player || player->isRemoved()) {
		return;
	}

	uint16_t startBufferPosition = msg.getBufferPosition();
	Module* outfitModule = g_modules().getEventByRecvbyte(0xD3, false);
	if (outfitModule) {
		outfitModule->executeOnRecvbyte(player, msg);
	}

	if (msg.getBufferPosition() == startBufferPosition) {
		uint8_t outfitType = !oldProtocol ? msg.getByte() : 0;
		Outfit_t newOutfit;
		newOutfit.lookType = msg.get<uint16_t>();
		newOutfit.lookHead = std::min<uint8_t>(132, msg.getByte());
		newOutfit.lookBody = std::min<uint8_t>(132, msg.getByte());
		newOutfit.lookLegs = std::min<uint8_t>(132, msg.getByte());
		newOutfit.lookFeet = std::min<uint8_t>(132, msg.getByte());
		newOutfit.lookAddons = msg.getByte();
		if (outfitType == 0) {
			newOutfit.lookMount = msg.get<uint16_t>();
			if (!oldProtocol) {
				newOutfit.lookMountHead = std::min<uint8_t>(132, msg.getByte());
				newOutfit.lookMountBody = std::min<uint8_t>(132, msg.getByte());
				newOutfit.lookMountLegs = std::min<uint8_t>(132, msg.getByte());
				newOutfit.lookMountFeet = std::min<uint8_t>(132, msg.getByte());
				newOutfit.lookFamiliarsType = msg.get<uint16_t>();
			}
			uint8_t isMountRandomized = msg.getByte();
			g_game().playerChangeOutfit(player->getID(), newOutfit, isMountRandomized);
		} else if (outfitType == 1) {
			// This value probably has something to do with try outfit variable inside outfit window dialog
			// if try outfit is set to 2 it expects uint32_t value after mounted and disable mounts from outfit window dialog
			newOutfit.lookMount = 0;
			msg.get<uint32_t>();
		} else if (outfitType == 2) {
			Position pos = msg.getPosition();
			uint16_t itemId = msg.get<uint16_t>();
			uint8_t stackpos = msg.getByte();
			newOutfit.lookMount = msg.get<uint16_t>();
			newOutfit.lookMountHead = std::min<uint8_t>(132, msg.getByte());
			newOutfit.lookMountBody = std::min<uint8_t>(132, msg.getByte());
			newOutfit.lookMountLegs = std::min<uint8_t>(132, msg.getByte());
			newOutfit.lookMountFeet = std::min<uint8_t>(132, msg.getByte());
			uint8_t direction = std::max<uint8_t>(DIRECTION_NORTH, std::min<uint8_t>(DIRECTION_WEST, msg.getByte()));
			uint8_t podiumVisible = msg.getByte();
			g_game().playerSetShowOffSocket(player->getID(), newOutfit, pos, stackpos, itemId, podiumVisible, direction);
		}
	}
}

void ProtocolGame::parseToggleMount(NetworkMessage &msg) {
	bool mount = msg.getByte() != 0;
	addGameTask(&Game::playerToggleMount, player->getID(), mount);
}

void ProtocolGame::parseApplyImbuement(NetworkMessage &msg) {
	uint8_t slot = msg.getByte();
	uint32_t imbuementId = msg.get<uint32_t>();
	bool protectionCharm = msg.getByte() != 0x00;
	addGameTask(&Game::playerApplyImbuement, player->getID(), imbuementId, slot, protectionCharm);
}

void ProtocolGame::parseClearImbuement(NetworkMessage &msg) {
	uint8_t slot = msg.getByte();
	addGameTask(&Game::playerClearImbuement, player->getID(), slot);
}

void ProtocolGame::parseCloseImbuementWindow(NetworkMessage &) {
	addGameTask(&Game::playerCloseImbuementWindow, player->getID());
}

void ProtocolGame::parseUseItem(NetworkMessage &msg) {
	Position pos = msg.getPosition();
	uint16_t itemId = msg.get<uint16_t>();
	uint8_t stackpos = msg.getByte();
	uint8_t index = msg.getByte();
	addGameTaskTimed(DISPATCHER_TASK_EXPIRATION, "Game::playerUseItem", &Game::playerUseItem, player->getID(), pos, stackpos, index, itemId);
}

void ProtocolGame::parseUseItemEx(NetworkMessage &msg) {
	Position fromPos = msg.getPosition();
	uint16_t fromItemId = msg.get<uint16_t>();
	uint8_t fromStackPos = msg.getByte();
	Position toPos = msg.getPosition();
	uint16_t toItemId = msg.get<uint16_t>();
	uint8_t toStackPos = msg.getByte();
	addGameTaskTimed(DISPATCHER_TASK_EXPIRATION, "Game::playerUseItemEx", &Game::playerUseItemEx, player->getID(), fromPos, fromStackPos, fromItemId, toPos, toStackPos, toItemId);
}

void ProtocolGame::parseUseWithCreature(NetworkMessage &msg) {
	Position fromPos = msg.getPosition();
	uint16_t itemId = msg.get<uint16_t>();
	uint8_t fromStackPos = msg.getByte();
	uint32_t creatureId = msg.get<uint32_t>();
	addGameTaskTimed(DISPATCHER_TASK_EXPIRATION, "Game::playerUseWithCreature", &Game::playerUseWithCreature, player->getID(), fromPos, fromStackPos, creatureId, itemId);
}

void ProtocolGame::parseCloseContainer(NetworkMessage &msg) {
	uint8_t cid = msg.getByte();
	addGameTask(&Game::playerCloseContainer, player->getID(), cid);
}

void ProtocolGame::parseUpArrowContainer(NetworkMessage &msg) {
	uint8_t cid = msg.getByte();
	addGameTask(&Game::playerMoveUpContainer, player->getID(), cid);
}

void ProtocolGame::parseUpdateContainer(NetworkMessage &msg) {
	uint8_t cid = msg.getByte();
	addGameTask(&Game::playerUpdateContainer, player->getID(), cid);
}

void ProtocolGame::parseTeleport(NetworkMessage &msg) {
	Position newPosition = msg.getPosition();
	addGameTask(&Game::playerTeleport, player->getID(), newPosition);
}

void ProtocolGame::parseThrow(NetworkMessage &msg) {
	Position fromPos = msg.getPosition();
	uint16_t itemId = msg.get<uint16_t>();
	uint8_t fromStackpos = msg.getByte();
	Position toPos = msg.getPosition();
	uint8_t count = msg.getByte();

	if (toPos != fromPos) {
		addGameTaskTimed(DISPATCHER_TASK_EXPIRATION, "Game::playerMoveThing", &Game::playerMoveThing, player->getID(), fromPos, itemId, fromStackpos, toPos, count);
	}
}

void ProtocolGame::parseLookAt(NetworkMessage &msg) {
	Position pos = msg.getPosition();
	uint16_t itemId = msg.get<uint16_t>();
	uint8_t stackpos = msg.getByte();
	addGameTaskTimed(DISPATCHER_TASK_EXPIRATION, "Game::playerLookAt", &Game::playerLookAt, player->getID(), itemId, pos, stackpos);
}

void ProtocolGame::parseLookInBattleList(NetworkMessage &msg) {
	uint32_t creatureId = msg.get<uint32_t>();
	addGameTaskTimed(DISPATCHER_TASK_EXPIRATION, "Game::playerLookInBattleList", &Game::playerLookInBattleList, player->getID(), creatureId);
}

void ProtocolGame::parseQuickLoot(NetworkMessage &msg) {
	if (oldProtocol) {
		return;
	}

	Position pos = msg.getPosition();
	uint16_t itemId = msg.get<uint16_t>();
	uint8_t stackpos = msg.getByte();
	bool lootAllCorpses = msg.getByte();
	bool autoLoot = msg.getByte();
	addGameTask(&Game::playerQuickLoot, player->getID(), pos, itemId, stackpos, nullptr, lootAllCorpses, autoLoot);
}

void ProtocolGame::parseLootContainer(NetworkMessage &msg) {
	if (oldProtocol) {
		return;
	}

	uint8_t action = msg.getByte();
	if (action == 0) {
		ObjectCategory_t category = (ObjectCategory_t)msg.getByte();
		Position pos = msg.getPosition();
		uint16_t itemId = msg.get<uint16_t>();
		uint8_t stackpos = msg.getByte();
		addGameTask(&Game::playerSetLootContainer, player->getID(), category, pos, itemId, stackpos);
	} else if (action == 1) {
		ObjectCategory_t category = (ObjectCategory_t)msg.getByte();
		addGameTask(&Game::playerClearLootContainer, player->getID(), category);
	} else if (action == 2) {
		ObjectCategory_t category = (ObjectCategory_t)msg.getByte();
		addGameTask(&Game::playerOpenLootContainer, player->getID(), category);
	} else if (action == 3) {
		bool useMainAsFallback = msg.getByte() == 1;
		addGameTask(&Game::playerSetQuickLootFallback, player->getID(), useMainAsFallback);
	}
}

void ProtocolGame::parseQuickLootBlackWhitelist(NetworkMessage &msg) {
	if (oldProtocol) {
		return;
	}

	QuickLootFilter_t filter = (QuickLootFilter_t)msg.getByte();
	std::vector<uint16_t> listedItems;

	uint16_t size = msg.get<uint16_t>();
	listedItems.reserve(size);

	for (int i = 0; i < size; i++) {
		listedItems.push_back(msg.get<uint16_t>());
	}

	addGameTask(&Game::playerQuickLootBlackWhitelist, player->getID(), filter, listedItems);
}

void ProtocolGame::parseSay(NetworkMessage &msg) {
	std::string receiver;
	uint16_t channelId;

	SpeakClasses type = static_cast<SpeakClasses>(msg.getByte());
	switch (type) {
		case TALKTYPE_PRIVATE_TO:
		case TALKTYPE_PRIVATE_RED_TO:
			receiver = msg.getString();
			channelId = 0;
			break;

		case TALKTYPE_CHANNEL_Y:
		case TALKTYPE_CHANNEL_R1:
			channelId = msg.get<uint16_t>();
			break;

		default:
			channelId = 0;
			break;
	}

	const std::string text = msg.getString();
	if (text.length() > 255) {
		return;
	}

	addGameTask(&Game::playerSay, player->getID(), channelId, type, receiver, text);
}

void ProtocolGame::parseFightModes(NetworkMessage &msg) {
	uint8_t rawFightMode = msg.getByte(); // 1 - offensive, 2 - balanced, 3 - defensive
	uint8_t rawChaseMode = msg.getByte(); // 0 - stand while fightning, 1 - chase opponent
	uint8_t rawSecureMode = msg.getByte(); // 0 - can't attack unmarked, 1 - can attack unmarked
	// uint8_t rawPvpMode = msg.getByte(); // pvp mode introduced in 10.0

	FightMode_t fightMode;
	if (rawFightMode == 1) {
		fightMode = FIGHTMODE_ATTACK;
	} else if (rawFightMode == 2) {
		fightMode = FIGHTMODE_BALANCED;
	} else {
		fightMode = FIGHTMODE_DEFENSE;
	}

	addGameTask(&Game::playerSetFightModes, player->getID(), fightMode, rawChaseMode != 0, rawSecureMode != 0);
}

void ProtocolGame::parseAttack(NetworkMessage &msg) {
	uint32_t creatureId = msg.get<uint32_t>();
	// msg.get<uint32_t>(); creatureId (same as above)
	addGameTask(&Game::playerSetAttackedCreature, player->getID(), creatureId);
}

void ProtocolGame::parseFollow(NetworkMessage &msg) {
	uint32_t creatureId = msg.get<uint32_t>();
	// msg.get<uint32_t>(); creatureId (same as above)
	addGameTask(&Game::playerFollowCreature, player->getID(), creatureId);
}

void ProtocolGame::parseTextWindow(NetworkMessage &msg) {
	uint32_t windowTextId = msg.get<uint32_t>();
	const std::string newText = msg.getString();
	addGameTask(&Game::playerWriteItem, player->getID(), windowTextId, newText);
}

void ProtocolGame::parseHouseWindow(NetworkMessage &msg) {
	uint8_t doorId = msg.getByte();
	uint32_t id = msg.get<uint32_t>();
	const std::string text = msg.getString();
	addGameTask(&Game::playerUpdateHouseWindow, player->getID(), doorId, id, text);
}

void ProtocolGame::parseLookInShop(NetworkMessage &msg) {
	uint16_t id = msg.get<uint16_t>();
	uint8_t count = msg.getByte();
	addGameTaskTimed(DISPATCHER_TASK_EXPIRATION, "Game::playerLookInShop", &Game::playerLookInShop, player->getID(), id, count);
}

void ProtocolGame::parsePlayerBuyOnShop(NetworkMessage &msg) {
	uint16_t id = msg.get<uint16_t>();
	uint8_t count = msg.getByte();
	uint16_t amount = oldProtocol ? static_cast<uint16_t>(msg.getByte()) : msg.get<uint16_t>();
	bool ignoreCap = msg.getByte() != 0;
	bool inBackpacks = msg.getByte() != 0;
	addGameTaskTimed(DISPATCHER_TASK_EXPIRATION, "Game::playerBuyItem", &Game::playerBuyItem, player->getID(), id, count, amount, ignoreCap, inBackpacks);
}

void ProtocolGame::parsePlayerSellOnShop(NetworkMessage &msg) {
	uint16_t id = msg.get<uint16_t>();
	uint8_t count = std::max(msg.getByte(), (uint8_t)1);
	uint16_t amount = oldProtocol ? static_cast<uint16_t>(msg.getByte()) : msg.get<uint16_t>();
	bool ignoreEquipped = msg.getByte() != 0;

	addGameTaskTimed(DISPATCHER_TASK_EXPIRATION, "Game::playerSellItem", &Game::playerSellItem, player->getID(), id, count, amount, ignoreEquipped);
}

void ProtocolGame::parseRequestTrade(NetworkMessage &msg) {
	Position pos = msg.getPosition();
	uint16_t itemId = msg.get<uint16_t>();
	uint8_t stackpos = msg.getByte();
	uint32_t playerId = msg.get<uint32_t>();
	addGameTask(&Game::playerRequestTrade, player->getID(), pos, stackpos, playerId, itemId);
}

void ProtocolGame::parseLookInTrade(NetworkMessage &msg) {
	bool counterOffer = (msg.getByte() == 0x01);
	uint8_t index = msg.getByte();
	addGameTaskTimed(DISPATCHER_TASK_EXPIRATION, "Game::playerLookInTrade", &Game::playerLookInTrade, player->getID(), counterOffer, index);
}

void ProtocolGame::parseAddVip(NetworkMessage &msg) {
	const std::string name = msg.getString();
	addGameTask(&Game::playerRequestAddVip, player->getID(), name);
}

void ProtocolGame::parseRemoveVip(NetworkMessage &msg) {
	uint32_t guid = msg.get<uint32_t>();
	addGameTask(&Game::playerRequestRemoveVip, player->getID(), guid);
}

void ProtocolGame::parseEditVip(NetworkMessage &msg) {
	uint32_t guid = msg.get<uint32_t>();
	const std::string description = msg.getString();
	uint32_t icon = std::min<uint32_t>(10, msg.get<uint32_t>()); // 10 is max icon in 9.63
	bool notify = msg.getByte() != 0;
	addGameTask(&Game::playerRequestEditVip, player->getID(), guid, description, icon, notify);
}

void ProtocolGame::parseRotateItem(NetworkMessage &msg) {
	Position pos = msg.getPosition();
	uint16_t itemId = msg.get<uint16_t>();
	uint8_t stackpos = msg.getByte();
	const auto &itemType = Item::items[itemId];
	if (itemType.isPodium) {
		addGameTaskTimed(DISPATCHER_TASK_EXPIRATION, "Game::playerRotatePodium", &Game::playerRotatePodium, player->getID(), pos, stackpos, itemId);
	} else {
		addGameTaskTimed(DISPATCHER_TASK_EXPIRATION, "Game::playerRotateItem", &Game::playerRotateItem, player->getID(), pos, stackpos, itemId);
	}
}

void ProtocolGame::parseWrapableItem(NetworkMessage &msg) {
	Position pos = msg.getPosition();
	uint16_t itemId = msg.get<uint16_t>();
	uint8_t stackpos = msg.getByte();
	addGameTaskTimed(DISPATCHER_TASK_EXPIRATION, "Game::playerWrapableItem", &Game::playerWrapableItem, player->getID(), pos, stackpos, itemId);
}

void ProtocolGame::parseInspectionObject(NetworkMessage &msg) {
	if (oldProtocol) {
		return;
	}

	uint8_t inspectionType = msg.getByte();
	if (inspectionType == INSPECT_NORMALOBJECT) {
		Position pos = msg.getPosition();
		g_game().playerInspectItem(player, pos);
	} else if (inspectionType == INSPECT_NPCTRADE || inspectionType == INSPECT_CYCLOPEDIA) {
		uint16_t itemId = msg.get<uint16_t>();
		uint16_t itemCount = msg.getByte();
		g_game().playerInspectItem(player, itemId, static_cast<int8_t>(itemCount), (inspectionType == INSPECT_CYCLOPEDIA));
	}
}

void ProtocolGame::sendSessionEndInformation(SessionEndInformations information) {
	if (!oldProtocol) {
		auto output = OutputMessagePool::getOutputMessage();
		output->addByte(0x18);
		output->addByte(information);
		send(output);
	}
	disconnect();
}

void ProtocolGame::sendItemInspection(uint16_t itemId, uint8_t itemCount, std::shared_ptr<Item> item, bool cyclopedia) {
	if (oldProtocol) {
		return;
	}

	NetworkMessage msg;
	msg.addByte(0x76);
	msg.addByte(0x00);
	msg.addByte(cyclopedia ? 0x01 : 0x00);
	msg.add<uint32_t>(player->getID()); // 13.00 Creature ID
	msg.addByte(0x01);

	const ItemType &it = Item::items[itemId];

	if (item) {
		msg.addString(item->getName(), "ProtocolGame::sendItemInspection - item->getName()");
		AddItem(msg, item);
	} else {
		msg.addString(it.name, "ProtocolGame::sendItemInspection - it.name");
		AddItem(msg, it.id, itemCount, 0);
	}
	msg.addByte(0);

	auto descriptions = Item::getDescriptions(it, item);
	msg.addByte(descriptions.size());
	for (const auto &description : descriptions) {
		msg.addString(description.first, "ProtocolGame::sendItemInspection - description.first");
		msg.addString(description.second, "ProtocolGame::sendItemInspection - description.second");
	}
	writeToOutputBuffer(msg);
}

void ProtocolGame::parseCyclopediaCharacterInfo(NetworkMessage &msg) {
	if (oldProtocol) {
		return;
	}

	uint32_t characterID;
	CyclopediaCharacterInfoType_t characterInfoType;
	characterID = msg.get<uint32_t>();
	characterInfoType = static_cast<CyclopediaCharacterInfoType_t>(msg.getByte());
	uint16_t entriesPerPage = 0, page = 0;
	if (characterInfoType == CYCLOPEDIA_CHARACTERINFO_RECENTDEATHS || characterInfoType == CYCLOPEDIA_CHARACTERINFO_RECENTPVPKILLS) {
		entriesPerPage = std::min<uint16_t>(30, std::max<uint16_t>(5, msg.get<uint16_t>()));
		page = std::max<uint16_t>(1, msg.get<uint16_t>());
	}
	if (characterID == 0) {
		characterID = player->getGUID();
	}
	g_game().playerCyclopediaCharacterInfo(player, characterID, characterInfoType, entriesPerPage, page);
}

void ProtocolGame::parseHighscores(NetworkMessage &msg) {
	if (oldProtocol) {
		return;
	}

	HighscoreType_t type = static_cast<HighscoreType_t>(msg.getByte());
	uint8_t category = msg.getByte();
	uint32_t vocation = msg.get<uint32_t>();
	uint16_t page = 1;
	const std::string worldName = msg.getString();
	msg.getByte(); // Game World Category
	msg.getByte(); // BattlEye World Type
	if (type == HIGHSCORE_GETENTRIES) {
		page = std::max<uint16_t>(1, msg.get<uint16_t>());
	}
	uint8_t entriesPerPage = std::min<uint8_t>(30, std::max<uint8_t>(5, msg.getByte()));
	g_game().playerHighscores(player, type, category, vocation, worldName, page, entriesPerPage);
}

void ProtocolGame::parseTaskHuntingAction(NetworkMessage &msg) {
	if (oldProtocol) {
		return;
	}

	uint8_t slot = msg.getByte();
	uint8_t action = msg.getByte();
	bool upgrade = msg.getByte() != 0;
	uint16_t raceId = msg.get<uint16_t>();

	if (!g_configManager().getBoolean(TASK_HUNTING_ENABLED, __FUNCTION__)) {
		return;
	}

	addGameTask(&Game::playerTaskHuntingAction, player->getID(), slot, action, upgrade, raceId);
}

void ProtocolGame::sendHighscoresNoData() {
	if (oldProtocol) {
		return;
	}

	NetworkMessage msg;
	msg.addByte(0xB1);
	msg.addByte(0x01); // No data available
	writeToOutputBuffer(msg);
}

void ProtocolGame::sendHighscores(const std::vector<HighscoreCharacter> &characters, uint8_t categoryId, uint32_t vocationId, uint16_t page, uint16_t pages, uint32_t updateTimer) {
	if (oldProtocol) {
		return;
	}

	NetworkMessage msg;
	msg.addByte(0xB1);
	msg.addByte(0x00); // No data available

	msg.addByte(1); // Worlds
	msg.addString(g_configManager().getString(SERVER_NAME, __FUNCTION__), "ProtocolGame::sendHighscores - g_configManager().getString(SERVER_NAME)"); // First World
	msg.addString(g_configManager().getString(SERVER_NAME, __FUNCTION__), "ProtocolGame::sendHighscores - g_configManager().getString(SERVER_NAME)"); // Selected World

	msg.addByte(0); // Game World Category: 0xFF(-1) - Selected World
	msg.addByte(0); // BattlEye World Type

	auto vocationPosition = msg.getBufferPosition();
	uint8_t vocations = 1;

	msg.skipBytes(1); // Vocation Count
	msg.add<uint32_t>(0xFFFFFFFF); // All Vocations - hardcoded
	msg.addString("(all)", "ProtocolGame::sendHighscores - (all)"); // All Vocations - hardcoded

	uint32_t selectedVocation = 0xFFFFFFFF;
	const auto vocationsMap = g_vocations().getVocations();
	for (const auto &it : vocationsMap) {
		const Vocation &vocation = it.second;
		if (vocation.getFromVocation() == static_cast<uint32_t>(vocation.getId())) {
			msg.add<uint32_t>(vocation.getFromVocation()); // Vocation Id
			msg.addString(vocation.getVocName(), "ProtocolGame::sendHighscores - vocation.getVocName()"); // Vocation Name
			++vocations;
			if (vocation.getFromVocation() == vocationId) {
				selectedVocation = vocationId;
			}
		}
	}
	msg.add<uint32_t>(selectedVocation); // Selected Vocation

	HighscoreCategory highscoreCategories[] = {
		{ "Experience Points", HIGHSCORE_CATEGORY_EXPERIENCE },
		{ "Fist Fighting", HIGHSCORE_CATEGORY_FIST_FIGHTING },
		{ "Club Fighting", HIGHSCORE_CATEGORY_CLUB_FIGHTING },
		{ "Sword Fighting", HIGHSCORE_CATEGORY_SWORD_FIGHTING },
		{ "Axe Fighting", HIGHSCORE_CATEGORY_AXE_FIGHTING },
		{ "Distance Fighting", HIGHSCORE_CATEGORY_DISTANCE_FIGHTING },
		{ "Shielding", HIGHSCORE_CATEGORY_SHIELDING },
		{ "Fishing", HIGHSCORE_CATEGORY_FISHING },
		{ "Magic Level", HIGHSCORE_CATEGORY_MAGIC_LEVEL }
	};

	uint8_t selectedCategory = 0;
	msg.addByte(sizeof(highscoreCategories) / sizeof(HighscoreCategory)); // Category Count
	for (HighscoreCategory &category : highscoreCategories) {
		msg.addByte(category.id); // Category Id
		msg.addString(category.name, "ProtocolGame::sendHighscores - category.name"); // Category Name
		if (category.id == categoryId) {
			selectedCategory = categoryId;
		}
	}
	msg.addByte(selectedCategory); // Selected Category

	msg.add<uint16_t>(page); // Current page
	msg.add<uint16_t>(pages); // Pages

	msg.addByte(characters.size()); // Character Count
	for (const HighscoreCharacter &character : characters) {
		msg.add<uint32_t>(character.rank); // Rank
		msg.addString(character.name, "ProtocolGame::sendHighscores - character.name"); // Character Name
		msg.addString("", "ProtocolGame::sendHighscores - empty"); // Probably Character Title(not visible in window)
		msg.addByte(character.vocation); // Vocation Id
		msg.addString(g_configManager().getString(SERVER_NAME, __FUNCTION__), "ProtocolGame::sendHighscores - g_configManager().getString(SERVER_NAME)"); // World
		msg.add<uint16_t>(character.level); // Level
		msg.addByte((player->getGUID() == character.id)); // Player Indicator Boolean
		msg.add<uint64_t>(character.points); // Points
	}

	msg.addByte(0xFF); // ??
	msg.addByte(0); // ??
	msg.addByte(1); // ??
	msg.add<uint32_t>(updateTimer); // Last Update
	msg.setBufferPosition(vocationPosition);
	msg.addByte(vocations);
	writeToOutputBuffer(msg);
}

void ProtocolGame::parseConfigureShowOffSocket(NetworkMessage &msg) {
	if (oldProtocol) {
		return;
	}

	Position pos = msg.getPosition();
	uint16_t itemId = msg.get<uint16_t>();
	uint8_t stackpos = msg.getByte();
	g_game().playerConfigureShowOffSocket(player->getID(), pos, stackpos, itemId);
}

void ProtocolGame::parseRuleViolationReport(NetworkMessage &msg) {
	uint8_t reportType = msg.getByte();
	uint8_t reportReason = msg.getByte();
	const std::string &targetName = msg.getString();
	const std::string &comment = msg.getString();
	std::string translation;
	if (reportType == REPORT_TYPE_NAME) {
		translation = msg.getString();
	} else if (reportType == REPORT_TYPE_STATEMENT) {
		translation = msg.getString();
		msg.get<uint32_t>(); // statement id, used to get whatever player have said, we don't log that.
	}

	addGameTask(&Game::playerReportRuleViolationReport, player->getID(), targetName, reportType, reportReason, comment, translation);
}

void ProtocolGame::parseBestiarysendRaces() {
	if (oldProtocol) {
		return;
	}

	NetworkMessage msg;
	msg.addByte(0xd5);
	msg.add<uint16_t>(BESTY_RACE_LAST);
	std::map<uint16_t, std::string> mtype_list = g_game().getBestiaryList();
	for (uint8_t i = BESTY_RACE_FIRST; i <= BESTY_RACE_LAST; i++) {
		std::string BestClass = "";
		uint16_t count = 0;
		for (auto rit : mtype_list) {
			const auto mtype = g_monsters().getMonsterType(rit.second);
			if (!mtype) {
				return;
			}
			if (mtype->info.bestiaryRace == static_cast<BestiaryType_t>(i)) {
				count += 1;
				BestClass = mtype->info.bestiaryClass;
			}
		}
		msg.addString(BestClass, "ProtocolGame::parseBestiarysendRaces - BestClass");
		msg.add<uint16_t>(count);
		uint16_t unlockedCount = g_iobestiary().getBestiaryRaceUnlocked(player, static_cast<BestiaryType_t>(i));
		msg.add<uint16_t>(unlockedCount);
	}
	writeToOutputBuffer(msg);

	player->BestiarysendCharms();
}

void ProtocolGame::sendBestiaryEntryChanged(uint16_t raceid) {
	if (oldProtocol) {
		return;
	}

	NetworkMessage msg;
	msg.addByte(0xd9);
	msg.add<uint16_t>(raceid);
	writeToOutputBuffer(msg);
}

void ProtocolGame::parseBestiarysendMonsterData(NetworkMessage &msg) {
	if (oldProtocol) {
		return;
	}

	uint16_t raceId = msg.get<uint16_t>();
	std::string Class = "";
	std::shared_ptr<MonsterType> mtype = nullptr;
	std::map<uint16_t, std::string> mtype_list = g_game().getBestiaryList();

	auto ait = mtype_list.find(raceId);
	if (ait != mtype_list.end()) {
		auto mType = g_monsters().getMonsterType(ait->second);
		if (mType) {
			Class = mType->info.bestiaryClass;
			mtype = mType;
		}
	}

	if (!mtype) {
		g_logger().warn("[ProtocolGame::parseBestiarysendMonsterData] - "
						"MonsterType was not found");
		return;
	}

	uint32_t killCounter = player->getBestiaryKillCount(raceId);
	uint8_t currentLevel = g_iobestiary().getKillStatus(mtype, killCounter);

	NetworkMessage newmsg;
	newmsg.addByte(0xd7);
	newmsg.add<uint16_t>(raceId);
	newmsg.addString(Class, "ProtocolGame::parseBestiarysendMonsterData - Class");

	newmsg.addByte(currentLevel);
	newmsg.add<uint32_t>(killCounter);

	newmsg.add<uint16_t>(mtype->info.bestiaryFirstUnlock);
	newmsg.add<uint16_t>(mtype->info.bestiarySecondUnlock);
	newmsg.add<uint16_t>(mtype->info.bestiaryToUnlock);

	newmsg.addByte(mtype->info.bestiaryStars);
	newmsg.addByte(mtype->info.bestiaryOccurrence);

	std::vector<LootBlock> lootList = mtype->info.lootItems;
	newmsg.addByte(lootList.size());
	for (LootBlock loot : lootList) {
		int8_t difficult = g_iobestiary().calculateDifficult(loot.chance);
		bool shouldAddItem = false;

		switch (currentLevel) {
			case 1:
				shouldAddItem = false;
				break;
			case 2:
				if (difficult < 2) {
					shouldAddItem = true;
				}
				break;
			case 3:
				if (difficult < 3) {
					shouldAddItem = true;
				}
				break;
			case 4:
				shouldAddItem = true;
				break;
		}

		newmsg.add<uint16_t>(shouldAddItem == true ? loot.id : 0);
		newmsg.addByte(difficult);
		newmsg.addByte(0); // 1 if special event - 0 if regular loot (?)
		if (shouldAddItem == true) {
			newmsg.addString(loot.name, "ProtocolGame::parseBestiarysendMonsterData - loot.name");
			newmsg.addByte(loot.countmax > 0 ? 0x1 : 0x0);
		}
	}

	if (currentLevel > 1) {
		newmsg.add<uint16_t>(mtype->info.bestiaryCharmsPoints);
		int8_t attackmode = 0;
		if (!mtype->info.isHostile) {
			attackmode = 2;
		} else if (mtype->info.targetDistance) {
			attackmode = 1;
		}

		newmsg.addByte(attackmode);
		newmsg.addByte(0x2);
		newmsg.add<uint32_t>(mtype->info.healthMax);
		newmsg.add<uint32_t>(mtype->info.experience);
		newmsg.add<uint16_t>(mtype->getBaseSpeed());
		newmsg.add<uint16_t>(mtype->info.armor);
		newmsg.addDouble(mtype->info.mitigation);
	}

	if (currentLevel > 2) {
		std::map<uint8_t, int16_t> elements = g_iobestiary().getMonsterElements(mtype);

		newmsg.addByte(elements.size());
		for (auto it = std::begin(elements), end = std::end(elements); it != end; it++) {
			newmsg.addByte(it->first);
			newmsg.add<uint16_t>(it->second);
		}

		newmsg.add<uint16_t>(1);
		newmsg.addString(mtype->info.bestiaryLocations, "ProtocolGame::parseBestiarysendMonsterData - mtype->info.bestiaryLocations");
	}

	if (currentLevel > 3) {
		charmRune_t mType_c = g_iobestiary().getCharmFromTarget(player, mtype);
		if (mType_c != CHARM_NONE) {
			newmsg.addByte(1);
			newmsg.addByte(mType_c);
			newmsg.add<uint32_t>(player->getLevel() * 100);
		} else {
			newmsg.addByte(0);
			newmsg.addByte(1);
		}
	}

	writeToOutputBuffer(newmsg);
}

void ProtocolGame::parseCyclopediaMonsterTracker(NetworkMessage &msg) {
	uint16_t monsterRaceId = msg.get<uint16_t>();
	// Bosstiary tracker: 0 = disabled, 1 = enabled
	// Bestiary tracker: 1 = enabled
	auto trackerButtonType = msg.getByte();

	// Bosstiary tracker logic
	if (const auto monsterType = g_ioBosstiary().getMonsterTypeByBossRaceId(monsterRaceId)) {
		if (player->getBestiaryKillCount(monsterRaceId)) {
			if (trackerButtonType == 1) {
				player->addMonsterToCyclopediaTrackerList(monsterType, true, true);
			} else {
				player->removeMonsterFromCyclopediaTrackerList(monsterType, true, true);
			}
		}
		return;
	}

	// Bestiary tracker logic
	const auto bestiaryMonsters = g_game().getBestiaryList();
	auto it = bestiaryMonsters.find(monsterRaceId);
	if (it != bestiaryMonsters.end()) {
		const auto mtype = g_monsters().getMonsterType(it->second);
		if (!mtype) {
			g_logger().error("[{}] player {} have wrong boss with race {}", __FUNCTION__, player->getName(), monsterRaceId);
			return;
		}

		if (trackerButtonType == 1) {
			player->addMonsterToCyclopediaTrackerList(mtype, false, true);
		} else {
			player->removeMonsterFromCyclopediaTrackerList(mtype, false, true);
		}
	}
}

void ProtocolGame::sendTeamFinderList() {
	if (!player || oldProtocol) {
		return;
	}

	NetworkMessage msg;
	msg.addByte(0x2D);
	msg.addByte(0x00); // Bool value, with 'true' the player exceed packets for second.
	const auto &teamFinder = g_game().getTeamFinderList();
	msg.add<uint16_t>(teamFinder.size());
	for (const auto &it : teamFinder) {
		const auto &leader = g_game().getPlayerByGUID(it.first);
		if (!leader) {
			return;
		}

		const auto &teamAssemble = it.second;
		if (!teamAssemble) {
			return;
		}

		uint8_t status = 0;
		uint16_t membersSize = 0;
		msg.add<uint32_t>(leader->getGUID());
		msg.addString(leader->getName(), "ProtocolGame::sendTeamFinderList - leader->getName()");
		msg.add<uint16_t>(teamAssemble->minLevel);
		msg.add<uint16_t>(teamAssemble->maxLevel);
		msg.addByte(teamAssemble->vocationIDs);
		msg.add<uint16_t>(teamAssemble->teamSlots);
		for (auto itt : teamAssemble->membersMap) {
			std::shared_ptr<Player> member = g_game().getPlayerByGUID(it.first);
			if (member) {
				if (itt.first == player->getGUID()) {
					status = itt.second;
				}

				if (itt.second == 3) {
					membersSize += 1;
				}
			}
		}
		msg.add<uint16_t>(std::max<uint16_t>((teamAssemble->teamSlots - teamAssemble->freeSlots), membersSize));
		// The leader does not count on this math, he is included inside the 'freeSlots'.
		msg.add<uint32_t>(teamAssemble->timestamp);
		msg.addByte(teamAssemble->teamType);

		switch (teamAssemble->teamType) {
			case 1: {
				msg.add<uint16_t>(teamAssemble->bossID);
				break;
			}
			case 2: {
				msg.add<uint16_t>(teamAssemble->hunt_type);
				msg.add<uint16_t>(teamAssemble->hunt_area);
				break;
			}
			case 3: {
				msg.add<uint16_t>(teamAssemble->questID);
				break;
			}

			default:
				break;
		}

		msg.addByte(status);
	}
	writeToOutputBuffer(msg);
}

void ProtocolGame::sendLeaderTeamFinder(bool reset) {
	if (!player || oldProtocol) {
		return;
	}

	const auto &teamAssemble = g_game().getTeamFinder(player);
	if (!teamAssemble) {
		return;
	}

	NetworkMessage msg;
	msg.addByte(0x2C);
	msg.addByte(reset ? 1 : 0);
	if (reset) {
		g_game().removeTeamFinderListed(player->getGUID());
		return;
	}

	msg.add<uint16_t>(teamAssemble->minLevel);
	msg.add<uint16_t>(teamAssemble->maxLevel);
	msg.addByte(teamAssemble->vocationIDs);
	msg.add<uint16_t>(teamAssemble->teamSlots);
	msg.add<uint16_t>(teamAssemble->freeSlots);
	msg.add<uint32_t>(teamAssemble->timestamp);
	msg.addByte(teamAssemble->teamType);

	switch (teamAssemble->teamType) {
		case 1: {
			msg.add<uint16_t>(teamAssemble->bossID);
			break;
		}
		case 2: {
			msg.add<uint16_t>(teamAssemble->hunt_type);
			msg.add<uint16_t>(teamAssemble->hunt_area);
			break;
		}
		case 3: {
			msg.add<uint16_t>(teamAssemble->questID);
			break;
		}

		default:
			break;
	}

	uint16_t membersSize = 1;
	for (auto memberPair : teamAssemble->membersMap) {
		std::shared_ptr<Player> member = g_game().getPlayerByGUID(memberPair.first);
		if (member) {
			membersSize += 1;
		}
	}

	msg.add<uint16_t>(membersSize);
	std::shared_ptr<Player> leader = g_game().getPlayerByGUID(teamAssemble->leaderGuid);
	if (!leader) {
		return;
	}

	msg.add<uint32_t>(leader->getGUID());
	msg.addString(leader->getName(), "ProtocolGame::sendLeaderTeamFinder - leader->getName()");
	msg.add<uint16_t>(leader->getLevel());
	msg.addByte(leader->getVocation()->getClientId());
	msg.addByte(3);

	for (auto memberPair : teamAssemble->membersMap) {
		std::shared_ptr<Player> member = g_game().getPlayerByGUID(memberPair.first);
		if (!member) {
			continue;
		}
		msg.add<uint32_t>(member->getGUID());
		msg.addString(member->getName(), "ProtocolGame::sendLeaderTeamFinder - member->getName()");
		msg.add<uint16_t>(member->getLevel());
		msg.addByte(member->getVocation()->getClientId());
		msg.addByte(memberPair.second);
	}

	writeToOutputBuffer(msg);
}

void ProtocolGame::createLeaderTeamFinder(NetworkMessage &msg) {
	if (!player || oldProtocol) {
		return;
	}

	const auto &teamAssemble = g_game().getOrCreateTeamFinder(player);
	teamAssemble->minLevel = msg.get<uint16_t>();
	teamAssemble->maxLevel = msg.get<uint16_t>();
	teamAssemble->vocationIDs = msg.getByte();
	teamAssemble->teamSlots = msg.get<uint16_t>();
	teamAssemble->freeSlots = msg.get<uint16_t>();
	teamAssemble->partyBool = (msg.getByte() == 1);
	teamAssemble->timestamp = msg.get<uint32_t>();
	teamAssemble->teamType = msg.getByte();

	uint16_t bossID = 0;
	uint16_t huntType1 = 0;
	uint16_t huntType2 = 0;
	uint16_t questID = 0;

	switch (teamAssemble->teamType) {
		case 1: {
			bossID = msg.get<uint16_t>();
			break;
		}
		case 2: {
			huntType1 = msg.get<uint16_t>();
			huntType2 = msg.get<uint16_t>();
			break;
		}

		case 3: {
			questID = msg.get<uint16_t>();
			break;
		}

		default:
			break;
	}

	teamAssemble->bossID = bossID;
	teamAssemble->hunt_type = huntType1;
	teamAssemble->hunt_area = huntType2;
	teamAssemble->questID = questID;
	teamAssemble->leaderGuid = player->getGUID();

	auto party = player->getParty();
	if (teamAssemble->partyBool && party) {
		for (std::shared_ptr<Player> member : party->getMembers()) {
			if (member && member->getGUID() != player->getGUID()) {
				teamAssemble->membersMap.insert({ member->getGUID(), 3 });
			}
		}
		auto partyLeader = party->getLeader();
		if (partyLeader && partyLeader->getGUID() != player->getGUID()) {
			teamAssemble->membersMap.insert({ partyLeader->getGUID(), 3 });
		}
	}
}

void ProtocolGame::parsePartyAnalyzerAction(NetworkMessage &msg) const {
	if (!player || oldProtocol) {
		return;
	}

	std::shared_ptr<Party> party = player->getParty();
	if (!party || !party->getLeader() || party->getLeader()->getID() != player->getID()) {
		return;
	}

	PartyAnalyzerAction_t action = static_cast<PartyAnalyzerAction_t>(msg.getByte());
	if (action == PARTYANALYZERACTION_RESET) {
		party->resetAnalyzer();
	} else if (action == PARTYANALYZERACTION_PRICETYPE) {
		party->switchAnalyzerPriceType();
	} else if (action == PARTYANALYZERACTION_PRICEVALUE) {
		uint16_t size = msg.get<uint16_t>();
		for (uint16_t i = 1; i <= size; i++) {
			uint16_t itemId = msg.get<uint16_t>();
			uint64_t price = msg.get<uint64_t>();
			player->setItemCustomPrice(itemId, price);
		}
		party->reloadPrices();
		party->updateTrackerAnalyzer();
	}
}

void ProtocolGame::parseLeaderFinderWindow(NetworkMessage &msg) {
	if (!player || oldProtocol) {
		return;
	}

	uint8_t action = msg.getByte();
	switch (action) {
		case 0: {
			player->sendLeaderTeamFinder(false);
			break;
		}
		case 1: {
			player->sendLeaderTeamFinder(true);
			break;
		}
		case 2: {
			uint32_t memberID = msg.get<uint32_t>();
			std::shared_ptr<Player> member = g_game().getPlayerByGUID(memberID);
			if (!member) {
				return;
			}

			const auto &teamAssemble = g_game().getTeamFinder(player);
			if (!teamAssemble) {
				return;
			}

			uint8_t memberStatus = msg.getByte();
			for (auto &memberPair : teamAssemble->membersMap) {
				if (memberPair.first == memberID) {
					memberPair.second = memberStatus;
				}
			}

			switch (memberStatus) {
				case 2: {
					member->sendTextMessage(MESSAGE_STATUS, "You are invited to a new team.");
					break;
				}
				case 3: {
					member->sendTextMessage(MESSAGE_STATUS, "Your team finder request was accepted.");
					break;
				}
				case 4: {
					member->sendTextMessage(MESSAGE_STATUS, "Your team finder request was denied.");
					break;
				}

				default:
					break;
			}
			player->sendLeaderTeamFinder(false);
			break;
		}
		case 3: {
			player->createLeaderTeamFinder(msg);
			player->sendLeaderTeamFinder(false);
			break;
		}

		default:
			break;
	}
}

void ProtocolGame::parseMemberFinderWindow(NetworkMessage &msg) {
	if (!player || oldProtocol) {
		return;
	}

	uint8_t action = msg.getByte();
	if (action == 0) {
		player->sendTeamFinderList();
	} else {
		uint32_t leaderID = msg.get<uint32_t>();
		std::shared_ptr<Player> leader = g_game().getPlayerByGUID(leaderID);
		if (!leader) {
			return;
		}

		const auto &teamAssemble = g_game().getTeamFinder(player);
		if (!teamAssemble) {
			return;
		}

		if (action == 1) {
			leader->sendTextMessage(MESSAGE_STATUS, "There is a new request to join your team.");
			teamAssemble->membersMap.insert({ player->getGUID(), 1 });
		} else {
			for (auto itt = teamAssemble->membersMap.begin(), end = teamAssemble->membersMap.end(); itt != end; ++itt) {
				if (itt->first == player->getGUID()) {
					teamAssemble->membersMap.erase(itt);
					break;
				}
			}
		}
		player->sendTeamFinderList();
	}
}

void ProtocolGame::parseSendBuyCharmRune(NetworkMessage &msg) {
	if (!player || oldProtocol) {
		return;
	}

	charmRune_t runeID = static_cast<charmRune_t>(msg.getByte());
	uint8_t action = msg.getByte();
	uint16_t raceid = msg.get<uint16_t>();
	g_iobestiary().sendBuyCharmRune(player, runeID, action, raceid);
}

void ProtocolGame::refreshCyclopediaMonsterTracker(const std::unordered_set<std::shared_ptr<MonsterType>> &trackerSet, bool isBoss) {
	if (!player || oldProtocol) {
		return;
	}

	NetworkMessage msg;
	msg.addByte(0xB9);
	msg.addByte(isBoss ? 0x01 : 0x00);
	msg.addByte(trackerSet.size());
	for (const auto mtype : trackerSet) {
		auto raceId = mtype->info.raceid;
		const auto stages = g_ioBosstiary().getBossRaceKillStages(mtype->info.bosstiaryRace);
		if (isBoss && (stages.empty() || stages.size() != 3)) {
			return;
		}

		uint32_t killAmount = player->getBestiaryKillCount(raceId);
		msg.add<uint16_t>(raceId);
		msg.add<uint32_t>(killAmount);
		bool completed = false;
		if (isBoss) {
			for (const auto &stage : stages) {
				msg.add<uint16_t>(static_cast<uint16_t>(stage.kills));
			}
			completed = g_ioBosstiary().getBossCurrentLevel(player, raceId) == 3;
		} else {
			msg.add<uint16_t>(mtype->info.bestiaryFirstUnlock);
			msg.add<uint16_t>(mtype->info.bestiarySecondUnlock);
			msg.add<uint16_t>(mtype->info.bestiaryToUnlock);
			completed = g_iobestiary().getKillStatus(mtype, killAmount) == 4;
		}

		if (completed) {
			msg.addByte(4);
		} else {
			msg.addByte(0);
		}
	}

	writeToOutputBuffer(msg);
}

void ProtocolGame::BestiarysendCharms() {
	if (!player || oldProtocol) {
		return;
	}

	int32_t removeRuneCost = player->getLevel() * 100;
	if (player->hasCharmExpansion()) {
		removeRuneCost = (removeRuneCost * 75) / 100;
	}
	NetworkMessage msg;
	msg.addByte(0xd8);
	msg.add<uint32_t>(player->getCharmPoints());

	const auto charmList = g_game().getCharmList();
	msg.addByte(charmList.size());
	for (const auto &c_type : charmList) {
		msg.addByte(c_type->id);
		msg.addString(c_type->name, "ProtocolGame::BestiarysendCharms - c_type->name");
		msg.addString(c_type->description, "ProtocolGame::BestiarysendCharms - c_type->description");
		msg.addByte(0); // Unknown
		msg.add<uint16_t>(c_type->points);
		if (g_iobestiary().hasCharmUnlockedRuneBit(c_type, player->getUnlockedRunesBit())) {
			msg.addByte(1);
			uint16_t raceid = player->parseRacebyCharm(c_type->id, false, 0);
			if (raceid > 0) {
				msg.addByte(1);
				msg.add<uint16_t>(raceid);
				msg.add<uint32_t>(removeRuneCost);
			} else {
				msg.addByte(0);
			}
		} else {
			msg.addByte(0);
			msg.addByte(0);
		}
	}
	msg.addByte(4); // Unknown

	auto finishedMonstersSet = g_iobestiary().getBestiaryFinished(player);
	for (charmRune_t charmRune : g_iobestiary().getCharmUsedRuneBitAll(player)) {
		const auto tmpCharm = g_iobestiary().getBestiaryCharm(charmRune);
		uint16_t tmp_raceid = player->parseRacebyCharm(tmpCharm->id, false, 0);

		std::erase(finishedMonstersSet, tmp_raceid);
	}

	msg.add<uint16_t>(finishedMonstersSet.size());
	for (uint16_t raceid_tmp : finishedMonstersSet) {
		msg.add<uint16_t>(raceid_tmp);
	}

	writeToOutputBuffer(msg);
}

void ProtocolGame::parseBestiarysendCreatures(NetworkMessage &msg) {
	if (!player || oldProtocol) {
		return;
	}

	std::ostringstream ss;
	std::map<uint16_t, std::string> race = {};
	std::string text = "";
	uint8_t search = msg.getByte();

	if (search == 1) {
		uint16_t monsterAmount = msg.get<uint16_t>();
		std::map<uint16_t, std::string> mtype_list = g_game().getBestiaryList();
		for (uint16_t monsterCount = 1; monsterCount <= monsterAmount; monsterCount++) {
			uint16_t raceid = msg.get<uint16_t>();
			if (player->getBestiaryKillCount(raceid) > 0) {
				auto it = mtype_list.find(raceid);
				if (it != mtype_list.end()) {
					race.insert({ raceid, it->second });
				}
			}
		}
	} else {
		std::string raceName = msg.getString();
		race = g_iobestiary().findRaceByName(raceName);

		if (race.size() == 0) {
			g_logger().warn("[ProtocolGame::parseBestiarysendCreature] - "
							"Race was not found: {}, search: {}",
							raceName, search);
			return;
		}
		text = raceName;
	}
	NetworkMessage newmsg;
	newmsg.addByte(0xd6);
	newmsg.addString(text, "ProtocolGame::parseBestiarysendCreatures - text");
	newmsg.add<uint16_t>(race.size());
	std::map<uint16_t, uint32_t> creaturesKilled = g_iobestiary().getBestiaryKillCountByMonsterIDs(player, race);

	for (auto it_ : race) {
		uint16_t raceid_ = it_.first;
		newmsg.add<uint16_t>(raceid_);

		uint8_t progress = 0;
		for (const auto &_it : creaturesKilled) {
			if (_it.first == raceid_) {
				const auto tmpType = g_monsters().getMonsterType(it_.second);
				if (!tmpType) {
					return;
				}
				progress = g_iobestiary().getKillStatus(tmpType, _it.second);
			}
		}

		if (progress > 0) {
			newmsg.add<uint16_t>(static_cast<uint16_t>(progress));
		} else {
			newmsg.addByte(0);
		}
	}
	writeToOutputBuffer(newmsg);
}

void ProtocolGame::parseBugReport(NetworkMessage &msg) {
	uint8_t category = msg.getByte();
	std::string message = msg.getString();

	Position position;
	if (category == BUG_CATEGORY_MAP) {
		position = msg.getPosition();
	}

	addGameTask(&Game::playerReportBug, player->getID(), message, position, category);
}

void ProtocolGame::parseGreet(NetworkMessage &msg) {
	uint32_t npcId = msg.get<uint32_t>();
	addGameTask(&Game::playerNpcGreet, player->getID(), npcId);
}

void ProtocolGame::parseDebugAssert(NetworkMessage &msg) {
	if (debugAssertSent) {
		return;
	}

	debugAssertSent = true;

	std::string assertLine = msg.getString();
	std::string date = msg.getString();
	std::string description = msg.getString();
	std::string comment = msg.getString();
	addGameTask(&Game::playerDebugAssert, player->getID(), assertLine, date, description, comment);
}

void ProtocolGame::parsePreyAction(NetworkMessage &msg) {
	int8_t index = -1;
	uint8_t slot = msg.getByte();
	uint8_t action = msg.getByte();
	uint8_t option = 0;
	uint16_t raceId = 0;
	if (action == static_cast<uint8_t>(PreyAction_MonsterSelection)) {
		index = msg.getByte();
	} else if (action == static_cast<uint8_t>(PreyAction_Option)) {
		option = msg.getByte();
	} else if (action == static_cast<uint8_t>(PreyAction_ListAll_Selection)) {
		raceId = msg.get<uint16_t>();
	}

	if (!g_configManager().getBoolean(PREY_ENABLED, __FUNCTION__)) {
		return;
	}

	addGameTask(&Game::playerPreyAction, player->getID(), slot, action, option, index, raceId);
}

void ProtocolGame::parseSendResourceBalance() {
	auto [sliverCount, coreCount] = player->getForgeSliversAndCores();

	sendResourcesBalance(
		player->getMoney(),
		player->getBankBalance(),
		player->getPreyCards(),
		player->getTaskHuntingPoints(),
		player->getForgeDusts(),
		sliverCount,
		coreCount
	);
}

void ProtocolGame::parseInviteToParty(NetworkMessage &msg) {
	uint32_t targetId = msg.get<uint32_t>();
	addGameTask(&Game::playerInviteToParty, player->getID(), targetId);
}

void ProtocolGame::parseJoinParty(NetworkMessage &msg) {
	uint32_t targetId = msg.get<uint32_t>();
	addGameTask(&Game::playerJoinParty, player->getID(), targetId);
}

void ProtocolGame::parseRevokePartyInvite(NetworkMessage &msg) {
	uint32_t targetId = msg.get<uint32_t>();
	addGameTask(&Game::playerRevokePartyInvitation, player->getID(), targetId);
}

void ProtocolGame::parsePassPartyLeadership(NetworkMessage &msg) {
	uint32_t targetId = msg.get<uint32_t>();
	addGameTask(&Game::playerPassPartyLeadership, player->getID(), targetId);
}

void ProtocolGame::parseEnableSharedPartyExperience(NetworkMessage &msg) {
	bool sharedExpActive = msg.getByte() == 1;
	addGameTask(&Game::playerEnableSharedPartyExperience, player->getID(), sharedExpActive);
}

void ProtocolGame::parseQuestLine(NetworkMessage &msg) {
	uint16_t questId = msg.get<uint16_t>();
	addGameTask(&Game::playerShowQuestLine, player->getID(), questId);
}

void ProtocolGame::parseMarketLeave() {
	addGameTask(&Game::playerLeaveMarket, player->getID());
}

void ProtocolGame::parseMarketBrowse(NetworkMessage &msg) {
	uint16_t browseId = oldProtocol ? msg.get<uint16_t>() : static_cast<uint16_t>(msg.getByte());

	if ((oldProtocol && browseId == MARKETREQUEST_OWN_OFFERS_OLD) || (!oldProtocol && browseId == MARKETREQUEST_OWN_OFFERS)) {
		addGameTask(&Game::playerBrowseMarketOwnOffers, player->getID());
	} else if ((oldProtocol && browseId == MARKETREQUEST_OWN_HISTORY_OLD) || (!oldProtocol && browseId == MARKETREQUEST_OWN_HISTORY)) {
		addGameTask(&Game::playerBrowseMarketOwnHistory, player->getID());
	} else if (!oldProtocol) {
		uint16_t itemId = msg.get<uint16_t>();
		uint8_t tier = msg.get<uint8_t>();
		player->sendMarketEnter(player->getLastDepotId());
		addGameTask(&Game::playerBrowseMarket, player->getID(), itemId, tier);
	} else {
		addGameTask(&Game::playerBrowseMarket, player->getID(), browseId, 0);
	}
}

void ProtocolGame::parseMarketCreateOffer(NetworkMessage &msg) {
	uint8_t type = msg.getByte();
	uint16_t itemId = msg.get<uint16_t>();
	uint8_t itemTier = 0;
	if (!oldProtocol && Item::items[itemId].upgradeClassification > 0) {
		itemTier = msg.getByte();
	}

	uint16_t amount = msg.get<uint16_t>();
	uint64_t price = oldProtocol ? static_cast<uint64_t>(msg.get<uint32_t>()) : msg.get<uint64_t>();
	bool anonymous = (msg.getByte() != 0);
	if (amount > 0 && price > 0) {
		addGameTask(&Game::playerCreateMarketOffer, player->getID(), type, itemId, amount, price, itemTier, anonymous);
	}
}

void ProtocolGame::parseMarketCancelOffer(NetworkMessage &msg) {
	uint32_t timestamp = msg.get<uint32_t>();
	uint16_t counter = msg.get<uint16_t>();
	if (counter > 0) {
		addGameTask(&Game::playerCancelMarketOffer, player->getID(), timestamp, counter);
	}

	updateCoinBalance();
}

void ProtocolGame::parseMarketAcceptOffer(NetworkMessage &msg) {
	uint32_t timestamp = msg.get<uint32_t>();
	uint16_t counter = msg.get<uint16_t>();
	uint16_t amount = msg.get<uint16_t>();
	if (amount > 0 && counter > 0) {
		addGameTask(&Game::playerAcceptMarketOffer, player->getID(), timestamp, counter, amount);
	}

	updateCoinBalance();
}

void ProtocolGame::parseModalWindowAnswer(NetworkMessage &msg) {
	uint32_t id = msg.get<uint32_t>();
	uint8_t button = msg.getByte();
	uint8_t choice = msg.getByte();
	addGameTask(&Game::playerAnswerModalWindow, player->getID(), id, button, choice);
}

void ProtocolGame::parseRewardChestCollect(NetworkMessage &msg) {
	const auto position = msg.getPosition();
	auto itemId = msg.get<uint16_t>();
	auto stackPosition = msg.getByte();

	// Block collect reward
	auto useCollect = g_configManager().getBoolean(REWARD_CHEST_COLLECT_ENABLED, __FUNCTION__);
	if (!useCollect) {
		return;
	}

	auto maxCollectItems = g_configManager().getNumber(REWARD_CHEST_MAX_COLLECT_ITEMS, __FUNCTION__);
	addGameTask(&Game::playerRewardChestCollect, player->getID(), position, itemId, stackPosition, maxCollectItems);
}

void ProtocolGame::parseBrowseField(NetworkMessage &msg) {
	const Position &pos = msg.getPosition();
	addGameTask(&Game::playerBrowseField, player->getID(), pos);
}

void ProtocolGame::parseSeekInContainer(NetworkMessage &msg) {
	uint8_t containerId = msg.getByte();
	uint16_t index = msg.get<uint16_t>();
	auto primaryType = msg.getByte();
	addGameTask(&Game::playerSeekInContainer, player->getID(), containerId, index, primaryType);
}

// Send methods
void ProtocolGame::sendOpenPrivateChannel(const std::string &receiver) {
	NetworkMessage msg;
	msg.addByte(0xAD);
	msg.addString(receiver, "ProtocolGame::sendOpenPrivateChannel - receiver");
	writeToOutputBuffer(msg);
}

void ProtocolGame::sendExperienceTracker(int64_t rawExp, int64_t finalExp) {
	if (!player || oldProtocol) {
		return;
	}

	NetworkMessage msg;
	msg.addByte(0xAF);
	msg.add<int64_t>(rawExp);
	msg.add<int64_t>(finalExp);
	writeToOutputBuffer(msg);
}

void ProtocolGame::sendChannelEvent(uint16_t channelId, const std::string &playerName, ChannelEvent_t channelEvent) {
	NetworkMessage msg;
	msg.addByte(0xF3);
	msg.add<uint16_t>(channelId);
	msg.addString(playerName, "ProtocolGame::sendChannelEvent - playerName");
	msg.addByte(channelEvent);
	writeToOutputBuffer(msg);
}

void ProtocolGame::sendCreatureOutfit(std::shared_ptr<Creature> creature, const Outfit_t &outfit) {
	if (!canSee(creature)) {
		return;
	}

	NetworkMessage msg;
	msg.addByte(0x8E);
	msg.add<uint32_t>(creature->getID());
	AddOutfit(msg, outfit);
	if (!oldProtocol && outfit.lookMount != 0) {
		msg.addByte(outfit.lookMountHead);
		msg.addByte(outfit.lookMountBody);
		msg.addByte(outfit.lookMountLegs);
		msg.addByte(outfit.lookMountFeet);
	}
	writeToOutputBuffer(msg);
}

void ProtocolGame::sendCreatureLight(std::shared_ptr<Creature> creature) {
	if (!canSee(creature)) {
		return;
	}

	NetworkMessage msg;
	AddCreatureLight(msg, creature);
	writeToOutputBuffer(msg);
}

void ProtocolGame::addCreatureIcon(NetworkMessage &msg, std::shared_ptr<Creature> creature) {
	if (!creature || !player || oldProtocol) {
		return;
	}

	const auto icons = creature->getIcons();
	// client only supports 3 icons, otherwise it will crash
	const auto count = icons.size() > 3 ? 3 : icons.size();
	msg.addByte(count);
	for (uint8_t i = 0; i < count; ++i) {
		const auto icon = icons[i];
		msg.addByte(icon.serialize());
		msg.addByte(static_cast<uint8_t>(icon.category));
		msg.add<uint16_t>(icon.count);
	}
}

void ProtocolGame::sendCreatureIcon(std::shared_ptr<Creature> creature) {
	if (!creature || !player || oldProtocol) {
		return;
	}

	NetworkMessage msg;
	msg.addByte(0x8B);
	msg.add<uint32_t>(creature->getID());
	// Type 14 for this
	msg.addByte(14);
	addCreatureIcon(msg, creature);
	writeToOutputBuffer(msg);
}

void ProtocolGame::sendWorldLight(const LightInfo &lightInfo) {
	NetworkMessage msg;
	AddWorldLight(msg, lightInfo);
	writeToOutputBuffer(msg);
}

void ProtocolGame::sendTibiaTime(int32_t time) {
	if (!player || oldProtocol) {
		return;
	}

	NetworkMessage msg;
	msg.addByte(0xEF);
	msg.addByte(time / 60);
	msg.addByte(time % 60);
	writeToOutputBuffer(msg);
}

void ProtocolGame::sendCreatureWalkthrough(std::shared_ptr<Creature> creature, bool walkthrough) {
	if (!canSee(creature)) {
		return;
	}

	NetworkMessage msg;
	msg.addByte(0x92);
	msg.add<uint32_t>(creature->getID());
	msg.addByte(walkthrough ? 0x00 : 0x01);
	writeToOutputBuffer(msg);
}

void ProtocolGame::sendCreatureShield(std::shared_ptr<Creature> creature) {
	if (!canSee(creature)) {
		return;
	}

	NetworkMessage msg;
	msg.addByte(0x91);
	msg.add<uint32_t>(creature->getID());
	msg.addByte(player->getPartyShield(creature->getPlayer()));
	writeToOutputBuffer(msg);
}

void ProtocolGame::sendCreatureEmblem(std::shared_ptr<Creature> creature) {
	if (!creature || !canSee(creature) || oldProtocol) {
		return;
	}

	auto tile = creature->getTile();
	if (!tile) {
		return;
	}

	// Remove creature from client and re-add to update
	Position pos = creature->getPosition();
	int32_t stackpos = tile->getClientIndexOfCreature(player, creature);
	sendRemoveTileThing(pos, stackpos);
	NetworkMessage msg;
	msg.addByte(0x6A);
	msg.addPosition(pos);
	msg.addByte(static_cast<uint8_t>(stackpos));
	AddCreature(msg, creature, false, creature->getID());
	writeToOutputBuffer(msg);
}

void ProtocolGame::sendCreatureSkull(std::shared_ptr<Creature> creature) {
	if (g_game().getWorldType() != WORLD_TYPE_PVP) {
		return;
	}

	if (!canSee(creature)) {
		return;
	}

	NetworkMessage msg;
	msg.addByte(0x90);
	msg.add<uint32_t>(creature->getID());
	msg.addByte(player->getSkullClient(creature));
	writeToOutputBuffer(msg);
}

void ProtocolGame::sendCreatureType(std::shared_ptr<Creature> creature, uint8_t creatureType) {
	NetworkMessage msg;
	msg.addByte(0x95);
	msg.add<uint32_t>(creature->getID());
	if (creatureType == CREATURETYPE_SUMMON_OTHERS) {
		creatureType = CREATURETYPE_SUMMON_PLAYER;
	}
	msg.addByte(creatureType); // type or any byte idk
	if (!oldProtocol && creatureType == CREATURETYPE_SUMMON_PLAYER) {
		std::shared_ptr<Creature> master = creature->getMaster();
		if (master) {
			msg.add<uint32_t>(master->getID());
		} else {
			msg.add<uint32_t>(0);
		}
	}

	writeToOutputBuffer(msg);
}

void ProtocolGame::sendCreatureSquare(std::shared_ptr<Creature> creature, SquareColor_t color) {
	if (!canSee(creature)) {
		return;
	}

	NetworkMessage msg;
	msg.addByte(0x93);
	msg.add<uint32_t>(creature->getID());
	msg.addByte(0x01);
	msg.addByte(color);
	writeToOutputBuffer(msg);
}

void ProtocolGame::sendTutorial(uint8_t tutorialId) {
	NetworkMessage msg;
	msg.addByte(0xDC);
	msg.addByte(tutorialId);
	writeToOutputBuffer(msg);
}

void ProtocolGame::sendAddMarker(const Position &pos, uint8_t markType, const std::string &desc) {
	NetworkMessage msg;
	msg.addByte(0xDD);

	if (!oldProtocol) {
		msg.addByte(0x00); // unknow
	}

	msg.addPosition(pos);
	msg.addByte(markType);
	msg.addString(desc, "ProtocolGame::sendAddMarker - desc");
	writeToOutputBuffer(msg);
}

void ProtocolGame::sendCyclopediaCharacterNoData(CyclopediaCharacterInfoType_t characterInfoType, uint8_t errorCode) {
	if (!player || oldProtocol) {
		return;
	}

	NetworkMessage msg;
	msg.addByte(0xDA);
	msg.addByte(static_cast<uint8_t>(characterInfoType));
	msg.addByte(errorCode);
	writeToOutputBuffer(msg);
}

void ProtocolGame::sendCyclopediaCharacterBaseInformation() {
	if (!player || oldProtocol) {
		return;
	}

	NetworkMessage msg;
	msg.addByte(0xDA);
	msg.addByte(CYCLOPEDIA_CHARACTERINFO_BASEINFORMATION);
	msg.addByte(0x00);
	msg.addString(player->getName(), "ProtocolGame::sendCyclopediaCharacterBaseInformation - player->getName()");
	msg.addString(player->getVocation()->getVocName(), "ProtocolGame::sendCyclopediaCharacterBaseInformation - player->getVocation()->getVocName()");
	msg.add<uint16_t>(player->getLevel());
	AddOutfit(msg, player->getDefaultOutfit(), false);

	msg.addByte(0x00); // hide stamina
	msg.addString("", "ProtocolGame::sendCyclopediaCharacterBaseInformation - empty"); // character title
	writeToOutputBuffer(msg);
}

void ProtocolGame::sendCyclopediaCharacterGeneralStats() {
	if (!player || oldProtocol) {
		return;
	}

	NetworkMessage msg;
	msg.addByte(0xDA);
	msg.addByte(CYCLOPEDIA_CHARACTERINFO_GENERALSTATS);
	// Send no error
	// 1: No data available at the moment.
	// 2: You are not allowed to see this character's data.
	// 3: You are not allowed to inspect this character.
	msg.addByte(0x00);
	msg.add<uint64_t>(player->getExperience());
	msg.add<uint16_t>(player->getLevel());
	msg.addByte(player->getLevelPercent());
	msg.add<uint16_t>(player->getBaseXpGain()); // BaseXPGainRate
	msg.add<uint16_t>(player->getGrindingXpBoost()); // LowLevelBonus
	msg.add<uint16_t>(player->getStoreXpBoost()); // XPBoost
	msg.add<uint16_t>(player->getStaminaXpBoost()); // StaminaMultiplier(100=x1.0)
	msg.add<uint16_t>(player->getExpBoostStamina()); // xpBoostRemainingTime
	msg.addByte(0x01); // canBuyXpBoost
	msg.add<uint32_t>(std::min<int32_t>(player->getHealth(), std::numeric_limits<uint16_t>::max()));
	msg.add<uint32_t>(std::min<int32_t>(player->getMaxHealth(), std::numeric_limits<uint16_t>::max()));
	msg.add<uint32_t>(std::min<int32_t>(player->getMana(), std::numeric_limits<uint16_t>::max()));
	msg.add<uint32_t>(std::min<int32_t>(player->getMaxMana(), std::numeric_limits<uint16_t>::max()));
	msg.addByte(player->getSoul());
	msg.add<uint16_t>(player->getStaminaMinutes());

	std::shared_ptr<Condition> condition = player->getCondition(CONDITION_REGENERATION, CONDITIONID_DEFAULT);
	msg.add<uint16_t>(condition ? condition->getTicks() / 1000 : 0x00);
	msg.add<uint16_t>(player->getOfflineTrainingTime() / 60 / 1000);
	msg.add<uint16_t>(player->getSpeed());
	msg.add<uint16_t>(player->getBaseSpeed());
	msg.add<uint32_t>(player->getCapacity());
	msg.add<uint32_t>(player->getCapacity());
	msg.add<uint32_t>(player->hasFlag(PlayerFlags_t::HasInfiniteCapacity) ? 1000000 : player->getFreeCapacity());
	msg.addByte(8);
	msg.addByte(1);
	msg.add<uint16_t>(player->getMagicLevel());
	msg.add<uint16_t>(player->getBaseMagicLevel());
	msg.add<uint16_t>(player->getLoyaltyMagicLevel());
	msg.add<uint16_t>(player->getMagicLevelPercent() * 100);

	for (uint8_t i = SKILL_FIRST; i < SKILL_CRITICAL_HIT_CHANCE; ++i) {
		static const uint8_t HardcodedSkillIds[] = { 11, 9, 8, 10, 7, 6, 13 };
		skills_t skill = static_cast<skills_t>(i);
		if (!oldProtocol && (skill == SKILL_LIFE_LEECH_CHANCE || skill == SKILL_MANA_LEECH_CHANCE)) {
			continue;
		}
		msg.addByte(HardcodedSkillIds[i]);
		msg.add<uint16_t>(std::min<int32_t>(player->getSkillLevel(skill), std::numeric_limits<uint16_t>::max()));
		msg.add<uint16_t>(player->getBaseSkill(skill));
		msg.add<uint16_t>(player->getLoyaltySkill(skill));
		msg.add<uint16_t>(player->getSkillPercent(skill) * 100);
	}

	auto bufferPosition = msg.getBufferPosition();
	msg.skipBytes(1);
	uint8_t total = 0;
	for (size_t i = 0; i < COMBAT_COUNT; i++) {
		auto specializedMagicLevel = player->getSpecializedMagicLevel(indexToCombatType(i));
		if (specializedMagicLevel > 0) {
			++total;
			msg.addByte(getCipbiaElement(indexToCombatType(i)));
			msg.add<uint16_t>(specializedMagicLevel);
		}
	}
	msg.setBufferPosition(bufferPosition);
	msg.addByte(total);
	writeToOutputBuffer(msg);
}

void ProtocolGame::sendCyclopediaCharacterCombatStats() {
	if (!player || oldProtocol) {
		return;
	}

	NetworkMessage msg;
	msg.addByte(0xDA);
	msg.addByte(CYCLOPEDIA_CHARACTERINFO_COMBATSTATS);
	msg.addByte(0x00);
	for (uint8_t i = SKILL_CRITICAL_HIT_CHANCE; i <= SKILL_LAST; ++i) {
		if (!oldProtocol && (i == SKILL_LIFE_LEECH_CHANCE || i == SKILL_MANA_LEECH_CHANCE)) {
			continue;
		}
		skills_t skill = static_cast<skills_t>(i);
		msg.add<uint16_t>(std::min<int32_t>(player->getSkillLevel(skill), std::numeric_limits<uint16_t>::max()));
		msg.add<uint16_t>(0);
	}

	// Version 12.81 new skill (Fatal, Dodge and Momentum)
	sendForgeSkillStats(msg);

	// Cleave (12.70)
	msg.add<uint16_t>(static_cast<uint16_t>(player->getCleavePercent()));
	// Magic shield capacity (12.70)
	msg.add<uint16_t>(static_cast<uint16_t>(player->getMagicShieldCapacityFlat())); // Direct bonus
	msg.add<uint16_t>(static_cast<uint16_t>(player->getMagicShieldCapacityPercent())); // Percentage bonus

	// Perfect shot range (12.70)
	for (uint8_t range = 1; range <= 5; range++) {
		msg.add<uint16_t>(static_cast<uint16_t>(player->getPerfectShotDamage(range)));
	}

	// Damage reflection (12.70)
	msg.add<uint16_t>(static_cast<uint16_t>(player->getReflectFlat(COMBAT_PHYSICALDAMAGE)));

	uint8_t haveBlesses = 0;
	uint8_t blessings = 8;
	for (uint8_t i = 1; i < blessings; ++i) {
		if (player->hasBlessing(i)) {
			++haveBlesses;
		}
	}

	msg.addByte(haveBlesses);
	msg.addByte(blessings);

	std::shared_ptr<Item> weapon = player->getWeapon();
	if (weapon) {
		const ItemType &it = Item::items[weapon->getID()];
		if (it.weaponType == WEAPON_WAND) {
			msg.add<uint16_t>(it.maxHitChance);
			msg.addByte(getCipbiaElement(it.combatType));
			msg.addByte(0);
			msg.addByte(CIPBIA_ELEMENTAL_AGONY);
		} else if (it.weaponType == WEAPON_DISTANCE || it.weaponType == WEAPON_AMMO || it.weaponType == WEAPON_MISSILE) {
			int32_t attackValue = weapon->getAttack();
			if (it.weaponType == WEAPON_AMMO) {
				std::shared_ptr<Item> weaponItem = player->getWeapon(true);
				if (weaponItem) {
					attackValue += weaponItem->getAttack();
				}
			}

			int32_t attackSkill = player->getSkillLevel(SKILL_DISTANCE);
			float attackFactor = player->getAttackFactor();
			int32_t maxDamage = static_cast<int32_t>(Weapons::getMaxWeaponDamage(player->getLevel(), attackSkill, attackValue, attackFactor, true) * player->getVocation()->distDamageMultiplier);
			if (it.abilities && it.abilities->elementType != COMBAT_NONE) {
				maxDamage += static_cast<int32_t>(Weapons::getMaxWeaponDamage(player->getLevel(), attackSkill, attackValue - weapon->getAttack() + it.abilities->elementDamage, attackFactor, true) * player->getVocation()->distDamageMultiplier);
			}
			msg.add<uint16_t>(maxDamage >> 1);
			msg.addByte(CIPBIA_ELEMENTAL_PHYSICAL);
			if (it.abilities && it.abilities->elementType != COMBAT_NONE) {
				msg.addByte(static_cast<uint32_t>(it.abilities->elementDamage) * 100 / attackValue);
				msg.addByte(getCipbiaElement(it.abilities->elementType));
			} else {
				handleImbuementDamage(msg, player);
			}
		} else {
			int32_t attackValue = std::max<int32_t>(0, weapon->getAttack());
			int32_t attackSkill = player->getWeaponSkill(weapon);
			float attackFactor = player->getAttackFactor();
			int32_t maxDamage = static_cast<int32_t>(Weapons::getMaxWeaponDamage(player->getLevel(), attackSkill, attackValue, attackFactor, true) * player->getVocation()->meleeDamageMultiplier);
			if (it.abilities && it.abilities->elementType != COMBAT_NONE) {
				maxDamage += static_cast<int32_t>(Weapons::getMaxWeaponDamage(player->getLevel(), attackSkill, it.abilities->elementDamage, attackFactor, true) * player->getVocation()->meleeDamageMultiplier);
			}
			msg.add<uint16_t>(maxDamage >> 1);
			msg.addByte(CIPBIA_ELEMENTAL_PHYSICAL);
			if (it.abilities && it.abilities->elementType != COMBAT_NONE) {
				msg.addByte(static_cast<uint32_t>(it.abilities->elementDamage) * 100 / attackValue);
				msg.addByte(getCipbiaElement(it.abilities->elementType));
			} else {
				handleImbuementDamage(msg, player);
			}
		}
	} else {
		float attackFactor = player->getAttackFactor();
		int32_t attackSkill = player->getSkillLevel(SKILL_FIST);
		int32_t attackValue = 7;

		int32_t maxDamage = Weapons::getMaxWeaponDamage(player->getLevel(), attackSkill, attackValue, attackFactor, true);
		msg.add<uint16_t>(maxDamage >> 1);
		msg.addByte(CIPBIA_ELEMENTAL_PHYSICAL);
		msg.addByte(0);
		msg.addByte(CIPBIA_ELEMENTAL_AGONY);
	}

	msg.add<uint16_t>(player->getArmor());
	msg.add<uint16_t>(player->getDefense());
	// Wheel of destiny mitigation
	if (g_configManager().getBoolean(TOGGLE_WHEELSYSTEM, __FUNCTION__)) {
		msg.addDouble(player->getMitigation());
	} else {
		msg.addDouble(0);
	}

	// Store the "combats" to increase in absorb values function and send to client later
	uint8_t combats = 0;
	auto startCombats = msg.getBufferPosition();
	msg.skipBytes(1);

	// Calculate and parse the combat absorbs values
	calculateAbsorbValues(player, msg, combats);

	// Now set the buffer position skiped and send the total combats count
	auto endCombats = msg.getBufferPosition();
	msg.setBufferPosition(startCombats);
	msg.addByte(combats);
	msg.setBufferPosition(endCombats);

	// Concoctions potions (12.70)
	auto startConcoctions = msg.getBufferPosition();
	msg.skipBytes(1);
	auto activeConcoctions = player->getActiveConcoctions();
	uint8_t concoctions = 0;
	for (const auto &concoction : activeConcoctions) {
		if (concoction.second == 0) {
			continue;
		}
		msg.add<uint16_t>(concoction.first);
		msg.add<uint16_t>(concoction.second);
		++concoctions;
	}

	msg.setBufferPosition(startConcoctions);
	msg.addByte(concoctions);

	writeToOutputBuffer(msg);
}

void ProtocolGame::sendCyclopediaCharacterRecentDeaths(uint16_t page, uint16_t pages, const std::vector<RecentDeathEntry> &entries) {
	if (!player || oldProtocol) {
		return;
	}

	NetworkMessage msg;
	msg.addByte(0xDA);
	msg.addByte(CYCLOPEDIA_CHARACTERINFO_RECENTDEATHS);
	msg.addByte(0x00);
	msg.add<uint16_t>(page);
	msg.add<uint16_t>(pages);
	msg.add<uint16_t>(entries.size());
	for (const RecentDeathEntry &entry : entries) {
		msg.add<uint32_t>(entry.timestamp);
		msg.addString(entry.cause, "ProtocolGame::sendCyclopediaCharacterRecentDeaths - entry.cause");
	}
	writeToOutputBuffer(msg);
}

void ProtocolGame::sendCyclopediaCharacterRecentPvPKills(uint16_t page, uint16_t pages, const std::vector<RecentPvPKillEntry> &entries) {
	if (!player || oldProtocol) {
		return;
	}

	NetworkMessage msg;
	msg.addByte(0xDA);
	msg.addByte(CYCLOPEDIA_CHARACTERINFO_RECENTPVPKILLS);
	msg.addByte(0x00);
	msg.add<uint16_t>(page);
	msg.add<uint16_t>(pages);
	msg.add<uint16_t>(entries.size());
	for (const RecentPvPKillEntry &entry : entries) {
		msg.add<uint32_t>(entry.timestamp);
		msg.addString(entry.description, "ProtocolGame::sendCyclopediaCharacterRecentPvPKills - entry.description");
		msg.addByte(entry.status);
	}
	writeToOutputBuffer(msg);
}

void ProtocolGame::sendCyclopediaCharacterAchievements() {
	if (!player || oldProtocol) {
		return;
	}

	NetworkMessage msg;
	msg.addByte(0xDA);
	msg.addByte(CYCLOPEDIA_CHARACTERINFO_ACHIEVEMENTS);
	msg.addByte(0x00);
	msg.add<uint16_t>(0);
	msg.add<uint16_t>(0);
	msg.add<uint16_t>(0);
	writeToOutputBuffer(msg);
}

void ProtocolGame::sendCyclopediaCharacterItemSummary() {
	if (!player || oldProtocol) {
		return;
	}

	NetworkMessage msg;
	msg.addByte(0xDA);
	msg.addByte(CYCLOPEDIA_CHARACTERINFO_ITEMSUMMARY);
	msg.addByte(0x00);

	msg.add<uint16_t>(0);
	msg.add<uint16_t>(0);
	msg.add<uint16_t>(0);
	msg.add<uint16_t>(0);
	msg.add<uint16_t>(0);

	writeToOutputBuffer(msg);
}

void ProtocolGame::sendCyclopediaCharacterOutfitsMounts() {
	if (!player || oldProtocol) {
		return;
	}

	NetworkMessage msg;
	msg.addByte(0xDA);
	msg.addByte(CYCLOPEDIA_CHARACTERINFO_OUTFITSMOUNTS);
	msg.addByte(0x00);
	Outfit_t currentOutfit = player->getDefaultOutfit();

	uint16_t outfitSize = 0;
	auto startOutfits = msg.getBufferPosition();
	msg.skipBytes(2);

	const auto outfits = Outfits::getInstance().getOutfits(player->getSex());
	for (const auto &outfit : outfits) {
		uint8_t addons;
		if (!player->getOutfitAddons(outfit, addons)) {
			continue;
		}
		const std::string from = outfit->from;
		++outfitSize;

		msg.add<uint16_t>(outfit->lookType);
		msg.addString(outfit->name, "ProtocolGame::sendCyclopediaCharacterOutfitsMounts - outfit->name");
		msg.addByte(addons);
		if (from == "store") {
			msg.addByte(CYCLOPEDIA_CHARACTERINFO_OUTFITTYPE_STORE);
		} else if (from == "quest") {
			msg.addByte(CYCLOPEDIA_CHARACTERINFO_OUTFITTYPE_QUEST);
		} else {
			msg.addByte(CYCLOPEDIA_CHARACTERINFO_OUTFITTYPE_NONE);
		}
		if (outfit->lookType == currentOutfit.lookType) {
			msg.add<uint32_t>(1000);
		} else {
			msg.add<uint32_t>(0);
		}
	}
	if (outfitSize > 0) {
		msg.addByte(currentOutfit.lookHead);
		msg.addByte(currentOutfit.lookBody);
		msg.addByte(currentOutfit.lookLegs);
		msg.addByte(currentOutfit.lookFeet);
	}

	uint16_t mountSize = 0;
	auto startMounts = msg.getBufferPosition();
	msg.skipBytes(2);
	for (const auto mount : g_game().mounts.getMounts()) {
		const std::string type = mount->type;
		if (player->hasMount(mount)) {
			++mountSize;

			msg.add<uint16_t>(mount->clientId);
			msg.addString(mount->name, "ProtocolGame::sendCyclopediaCharacterOutfitsMounts - mount->name");
			if (type == "store") {
				msg.addByte(CYCLOPEDIA_CHARACTERINFO_OUTFITTYPE_STORE);
			} else if (type == "quest") {
				msg.addByte(CYCLOPEDIA_CHARACTERINFO_OUTFITTYPE_QUEST);
			} else {
				msg.addByte(CYCLOPEDIA_CHARACTERINFO_OUTFITTYPE_NONE);
			}
			msg.add<uint32_t>(1000);
		}
	}
	if (mountSize > 0) {
		msg.addByte(currentOutfit.lookMountHead);
		msg.addByte(currentOutfit.lookMountBody);
		msg.addByte(currentOutfit.lookMountLegs);
		msg.addByte(currentOutfit.lookMountFeet);
	}

	uint16_t familiarsSize = 0;
	auto startFamiliars = msg.getBufferPosition();
	msg.skipBytes(2);
	const auto familiars = Familiars::getInstance().getFamiliars(player->getVocationId());
	for (const Familiar &familiar : familiars) {
		const std::string type = familiar.type;
		if (!player->getFamiliar(familiar)) {
			continue;
		}
		++familiarsSize;
		msg.add<uint16_t>(familiar.lookType);
		msg.addString(familiar.name, "ProtocolGame::sendCyclopediaCharacterOutfitsMounts - familiar.name");
		if (type == "quest") {
			msg.addByte(CYCLOPEDIA_CHARACTERINFO_OUTFITTYPE_QUEST);
		} else {
			msg.addByte(CYCLOPEDIA_CHARACTERINFO_OUTFITTYPE_NONE);
		}
		msg.add<uint32_t>(0);
	}

	msg.setBufferPosition(startOutfits);
	msg.add<uint16_t>(outfitSize);
	msg.setBufferPosition(startMounts);
	msg.add<uint16_t>(mountSize);
	msg.setBufferPosition(startFamiliars);
	msg.add<uint16_t>(familiarsSize);
	writeToOutputBuffer(msg);
}

void ProtocolGame::sendCyclopediaCharacterStoreSummary() {
	if (!player || oldProtocol) {
		return;
	}

	NetworkMessage msg;
	msg.addByte(0xDA);
	msg.addByte(CYCLOPEDIA_CHARACTERINFO_STORESUMMARY);
	msg.addByte(0x00);
	// Remaining Store Xp Boost Time
	msg.add<uint32_t>(player->getExpBoostStamina());
	// RemainingDailyRewardXpBoostTime
	msg.add<uint32_t>(0);
	msg.addByte(0x00);
	msg.addByte(0x00);
	msg.addByte(0x00);
	msg.addByte(0x00);
	msg.addByte(0x00);
	msg.addByte(0x00);
	msg.addByte(0x00);
	msg.addByte(0x00);
	msg.add<uint16_t>(0);
	writeToOutputBuffer(msg);
}

void ProtocolGame::sendCyclopediaCharacterInspection() {
	if (!player || oldProtocol) {
		return;
	}

	NetworkMessage msg;
	msg.addByte(0xDA);
	msg.addByte(CYCLOPEDIA_CHARACTERINFO_INSPECTION);
	msg.addByte(0x00);
	uint8_t inventoryItems = 0;
	auto startInventory = msg.getBufferPosition();
	msg.skipBytes(1);
	for (std::underlying_type<Slots_t>::type slot = CONST_SLOT_FIRST; slot <= CONST_SLOT_LAST; slot++) {
		std::shared_ptr<Item> inventoryItem = player->getInventoryItem(static_cast<Slots_t>(slot));
		if (inventoryItem) {
			++inventoryItems;

			msg.addByte(slot);
			msg.addString(inventoryItem->getName(), "ProtocolGame::sendCyclopediaCharacterInspection - inventoryItem->getName()");
			AddItem(msg, inventoryItem);
			msg.addByte(0);

			auto descriptions = Item::getDescriptions(Item::items[inventoryItem->getID()], inventoryItem);
			msg.addByte(descriptions.size());
			for (const auto &description : descriptions) {
				msg.addString(description.first, "ProtocolGame::sendCyclopediaCharacterInspection - description.first");
				msg.addString(description.second, "ProtocolGame::sendCyclopediaCharacterInspection - description.second");
			}
		}
	}
	msg.addString(player->getName(), "ProtocolGame::sendCyclopediaCharacterInspection - player->getName()");
	AddOutfit(msg, player->getDefaultOutfit(), false);

	// Player overall summary
	uint8_t playerDescriptionSize = 0;
	auto playerDescriptionPosition = msg.getBufferPosition();
	msg.skipBytes(1);

	// Level description
	playerDescriptionSize++;
	msg.addString("Level", "ProtocolGame::sendCyclopediaCharacterInspection - Level");

	// Vocation description
	playerDescriptionSize++;
	msg.addString(std::to_string(player->getLevel()), "ProtocolGame::sendCyclopediaCharacterInspection - std::to_string(player->getLevel())");
	msg.addString("Vocation", "ProtocolGame::sendCyclopediaCharacterInspection - Vocation");
	msg.addString(player->getVocation()->getVocName(), "ProtocolGame::sendCyclopediaCharacterInspection - player->getVocation()->getVocName()");

	// Loyalty title
	if (player->getLoyaltyTitle().length() != 0) {
		playerDescriptionSize++;
		msg.addString("Loyalty Title", "ProtocolGame::sendCyclopediaCharacterInspection - Loyalty Title");
		msg.addString(player->getLoyaltyTitle(), "ProtocolGame::sendCyclopediaCharacterInspection - player->getLoyaltyTitle()");
	}

	// Outfit description
	playerDescriptionSize++;
	msg.addString("Outfit", "ProtocolGame::sendCyclopediaCharacterInspection - Outfit");
	if (const auto outfit = Outfits::getInstance().getOutfitByLookType(player->getSex(), player->getDefaultOutfit().lookType)) {
		msg.addString(outfit->name, "ProtocolGame::sendCyclopediaCharacterInspection - outfit->name");
	} else {
		msg.addString("unknown", "ProtocolGame::sendCyclopediaCharacterInspection - unknown");
	}

	msg.setBufferPosition(startInventory);
	msg.addByte(inventoryItems);

	msg.setBufferPosition(playerDescriptionPosition);
	msg.addByte(playerDescriptionSize);

	writeToOutputBuffer(msg);
}

void ProtocolGame::sendCyclopediaCharacterBadges() {
	if (!player || oldProtocol) {
		return;
	}

	NetworkMessage msg;
	msg.addByte(0xDA);
	msg.addByte(CYCLOPEDIA_CHARACTERINFO_BADGES);
	msg.addByte(0x00);
	// ShowAccountInformation
	msg.addByte(0x01);
	// if ShowAccountInformation show IsOnline, IsPremium, character title, badges
	// IsOnline
	const auto loggedPlayer = g_game().getPlayerUniqueLogin(player->getName());
	msg.addByte(loggedPlayer ? 0x01 : 0x00);
	// IsPremium (GOD has always 'Premium')
	msg.addByte(player->isPremium() ? 0x01 : 0x00);
	// Character loyalty title
	msg.addString(player->getLoyaltyTitle(), "ProtocolGame::sendCyclopediaCharacterBadges - player->getLoyaltyTitle()");
	// Enable badges
	msg.addByte(0x00);
	// Todo badges loop
	writeToOutputBuffer(msg);
}

void ProtocolGame::sendCyclopediaCharacterTitles() {
	if (!player || oldProtocol) {
		return;
	}

	NetworkMessage msg;
	msg.addByte(0xDA);
	msg.addByte(CYCLOPEDIA_CHARACTERINFO_TITLES);
	msg.addByte(0x00);
	msg.addByte(0x00);
	msg.addByte(0x00);
	writeToOutputBuffer(msg);
}

void ProtocolGame::sendReLoginWindow(uint8_t unfairFightReduction) {
	NetworkMessage msg;
	msg.addByte(0x28);
	msg.addByte(0x00);
	msg.addByte(unfairFightReduction);
	if (!oldProtocol) {
		msg.addByte(0x00); // use death redemption (boolean)
	}
	writeToOutputBuffer(msg);
}

void ProtocolGame::sendStats() {
	NetworkMessage msg;
	AddPlayerStats(msg);
	writeToOutputBuffer(msg);
}

void ProtocolGame::sendBasicData() {
	NetworkMessage msg;
	msg.addByte(0x9F);
	if (player->isPremium() || player->isVip()) {
		msg.addByte(1);
		msg.add<uint32_t>(getTimeNow() + ((player->getPremiumDays() + 1) * 86400));
	} else {
		msg.addByte(0);
		msg.add<uint32_t>(0);
	}
	msg.addByte(player->getVocation()->getClientId());

	// Prey window
	if (player->getVocation()->getId() == 0 && player->getGroup()->id < account::GROUP_TYPE_GAMEMASTER) {
		msg.addByte(0);
	} else {
		msg.addByte(1); // has reached Main (allow player to open Prey window)
	}

	// Filter only valid ids
	std::list<uint16_t> spellsList = g_spells().getSpellsByVocation(player->getVocationId());
	std::vector<std::shared_ptr<InstantSpell>> validSpells;
	for (uint16_t sid : spellsList) {
		auto spell = g_spells().getInstantSpellById(sid);
		if (spell && spell->getSpellId() > 0) {
			validSpells.push_back(spell);
		}
	}

	// Send total size of spells
	msg.add<uint16_t>(validSpells.size());
	// Send each spell valid ids
	for (auto spell : validSpells) {
		if (!spell) {
			continue;
		}

		// Only send valid spells to old client
		if (oldProtocol) {
			msg.addByte(spell->getSpellId());
			continue;
		}

		if (spell->isLearnable() && !player->hasLearnedInstantSpell(spell->getName())) {
			msg.add<uint16_t>(0);
		} else if (spell && spell->isLearnable() && player->hasLearnedInstantSpell(spell->getName())) {
			// Ignore spell if not have wheel grade (or send if you have)
			auto grade = player->wheel()->getSpellUpgrade(spell->getName());
			if (static_cast<uint8_t>(grade) == 0) {
				msg.add<uint16_t>(0);
			} else {
				msg.add<uint16_t>(spell->getSpellId());
			}
		} else {
			msg.add<uint16_t>(spell->getSpellId());
		}
	}

	if (!oldProtocol) {
		msg.addByte(player->getVocation()->getMagicShield()); // bool - determine whether magic shield is active or not
	}

	writeToOutputBuffer(msg);
}

void ProtocolGame::sendBlessStatus() {
	if (!player) {
		return;
	}

	NetworkMessage msg;
	// uint8_t maxClientBlessings = (player->operatingSystem == CLIENTOS_NEW_WINDOWS) ? 8 : 6; (compartability for the client 10)
	// Ignore ToF (bless 1)
	uint8_t blessCount = 0;
	uint16_t flag = 0;
	uint16_t pow2 = 2;
	for (int i = 1; i <= 8; i++) {
		if (player->hasBlessing(i)) {
			if (i > 1) {
				blessCount++;
			}

			flag |= pow2;
		}
	}

	msg.addByte(0x9C);
	if (oldProtocol) {
		msg.add<uint16_t>(blessCount >= 5 ? 0x01 : 0x00);
	} else {
		bool glow = player->getVocationId() > VOCATION_NONE && ((g_configManager().getBoolean(INVENTORY_GLOW, __FUNCTION__) && blessCount >= 5) || player->getLevel() < g_configManager().getNumber(ADVENTURERSBLESSING_LEVEL, __FUNCTION__));
		msg.add<uint16_t>(glow ? 1 : 0); // Show up the glowing effect in items if you have all blesses or adventurer's blessing
		msg.addByte((blessCount >= 7) ? 3 : ((blessCount >= 5) ? 2 : 1)); // 1 = Disabled | 2 = normal | 3 = green
	}

	writeToOutputBuffer(msg);
}

void ProtocolGame::sendPremiumTrigger() {
	if (!g_configManager().getBoolean(FREE_PREMIUM, __FUNCTION__) && !g_configManager().getBoolean(VIP_SYSTEM_ENABLED, __FUNCTION__)) {
		NetworkMessage msg;
		msg.addByte(0x9E);
		msg.addByte(16);
		for (uint16_t i = 0; i <= 15; i++) {
			// PREMIUM_TRIGGER_TRAIN_OFFLINE = false, PREMIUM_TRIGGER_XP_BOOST = false, PREMIUM_TRIGGER_MARKET = false, PREMIUM_TRIGGER_VIP_LIST = false, PREMIUM_TRIGGER_DEPOT_SPACE = false, PREMIUM_TRIGGER_INVITE_PRIVCHAT = false
			msg.addByte(0x01);
		}
		writeToOutputBuffer(msg);
	}
}

void ProtocolGame::sendTextMessage(const TextMessage &message) {
	if (message.type == MESSAGE_NONE) {
		g_logger().error("[ProtocolGame::sendTextMessage] - Message type is wrong, missing or invalid for player with name {}, on position {}", player->getName(), player->getPosition().toString());
		player->sendTextMessage(MESSAGE_ADMINISTRADOR, "There was a problem requesting your message, please contact the administrator");
		return;
	}

	MessageClasses internalType = message.type;
	if (oldProtocol && message.type > MESSAGE_LAST_OLDPROTOCOL) {
		switch (internalType) {
			case MESSAGE_REPORT: {
				internalType = MESSAGE_LOOT;
				break;
			}
			case MESSAGE_HOTKEY_PRESSED: {
				internalType = MESSAGE_LOOK;
				break;
			}
			case MESSAGE_TUTORIAL_HINT: {
				internalType = MESSAGE_LOGIN;
				break;
			}
			case MESSAGE_THANK_YOU: {
				internalType = MESSAGE_LOGIN;
				break;
			}
			case MESSAGE_MARKET: {
				internalType = MESSAGE_GAME_HIGHLIGHT;
				break;
			}
			case MESSAGE_MANA: {
				internalType = MESSAGE_THANK_YOU;
				break;
			}
			case MESSAGE_BEYOND_LAST: {
				internalType = MESSAGE_LOOT;
				break;
			}
			case MESSAGE_ATTENTION: {
				internalType = MESSAGE_DAMAGE_DEALT;
				break;
			}
			case MESSAGE_BOOSTED_CREATURE: {
				internalType = MESSAGE_LOOT;
				break;
			}
			case MESSAGE_OFFLINE_TRAINING: {
				internalType = MESSAGE_LOOT;
				break;
			}
			case MESSAGE_TRANSACTION: {
				internalType = MESSAGE_LOOT;
				break;
			}
			case MESSAGE_POTION: {
				internalType = MESSAGE_FAILURE;
				break;
			}

			default: {
				internalType = MESSAGE_EVENT_ADVANCE;
				break;
			}
		}
	}

	NetworkMessage msg;
	msg.addByte(0xB4);
	msg.addByte(internalType);
	switch (internalType) {
		case MESSAGE_DAMAGE_DEALT:
		case MESSAGE_DAMAGE_RECEIVED:
		case MESSAGE_DAMAGE_OTHERS: {
			msg.addPosition(message.position);
			msg.add<uint32_t>(message.primary.value);
			msg.addByte(message.primary.color);
			msg.add<uint32_t>(message.secondary.value);
			msg.addByte(message.secondary.color);
			break;
		}
		case MESSAGE_HEALED:
		case MESSAGE_HEALED_OTHERS:
		case MESSAGE_EXPERIENCE:
		case MESSAGE_EXPERIENCE_OTHERS: {
			msg.addPosition(message.position);
			msg.add<uint32_t>(message.primary.value);
			msg.addByte(message.primary.color);
			break;
		}
		case MESSAGE_GUILD:
		case MESSAGE_PARTY_MANAGEMENT:
		case MESSAGE_PARTY:
			msg.add<uint16_t>(message.channelId);
			break;
		default:
			break;
	}
	msg.addString(message.text, "ProtocolGame::sendTextMessage - message.text");
	writeToOutputBuffer(msg);
}

void ProtocolGame::sendClosePrivate(uint16_t channelId) {
	NetworkMessage msg;
	msg.addByte(0xB3);
	msg.add<uint16_t>(channelId);
	writeToOutputBuffer(msg);
}

void ProtocolGame::sendCreatePrivateChannel(uint16_t channelId, const std::string &channelName) {
	NetworkMessage msg;
	msg.addByte(0xB2);
	msg.add<uint16_t>(channelId);
	msg.addString(channelName, "ProtocolGame::sendCreatePrivateChannel - channelName");
	msg.add<uint16_t>(0x01);
	msg.addString(player->getName(), "ProtocolGame::sendCreatePrivateChannel - player->getName()");
	msg.add<uint16_t>(0x00);
	writeToOutputBuffer(msg);
}

void ProtocolGame::sendChannelsDialog() {
	NetworkMessage msg;
	msg.addByte(0xAB);

	const ChannelList &list = g_chat().getChannelList(player);
	msg.addByte(list.size());
	for (const auto &channel : list) {
		msg.add<uint16_t>(channel->getId());
		msg.addString(channel->getName(), "ProtocolGame::sendChannelsDialog - channel->getName()");
	}

	writeToOutputBuffer(msg);
}

void ProtocolGame::sendChannel(uint16_t channelId, const std::string &channelName, const UsersMap* channelUsers, const InvitedMap* invitedUsers) {
	NetworkMessage msg;
	msg.addByte(0xAC);

	msg.add<uint16_t>(channelId);
	msg.addString(channelName, "ProtocolGame::sendChannel - channelName");

	if (channelUsers) {
		msg.add<uint16_t>(channelUsers->size());
		for (const auto &it : *channelUsers) {
			msg.addString(it.second->getName(), "ProtocolGame::sendChannel - it.second->getName()");
		}
	} else {
		msg.add<uint16_t>(0x00);
	}

	if (invitedUsers) {
		msg.add<uint16_t>(invitedUsers->size());
		for (const auto &it : *invitedUsers) {
			msg.addString(it.second->getName(), "ProtocolGame::sendChannel - it.second->getName()");
		}
	} else {
		msg.add<uint16_t>(0x00);
	}
	writeToOutputBuffer(msg);
}

void ProtocolGame::sendChannelMessage(const std::string &author, const std::string &text, SpeakClasses type, uint16_t channel) {
	NetworkMessage msg;
	msg.addByte(0xAA);
	msg.add<uint32_t>(0x00);
	msg.addString(author, "ProtocolGame::sendChannelMessage - author");
	msg.add<uint16_t>(0x00);
	msg.addByte(type);
	msg.add<uint16_t>(channel);
	msg.addString(text, "ProtocolGame::sendChannelMessage - text");
	writeToOutputBuffer(msg);
}

void ProtocolGame::sendIcons(uint32_t icons) {
	NetworkMessage msg;
	msg.addByte(0xA2);
	if (oldProtocol) {
		msg.add<uint16_t>(static_cast<uint16_t>(icons));
	} else {
		msg.add<uint32_t>(icons);
		msg.addByte(0x00); // 13.20 icon counter
	}
	writeToOutputBuffer(msg);
}

void ProtocolGame::sendUnjustifiedPoints(const uint8_t &dayProgress, const uint8_t &dayLeft, const uint8_t &weekProgress, const uint8_t &weekLeft, const uint8_t &monthProgress, const uint8_t &monthLeft, const uint8_t &skullDuration) {
	NetworkMessage msg;
	msg.addByte(0xB7);
	msg.addByte(dayProgress);
	msg.addByte(dayLeft);
	msg.addByte(weekProgress);
	msg.addByte(weekLeft);
	msg.addByte(monthProgress);
	msg.addByte(monthLeft);
	msg.addByte(skullDuration);
	writeToOutputBuffer(msg);
}

void ProtocolGame::sendContainer(uint8_t cid, std::shared_ptr<Container> container, bool hasParent, uint16_t firstIndex) {
	if (!player) {
		return;
	}

	NetworkMessage msg;
	msg.addByte(0x6E);

	msg.addByte(cid);

	if (container->getID() == ITEM_BROWSEFIELD) {
		AddItem(msg, ITEM_BAG, 1, container->getTier());
		msg.addString("Browse Field", "ProtocolGame::sendContainer - Browse Field");
	} else {
		AddItem(msg, container);
		msg.addString(container->getName(), "ProtocolGame::sendContainer - container->getName()");
	}

	const auto itemsStoreInboxToSend = container->getStoreInboxFilteredItems();

	msg.addByte(container->capacity());

	msg.addByte(hasParent ? 0x01 : 0x00);

	// Depot search
	if (!oldProtocol) {
		msg.addByte((player->isDepotSearchAvailable() && container->isInsideDepot(true)) ? 0x01 : 0x00);
	}

	msg.addByte(container->isUnlocked() ? 0x01 : 0x00); // Drag and drop
	msg.addByte(container->hasPagination() ? 0x01 : 0x00); // Pagination

	uint32_t containerSize = container->size();
	if (!itemsStoreInboxToSend.empty()) {
		containerSize = itemsStoreInboxToSend.size();
	}
	msg.add<uint16_t>(containerSize);
	msg.add<uint16_t>(firstIndex);

	uint32_t maxItemsToSend;

	if (container->hasPagination() && firstIndex > 0) {
		maxItemsToSend = std::min<uint32_t>(container->capacity(), containerSize - firstIndex);
	} else {
		maxItemsToSend = container->capacity();
	}

	const ItemDeque &itemList = container->getItemList();
	if (firstIndex >= containerSize) {
		msg.addByte(0x00);
	} else if (container->getID() == ITEM_STORE_INBOX && !itemsStoreInboxToSend.empty()) {
		msg.addByte(std::min<uint32_t>(maxItemsToSend, containerSize));
		for (const auto item : itemsStoreInboxToSend) {
			AddItem(msg, item);
		}
	} else {
		msg.addByte(std::min<uint32_t>(maxItemsToSend, containerSize));

		uint32_t i = 0;
		for (ItemDeque::const_iterator it = itemList.begin() + firstIndex, end = itemList.end(); i < maxItemsToSend && it != end; ++it, ++i) {
			AddItem(msg, *it);
		}
	}

	// From here on down is for version 13.21+
	if (oldProtocol) {
		writeToOutputBuffer(msg);
		return;
	}

	if (container->isStoreInbox()) {
		const auto &categories = container->getStoreInboxValidCategories();
		const auto enumName = container->getAttribute<std::string>(ItemAttribute_t::STORE_INBOX_CATEGORY);
		auto category = magic_enum::enum_cast<ContainerCategory_t>(enumName);
		if (category.has_value()) {
			bool toSendCategory = false;
			// Check if category exist in the deque
			for (const auto &tempCategory : categories) {
				if (tempCategory == category.value()) {
					toSendCategory = true;
					g_logger().debug("found category {}", toSendCategory);
				}
			}

			if (!toSendCategory) {
				std::shared_ptr<Container> container = player->getContainerByID(cid);
				if (container) {
					container->removeAttribute(ItemAttribute_t::STORE_INBOX_CATEGORY);
				}
			}
			sendContainerCategory<ContainerCategory_t>(msg, categories, static_cast<uint8_t>(category.value()));
		} else {
			sendContainerCategory<ContainerCategory_t>(msg, categories);
		}
	} else {
		msg.addByte(0x00);
		msg.addByte(0x00);
	}

	writeToOutputBuffer(msg);
}

void ProtocolGame::sendLootContainers() {
	if (!player || oldProtocol) {
		return;
	}

	NetworkMessage msg;
	msg.addByte(0xC0);
	msg.addByte(player->quickLootFallbackToMainContainer ? 1 : 0);
	std::map<ObjectCategory_t, std::shared_ptr<Container>> quickLoot;
	for (auto it : player->quickLootContainers) {
		if (it.second && !it.second->isRemoved()) {
			quickLoot[it.first] = it.second;
		}
	}
	msg.addByte(quickLoot.size());
	for (auto it : quickLoot) {
		msg.addByte(it.first);
		msg.add<uint16_t>(it.second->getID());
	}

	writeToOutputBuffer(msg);
}

void ProtocolGame::sendLootStats(std::shared_ptr<Item> item, uint8_t count) {
	if (!item) {
		return;
	}

	if (oldProtocol) {
		item->setIsLootTrackeable(false);
		return;
	}

	std::shared_ptr<Item> lootedItem = nullptr;
	lootedItem = item->clone();
	lootedItem->setItemCount(count);

	NetworkMessage msg;
	msg.addByte(0xCF);
	AddItem(msg, lootedItem);
	msg.addString(lootedItem->getName(), "ProtocolGame::sendLootStats - lootedItem->getName()");
	item->setIsLootTrackeable(false);
	writeToOutputBuffer(msg);

	lootedItem = nullptr;
}

void ProtocolGame::sendShop(std::shared_ptr<Npc> npc) {
	NetworkMessage msg;
	msg.addByte(0x7A);
	msg.addString(npc->getName(), "ProtocolGame::sendShop - npc->getName()");

	if (!oldProtocol) {
		msg.add<uint16_t>(npc->getCurrency());
		msg.addString(std::string(), "ProtocolGame::sendShop - std::string()"); // Currency name
	}

	std::vector<ShopBlock> shoplist = npc->getShopItemVector(player->getGUID());
	uint16_t itemsToSend = std::min<size_t>(shoplist.size(), std::numeric_limits<uint16_t>::max());
	msg.add<uint16_t>(itemsToSend);

	uint16_t i = 0;
	for (ShopBlock shopBlock : shoplist) {
		if (++i > itemsToSend) {
			break;
		}

		AddShopItem(msg, shopBlock);
	}

	writeToOutputBuffer(msg);
}

void ProtocolGame::sendCloseShop() {
	NetworkMessage msg;
	msg.addByte(0x7C);
	writeToOutputBuffer(msg);
}

void ProtocolGame::sendClientCheck() {
	if (!player || oldProtocol) {
		return;
	}

	NetworkMessage msg;
	msg.addByte(0x63);
	msg.add<uint32_t>(1);
	msg.addByte(1);
	writeToOutputBuffer(msg);
}

void ProtocolGame::sendGameNews() {
	if (!player || oldProtocol) {
		return;
	}

	NetworkMessage msg;
	msg.addByte(0x98);
	msg.add<uint32_t>(1); // unknown
	msg.addByte(1); //(0 = open | 1 = highlight)
	writeToOutputBuffer(msg);
}

void ProtocolGame::sendResourcesBalance(uint64_t money /*= 0*/, uint64_t bank /*= 0*/, uint64_t preyCards /*= 0*/, uint64_t taskHunting /*= 0*/, uint64_t forgeDust /*= 0*/, uint64_t forgeSliver /*= 0*/, uint64_t forgeCores /*= 0*/) {
	sendResourceBalance(RESOURCE_BANK, bank);
	sendResourceBalance(RESOURCE_INVENTORY, money);
	sendResourceBalance(RESOURCE_PREY_CARDS, preyCards);
	sendResourceBalance(RESOURCE_TASK_HUNTING, taskHunting);
	sendResourceBalance(RESOURCE_FORGE_DUST, forgeDust);
	sendResourceBalance(RESOURCE_FORGE_SLIVER, forgeSliver);
	sendResourceBalance(RESOURCE_FORGE_CORES, forgeCores);
}

void ProtocolGame::sendResourceBalance(Resource_t resourceType, uint64_t value) {
	if (oldProtocol && resourceType > RESOURCE_PREY_CARDS) {
		return;
	}

	NetworkMessage msg;
	msg.addByte(0xEE);
	msg.addByte(resourceType);
	msg.add<uint64_t>(value);
	writeToOutputBuffer(msg);
}

void ProtocolGame::sendSaleItemList(const std::vector<ShopBlock> &shopVector, const std::map<uint16_t, uint16_t> &inventoryMap) {
	// Since we already have full inventory map we shouldn't call getMoney here - it is simply wasting cpu power
	uint64_t playerMoney = 0;
	auto it = inventoryMap.find(ITEM_CRYSTAL_COIN);
	if (it != inventoryMap.end()) {
		playerMoney += static_cast<uint64_t>(it->second) * 10000;
	}
	it = inventoryMap.find(ITEM_PLATINUM_COIN);
	if (it != inventoryMap.end()) {
		playerMoney += static_cast<uint64_t>(it->second) * 100;
	}
	it = inventoryMap.find(ITEM_GOLD_COIN);
	if (it != inventoryMap.end()) {
		playerMoney += static_cast<uint64_t>(it->second);
	}

	NetworkMessage msg;
	msg.addByte(0xEE);
	msg.addByte(0x00);
	msg.add<uint64_t>(player->getBankBalance());
	uint16_t currency = player->getShopOwner() ? player->getShopOwner()->getCurrency() : ITEM_GOLD_COIN;
	msg.addByte(0xEE);
	if (currency == ITEM_GOLD_COIN) {
		msg.addByte(0x01);
		msg.add<uint64_t>(playerMoney);
	} else {
		msg.addByte(oldProtocol ? 0x01 : 0x02);
		uint64_t newCurrency = 0;
		auto search = inventoryMap.find(currency);
		if (search != inventoryMap.end()) {
			newCurrency += static_cast<uint64_t>(search->second);
		}
		msg.add<uint64_t>(newCurrency);
	}

	msg.addByte(0x7B);

	if (oldProtocol) {
		msg.add<uint64_t>(player->getMoney() + player->getBankBalance());
	}

	uint8_t itemsToSend = 0;
	auto msgPosition = msg.getBufferPosition();
	msg.skipBytes(1);

	for (ShopBlock shopBlock : shopVector) {
		if (shopBlock.itemSellPrice == 0) {
			continue;
		}

		it = inventoryMap.find(shopBlock.itemId);
		if (it != inventoryMap.end()) {
			msg.add<uint16_t>(shopBlock.itemId);
			if (oldProtocol) {
				msg.addByte(static_cast<uint8_t>(std::min<uint16_t>(it->second, std::numeric_limits<uint8_t>::max())));
			} else {
				msg.add<uint16_t>(std::min<uint16_t>(it->second, std::numeric_limits<uint16_t>::max()));
			}
			if (++itemsToSend >= 0xFF) {
				break;
			}
		}
	}

	msg.setBufferPosition(msgPosition);
	msg.addByte(itemsToSend);
	writeToOutputBuffer(msg);
}

void ProtocolGame::sendMarketEnter(uint32_t depotId) {
	NetworkMessage msg;
	msg.addByte(0xF6);

	if (oldProtocol) {
		msg.add<uint64_t>(player->getBankBalance());
	}

	msg.addByte(static_cast<uint8_t>(std::min<uint32_t>(IOMarket::getPlayerOfferCount(player->getGUID()), std::numeric_limits<uint8_t>::max())));

	std::shared_ptr<DepotLocker> depotLocker = player->getDepotLocker(depotId);
	if (!depotLocker) {
		msg.add<uint16_t>(0x00);
		writeToOutputBuffer(msg);
		return;
	}

	player->setInMarket(true);

	// Only use here locker items, itemVector is for use of Game::createMarketOffer
	auto [itemVector, lockerItems] = player->requestLockerItems(depotLocker, true);
	auto totalItemsCountPosition = msg.getBufferPosition();
	msg.skipBytes(2); // Total items count

	uint16_t totalItemsCount = 0;
	for (const auto &[itemId, tierAndCountMap] : lockerItems) {
		for (const auto &[tier, count] : tierAndCountMap) {
			msg.add<uint16_t>(itemId);
			if (!oldProtocol && Item::items[itemId].upgradeClassification > 0) {
				msg.addByte(tier);
			}
			msg.add<uint16_t>(static_cast<uint16_t>(count));
			totalItemsCount++;
		}
	}

	msg.setBufferPosition(totalItemsCountPosition);
	msg.add<uint16_t>(totalItemsCount);
	writeToOutputBuffer(msg);

	updateCoinBalance();
	sendResourcesBalance(player->getMoney(), player->getBankBalance(), player->getPreyCards(), player->getTaskHuntingPoints());
}

void ProtocolGame::sendCoinBalance() {
	if (!player) {
		return;
	}

	// send is updating
	// TODO: export this to it own function
	NetworkMessage msg;
	msg.addByte(0xF2);
	msg.addByte(0x01);
	writeToOutputBuffer(msg);

	msg.reset();

	// send update
	msg.addByte(0xDF);
	msg.addByte(0x01);

	msg.add<uint32_t>(player->coinBalance); // Normal Coins
	msg.add<uint32_t>(player->coinTransferableBalance); // Transferable Coins

	if (!oldProtocol) {
		msg.add<uint32_t>(player->coinBalance); // Reserved Auction Coins
	}

	writeToOutputBuffer(msg);
}

void ProtocolGame::updateCoinBalance() {
	if (!player) {
		return;
	}

	g_dispatcher().addEvent(
		std::bind(
			[](uint32_t playerId) {
				auto threadPlayer = g_game().getPlayerByID(playerId);
				if (threadPlayer && threadPlayer->getAccount()) {
					auto [coins, errCoin] = threadPlayer->getAccount()->getCoins(account::CoinType::COIN);
					auto [transferCoins, errTCoin] = threadPlayer->getAccount()->getCoins(account::CoinType::TRANSFERABLE);

					threadPlayer->coinBalance = coins;
					threadPlayer->coinTransferableBalance = transferCoins;
					threadPlayer->sendCoinBalance();
				}
			},
			player->getID()
		),
		"ProtocolGame::updateCoinBalance"
	);
}

void ProtocolGame::sendMarketLeave() {
	NetworkMessage msg;
	msg.addByte(0xF7);
	writeToOutputBuffer(msg);
}

void ProtocolGame::sendMarketBrowseItem(uint16_t itemId, const MarketOfferList &buyOffers, const MarketOfferList &sellOffers, uint8_t tier) {
	NetworkMessage msg;

	msg.addByte(0xF9);
	if (!oldProtocol) {
		msg.addByte(MARKETREQUEST_ITEM_BROWSE);
	}

	msg.add<uint16_t>(itemId);
	if (!oldProtocol && Item::items[itemId].upgradeClassification > 0) {
		msg.addByte(tier);
	}

	msg.add<uint32_t>(buyOffers.size());
	for (const MarketOffer &offer : buyOffers) {
		msg.add<uint32_t>(offer.timestamp);
		msg.add<uint16_t>(offer.counter);
		msg.add<uint16_t>(offer.amount);
		if (oldProtocol) {
			msg.add<uint32_t>(offer.price);
		} else {
			msg.add<uint64_t>(static_cast<uint64_t>(offer.price));
		}
		msg.addString(offer.playerName, "ProtocolGame::sendMarketBrowseItem - offer.playerName");
	}

	msg.add<uint32_t>(sellOffers.size());
	for (const MarketOffer &offer : sellOffers) {
		msg.add<uint32_t>(offer.timestamp);
		msg.add<uint16_t>(offer.counter);
		msg.add<uint16_t>(offer.amount);
		if (oldProtocol) {
			msg.add<uint32_t>(offer.price);
		} else {
			msg.add<uint64_t>(static_cast<uint64_t>(offer.price));
		}
		msg.addString(offer.playerName, "ProtocolGame::sendMarketBrowseItem - offer.playerName");
	}

	updateCoinBalance();
	writeToOutputBuffer(msg);
}

void ProtocolGame::sendMarketAcceptOffer(const MarketOfferEx &offer) {
	NetworkMessage msg;
	msg.addByte(0xF9);
	if (!oldProtocol) {
		msg.addByte(MARKETREQUEST_ITEM_BROWSE);
	}

	msg.add<uint16_t>(offer.itemId);
	if (!oldProtocol && Item::items[offer.itemId].upgradeClassification > 0) {
		msg.addByte(offer.tier);
	}

	if (offer.type == MARKETACTION_BUY) {
		msg.add<uint32_t>(0x01);
		msg.add<uint32_t>(offer.timestamp);
		msg.add<uint16_t>(offer.counter);
		msg.add<uint16_t>(offer.amount);
		if (oldProtocol) {
			msg.add<uint32_t>(offer.price);
		} else {
			msg.add<uint64_t>(static_cast<uint64_t>(offer.price));
		}
		msg.addString(offer.playerName, "ProtocolGame::sendMarketAcceptOffer - offer.playerName");
		msg.add<uint32_t>(0x00);
	} else {
		msg.add<uint32_t>(0x00);
		msg.add<uint32_t>(0x01);
		msg.add<uint32_t>(offer.timestamp);
		msg.add<uint16_t>(offer.counter);
		msg.add<uint16_t>(offer.amount);
		if (oldProtocol) {
			msg.add<uint32_t>(offer.price);
		} else {
			msg.add<uint64_t>(static_cast<uint64_t>(offer.price));
		}
		msg.addString(offer.playerName, "ProtocolGame::sendMarketAcceptOffer - offer.playerName");
	}

	writeToOutputBuffer(msg);
}

void ProtocolGame::sendMarketBrowseOwnOffers(const MarketOfferList &buyOffers, const MarketOfferList &sellOffers) {
	NetworkMessage msg;
	msg.addByte(0xF9);
	if (oldProtocol) {
		msg.add<uint16_t>(MARKETREQUEST_OWN_OFFERS_OLD);
	} else {
		msg.addByte(MARKETREQUEST_OWN_OFFERS);
	}

	msg.add<uint32_t>(buyOffers.size());
	for (const MarketOffer &offer : buyOffers) {
		msg.add<uint32_t>(offer.timestamp);
		msg.add<uint16_t>(offer.counter);
		msg.add<uint16_t>(offer.itemId);
		if (!oldProtocol && Item::items[offer.itemId].upgradeClassification > 0) {
			msg.addByte(offer.tier);
		}
		msg.add<uint16_t>(offer.amount);
		if (oldProtocol) {
			msg.add<uint32_t>(offer.price);
		} else {
			msg.add<uint64_t>(static_cast<uint64_t>(offer.price));
		}
	}

	msg.add<uint32_t>(sellOffers.size());
	for (const MarketOffer &offer : sellOffers) {
		msg.add<uint32_t>(offer.timestamp);
		msg.add<uint16_t>(offer.counter);
		msg.add<uint16_t>(offer.itemId);
		if (!oldProtocol && Item::items[offer.itemId].upgradeClassification > 0) {
			msg.addByte(offer.tier);
		}
		msg.add<uint16_t>(offer.amount);
		if (oldProtocol) {
			msg.add<uint32_t>(offer.price);
		} else {
			msg.add<uint64_t>(static_cast<uint64_t>(offer.price));
		}
	}

	writeToOutputBuffer(msg);
}

void ProtocolGame::sendMarketCancelOffer(const MarketOfferEx &offer) {
	NetworkMessage msg;
	msg.addByte(0xF9);
	if (oldProtocol) {
		msg.add<uint16_t>(MARKETREQUEST_OWN_OFFERS_OLD);
	} else {
		msg.addByte(MARKETREQUEST_OWN_OFFERS);
	}

	if (offer.type == MARKETACTION_BUY) {
		msg.add<uint32_t>(0x01);
		msg.add<uint32_t>(offer.timestamp);
		msg.add<uint16_t>(offer.counter);
		msg.add<uint16_t>(offer.itemId);
		if (!oldProtocol && Item::items[offer.itemId].upgradeClassification > 0) {
			msg.addByte(offer.tier);
		}
		msg.add<uint16_t>(offer.amount);
		if (oldProtocol) {
			msg.add<uint32_t>(offer.price);
		} else {
			msg.add<uint64_t>(static_cast<uint64_t>(offer.price));
		}
		msg.add<uint32_t>(0x00);
	} else {
		msg.add<uint32_t>(0x00);
		msg.add<uint32_t>(0x01);
		msg.add<uint32_t>(offer.timestamp);
		msg.add<uint16_t>(offer.counter);
		msg.add<uint16_t>(offer.itemId);
		if (!oldProtocol && Item::items[offer.itemId].upgradeClassification > 0) {
			msg.addByte(offer.tier);
		}
		msg.add<uint16_t>(offer.amount);
		if (oldProtocol) {
			msg.add<uint32_t>(offer.price);
		} else {
			msg.add<uint64_t>(static_cast<uint64_t>(offer.price));
		}
	}

	writeToOutputBuffer(msg);
}

void ProtocolGame::sendMarketBrowseOwnHistory(const HistoryMarketOfferList &buyOffers, const HistoryMarketOfferList &sellOffers) {
	uint32_t i = 0;
	std::map<uint32_t, uint16_t> counterMap;
	uint32_t buyOffersToSend = std::min<uint32_t>(buyOffers.size(), 810 + std::max<int32_t>(0, 810 - sellOffers.size()));
	uint32_t sellOffersToSend = std::min<uint32_t>(sellOffers.size(), 810 + std::max<int32_t>(0, 810 - buyOffers.size()));

	NetworkMessage msg;
	msg.addByte(0xF9);
	if (oldProtocol) {
		msg.add<uint16_t>(MARKETREQUEST_OWN_HISTORY_OLD);
	} else {
		msg.addByte(MARKETREQUEST_OWN_HISTORY);
	}

	msg.add<uint32_t>(buyOffersToSend);
	for (auto it = buyOffers.begin(); i < buyOffersToSend; ++it, ++i) {
		msg.add<uint32_t>(it->timestamp);
		msg.add<uint16_t>(counterMap[it->timestamp]++);
		msg.add<uint16_t>(it->itemId);
		if (!oldProtocol && Item::items[it->itemId].upgradeClassification > 0) {
			msg.addByte(it->tier);
		}
		msg.add<uint16_t>(it->amount);
		if (oldProtocol) {
			msg.add<uint32_t>(it->price);
		} else {
			msg.add<uint64_t>(static_cast<uint64_t>(it->price));
		}
		msg.addByte(it->state);
	}

	counterMap.clear();
	i = 0;

	msg.add<uint32_t>(sellOffersToSend);
	for (auto it = sellOffers.begin(); i < sellOffersToSend; ++it, ++i) {
		msg.add<uint32_t>(it->timestamp);
		msg.add<uint16_t>(counterMap[it->timestamp]++);
		msg.add<uint16_t>(it->itemId);
		if (Item::items[it->itemId].upgradeClassification > 0) {
			msg.addByte(it->tier);
		}
		msg.add<uint16_t>(it->amount);
		msg.add<uint64_t>(it->price);
		msg.addByte(it->state);
	}

	writeToOutputBuffer(msg);
}

void ProtocolGame::sendForgingData() {
	if (!player || oldProtocol) {
		return;
	}

	NetworkMessage msg;
	msg.addByte(0x86);

	std::map<uint8_t, uint16_t> tierCorePrices;

	const auto classifications = g_game().getItemsClassifications();
	msg.addByte(classifications.size());
	for (const auto &classification : classifications) {
		msg.addByte(classification->id);
		msg.addByte(classification->tiers.size());
		for (const auto &[tier, tierInfo] : classification->tiers) {
			msg.addByte(tier);
			msg.add<uint64_t>(tierInfo.priceToUpgrade);
			tierCorePrices[tier] = tierInfo.corePriceToFuse;
		}
	}

	// Version 13.16
	// Forge Config Bytes

	// Exalted core table per tier
	msg.addByte(static_cast<uint8_t>(tierCorePrices.size()));
	for (const auto &[tier, cores] : tierCorePrices) {
		msg.addByte(tier);
		msg.addByte(cores);
	}

	// (conversion) (left column top) Cost to make 1 bottom item - 20
	msg.addByte(static_cast<uint8_t>(g_configManager().getNumber(FORGE_COST_ONE_SLIVER, __FUNCTION__)));
	// (conversion) (left column bottom) How many items to make - 3
	msg.addByte(static_cast<uint8_t>(g_configManager().getNumber(FORGE_SLIVER_AMOUNT, __FUNCTION__)));
	// (conversion) (middle column top) Cost to make 1 - 50
	msg.addByte(static_cast<uint8_t>(g_configManager().getNumber(FORGE_CORE_COST, __FUNCTION__)));
	// (conversion) (right column top) Current stored dust limit minus this number = cost to increase stored dust limit - 75
	msg.addByte(75);
	// (conversion) (right column bottom) Starting stored dust limit
	msg.add<uint16_t>(player->getForgeDustLevel());
	// (conversion) (right column bottom) Max stored dust limit - 225
	msg.add<uint16_t>(g_configManager().getNumber(FORGE_MAX_DUST, __FUNCTION__));
	// (fusion) Dust cost - 100
	msg.addByte(static_cast<uint8_t>(g_configManager().getNumber(FORGE_FUSION_DUST_COST, __FUNCTION__)));
	// (transfer) Dust cost - 100
	msg.addByte(static_cast<uint8_t>(g_configManager().getNumber(FORGE_TRANSFER_DUST_COST, __FUNCTION__)));
	// (fusion) Base success rate - 50
	msg.addByte(static_cast<uint8_t>(g_configManager().getNumber(FORGE_BASE_SUCCESS_RATE, __FUNCTION__)));
	// (fusion) Bonus success rate - 15
	msg.addByte(static_cast<uint8_t>(g_configManager().getNumber(FORGE_BONUS_SUCCESS_RATE, __FUNCTION__)));
	// (fusion) Tier loss chance after reduction - 50
	msg.addByte(static_cast<uint8_t>(g_configManager().getNumber(FORGE_TIER_LOSS_REDUCTION, __FUNCTION__)));

	// Update player resources
	parseSendResourceBalance();

	writeToOutputBuffer(msg);
}

void ProtocolGame::sendOpenForge() {
	// We will use it when sending the bytes to send the item information to the client
	std::map<uint16_t, std::map<uint8_t, uint16_t>> fusionItemsMap;
	std::map<uint16_t, std::map<uint8_t, uint16_t>> donorTierItemMap;
	std::map<uint16_t, std::map<uint8_t, uint16_t>> receiveTierItemMap;

	/*
	 *Start - Parsing items informations
	 */
	for (const auto &item : player->getAllInventoryItems(true)) {
		if (item->hasImbuements()) {
			continue;
		}

		auto itemClassification = item->getClassification();
		auto itemTier = item->getTier();
		auto maxConfigTier = g_configManager().getNumber(FORGE_MAX_ITEM_TIER, __FUNCTION__);
		auto maxTier = (itemClassification == 4 ? maxConfigTier : itemClassification);
		// Save fusion items on map
		if (itemClassification != 0 && itemTier < maxTier) {
			getForgeInfoMap(item, fusionItemsMap);
		}

		if (itemClassification > 0) {
			if (itemClassification < 4 && itemTier > maxTier) {
				continue;
			}
			// Save transfer (donator of tier) items on map
			if (itemTier > 1) {
				getForgeInfoMap(item, donorTierItemMap);
			}
			// Save transfer (receiver of tier) items on map
			if (itemTier == 0) {
				getForgeInfoMap(item, receiveTierItemMap);
			}
		}
	}

	// Checking size of map to send in the addByte (total fusion items count)
	uint8_t fusionTotalItemsCount = 0;
	for (const auto &[itemId, tierAndCountMap] : fusionItemsMap) {
		for (const auto [itemTier, itemCount] : tierAndCountMap) {
			if (itemCount >= 2) {
				fusionTotalItemsCount++;
			}
		}
	}

	/*
	 * Start - Sending bytes
	 */
	NetworkMessage msg;
	// Header byte (135)
	msg.addByte(0x87);
	msg.add<uint16_t>(fusionTotalItemsCount);
	for (const auto &[itemId, tierAndCountMap] : fusionItemsMap) {
		for (const auto [itemTier, itemCount] : tierAndCountMap) {
			if (itemCount >= 2) {
				msg.addByte(0x01); // Number of friend items?
				msg.add<uint16_t>(itemId);
				msg.addByte(itemTier);
				msg.add<uint16_t>(itemCount);
			}
		}
	}

	auto transferTotalCount = getIterationIncreaseCount(donorTierItemMap);
	msg.addByte(static_cast<uint8_t>(transferTotalCount));
	if (transferTotalCount > 0) {
		for (const auto &[itemId, tierAndCountMap] : donorTierItemMap) {
			// Let's access the itemType to check the item's (donator of tier) classification level
			// Must be the same as the item that will receive the tier
			const ItemType &donorType = Item::items[itemId];

			// Total count of item (donator of tier)
			auto donorTierTotalItemsCount = getIterationIncreaseCount(tierAndCountMap);
			msg.add<uint16_t>(donorTierTotalItemsCount);
			for (const auto [donorItemTier, donorItemCount] : tierAndCountMap) {
				msg.add<uint16_t>(itemId);
				msg.addByte(donorItemTier);
				msg.add<uint16_t>(donorItemCount);
			}

			uint16_t receiveTierTotalItemCount = 0;
			for (const auto &[iteratorItemId, unusedTierAndCountMap] : receiveTierItemMap) {
				// Let's access the itemType to check the item's (receiver of tier) classification level
				const ItemType &receiveType = Item::items[iteratorItemId];
				if (donorType.upgradeClassification == receiveType.upgradeClassification) {
					receiveTierTotalItemCount++;
				}
			}

			// Total count of item (receiver of tier)
			msg.add<uint16_t>(receiveTierTotalItemCount);
			if (receiveTierTotalItemCount > 0) {
				for (const auto &[receiveItemId, receiveTierAndCountMap] : receiveTierItemMap) {
					// Let's access the itemType to check the item's (receiver of tier) classification level
					const ItemType &receiveType = Item::items[receiveItemId];
					if (donorType.upgradeClassification == receiveType.upgradeClassification) {
						for (const auto [receiveItemTier, receiveItemCount] : receiveTierAndCountMap) {
							msg.add<uint16_t>(receiveItemId);
							msg.add<uint16_t>(receiveItemCount);
						}
					}
				}
			}
		}
	}

	msg.add<uint16_t>(player->getForgeDustLevel()); // Player dust limit
	writeToOutputBuffer(msg);
	// Update forging informations
	sendForgingData();
}

void ProtocolGame::parseForgeEnter(NetworkMessage &msg) {
	if (oldProtocol) {
		return;
	}

	// 0xBF -> 0 = fusion, 1 = transfer, 2 = dust to sliver, 3 = sliver to core, 4 = increase dust limit
	uint8_t action = msg.getByte();
	uint16_t firstItem = msg.get<uint16_t>();
	uint8_t tier = msg.getByte();
	uint16_t secondItem = msg.get<uint16_t>();
	bool usedCore = msg.getByte();
	bool reduceTierLoss = msg.getByte();
	if (action == 0) {
		addGameTask(&Game::playerForgeFuseItems, player->getID(), firstItem, tier, usedCore, reduceTierLoss);
	} else if (action == 1) {
		addGameTask(&Game::playerForgeTransferItemTier, player->getID(), firstItem, tier, secondItem);
	} else if (action <= 4) {
		addGameTask(&Game::playerForgeResourceConversion, player->getID(), action);
	}
}

void ProtocolGame::parseForgeBrowseHistory(NetworkMessage &msg) {
	if (oldProtocol) {
		return;
	}

	addGameTask(&Game::playerBrowseForgeHistory, player->getID(), msg.getByte());
}

void ProtocolGame::sendForgeFusionItem(uint16_t itemId, uint8_t tier, bool success, uint8_t bonus, uint8_t coreCount) {
	NetworkMessage msg;
	msg.addByte(0x8A);

	msg.addByte(0x00); // Fusion = 0
	// Was succeeded bool
	msg.addByte(success);

	msg.add<uint16_t>(itemId); // Left item
	msg.addByte(tier); // Left item tier
	msg.add<uint16_t>(itemId); // Right item
	msg.addByte(tier + 1); // Right item tier

	msg.addByte(bonus); // Roll fusion bonus
	// Core kept
	if (bonus == 2) {
		msg.addByte(coreCount);
	} else if (bonus >= 4 && bonus <= 8) {
		msg.add<uint16_t>(itemId);
		msg.addByte(tier);
	}

	writeToOutputBuffer(msg);
	sendOpenForge();
}

void ProtocolGame::sendTransferItemTier(uint16_t firstItem, uint8_t tier, uint16_t secondItem) {
	NetworkMessage msg;
	msg.addByte(0x8A);

	msg.addByte(0x01); // Transfer = 1
	msg.addByte(0x01); // Always success

	msg.add<uint16_t>(firstItem); // Left item
	msg.addByte(tier); // Left item tier
	msg.add<uint16_t>(secondItem); // Right item
	msg.addByte(tier - 1); // Right item tier

	msg.addByte(0x00); // Bonus type always none

	writeToOutputBuffer(msg);
	sendOpenForge();
}

void ProtocolGame::sendForgeHistory(uint8_t page) {
	page = page + 1;
	auto historyVector = player->getForgeHistory();
	auto historyVectorLen = getVectorIterationIncreaseCount(historyVector);

	uint16_t lastPage = (1 < std::floor((historyVectorLen - 1) / 9) + 1) ? static_cast<uint16_t>(std::floor((historyVectorLen - 1) / 9) + 1) : 1;
	uint16_t currentPage = (lastPage < page) ? lastPage : page;

	std::vector<ForgeHistory> historyPerPage;
	uint16_t pageFirstEntry = (0 < historyVectorLen - (currentPage - 1) * 9) ? historyVectorLen - (currentPage - 1) * 9 : 0;
	uint16_t pageLastEntry = (0 < historyVectorLen - currentPage * 9) ? historyVectorLen - currentPage * 9 : 0;
	for (uint16_t entry = pageFirstEntry; entry > pageLastEntry; --entry) {
		historyPerPage.push_back(historyVector[entry - 1]);
	}

	auto historyPageToSend = getVectorIterationIncreaseCount(historyPerPage);

	NetworkMessage msg;
	msg.addByte(0x88);
	msg.add<uint16_t>(currentPage - 1); // Current page
	msg.add<uint16_t>(lastPage); // Last page
	msg.addByte(static_cast<uint8_t>(historyPageToSend)); // History to send

	if (historyPageToSend > 0) {
		for (const auto &history : historyPerPage) {
			auto action = magic_enum::enum_integer(history.actionType);
			msg.add<uint32_t>(static_cast<uint32_t>(history.createdAt));
			msg.addByte(action);
			msg.addString(history.description, "ProtocolGame::sendForgeHistory - history.description");
			msg.addByte((history.bonus >= 1 && history.bonus < 8) ? 0x01 : 0x00);
		}
	}

	writeToOutputBuffer(msg);
}

void ProtocolGame::sendForgeError(const ReturnValue returnValue) {
	sendMessageDialog(getReturnMessage(returnValue));
	closeForgeWindow();
}

void ProtocolGame::closeForgeWindow() {
	NetworkMessage msg;
	msg.addByte(0x89);
	writeToOutputBuffer(msg);
}

void ProtocolGame::sendMarketDetail(uint16_t itemId, uint8_t tier) {
	NetworkMessage msg;
	msg.addByte(0xF8);
	msg.add<uint16_t>(itemId);
	const ItemType &it = Item::items[itemId];

	if (!oldProtocol && it.upgradeClassification > 0) {
		msg.addByte(tier);
	}

	if (it.armor != 0) {
		msg.addString(std::to_string(it.armor), "ProtocolGame::sendMarketDetail - std::to_string(it.armor)");
	} else {
		msg.add<uint16_t>(0x00);
	}

	if (it.isRanged()) {
		std::ostringstream ss;
		bool separator = false;

		if (it.attack != 0) {
			ss << "attack +" << it.attack;
			separator = true;
		}

		if (it.hitChance != 0) {
			if (separator) {
				ss << ", ";
			}
			ss << "chance to hit +" << static_cast<int16_t>(it.hitChance) << "%";
			separator = true;
		}

		if (it.shootRange != 0) {
			if (separator) {
				ss << ", ";
			}
			ss << static_cast<uint16_t>(it.shootRange) << " fields";
		}
		msg.addString(ss.str(), "ProtocolGame::sendMarketDetail - ss.str()");
	} else if (!it.isRanged() && it.attack != 0) {
		if (it.abilities && it.abilities->elementType != COMBAT_NONE && it.abilities->elementDamage != 0) {
			std::ostringstream ss;
			ss << it.attack << " physical +" << it.abilities->elementDamage << ' ' << getCombatName(it.abilities->elementType);
			msg.addString(ss.str(), "ProtocolGame::sendMarketDetail - ss.str()");
		} else {
			msg.addString(std::to_string(it.attack), "ProtocolGame::sendMarketDetail - std::to_string(it.attack)");
		}
	} else {
		msg.add<uint16_t>(0x00);
	}

	if (it.isContainer()) {
		msg.addString(std::to_string(it.maxItems), "ProtocolGame::sendMarketDetail - std::to_string(it.maxItems)");
	} else {
		msg.add<uint16_t>(0x00);
	}

	if (it.defense != 0 || it.isMissile()) {
		if (it.extraDefense != 0) {
			std::ostringstream ss;
			ss << it.defense << ' ' << std::showpos << it.extraDefense << std::noshowpos;
			msg.addString(ss.str(), "ProtocolGame::sendMarketDetail - ss.str()");
		} else {
			msg.addString(std::to_string(it.defense), "ProtocolGame::sendMarketDetail - std::to_string(it.defense)");
		}
	} else {
		msg.add<uint16_t>(0x00);
	}

	if (!it.description.empty()) {
		const std::string &descr = it.description;
		if (descr.back() == '.') {
			msg.addString(std::string(descr, 0, descr.length() - 1), "ProtocolGame::sendMarketDetail - std::string(descr, 0, descr.length() - 1)");
		} else {
			msg.addString(descr, "ProtocolGame::sendMarketDetail - descr");
		}
	} else {
		msg.add<uint16_t>(0x00);
	}

	if (it.decayTime != 0) {
		std::ostringstream ss;
		ss << it.decayTime << " seconds";
		msg.addString(ss.str(), "ProtocolGame::sendMarketDetail - ss.str()");
	} else {
		msg.add<uint16_t>(0x00);
	}

	if (it.abilities) {
		std::ostringstream ss;
		bool separator = false;

		for (size_t i = 0; i < COMBAT_COUNT; ++i) {
			if (it.abilities->absorbPercent[i] == 0) {
				continue;
			}

			if (separator) {
				ss << ", ";
			} else {
				separator = true;
			}

			ss << fmt::format("{} {:+}%", getCombatName(indexToCombatType(i)), it.abilities->absorbPercent[i]);
		}

		msg.addString(ss.str(), "ProtocolGame::sendMarketDetail - ss.str()");
	} else {
		msg.add<uint16_t>(0x00);
	}

	if (it.minReqLevel != 0) {
		msg.addString(std::to_string(it.minReqLevel), "ProtocolGame::sendMarketDetail - std::to_string(it.minReqLevel)");
	} else {
		msg.add<uint16_t>(0x00);
	}

	if (it.minReqMagicLevel != 0) {
		msg.addString(std::to_string(it.minReqMagicLevel), "ProtocolGame::sendMarketDetail - std::to_string(it.minReqMagicLevel)");
	} else {
		msg.add<uint16_t>(0x00);
	}

	msg.addString(it.vocationString, "ProtocolGame::sendMarketDetail - it.vocationString");
	msg.addString(it.runeSpellName, "ProtocolGame::sendMarketDetail - it.runeSpellName");

	if (it.abilities) {
		std::ostringstream ss;
		bool separator = false;

		for (uint8_t i = SKILL_FIRST; i <= SKILL_FISHING; i++) {
			if (!it.abilities->skills[i]) {
				continue;
			}

			if (separator) {
				ss << ", ";
			} else {
				separator = true;
			}

			ss << fmt::format("{} {:+}", getSkillName(i), it.abilities->skills[i]);
		}

		for (uint8_t i = SKILL_CRITICAL_HIT_CHANCE; i <= SKILL_LAST; i++) {
			if (!it.abilities->skills[i]) {
				continue;
			}

			if (separator) {
				ss << ", ";
			} else {
				separator = true;
			}

			ss << getSkillName(i) << ' ';
			if (i != SKILL_CRITICAL_HIT_CHANCE) {
				ss << std::showpos;
			}
			if (i == SKILL_LIFE_LEECH_AMOUNT || i == SKILL_MANA_LEECH_AMOUNT) {
				ss << (it.abilities->skills[i] / 100.) << '%';
			} else {
				ss << it.abilities->skills[i] << '%';
			}

			if (i != SKILL_CRITICAL_HIT_CHANCE) {
				ss << std::noshowpos;
			}
		}

		if (it.abilities->stats[STAT_MAGICPOINTS] != 0) {
			if (separator) {
				ss << ", ";
			} else {
				separator = true;
			}

			ss << fmt::format(" magic level {:+}", it.abilities->stats[STAT_MAGICPOINTS]);
		}

		// Version 12.72 (Specialized magic level modifier)
		for (uint8_t i = 1; i <= 11; i++) {
			if (it.abilities->specializedMagicLevel[i]) {
				if (separator) {
					ss << ", ";
				} else {
					separator = true;
				}
				std::string combatName = getCombatName(indexToCombatType(i));
				ss << std::showpos << combatName << std::noshowpos << "magic level +" << it.abilities->specializedMagicLevel[i];
			}
		}

		if (it.abilities->speed != 0) {
			if (separator) {
				ss << ", ";
			}

			ss << fmt::format("speed {:+}", (it.abilities->speed >> 1));
		}

		msg.addString(ss.str(), "ProtocolGame::sendMarketDetail - ss.str()");
	} else {
		msg.add<uint16_t>(0x00);
	}

	if (it.charges != 0) {
		msg.addString(std::to_string(it.charges), "ProtocolGame::sendMarketDetail - std::to_string(it.charges)");
	} else {
		msg.add<uint16_t>(0x00);
	}

	std::string weaponName = getWeaponName(it.weaponType);

	if (it.slotPosition & SLOTP_TWO_HAND) {
		if (!weaponName.empty()) {
			weaponName += ", two-handed";
		} else {
			weaponName = "two-handed";
		}
	}

	msg.addString(weaponName, "ProtocolGame::sendMarketDetail - weaponName");

	if (it.weight != 0) {
		std::ostringstream ss;
		if (it.weight < 10) {
			ss << "0.0" << it.weight;
		} else if (it.weight < 100) {
			ss << "0." << it.weight;
		} else {
			std::string weightString = std::to_string(it.weight);
			weightString.insert(weightString.end() - 2, '.');
			ss << weightString;
		}
		ss << " oz";
		msg.addString(ss.str(), "ProtocolGame::sendMarketDetail - ss.str()");
	} else {
		msg.add<uint16_t>(0x00);
	}

	if (!oldProtocol) {
		msg.add<uint16_t>(0x00); // Augment
	}

	if (it.imbuementSlot > 0) {
		msg.addString(std::to_string(it.imbuementSlot), "ProtocolGame::sendMarketDetail - std::to_string(it.imbuementSlot)");
	} else {
		msg.add<uint16_t>(0x00);
	}

	if (!oldProtocol) {
		// Version 12.70 new skills
		if (it.abilities) {
			std::ostringstream string;
			if (it.abilities->magicShieldCapacityFlat > 0) {
				string.clear();
				string << std::showpos << it.abilities->magicShieldCapacityFlat << std::noshowpos << " and " << it.abilities->magicShieldCapacityPercent << "%";
				msg.addString(string.str(), "ProtocolGame::sendMarketDetail - string.str()");
			} else {
				msg.add<uint16_t>(0x00);
			}

			if (it.abilities->cleavePercent > 0) {
				string.clear();
				string << it.abilities->cleavePercent << "%";
				msg.addString(string.str(), "ProtocolGame::sendMarketDetail - string.str()");
			} else {
				msg.add<uint16_t>(0x00);
			}

			if (it.abilities->reflectFlat[COMBAT_PHYSICALDAMAGE] > 0) {
				string.clear();
				string << it.abilities->reflectFlat[COMBAT_PHYSICALDAMAGE];
				msg.addString(string.str(), "ProtocolGame::sendMarketDetail - string.str()");
			} else {
				msg.add<uint16_t>(0x00);
			}

			if (it.abilities->perfectShotDamage > 0) {
				string.clear();
				string << std::showpos << it.abilities->perfectShotDamage << std::noshowpos << " at " << it.abilities->perfectShotRange << "%";
				msg.addString(string.str(), "ProtocolGame::sendMarketDetail - string.str()");
			} else {
				msg.add<uint16_t>(0x00);
			}
		} else {
			// Send empty skills
			// Cleave modifier
			msg.add<uint16_t>(0x00);
			// Magic shield capacity
			msg.add<uint16_t>(0x00);
			// Damage reflection modifie
			msg.add<uint16_t>(0x00);
			// Perfect shot modifier
			msg.add<uint16_t>(0x00);
		}

		// Upgrade and tier detail modifier
		if (it.upgradeClassification > 0 && tier > 0) {
			msg.addString(std::to_string(it.upgradeClassification), "ProtocolGame::sendMarketDetail - std::to_string(it.upgradeClassification)");
			std::ostringstream ss;

			double chance;
			if (it.isWeapon()) {
				chance = 0.5 * tier + 0.05 * ((tier - 1) * (tier - 1));
				ss << fmt::format("{} ({:.2f}% Onslaught)", static_cast<uint16_t>(tier), chance);
			} else if (it.isHelmet()) {
				chance = 2 * tier + 0.05 * ((tier - 1) * (tier - 1));
				ss << fmt::format("{} ({:.2f}% Momentum)", static_cast<uint16_t>(tier), chance);
			} else if (it.isArmor()) {
				chance = (0.0307576 * tier * tier) + (0.440697 * tier) + 0.026;
				ss << fmt::format("{} ({:.2f}% Ruse)", static_cast<uint16_t>(tier), chance);
			}
			msg.addString(ss.str(), "ProtocolGame::sendMarketDetail - ss.str()");
		} else if (it.upgradeClassification > 0 && tier == 0) {
			msg.addString(std::to_string(it.upgradeClassification), "ProtocolGame::sendMarketDetail - std::to_string(it.upgradeClassification)");
			msg.addString(std::to_string(tier), "ProtocolGame::sendMarketDetail - std::to_string(tier)");
		} else {
			msg.add<uint16_t>(0x00);
			msg.add<uint16_t>(0x00);
		}
	}

	auto purchase = IOMarket::getInstance().getPurchaseStatistics()[itemId][tier];
	if (const MarketStatistics* purchaseStatistics = &purchase; purchaseStatistics) {
		msg.addByte(0x01);
		msg.add<uint32_t>(purchaseStatistics->numTransactions);
		if (oldProtocol) {
			msg.add<uint32_t>(std::min<uint64_t>(std::numeric_limits<uint32_t>::max(), purchaseStatistics->totalPrice));
			msg.add<uint32_t>(std::min<uint64_t>(std::numeric_limits<uint32_t>::max(), purchaseStatistics->highestPrice));
			msg.add<uint32_t>(std::min<uint64_t>(std::numeric_limits<uint32_t>::max(), purchaseStatistics->lowestPrice));
		} else {
			msg.add<uint64_t>(purchaseStatistics->totalPrice);
			msg.add<uint64_t>(purchaseStatistics->highestPrice);
			msg.add<uint64_t>(purchaseStatistics->lowestPrice);
		}
	} else {
		msg.addByte(0x00); // send to old protocol ?
	}

	auto sale = IOMarket::getInstance().getSaleStatistics()[itemId][tier];
	if (const MarketStatistics* saleStatistics = &sale; saleStatistics) {
		msg.addByte(0x01);
		msg.add<uint32_t>(saleStatistics->numTransactions);
		if (oldProtocol) {
			msg.add<uint32_t>(std::min<uint64_t>(std::numeric_limits<uint32_t>::max(), saleStatistics->totalPrice));
			msg.add<uint32_t>(std::min<uint64_t>(std::numeric_limits<uint32_t>::max(), saleStatistics->highestPrice));
			msg.add<uint32_t>(std::min<uint64_t>(std::numeric_limits<uint32_t>::max(), saleStatistics->lowestPrice));
		} else {
			msg.add<uint64_t>(std::min<uint64_t>(std::numeric_limits<uint32_t>::max(), saleStatistics->totalPrice));
			msg.add<uint64_t>(saleStatistics->highestPrice);
			msg.add<uint64_t>(saleStatistics->lowestPrice);
		}
	} else {
		msg.addByte(0x00); // send to old protocol ?
	}

	writeToOutputBuffer(msg);
}

void ProtocolGame::sendTradeItemRequest(const std::string &traderName, std::shared_ptr<Item> item, bool ack) {
	NetworkMessage msg;

	if (ack) {
		msg.addByte(0x7D);
	} else {
		msg.addByte(0x7E);
	}

	msg.addString(traderName, "ProtocolGame::sendTradeItemRequest - traderName");

	if (std::shared_ptr<Container> tradeContainer = item->getContainer()) {
		std::list<std::shared_ptr<Container>> listContainer { tradeContainer };
		std::list<std::shared_ptr<Item>> itemList { tradeContainer };
		while (!listContainer.empty()) {
			std::shared_ptr<Container> container = listContainer.front();
			listContainer.pop_front();

			for (std::shared_ptr<Item> containerItem : container->getItemList()) {
				std::shared_ptr<Container> tmpContainer = containerItem->getContainer();
				if (tmpContainer) {
					listContainer.push_back(tmpContainer);
				}
				itemList.push_back(containerItem);
			}
		}

		msg.addByte(itemList.size());
		for (std::shared_ptr<Item> listItem : itemList) {
			AddItem(msg, listItem);
		}
	} else {
		msg.addByte(0x01);
		AddItem(msg, item);
	}
	writeToOutputBuffer(msg);
}

void ProtocolGame::sendCloseTrade() {
	NetworkMessage msg;
	msg.addByte(0x7F);
	writeToOutputBuffer(msg);
}

void ProtocolGame::sendCloseContainer(uint8_t cid) {
	NetworkMessage msg;
	msg.addByte(0x6F);
	msg.addByte(cid);
	writeToOutputBuffer(msg);
}

void ProtocolGame::sendCreatureTurn(std::shared_ptr<Creature> creature, uint32_t stackPos) {
	if (!canSee(creature)) {
		return;
	}

	NetworkMessage msg;
	msg.addByte(0x6B);
	msg.addPosition(creature->getPosition());
	msg.addByte(stackPos);
	msg.add<uint16_t>(0x63);
	msg.add<uint32_t>(creature->getID());
	msg.addByte(creature->getDirection());
	msg.addByte(player->canWalkthroughEx(creature) ? 0x00 : 0x01);
	writeToOutputBuffer(msg);
}

void ProtocolGame::sendCreatureSay(std::shared_ptr<Creature> creature, SpeakClasses type, const std::string &text, const Position* pos /* = nullptr*/) {
	NetworkMessage msg;
	msg.addByte(0xAA);

	static uint32_t statementId = 0;
	msg.add<uint32_t>(++statementId);

	msg.addString(creature->getName(), "ProtocolGame::sendCreatureSay - creature->getName()");

	if (!oldProtocol) {
		msg.addByte(0x00); // Show (Traded)
	}

	// Add level only for players
	if (std::shared_ptr<Player> speaker = creature->getPlayer()) {
		msg.add<uint16_t>(speaker->getLevel());
	} else {
		msg.add<uint16_t>(0x00);
	}

	if (oldProtocol && type >= TALKTYPE_MONSTER_LAST_OLDPROTOCOL && type != TALKTYPE_CHANNEL_R2) {
		msg.addByte(TALKTYPE_MONSTER_SAY);
	} else {
		msg.addByte(type);
	}

	if (pos) {
		msg.addPosition(*pos);
	} else {
		msg.addPosition(creature->getPosition());
	}

	msg.addString(text, "ProtocolGame::sendCreatureSay - text");
	writeToOutputBuffer(msg);
}

void ProtocolGame::sendToChannel(std::shared_ptr<Creature> creature, SpeakClasses type, const std::string &text, uint16_t channelId) {
	NetworkMessage msg;
	msg.addByte(0xAA);

	static uint32_t statementId = 0;
	msg.add<uint32_t>(++statementId);
	if (!creature) {
		msg.add<uint32_t>(0x00);
		if (!oldProtocol && statementId != 0) {
			msg.addByte(0x00); // Show (Traded)
		}
	} else if (type == TALKTYPE_CHANNEL_R2) {
		msg.add<uint32_t>(0x00);
		if (!oldProtocol && statementId != 0) {
			msg.addByte(0x00); // Show (Traded)
		}
		type = TALKTYPE_CHANNEL_R1;
	} else {
		msg.addString(creature->getName(), "ProtocolGame::sendToChannel - creature->getName()");
		if (!oldProtocol && statementId != 0) {
			msg.addByte(0x00); // Show (Traded)
		}

		// Add level only for players
		if (std::shared_ptr<Player> speaker = creature->getPlayer()) {
			msg.add<uint16_t>(speaker->getLevel());
		} else {
			msg.add<uint16_t>(0x00);
		}
	}

	if (oldProtocol && type >= TALKTYPE_MONSTER_LAST_OLDPROTOCOL && type != TALKTYPE_CHANNEL_R2) {
		msg.addByte(TALKTYPE_CHANNEL_O);
	} else {
		msg.addByte(type);
	}

	msg.add<uint16_t>(channelId);
	msg.addString(text, "ProtocolGame::sendToChannel - text");
	writeToOutputBuffer(msg);
}

void ProtocolGame::sendPrivateMessage(std::shared_ptr<Player> speaker, SpeakClasses type, const std::string &text) {
	NetworkMessage msg;
	msg.addByte(0xAA);
	static uint32_t statementId = 0;
	msg.add<uint32_t>(++statementId);
	if (speaker) {
		msg.addString(speaker->getName(), "ProtocolGame::sendPrivateMessage - speaker->getName()");
		if (!oldProtocol && statementId != 0) {
			msg.addByte(0x00); // Show (Traded)
		}
		msg.add<uint16_t>(speaker->getLevel());
	} else {
		msg.add<uint32_t>(0x00);
		if (!oldProtocol && statementId != 0) {
			msg.addByte(0x00); // Show (Traded)
		}
	}

	if (oldProtocol && type >= TALKTYPE_MONSTER_LAST_OLDPROTOCOL && type != TALKTYPE_CHANNEL_R2) {
		msg.addByte(TALKTYPE_PRIVATE_TO);
	} else {
		msg.addByte(type);
	}

	msg.addString(text, "ProtocolGame::sendPrivateMessage - text");
	writeToOutputBuffer(msg);
}

void ProtocolGame::sendCancelTarget() {
	NetworkMessage msg;
	msg.addByte(0xA3);
	msg.add<uint32_t>(0x00);
	writeToOutputBuffer(msg);
}

void ProtocolGame::sendChangeSpeed(std::shared_ptr<Creature> creature, uint16_t speed) {
	NetworkMessage msg;
	msg.addByte(0x8F);
	msg.add<uint32_t>(creature->getID());
	msg.add<uint16_t>(creature->getBaseSpeed());
	msg.add<uint16_t>(speed);
	writeToOutputBuffer(msg);
}

void ProtocolGame::sendCancelWalk() {
	if (player) {
		NetworkMessage msg;
		msg.addByte(0xB5);
		msg.addByte(player->getDirection());
		writeToOutputBuffer(msg);
	}
}

void ProtocolGame::sendSkills() {
	NetworkMessage msg;
	AddPlayerSkills(msg);
	writeToOutputBuffer(msg);
}

void ProtocolGame::sendPing() {
	if (player) {
		NetworkMessage msg;
		msg.addByte(0x1D);
		writeToOutputBuffer(msg);
	}
}

void ProtocolGame::sendPingBack() {
	NetworkMessage msg;
	msg.addByte(0x1E);
	writeToOutputBuffer(msg);
}

void ProtocolGame::sendDistanceShoot(const Position &from, const Position &to, uint16_t type) {
	if (oldProtocol && type > 0xFF) {
		return;
	}
	NetworkMessage msg;
	if (oldProtocol) {
		msg.addByte(0x85);
		msg.addPosition(from);
		msg.addPosition(to);
		msg.addByte(static_cast<uint8_t>(type));
	} else {
		msg.addByte(0x83);
		msg.addPosition(from);
		msg.addByte(MAGIC_EFFECTS_CREATE_DISTANCEEFFECT);
		msg.add<uint16_t>(type);
		msg.addByte(static_cast<uint8_t>(static_cast<int8_t>(static_cast<int32_t>(to.x) - static_cast<int32_t>(from.x))));
		msg.addByte(static_cast<uint8_t>(static_cast<int8_t>(static_cast<int32_t>(to.y) - static_cast<int32_t>(from.y))));
		msg.addByte(MAGIC_EFFECTS_END_LOOP);
	}
	writeToOutputBuffer(msg);
}

void ProtocolGame::sendRestingStatus(uint8_t protection) {
	if (oldProtocol || !player) {
		return;
	}

	NetworkMessage msg;
	msg.addByte(0xA9);
	msg.addByte(protection); // 1 / 0
	int32_t dailyStreak = static_cast<int32_t>(player->kv()->scoped("daily-reward")->get("streak")->getNumber());
	msg.addByte(dailyStreak < 2 ? 0 : 1);
	if (dailyStreak < 2) {
		msg.addString("Resting Area (no active bonus)", "ProtocolGame::sendRestingStatus - Resting Area (no active bonus)");
	} else {
		std::ostringstream ss;
		ss << "Active Resting Area Bonuses: ";
		if (dailyStreak < DAILY_REWARD_DOUBLE_HP_REGENERATION) {
			ss << "\nHit Points Regeneration";
		} else {
			ss << "\nDouble Hit Points Regeneration";
		}
		if (dailyStreak >= DAILY_REWARD_MP_REGENERATION) {
			if (dailyStreak < DAILY_REWARD_DOUBLE_MP_REGENERATION) {
				ss << ",\nMana Points Regeneration";
			} else {
				ss << ",\nDouble Mana Points Regeneration";
			}
		}
		if (dailyStreak >= DAILY_REWARD_STAMINA_REGENERATION) {
			ss << ",\nStamina Points Regeneration";
		}
		if (dailyStreak >= DAILY_REWARD_SOUL_REGENERATION) {
			ss << ",\nSoul Points Regeneration";
		}
		ss << ".";
		msg.addString(ss.str(), "ProtocolGame::sendRestingStatus - ss.str()");
	}
	writeToOutputBuffer(msg);
}

void ProtocolGame::sendMagicEffect(const Position &pos, uint16_t type) {
	if (!canSee(pos) || (oldProtocol && type > 0xFF)) {
		return;
	}

	NetworkMessage msg;
	if (oldProtocol) {
		msg.addByte(0x83);
		msg.addPosition(pos);
		msg.addByte(static_cast<uint8_t>(type));
	} else {
		msg.addByte(0x83);
		msg.addPosition(pos);
		msg.addByte(MAGIC_EFFECTS_CREATE_EFFECT);
		msg.add<uint16_t>(type);
		msg.addByte(MAGIC_EFFECTS_END_LOOP);
	}
	writeToOutputBuffer(msg);
}

void ProtocolGame::removeMagicEffect(const Position &pos, uint16_t type) {
	if (oldProtocol && type > 0xFF) {
		return;
	}
	NetworkMessage msg;
	msg.addByte(0x84);
	msg.addPosition(pos);
	if (oldProtocol) {
		msg.addByte(static_cast<uint8_t>(type));
	} else {
		msg.add<uint16_t>(type);
	}
	writeToOutputBuffer(msg);
}

void ProtocolGame::sendCreatureHealth(std::shared_ptr<Creature> creature) {
	if (creature->isHealthHidden()) {
		return;
	}

	NetworkMessage msg;
	msg.addByte(0x8C);
	msg.add<uint32_t>(creature->getID());
	if (creature->isHealthHidden()) {
		msg.addByte(0x00);
	} else {
		msg.addByte(static_cast<uint8_t>(std::min<double>(100, std::ceil((static_cast<double>(creature->getHealth()) / std::max<int32_t>(creature->getMaxHealth(), 1)) * 100))));
	}

	writeToOutputBuffer(msg);
}

void ProtocolGame::sendPartyCreatureUpdate(std::shared_ptr<Creature> target) {
	if (!player || oldProtocol) {
		return;
	}

	bool known;
	uint32_t removedKnown = 0;
	uint32_t cid = target->getID();
	checkCreatureAsKnown(cid, known, removedKnown);

	NetworkMessage msg;
	msg.addByte(0x8B);
	msg.add<uint32_t>(cid);
	msg.addByte(0); // creature update
	AddCreature(msg, target, known, removedKnown);
	writeToOutputBuffer(msg);
}

void ProtocolGame::sendPartyCreatureShield(std::shared_ptr<Creature> target) {
	uint32_t cid = target->getID();
	if (!knownCreatureSet.contains(cid)) {
		sendPartyCreatureUpdate(target);
		return;
	}

	NetworkMessage msg;
	msg.addByte(0x91);
	msg.add<uint32_t>(cid);
	msg.addByte(player->getPartyShield(target->getPlayer()));
	writeToOutputBuffer(msg);
}

void ProtocolGame::sendPartyCreatureSkull(std::shared_ptr<Creature> target) {
	if (g_game().getWorldType() != WORLD_TYPE_PVP) {
		return;
	}

	uint32_t cid = target->getID();
	if (!knownCreatureSet.contains(cid)) {
		sendPartyCreatureUpdate(target);
		return;
	}

	NetworkMessage msg;
	msg.addByte(0x90);
	msg.add<uint32_t>(cid);
	msg.addByte(player->getSkullClient(target));
	writeToOutputBuffer(msg);
}

void ProtocolGame::sendPartyCreatureHealth(std::shared_ptr<Creature> target, uint8_t healthPercent) {
	uint32_t cid = target->getID();
	if (!knownCreatureSet.contains(cid)) {
		sendPartyCreatureUpdate(target);
		return;
	}

	NetworkMessage msg;
	msg.addByte(0x8C);
	msg.add<uint32_t>(cid);
	msg.addByte(std::min<uint8_t>(100, healthPercent));
	writeToOutputBuffer(msg);
}

void ProtocolGame::sendPartyPlayerMana(std::shared_ptr<Player> target, uint8_t manaPercent) {
	uint32_t cid = target->getID();
	if (!knownCreatureSet.contains(cid)) {
		sendPartyCreatureUpdate(target);
	}

	if (oldProtocol) {
		return;
	}

	NetworkMessage msg;
	msg.addByte(0x8B);
	msg.add<uint32_t>(cid);
	msg.addByte(11); // mana percent
	msg.addByte(std::min<uint8_t>(100, manaPercent));
	writeToOutputBuffer(msg);
}

void ProtocolGame::sendPartyCreatureShowStatus(std::shared_ptr<Creature> target, bool showStatus) {
	uint32_t cid = target->getID();
	if (!knownCreatureSet.contains(cid)) {
		sendPartyCreatureUpdate(target);
	}

	if (oldProtocol) {
		return;
	}

	NetworkMessage msg;
	msg.addByte(0x8B);
	msg.add<uint32_t>(cid);
	msg.addByte(12); // show status
	msg.addByte((showStatus ? 0x01 : 0x00));
	writeToOutputBuffer(msg);
}

void ProtocolGame::sendPartyPlayerVocation(std::shared_ptr<Player> target) {
	uint32_t cid = target->getID();
	if (!knownCreatureSet.contains(cid)) {
		sendPartyCreatureUpdate(target);
		return;
	}

	if (oldProtocol) {
		return;
	}

	NetworkMessage msg;
	msg.addByte(0x8B);
	msg.add<uint32_t>(cid);
	msg.addByte(13); // vocation
	msg.addByte(target->getVocation()->getClientId());
	writeToOutputBuffer(msg);
}

void ProtocolGame::sendPlayerVocation(std::shared_ptr<Player> target) {
	if (!player || oldProtocol) {
		return;
	}

	NetworkMessage msg;
	msg.addByte(0x8B);
	msg.add<uint32_t>(target->getID());
	msg.addByte(13); // vocation
	msg.addByte(target->getVocation()->getClientId());
	writeToOutputBuffer(msg);
}

void ProtocolGame::sendFYIBox(const std::string &message) {
	NetworkMessage msg;
	msg.addByte(0x15);
	msg.addString(message, "ProtocolGame::sendFYIBox - message");
	writeToOutputBuffer(msg);
}

// tile
void ProtocolGame::sendMapDescription(const Position &pos) {
	NetworkMessage msg;
	msg.addByte(0x64);
	msg.addPosition(player->getPosition());
	GetMapDescription(pos.x - MAP_MAX_CLIENT_VIEW_PORT_X, pos.y - MAP_MAX_CLIENT_VIEW_PORT_Y, pos.z, (MAP_MAX_CLIENT_VIEW_PORT_X + 1) * 2, (MAP_MAX_CLIENT_VIEW_PORT_Y + 1) * 2, msg);
	writeToOutputBuffer(msg);
}

void ProtocolGame::sendAddTileItem(const Position &pos, uint32_t stackpos, std::shared_ptr<Item> item) {
	if (!canSee(pos)) {
		return;
	}

	NetworkMessage msg;
	msg.addByte(0x6A);
	msg.addPosition(pos);
	msg.addByte(stackpos);
	AddItem(msg, item);
	writeToOutputBuffer(msg);
}

void ProtocolGame::sendUpdateTileItem(const Position &pos, uint32_t stackpos, std::shared_ptr<Item> item) {
	if (!canSee(pos)) {
		return;
	}

	NetworkMessage msg;
	msg.addByte(0x6B);
	msg.addPosition(pos);
	msg.addByte(stackpos);
	AddItem(msg, item);
	writeToOutputBuffer(msg);
}

void ProtocolGame::sendRemoveTileThing(const Position &pos, uint32_t stackpos) {
	if (!canSee(pos)) {
		return;
	}

	NetworkMessage msg;
	RemoveTileThing(msg, pos, stackpos);
	writeToOutputBuffer(msg);
}

void ProtocolGame::sendUpdateTile(std::shared_ptr<Tile> tile, const Position &pos) {
	if (!canSee(pos)) {
		return;
	}

	NetworkMessage msg;
	msg.addByte(0x69);
	msg.addPosition(pos);

	if (tile) {
		GetTileDescription(tile, msg);
		msg.addByte(0x00);
		msg.addByte(0xFF);
	} else {
		msg.addByte(0x01);
		msg.addByte(0xFF);
	}

	writeToOutputBuffer(msg);
}

void ProtocolGame::sendPendingStateEntered() {
	if (!player || oldProtocol) {
		return;
	}

	NetworkMessage msg;
	msg.addByte(0x0A);
	writeToOutputBuffer(msg);
}

void ProtocolGame::sendEnterWorld() {
	NetworkMessage msg;
	msg.addByte(0x0F);
	writeToOutputBuffer(msg);
}

void ProtocolGame::sendFightModes() {
	NetworkMessage msg;
	msg.addByte(0xA7);
	msg.addByte(player->fightMode);
	msg.addByte(player->chaseMode);
	msg.addByte(player->secureMode);
	msg.addByte(PVP_MODE_DOVE);
	writeToOutputBuffer(msg);
}

void ProtocolGame::sendAllowBugReport() {
	if (oldProtocol) {
		return;
	}

	NetworkMessage msg;
	msg.addByte(0x1A);
	msg.addByte(0x00); // 0x01 = DISABLE bug report
	writeToOutputBuffer(msg);
}

void ProtocolGame::sendAddCreature(std::shared_ptr<Creature> creature, const Position &pos, int32_t stackpos, bool isLogin) {
	if (!canSee(pos)) {
		return;
	}

	if (creature != player) {
		if (stackpos >= 10) {
			return;
		}

		NetworkMessage msg;
		msg.addByte(0x6A);
		msg.addPosition(pos);
		msg.addByte(stackpos);

		bool known;
		uint32_t removedKnown;
		checkCreatureAsKnown(creature->getID(), known, removedKnown);
		AddCreature(msg, creature, known, removedKnown);
		writeToOutputBuffer(msg);

		if (isLogin) {
			if (std::shared_ptr<Player> creaturePlayer = creature->getPlayer()) {
				if (!creaturePlayer->isAccessPlayer() || creaturePlayer->getAccountType() == account::ACCOUNT_TYPE_NORMAL) {
					sendMagicEffect(pos, CONST_ME_TELEPORT);
				}
			} else {
				sendMagicEffect(pos, CONST_ME_TELEPORT);
			}
		}

		return;
	}

	NetworkMessage msg;
	msg.addByte(0x17);

	msg.add<uint32_t>(player->getID());
	msg.add<uint16_t>(SERVER_BEAT); // beat duration (50)

	msg.addDouble(Creature::speedA, 3);
	msg.addDouble(Creature::speedB, 3);
	msg.addDouble(Creature::speedC, 3);

	// Allow bug report (Ctrl + Z)
	if (oldProtocol) {
		if (player->getAccountType() >= account::ACCOUNT_TYPE_NORMAL) {
			msg.addByte(0x01);
		} else {
			msg.addByte(0x00);
		}
	}

	msg.addByte(0x00); // can change pvp framing option
	msg.addByte(0x00); // expert mode button enabled

	msg.addString(g_configManager().getString(STORE_IMAGES_URL, __FUNCTION__), "ProtocolGame::sendAddCreature - g_configManager().getString(STORE_IMAGES_URL)");
	msg.add<uint16_t>(static_cast<uint16_t>(g_configManager().getNumber(STORE_COIN_PACKET, __FUNCTION__)));

	if (!oldProtocol) {
		msg.addByte(shouldAddExivaRestrictions ? 0x01 : 0x00); // exiva button enabled
	}

	writeToOutputBuffer(msg);

	// Allow bug report (Ctrl + Z)
	sendAllowBugReport();

	sendTibiaTime(g_game().getLightHour());
	sendPendingStateEntered();
	sendEnterWorld();
	sendMapDescription(pos);
	loggedIn = true;

	if (isLogin) {
		sendMagicEffect(pos, CONST_ME_TELEPORT);
	}

	for (int i = CONST_SLOT_FIRST; i <= CONST_SLOT_LAST; ++i) {
		sendInventoryItem(static_cast<Slots_t>(i), player->getInventoryItem(static_cast<Slots_t>(i)));
	}

	sendStats();
	sendSkills();
	sendBlessStatus();
	sendPremiumTrigger();
	sendItemsPrice();
	sendPreyPrices();
	player->sendPreyData();
	player->sendTaskHuntingData();
	sendForgingData();

	// gameworld light-settings
	sendWorldLight(g_game().getWorldLightInfo());

	// player light level
	sendCreatureLight(creature);

	const std::forward_list<VIPEntry> &vipEntries = IOLoginData::getVIPEntries(player->getAccountId());

	if (player->isAccessPlayer()) {
		for (const VIPEntry &entry : vipEntries) {
			VipStatus_t vipStatus;

			std::shared_ptr<Player> vipPlayer = g_game().getPlayerByGUID(entry.guid);
			if (!vipPlayer) {
				vipStatus = VIPSTATUS_OFFLINE;
			} else {
				vipStatus = vipPlayer->statusVipList;
			}

			sendVIP(entry.guid, entry.name, entry.description, entry.icon, entry.notify, vipStatus);
		}
	} else {
		for (const VIPEntry &entry : vipEntries) {
			VipStatus_t vipStatus;

			std::shared_ptr<Player> vipPlayer = g_game().getPlayerByGUID(entry.guid);
			if (!vipPlayer || vipPlayer->isInGhostMode()) {
				vipStatus = VIPSTATUS_OFFLINE;
			} else {
				vipStatus = vipPlayer->statusVipList;
			}

			sendVIP(entry.guid, entry.name, entry.description, entry.icon, entry.notify, vipStatus);
		}
	}

	sendInventoryIds();
	std::shared_ptr<Item> slotItem = player->getInventoryItem(CONST_SLOT_BACKPACK);
	if (slotItem) {
		std::shared_ptr<Container> mainBackpack = slotItem->getContainer();
		std::shared_ptr<Container> hasQuickLootContainer = player->getLootContainer(OBJECTCATEGORY_DEFAULT);
		if (mainBackpack && !hasQuickLootContainer) {
			player->setLootContainer(OBJECTCATEGORY_DEFAULT, mainBackpack);
			sendInventoryItem(CONST_SLOT_BACKPACK, player->getInventoryItem(CONST_SLOT_BACKPACK));
		}
	}

	sendLootContainers();
	sendBasicData();
	// Wheel of destiny cooldown
	if (!oldProtocol && g_configManager().getBoolean(TOGGLE_WHEELSYSTEM, __FUNCTION__)) {
		player->wheel()->sendGiftOfLifeCooldown();
	}

	player->sendClientCheck();
	player->sendGameNews();
	player->sendIcons();

	// We need to manually send the open containers on player login, on IOLoginData it won't work.
	if (isLogin && oldProtocol) {
		player->openPlayerContainers();
	}
}

void ProtocolGame::sendMoveCreature(std::shared_ptr<Creature> creature, const Position &newPos, int32_t newStackPos, const Position &oldPos, int32_t oldStackPos, bool teleport) {
	if (creature == player) {
		if (oldStackPos >= 10) {
			sendMapDescription(newPos);
		} else if (teleport) {
			NetworkMessage msg;
			RemoveTileThing(msg, oldPos, oldStackPos);
			writeToOutputBuffer(msg);
			sendMapDescription(newPos);
		} else {
			NetworkMessage msg;
			if (oldPos.z == MAP_INIT_SURFACE_LAYER && newPos.z >= MAP_INIT_SURFACE_LAYER + 1) {
				RemoveTileThing(msg, oldPos, oldStackPos);
			} else {
				msg.addByte(0x6D);
				msg.addPosition(oldPos);
				msg.addByte(oldStackPos);
				msg.addPosition(newPos);
			}

			if (newPos.z > oldPos.z) {
				MoveDownCreature(msg, creature, newPos, oldPos);
			} else if (newPos.z < oldPos.z) {
				MoveUpCreature(msg, creature, newPos, oldPos);
			}

			if (oldPos.y > newPos.y) { // north, for old x
				msg.addByte(0x65);
				GetMapDescription(oldPos.x - MAP_MAX_CLIENT_VIEW_PORT_X, newPos.y - MAP_MAX_CLIENT_VIEW_PORT_Y, newPos.z, (MAP_MAX_CLIENT_VIEW_PORT_X + 1) * 2, 1, msg);
			} else if (oldPos.y < newPos.y) { // south, for old x
				msg.addByte(0x67);
				GetMapDescription(oldPos.x - MAP_MAX_CLIENT_VIEW_PORT_X, newPos.y + (MAP_MAX_CLIENT_VIEW_PORT_Y + 1), newPos.z, (MAP_MAX_CLIENT_VIEW_PORT_X + 1) * 2, 1, msg);
			}

			if (oldPos.x < newPos.x) { // east, [with new y]
				msg.addByte(0x66);
				GetMapDescription(newPos.x + (MAP_MAX_CLIENT_VIEW_PORT_X + 1), newPos.y - MAP_MAX_CLIENT_VIEW_PORT_Y, newPos.z, 1, (MAP_MAX_CLIENT_VIEW_PORT_Y + 1) * 2, msg);
			} else if (oldPos.x > newPos.x) { // west, [with new y]
				msg.addByte(0x68);
				GetMapDescription(newPos.x - MAP_MAX_CLIENT_VIEW_PORT_X, newPos.y - MAP_MAX_CLIENT_VIEW_PORT_Y, newPos.z, 1, (MAP_MAX_CLIENT_VIEW_PORT_Y + 1) * 2, msg);
			}
			writeToOutputBuffer(msg);
		}
	} else if (canSee(oldPos) && canSee(newPos)) {
		if (teleport || (oldPos.z == MAP_INIT_SURFACE_LAYER && newPos.z >= MAP_INIT_SURFACE_LAYER + 1) || oldStackPos >= 10) {
			sendRemoveTileThing(oldPos, oldStackPos);
			sendAddCreature(creature, newPos, newStackPos, false);
		} else {
			NetworkMessage msg;
			msg.addByte(0x6D);
			msg.addPosition(oldPos);
			msg.addByte(oldStackPos);
			msg.addPosition(newPos);
			writeToOutputBuffer(msg);
		}
	} else if (canSee(oldPos)) {
		sendRemoveTileThing(oldPos, oldStackPos);
	} else if (canSee(newPos)) {
		sendAddCreature(creature, newPos, newStackPos, false);
	}
}

void ProtocolGame::sendInventoryItem(Slots_t slot, std::shared_ptr<Item> item) {
	NetworkMessage msg;
	if (item) {
		msg.addByte(0x78);
		msg.addByte(slot);
		AddItem(msg, item);
	} else {
		msg.addByte(0x79);
		msg.addByte(slot);
	}
	writeToOutputBuffer(msg);
}

void ProtocolGame::sendInventoryIds() {
	ItemsTierCountList items = player->getInventoryItemsId();

	NetworkMessage msg;
	msg.addByte(0xF5);
	auto countPosition = msg.getBufferPosition();
	msg.skipBytes(2); // Total items count

	for (uint16_t i = 1; i <= 11; i++) {
		msg.add<uint16_t>(i);
		msg.addByte(0x00);
		msg.add<uint16_t>(0x01);
	}

	uint16_t totalItemsCount = 0;
	for (const auto &[itemId, item] : items) {
		for (const auto [tier, count] : item) {
			msg.add<uint16_t>(itemId);
			msg.addByte(tier);
			msg.add<uint16_t>(static_cast<uint16_t>(count));
			totalItemsCount++;
		}
	}

	msg.setBufferPosition(countPosition);
	msg.add<uint16_t>(totalItemsCount + 11);
	writeToOutputBuffer(msg);
}

void ProtocolGame::sendAddContainerItem(uint8_t cid, uint16_t slot, std::shared_ptr<Item> item) {
	NetworkMessage msg;
	msg.addByte(0x70);
	msg.addByte(cid);
	msg.add<uint16_t>(slot);
	AddItem(msg, item);
	writeToOutputBuffer(msg);
}

void ProtocolGame::sendUpdateContainerItem(uint8_t cid, uint16_t slot, std::shared_ptr<Item> item) {
	NetworkMessage msg;
	msg.addByte(0x71);
	msg.addByte(cid);
	msg.add<uint16_t>(slot);
	AddItem(msg, item);
	writeToOutputBuffer(msg);
}

void ProtocolGame::sendRemoveContainerItem(uint8_t cid, uint16_t slot, std::shared_ptr<Item> lastItem) {
	NetworkMessage msg;
	msg.addByte(0x72);
	msg.addByte(cid);
	msg.add<uint16_t>(slot);
	if (lastItem) {
		AddItem(msg, lastItem);
	} else {
		msg.add<uint16_t>(0x00);
	}
	writeToOutputBuffer(msg);
}

void ProtocolGame::sendTextWindow(uint32_t windowTextId, std::shared_ptr<Item> item, uint16_t maxlen, bool canWrite) {
	NetworkMessage msg;
	msg.addByte(0x96);
	msg.add<uint32_t>(windowTextId);
	AddItem(msg, item);

	if (canWrite) {
		msg.add<uint16_t>(maxlen);
		msg.addString(item->getAttribute<std::string>(ItemAttribute_t::TEXT), "ProtocolGame::sendTextWindow - item->getAttribute<std::string>(ItemAttribute_t::TEXT)");
	} else {
		const std::string &text = item->getAttribute<std::string>(ItemAttribute_t::TEXT);
		msg.add<uint16_t>(text.size());
		msg.addString(text, "ProtocolGame::sendTextWindow - text");
	}

	const std::string &writer = item->getAttribute<std::string>(ItemAttribute_t::WRITER);
	if (!writer.empty()) {
		msg.addString(writer, "ProtocolGame::sendTextWindow - writer");
	} else {
		msg.add<uint16_t>(0x00);
	}

	if (!oldProtocol) {
		msg.addByte(0x00); // Show (Traded)
	}

	auto writtenDate = item->getAttribute<time_t>(ItemAttribute_t::DATE);
	if (writtenDate != 0) {
		msg.addString(formatDateShort(writtenDate), "ProtocolGame::sendTextWindow - formatDateShort(writtenDate)");
	} else {
		msg.add<uint16_t>(0x00);
	}

	writeToOutputBuffer(msg);
}

void ProtocolGame::sendTextWindow(uint32_t windowTextId, uint32_t itemId, const std::string &text) {
	NetworkMessage msg;
	msg.addByte(0x96);
	msg.add<uint32_t>(windowTextId);
	AddItem(msg, itemId, 1, 0);
	msg.add<uint16_t>(text.size());
	msg.addString(text, "ProtocolGame::sendTextWindow - text");
	msg.add<uint16_t>(0x00);

	if (!oldProtocol) {
		msg.addByte(0x00); // Show (Traded)
	}

	msg.add<uint16_t>(0x00);
	writeToOutputBuffer(msg);
}

void ProtocolGame::sendHouseWindow(uint32_t windowTextId, const std::string &text) {
	NetworkMessage msg;
	msg.addByte(0x97);
	msg.addByte(0x00);
	msg.add<uint32_t>(windowTextId);
	msg.addString(text, "ProtocolGame::sendHouseWindow - text");
	writeToOutputBuffer(msg);
}

void ProtocolGame::sendOutfitWindow() {
	NetworkMessage msg;
	msg.addByte(0xC8);

	if (oldProtocol) {
		Outfit_t currentOutfit = player->getDefaultOutfit();
		const auto currentMount = g_game().mounts.getMountByID(player->getLastMount());
		if (currentMount) {
			currentOutfit.lookMount = currentMount->clientId;
		}

		AddOutfit(msg, currentOutfit);

		std::vector<ProtocolOutfit> protocolOutfits;
		if (player->isAccessPlayer()) {
			static const std::string gamemasterOutfitName = "Game Master";
			protocolOutfits.emplace_back(gamemasterOutfitName, 75, 0);

			static const std::string gmCustomerSupport = "Customer Support";
			protocolOutfits.emplace_back(gmCustomerSupport, 266, 0);

			static const std::string communityManager = "Community Manager";
			protocolOutfits.emplace_back(communityManager, 302, 0);
		}

		const auto outfits = Outfits::getInstance().getOutfits(player->getSex());
		protocolOutfits.reserve(outfits.size());
		for (const auto &outfit : outfits) {
			uint8_t addons;
			if (!player->getOutfitAddons(outfit, addons)) {
				continue;
			}

			protocolOutfits.emplace_back(outfit->name, outfit->lookType, addons);
			// Game client doesn't allow more than 100 outfits
			if (protocolOutfits.size() == 150) {
				break;
			}
		}

		msg.addByte(protocolOutfits.size());
		for (const ProtocolOutfit &outfit : protocolOutfits) {
			msg.add<uint16_t>(outfit.lookType);
			msg.addString(outfit.name, "ProtocolGame::sendOutfitWindow - outfit.name");
			msg.addByte(outfit.addons);
		}

		std::vector<std::shared_ptr<Mount>> mounts;
		for (const auto mount : g_game().mounts.getMounts()) {
			if (player->hasMount(mount)) {
				mounts.push_back(mount);
			}
		}

		msg.addByte(mounts.size());
		for (const auto mount : mounts) {
			msg.add<uint16_t>(mount->clientId);
			msg.addString(mount->name, "ProtocolGame::sendOutfitWindow - mount->name");
		}

		writeToOutputBuffer(msg);
		return;
	}

	bool mounted = false;
	Outfit_t currentOutfit = player->getDefaultOutfit();
	const auto currentMount = g_game().mounts.getMountByID(player->getLastMount());
	if (currentMount) {
		mounted = (currentOutfit.lookMount == currentMount->clientId);
		currentOutfit.lookMount = currentMount->clientId;
	}

	AddOutfit(msg, currentOutfit);

	msg.addByte(currentOutfit.lookMountHead);
	msg.addByte(currentOutfit.lookMountBody);
	msg.addByte(currentOutfit.lookMountLegs);
	msg.addByte(currentOutfit.lookMountFeet);
	msg.add<uint16_t>(currentOutfit.lookFamiliarsType);

	auto startOutfits = msg.getBufferPosition();
	// 100 is the limit of old protocol clients.
	uint16_t limitOutfits = std::numeric_limits<uint16_t>::max();
	uint16_t outfitSize = 0;
	msg.skipBytes(2);

	if (player->isAccessPlayer()) {
		msg.add<uint16_t>(75);
		msg.addString("Gamemaster", "ProtocolGame::sendOutfitWindow - Gamemaster");
		msg.addByte(0);
		msg.addByte(0x00);
		++outfitSize;

		msg.add<uint16_t>(266);
		msg.addString("Customer Support", "ProtocolGame::sendOutfitWindow - Customer Support");
		msg.addByte(0);
		msg.addByte(0x00);
		++outfitSize;

		msg.add<uint16_t>(302);
		msg.addString("Community Manager", "ProtocolGame::sendOutfitWindow - Community Manager");
		msg.addByte(0);
		msg.addByte(0x00);
		++outfitSize;
	}

	const auto outfits = Outfits::getInstance().getOutfits(player->getSex());

	for (const auto &outfit : outfits) {
		uint8_t addons;
		if (player->getOutfitAddons(outfit, addons)) {
			msg.add<uint16_t>(outfit->lookType);
			msg.addString(outfit->name, "ProtocolGame::sendOutfitWindow - outfit->name");
			msg.addByte(addons);
			msg.addByte(0x00);
			++outfitSize;
		} else if (outfit->lookType == 1210 || outfit->lookType == 1211) {
			msg.add<uint16_t>(outfit->lookType);
			msg.addString(outfit->name, "ProtocolGame::sendOutfitWindow - outfit->name");
			msg.addByte(3);
			msg.addByte(0x02);
			++outfitSize;
		} else if (outfit->lookType == 1456 || outfit->lookType == 1457) {
			msg.add<uint16_t>(outfit->lookType);
			msg.addString(outfit->name, "ProtocolGame::sendOutfitWindow - outfit->name");
			msg.addByte(3);
			msg.addByte(0x03);
			++outfitSize;
		} else if (outfit->from == "store") {
			msg.add<uint16_t>(outfit->lookType);
			msg.addString(outfit->name, "ProtocolGame::sendOutfitWindow - outfit->name");
			msg.addByte(outfit->lookType >= 962 && outfit->lookType <= 975 ? 0 : 3);
			msg.addByte(0x01);
			msg.add<uint32_t>(0x00);
			++outfitSize;
		}

		if (outfitSize == limitOutfits) {
			break;
		}
	}

	auto endOutfits = msg.getBufferPosition();
	msg.setBufferPosition(startOutfits);
	msg.add<uint16_t>(outfitSize);
	msg.setBufferPosition(endOutfits);

	auto startMounts = msg.getBufferPosition();
	uint16_t limitMounts = std::numeric_limits<uint16_t>::max();
	uint16_t mountSize = 0;
	msg.skipBytes(2);

	const auto mounts = g_game().mounts.getMounts();
	for (const auto mount : mounts) {
		if (player->hasMount(mount)) {
			msg.add<uint16_t>(mount->clientId);
			msg.addString(mount->name, "ProtocolGame::sendOutfitWindow - mount->name");
			msg.addByte(0x00);
			++mountSize;
		} else if (mount->type == "store") {
			msg.add<uint16_t>(mount->clientId);
			msg.addString(mount->name, "ProtocolGame::sendOutfitWindow - mount->name");
			msg.addByte(0x01);
			msg.add<uint32_t>(0x00);
			++mountSize;
		}

		if (mountSize == limitMounts) {
			break;
		}
	}

	auto endMounts = msg.getBufferPosition();
	msg.setBufferPosition(startMounts);
	msg.add<uint16_t>(mountSize);
	msg.setBufferPosition(endMounts);

	auto startFamiliars = msg.getBufferPosition();
	uint16_t limitFamiliars = std::numeric_limits<uint16_t>::max();
	uint16_t familiarSize = 0;
	msg.skipBytes(2);

	const auto familiars = Familiars::getInstance().getFamiliars(player->getVocationId());

	for (const Familiar &familiar : familiars) {
		if (!player->getFamiliar(familiar)) {
			continue;
		}

		msg.add<uint16_t>(familiar.lookType);
		msg.addString(familiar.name, "ProtocolGame::sendOutfitWindow - familiar.name");
		msg.addByte(0x00);
		if (++familiarSize == limitFamiliars) {
			break;
		}
	}

	auto endFamiliars = msg.getBufferPosition();
	msg.setBufferPosition(startFamiliars);
	msg.add<uint16_t>(familiarSize);
	msg.setBufferPosition(endFamiliars);

	msg.addByte(0x00); // Try outfit
	msg.addByte(mounted ? 0x01 : 0x00);

	// Version 12.81 - Random mount 'bool'
	msg.addByte(player->isRandomMounted() ? 0x01 : 0x00);

	writeToOutputBuffer(msg);
}

void ProtocolGame::sendPodiumWindow(std::shared_ptr<Item> podium, const Position &position, uint16_t itemId, uint8_t stackpos) {
	if (!podium || oldProtocol) {
		g_logger().error("[{}] item is nullptr", __FUNCTION__);
		return;
	}

	NetworkMessage msg;
	msg.addByte(0xC8);

	const auto podiumVisible = podium->getCustomAttribute("PodiumVisible");
	const auto lookType = podium->getCustomAttribute("LookType");
	const auto lookMount = podium->getCustomAttribute("LookMount");
	const auto lookDirection = podium->getCustomAttribute("LookDirection");
	if (lookType) {
		addOutfitAndMountBytes(msg, podium, lookType, "LookHead", "LookBody", "LookLegs", "LookFeet", true);
	} else {
		msg.add<uint16_t>(0);
	}

	if (lookMount) {
		addOutfitAndMountBytes(msg, podium, lookMount, "LookMountHead", "LookMountBody", "LookMountLegs", "LookMountFeet");
	} else {
		msg.add<uint16_t>(0);
		msg.addByte(0);
		msg.addByte(0);
		msg.addByte(0);
		msg.addByte(0);
	}
	msg.add<uint16_t>(0);

	auto startOutfits = msg.getBufferPosition();
	uint16_t limitOutfits = std::numeric_limits<uint16_t>::max();
	uint16_t outfitSize = 0;
	msg.skipBytes(2);

	const auto outfits = Outfits::getInstance().getOutfits(player->getSex());
	for (const auto &outfit : outfits) {
		uint8_t addons;
		if (!player->getOutfitAddons(outfit, addons)) {
			continue;
		}

		msg.add<uint16_t>(outfit->lookType);
		msg.addString(outfit->name, "ProtocolGame::sendPodiumWindow - outfit->name");
		msg.addByte(addons);
		msg.addByte(0x00);
		if (++outfitSize == limitOutfits) {
			break;
		}
	}

	auto endOutfits = msg.getBufferPosition();
	msg.setBufferPosition(startOutfits);
	msg.add<uint16_t>(outfitSize);
	msg.setBufferPosition(endOutfits);

	auto startMounts = msg.getBufferPosition();
	uint16_t limitMounts = std::numeric_limits<uint16_t>::max();
	uint16_t mountSize = 0;
	msg.skipBytes(2);

	const auto mounts = g_game().mounts.getMounts();
	for (const auto mount : mounts) {
		if (player->hasMount(mount)) {
			msg.add<uint16_t>(mount->clientId);
			msg.addString(mount->name, "ProtocolGame::sendPodiumWindow - mount->name");
			msg.addByte(0x00);
			if (++mountSize == limitMounts) {
				break;
			}
		}
	}

	auto endMounts = msg.getBufferPosition();
	msg.setBufferPosition(startMounts);
	msg.add<uint16_t>(mountSize);
	msg.setBufferPosition(endMounts);

	msg.add<uint16_t>(0);

	msg.addByte(0x05);
	msg.addByte(lookMount ? 0x01 : 0x00);

	msg.add<uint16_t>(0);

	msg.addPosition(position);
	msg.add<uint16_t>(itemId);
	msg.addByte(stackpos);

	msg.addByte(podiumVisible ? podiumVisible->getAttribute<uint8_t>() : 0x01);
	msg.addByte(lookType ? 0x01 : 0x00);
	msg.addByte(lookDirection ? lookDirection->getAttribute<uint8_t>() : 2);
	writeToOutputBuffer(msg);
}

void ProtocolGame::sendUpdatedVIPStatus(uint32_t guid, VipStatus_t newStatus) {
	if (oldProtocol && newStatus == VIPSTATUS_TRAINING) {
		return;
	}

	NetworkMessage msg;
	msg.addByte(0xD3);
	msg.add<uint32_t>(guid);
	msg.addByte(newStatus);
	writeToOutputBuffer(msg);
}

void ProtocolGame::sendVIP(uint32_t guid, const std::string &name, const std::string &description, uint32_t icon, bool notify, VipStatus_t status) {
	if (oldProtocol && status == VIPSTATUS_TRAINING) {
		return;
	}

	NetworkMessage msg;
	msg.addByte(0xD2);
	msg.add<uint32_t>(guid);
	msg.addString(name, "ProtocolGame::sendVIP - name");
	msg.addString(description, "ProtocolGame::sendVIP - description");
	msg.add<uint32_t>(std::min<uint32_t>(10, icon));
	msg.addByte(notify ? 0x01 : 0x00);
	msg.addByte(status);
	if (!oldProtocol) {
		msg.addByte(0x00); // vipGroups
	}
	writeToOutputBuffer(msg);
}

void ProtocolGame::sendSpellCooldown(uint16_t spellId, uint32_t time) {
	NetworkMessage msg;
	msg.addByte(0xA4);
	if (oldProtocol && spellId >= 170) {
		msg.addByte(170);
	} else {
		if (oldProtocol) {
			msg.addByte(spellId);
		} else {
			msg.add<uint16_t>(spellId);
		}
	}
	msg.add<uint32_t>(time);
	writeToOutputBuffer(msg);
}

void ProtocolGame::sendSpellGroupCooldown(SpellGroup_t groupId, uint32_t time) {
	if (oldProtocol) {
		return;
	}

	NetworkMessage msg;
	msg.addByte(0xA5);
	msg.addByte(groupId);
	msg.add<uint32_t>(time);
	writeToOutputBuffer(msg);
}

void ProtocolGame::sendUseItemCooldown(uint32_t time) {
	if (!player || oldProtocol) {
		return;
	}

	NetworkMessage msg;
	msg.addByte(0xA6);
	msg.add<uint32_t>(time);
	writeToOutputBuffer(msg);
}

void ProtocolGame::sendPreyTimeLeft(const std::unique_ptr<PreySlot> &slot) {
	if (!player || !slot) {
		return;
	}

	NetworkMessage msg;

	msg.addByte(0xE7);
	msg.addByte(static_cast<uint8_t>(slot->id));
	msg.add<uint16_t>(slot->bonusTimeLeft);

	writeToOutputBuffer(msg);
}

void ProtocolGame::sendPreyData(const std::unique_ptr<PreySlot> &slot) {
	if (!player) {
		return;
	}

	NetworkMessage msg;
	msg.addByte(0xE8);
	std::vector<uint16_t> validRaceIds;
	for (auto raceId : slot->raceIdList) {
		if (g_monsters().getMonsterTypeByRaceId(raceId)) {
			validRaceIds.push_back(raceId);
		} else {
			g_logger().error("[ProtocolGame::sendPreyData] - Unknown monster type raceid: {}, removing prey slot from player {}", raceId, player->getName());
			// Remove wrong raceid from slot
			slot->removeMonsterType(raceId);
			// Send empty bytes (do not debug client)
			msg.addByte(0);
			msg.addByte(1);
			msg.add<uint32_t>(0);
			msg.addByte(0);
			writeToOutputBuffer(msg);
			return;
		}
	}

	msg.addByte(static_cast<uint8_t>(slot->id));
	msg.addByte(static_cast<uint8_t>(slot->state));

	if (slot->state == PreyDataState_Locked) {
		msg.addByte(player->isPremium() ? 0x01 : 0x00);
	} else if (slot->state == PreyDataState_Inactive) {
		// Empty
	} else if (slot->state == PreyDataState_Active) {
		if (const auto mtype = g_monsters().getMonsterTypeByRaceId(slot->selectedRaceId)) {
			msg.addString(mtype->name, "ProtocolGame::sendPreyData - mtype->name");
			const Outfit_t outfit = mtype->info.outfit;
			msg.add<uint16_t>(outfit.lookType);
			if (outfit.lookType == 0) {
				msg.add<uint16_t>(outfit.lookTypeEx);
			} else {
				msg.addByte(outfit.lookHead);
				msg.addByte(outfit.lookBody);
				msg.addByte(outfit.lookLegs);
				msg.addByte(outfit.lookFeet);
				msg.addByte(outfit.lookAddons);
			}

			msg.addByte(static_cast<uint8_t>(slot->bonus));
			msg.add<uint16_t>(slot->bonusPercentage);
			msg.addByte(slot->bonusRarity);
			msg.add<uint16_t>(slot->bonusTimeLeft);
		}
	} else if (slot->state == PreyDataState_Selection) {
		msg.addByte(static_cast<uint8_t>(validRaceIds.size()));
		for (uint16_t raceId : validRaceIds) {
			const auto mtype = g_monsters().getMonsterTypeByRaceId(raceId);
			if (!mtype) {
				continue;
			}

			msg.addString(mtype->name, "ProtocolGame::sendPreyData - mtype->name");
			const Outfit_t outfit = mtype->info.outfit;
			msg.add<uint16_t>(outfit.lookType);
			if (outfit.lookType == 0) {
				msg.add<uint16_t>(outfit.lookTypeEx);
				continue;
			}

			msg.addByte(outfit.lookHead);
			msg.addByte(outfit.lookBody);
			msg.addByte(outfit.lookLegs);
			msg.addByte(outfit.lookFeet);
			msg.addByte(outfit.lookAddons);
		}
	} else if (slot->state == PreyDataState_SelectionChangeMonster) {
		msg.addByte(static_cast<uint8_t>(slot->bonus));
		msg.add<uint16_t>(slot->bonusPercentage);
		msg.addByte(slot->bonusRarity);
		msg.addByte(static_cast<uint8_t>(validRaceIds.size()));
		for (uint16_t raceId : validRaceIds) {
			const auto mtype = g_monsters().getMonsterTypeByRaceId(raceId);
			if (!mtype) {
				continue;
			}

			msg.addString(mtype->name, "ProtocolGame::sendPreyData - mtype->name");
			const Outfit_t outfit = mtype->info.outfit;
			msg.add<uint16_t>(outfit.lookType);
			if (outfit.lookType == 0) {
				msg.add<uint16_t>(outfit.lookTypeEx);
				continue;
			}

			msg.addByte(outfit.lookHead);
			msg.addByte(outfit.lookBody);
			msg.addByte(outfit.lookLegs);
			msg.addByte(outfit.lookFeet);
			msg.addByte(outfit.lookAddons);
		}
	} else if (slot->state == PreyDataState_ListSelection) {
		const std::map<uint16_t, std::string> bestiaryList = g_game().getBestiaryList();
		msg.add<uint16_t>(static_cast<uint16_t>(bestiaryList.size()));
		std::for_each(bestiaryList.begin(), bestiaryList.end(), [&msg](auto mType) {
			msg.add<uint16_t>(mType.first);
		});
	} else {
		g_logger().warn("[ProtocolGame::sendPreyData] - Unknown prey state: {}", fmt::underlying(slot->state));
		return;
	}

	if (oldProtocol) {
		auto currentTime = OTSYS_TIME();
		auto timeDiffMs = (slot->freeRerollTimeStamp > currentTime) ? (slot->freeRerollTimeStamp - currentTime) : 0;
		auto timeDiffMinutes = timeDiffMs / 60000;
		msg.add<uint16_t>(timeDiffMinutes ? timeDiffMinutes : 0);
	} else {
		msg.add<uint32_t>(std::max<uint32_t>(static_cast<uint32_t>(((slot->freeRerollTimeStamp - OTSYS_TIME()) / 1000)), 0));
		msg.addByte(static_cast<uint8_t>(slot->option));
	}

	writeToOutputBuffer(msg);
}

void ProtocolGame::sendPreyPrices() {
	if (!player) {
		return;
	}

	NetworkMessage msg;

	msg.addByte(0xE9);
	msg.add<uint32_t>(player->getPreyRerollPrice());
	if (!oldProtocol) {
		msg.addByte(static_cast<uint8_t>(g_configManager().getNumber(PREY_BONUS_REROLL_PRICE, __FUNCTION__)));
		msg.addByte(static_cast<uint8_t>(g_configManager().getNumber(PREY_SELECTION_LIST_PRICE, __FUNCTION__)));
		msg.add<uint32_t>(player->getTaskHuntingRerollPrice());
		msg.add<uint32_t>(player->getTaskHuntingRerollPrice());
		msg.addByte(static_cast<uint8_t>(g_configManager().getNumber(TASK_HUNTING_SELECTION_LIST_PRICE, __FUNCTION__)));
		msg.addByte(static_cast<uint8_t>(g_configManager().getNumber(TASK_HUNTING_BONUS_REROLL_PRICE, __FUNCTION__)));
	}

	writeToOutputBuffer(msg);
}

void ProtocolGame::sendModalWindow(const ModalWindow &modalWindow) {
	if (!player) {
		return;
	}

	NetworkMessage msg;
	msg.addByte(0xFA);

	msg.add<uint32_t>(modalWindow.id);
	msg.addString(modalWindow.title, "ProtocolGame::sendModalWindow - modalWindow.title");
	msg.addString(modalWindow.message, "ProtocolGame::sendModalWindow - modalWindow.message");

	msg.addByte(modalWindow.buttons.size());
	for (const auto &it : modalWindow.buttons) {
		msg.addString(it.first, "ProtocolGame::sendModalWindow - it.first");
		msg.addByte(it.second);
	}

	msg.addByte(modalWindow.choices.size());
	for (const auto &it : modalWindow.choices) {
		msg.addString(it.first, "ProtocolGame::sendModalWindow - it.first");
		msg.addByte(it.second);
	}

	msg.addByte(modalWindow.defaultEscapeButton);
	msg.addByte(modalWindow.defaultEnterButton);
	msg.addByte(modalWindow.priority ? 0x01 : 0x00);

	writeToOutputBuffer(msg);
}

////////////// Add common messages
void ProtocolGame::AddCreature(NetworkMessage &msg, std::shared_ptr<Creature> creature, bool known, uint32_t remove) {
	CreatureType_t creatureType = creature->getType();
	std::shared_ptr<Player> otherPlayer = creature->getPlayer();

	if (known) {
		msg.add<uint16_t>(0x62);
		msg.add<uint32_t>(creature->getID());
	} else {
		msg.add<uint16_t>(0x61);
		msg.add<uint32_t>(remove);
		msg.add<uint32_t>(creature->getID());
		if (!oldProtocol && creature->isHealthHidden()) {
			msg.addByte(CREATURETYPE_HIDDEN);
		} else {
			msg.addByte(creatureType);
		}

		if (!oldProtocol && creatureType == CREATURETYPE_SUMMON_PLAYER) {
			if (std::shared_ptr<Creature> master = creature->getMaster()) {
				msg.add<uint32_t>(master->getID());
			} else {
				msg.add<uint32_t>(0x00);
			}
		}

		if (!oldProtocol && creature->isHealthHidden()) {
			msg.addString("", "ProtocolGame::AddCreature - empty");
		} else {
			msg.addString(creature->getName(), "ProtocolGame::AddCreature - creature->getName()");
		}
	}

	if (creature->isHealthHidden()) {
		msg.addByte(0x00);
	} else {
		msg.addByte(std::ceil((static_cast<double>(creature->getHealth()) / std::max<int32_t>(creature->getMaxHealth(), 1)) * 100));
	}

	msg.addByte(creature->getDirection());

	if (!creature->isInGhostMode() && !creature->isInvisible()) {
		const Outfit_t &outfit = creature->getCurrentOutfit();
		AddOutfit(msg, outfit);
		if (!oldProtocol && outfit.lookMount != 0) {
			msg.addByte(outfit.lookMountHead);
			msg.addByte(outfit.lookMountBody);
			msg.addByte(outfit.lookMountLegs);
			msg.addByte(outfit.lookMountFeet);
		}
	} else {
		static Outfit_t outfit;
		AddOutfit(msg, outfit);
	}

	LightInfo lightInfo = creature->getCreatureLight();
	msg.addByte(player->isAccessPlayer() ? 0xFF : lightInfo.level);
	msg.addByte(lightInfo.color);

	msg.add<uint16_t>(creature->getStepSpeed());

	addCreatureIcon(msg, creature);

	msg.addByte(player->getSkullClient(creature));
	msg.addByte(player->getPartyShield(otherPlayer));

	if (!known) {
		msg.addByte(player->getGuildEmblem(otherPlayer));
	}

	if (!oldProtocol && creatureType == CREATURETYPE_MONSTER) {
		if (std::shared_ptr<Creature> master = creature->getMaster()) {
			if (std::shared_ptr<Player> masterPlayer = master->getPlayer()) {
				creatureType = CREATURETYPE_SUMMON_PLAYER;
			}
		}
	}

	if (!oldProtocol && creature->isHealthHidden()) {
		msg.addByte(CREATURETYPE_HIDDEN);
	} else {
		msg.addByte(creatureType); // Type (for summons)
	}

	if (!oldProtocol && creatureType == CREATURETYPE_SUMMON_PLAYER) {
		if (std::shared_ptr<Creature> master = creature->getMaster()) {
			msg.add<uint32_t>(master->getID());
		} else {
			msg.add<uint32_t>(0x00);
		}
	}

	if (!oldProtocol && creatureType == CREATURETYPE_PLAYER) {
		if (std::shared_ptr<Player> otherCreature = creature->getPlayer()) {
			msg.addByte(otherCreature->getVocation()->getClientId());
		} else {
			msg.addByte(0);
		}
	}

	auto bubble = creature->getSpeechBubble();
	msg.addByte(oldProtocol && bubble == SPEECHBUBBLE_HIRELING ? SPEECHBUBBLE_NONE : bubble);
	msg.addByte(0xFF); // MARK_UNMARKED
	if (!oldProtocol) {
		msg.addByte(0x00); // inspection type
	} else {
		if (otherPlayer) {
			msg.add<uint16_t>(otherPlayer->getHelpers());
		} else {
			msg.add<uint16_t>(0x00);
		}
	}

	msg.addByte(player->canWalkthroughEx(creature) ? 0x00 : 0x01);
}

void ProtocolGame::AddPlayerStats(NetworkMessage &msg) {
	msg.addByte(0xA0);

	if (oldProtocol) {
		msg.add<uint16_t>(std::min<int32_t>(player->getHealth(), std::numeric_limits<uint16_t>::max()));
		msg.add<uint16_t>(std::min<int32_t>(player->getMaxHealth(), std::numeric_limits<uint16_t>::max()));
	} else {
		msg.add<uint32_t>(std::min<int32_t>(player->getHealth(), std::numeric_limits<int32_t>::max()));
		msg.add<uint32_t>(std::min<int32_t>(player->getMaxHealth(), std::numeric_limits<int32_t>::max()));
	}

	msg.add<uint32_t>(player->hasFlag(PlayerFlags_t::HasInfiniteCapacity) ? 1000000 : player->getFreeCapacity());
	if (oldProtocol) {
		msg.add<uint32_t>(player->getFreeCapacity());
	}

	msg.add<uint64_t>(player->getExperience());

	msg.add<uint16_t>(player->getLevel());
	msg.addByte(std::min<uint8_t>(player->getLevelPercent(), 100));

	msg.add<uint16_t>(player->getBaseXpGain()); // base xp gain rate

	if (oldProtocol) {
		msg.add<uint16_t>(player->getVoucherXpBoost()); // xp voucher
	}

	msg.add<uint16_t>(player->getGrindingXpBoost()); // low level bonus
	msg.add<uint16_t>(player->getStoreXpBoost()); // xp boost
	msg.add<uint16_t>(player->getStaminaXpBoost()); // stamina multiplier (100 = 1.0x)

	if (!oldProtocol) {
		msg.add<uint32_t>(std::min<int32_t>(player->getMana(), std::numeric_limits<int32_t>::max()));
		msg.add<uint32_t>(std::min<int32_t>(player->getMaxMana(), std::numeric_limits<int32_t>::max()));
	} else {
		msg.add<uint16_t>(std::min<int32_t>(player->getMana(), std::numeric_limits<uint16_t>::max()));
		msg.add<uint16_t>(std::min<int32_t>(player->getMaxMana(), std::numeric_limits<uint16_t>::max()));

		msg.addByte(static_cast<uint8_t>(std::min<uint32_t>(player->getMagicLevel(), std::numeric_limits<uint8_t>::max())));
		msg.addByte(static_cast<uint8_t>(std::min<uint32_t>(player->getBaseMagicLevel(), std::numeric_limits<uint8_t>::max())));
		msg.addByte(std::min<uint8_t>(static_cast<uint8_t>(player->getMagicLevelPercent()), 100));
	}

	msg.addByte(player->getSoul());

	msg.add<uint16_t>(player->getStaminaMinutes());

	msg.add<uint16_t>(player->getBaseSpeed());

	std::shared_ptr<Condition> condition = player->getCondition(CONDITION_REGENERATION, CONDITIONID_DEFAULT);
	msg.add<uint16_t>(condition ? condition->getTicks() / 1000 : 0x00);

	msg.add<uint16_t>(player->getOfflineTrainingTime() / 60 / 1000);

	msg.add<uint16_t>(player->getExpBoostStamina()); // xp boost time (seconds)
	msg.addByte(1); // enables exp boost in the store

	if (!oldProtocol) {
		msg.add<uint32_t>(player->getManaShield()); // remaining mana shield
		msg.add<uint32_t>(player->getMaxManaShield()); // total mana shield
	}
}

void ProtocolGame::AddPlayerSkills(NetworkMessage &msg) {
	msg.addByte(0xA1);

	if (oldProtocol) {
		for (uint8_t i = SKILL_FIRST; i <= SKILL_FISHING; ++i) {
			skills_t skill = static_cast<skills_t>(i);
			msg.add<uint16_t>(std::min<int32_t>(player->getSkillLevel(skill), std::numeric_limits<uint16_t>::max()));
			msg.add<uint16_t>(player->getBaseSkill(skill));
			msg.addByte(std::min<uint8_t>(100, static_cast<uint8_t>(player->getSkillPercent(skill))));
		}
	} else {
		msg.add<uint16_t>(player->getMagicLevel());
		msg.add<uint16_t>(player->getBaseMagicLevel());
		msg.add<uint16_t>(player->getLoyaltyMagicLevel());
		msg.add<uint16_t>(player->getMagicLevelPercent() * 100);

		for (uint8_t i = SKILL_FIRST; i <= SKILL_FISHING; ++i) {
			skills_t skill = static_cast<skills_t>(i);
			msg.add<uint16_t>(std::min<int32_t>(player->getSkillLevel(skill), std::numeric_limits<uint16_t>::max()));
			msg.add<uint16_t>(player->getBaseSkill(skill));
			msg.add<uint16_t>(player->getLoyaltySkill(skill));
			msg.add<uint16_t>(player->getSkillPercent(skill) * 100);
		}
	}

	for (uint8_t i = SKILL_CRITICAL_HIT_CHANCE; i <= SKILL_LAST; ++i) {
		if (!oldProtocol && (i == SKILL_LIFE_LEECH_CHANCE || i == SKILL_MANA_LEECH_CHANCE)) {
			continue;
		}
		skills_t skill = static_cast<skills_t>(i);
		msg.add<uint16_t>(std::min<int32_t>(player->getSkillLevel(skill), std::numeric_limits<uint16_t>::max()));
		msg.add<uint16_t>(player->getBaseSkill(skill));
	}

	if (!oldProtocol) {
		// 13.10 list (U8 + U16)
		msg.addByte(0);
		// Version 12.81 new skill (Fatal, Dodge and Momentum)
		sendForgeSkillStats(msg);

		// used for imbuement (Feather)
		msg.add<uint32_t>(player->getCapacity()); // total capacity
		msg.add<uint32_t>(player->getBaseCapacity()); // base total capacity
	}
}

void ProtocolGame::AddOutfit(NetworkMessage &msg, const Outfit_t &outfit, bool addMount /* = true*/) {
	msg.add<uint16_t>(outfit.lookType);
	if (outfit.lookType != 0) {
		msg.addByte(outfit.lookHead);
		msg.addByte(outfit.lookBody);
		msg.addByte(outfit.lookLegs);
		msg.addByte(outfit.lookFeet);
		msg.addByte(outfit.lookAddons);
	} else {
		msg.add<uint16_t>(outfit.lookTypeEx);
	}

	if (addMount) {
		msg.add<uint16_t>(outfit.lookMount);
	}
}

void ProtocolGame::addImbuementInfo(NetworkMessage &msg, uint16_t imbuementId) const {
	Imbuement* imbuement = g_imbuements().getImbuement(imbuementId);
	const BaseImbuement* baseImbuement = g_imbuements().getBaseByID(imbuement->getBaseID());
	const CategoryImbuement* categoryImbuement = g_imbuements().getCategoryByID(imbuement->getCategory());

	msg.add<uint32_t>(imbuementId);
	msg.addString(baseImbuement->name + " " + imbuement->getName(), "ProtocolGame::addImbuementInfo - baseImbuement->name + "
																	" + imbuement->getName()");
	msg.addString(imbuement->getDescription(), "ProtocolGame::addImbuementInfo - imbuement->getDescription()");
	msg.addString(categoryImbuement->name + imbuement->getSubGroup(), "ProtocolGame::addImbuementInfo - categoryImbuement->name + imbuement->getSubGroup()");

	msg.add<uint16_t>(imbuement->getIconID());
	msg.add<uint32_t>(baseImbuement->duration);

	msg.addByte(imbuement->isPremium() ? 0x01 : 0x00);

	const auto items = imbuement->getItems();
	msg.addByte(items.size());

	for (const auto &itm : items) {
		const ItemType &it = Item::items[itm.first];
		msg.add<uint16_t>(itm.first);
		msg.addString(it.name, "ProtocolGame::addImbuementInfo - it.name");
		msg.add<uint16_t>(itm.second);
	}

	msg.add<uint32_t>(baseImbuement->price);
	msg.addByte(baseImbuement->percent);
	msg.add<uint32_t>(baseImbuement->protectionPrice);
}

void ProtocolGame::openImbuementWindow(std::shared_ptr<Item> item) {
	if (!item || item->isRemoved()) {
		return;
	}

	player->setImbuingItem(item);

	NetworkMessage msg;
	msg.addByte(0xEB);
	msg.add<uint16_t>(item->getID());
	if (!oldProtocol && item->getClassification() > 0) {
		msg.addByte(0);
	}
	msg.addByte(item->getImbuementSlot());

	// Send imbuement time
	for (uint8_t slotid = 0; slotid < static_cast<uint8_t>(item->getImbuementSlot()); slotid++) {
		ImbuementInfo imbuementInfo;
		if (!item->getImbuementInfo(slotid, &imbuementInfo)) {
			msg.addByte(0x00);
			continue;
		}

		msg.addByte(0x01);
		addImbuementInfo(msg, imbuementInfo.imbuement->getID());
		msg.add<uint32_t>(imbuementInfo.duration);
		msg.add<uint32_t>(g_imbuements().getBaseByID(imbuementInfo.imbuement->getBaseID())->removeCost);
	}

	std::vector<Imbuement*> imbuements = g_imbuements().getImbuements(player, item);
	phmap::flat_hash_map<uint16_t, uint16_t> needItems;

	msg.add<uint16_t>(imbuements.size());
	for (const Imbuement* imbuement : imbuements) {
		addImbuementInfo(msg, imbuement->getID());

		const auto items = imbuement->getItems();
		for (const auto &itm : items) {
			if (!needItems.count(itm.first)) {
				needItems[itm.first] = player->getItemTypeCount(itm.first);
				uint32_t stashCount = player->getStashItemCount(Item::items[itm.first].id);
				if (stashCount > 0) {
					needItems[itm.first] += stashCount;
				}
			}
		}
	}

	msg.add<uint32_t>(needItems.size());
	for (const auto &itm : needItems) {
		msg.add<uint16_t>(itm.first);
		msg.add<uint16_t>(itm.second);
	}

	sendResourcesBalance(player->getMoney(), player->getBankBalance(), player->getPreyCards(), player->getTaskHuntingPoints());

	writeToOutputBuffer(msg);
}

void ProtocolGame::sendMessageDialog(const std::string &message) {
	NetworkMessage msg;
	msg.addByte(0xED);
	msg.addByte(0x14); // Unknown type
	msg.addString(message, "ProtocolGame::sendMessageDialog - message");
	writeToOutputBuffer(msg);
}

void ProtocolGame::sendImbuementResult(const std::string message) {
	NetworkMessage msg;
	msg.addByte(0xED);
	msg.addByte(0x01);
	msg.addString(message, "ProtocolGame::sendImbuementResult - message");
	writeToOutputBuffer(msg);
}

void ProtocolGame::closeImbuementWindow() {
	NetworkMessage msg;
	msg.addByte(0xEC);
	writeToOutputBuffer(msg);
}

void ProtocolGame::AddWorldLight(NetworkMessage &msg, LightInfo lightInfo) {
	msg.addByte(0x82);
	msg.addByte((player->isAccessPlayer() ? 0xFF : lightInfo.level));
	msg.addByte(lightInfo.color);
}

void ProtocolGame::sendSpecialContainersAvailable() {
	if (oldProtocol || !player) {
		return;
	}

	NetworkMessage msg;
	msg.addByte(0x2A);
	msg.addByte(player->isSupplyStashMenuAvailable() ? 0x01 : 0x00);
	msg.addByte(player->isMarketMenuAvailable() ? 0x01 : 0x00);
	writeToOutputBuffer(msg);
}

void ProtocolGame::updatePartyTrackerAnalyzer(const std::shared_ptr<Party> party) {
	if (oldProtocol || !player || !party || !party->getLeader()) {
		return;
	}

	NetworkMessage msg;
	msg.addByte(0x2B);
	msg.add<uint32_t>(party->getAnalyzerTimeNow());
	msg.add<uint32_t>(party->getLeader()->getID());
	msg.addByte(static_cast<uint8_t>(party->priceType));

	msg.addByte(static_cast<uint8_t>(party->membersData.size()));
	for (const std::shared_ptr<PartyAnalyzer> analyzer : party->membersData) {
		msg.add<uint32_t>(analyzer->id);
		if (std::shared_ptr<Player> member = g_game().getPlayerByID(analyzer->id);
			!member || !member->getParty() || member->getParty() != party) {
			msg.addByte(0);
		} else {
			msg.addByte(1);
		}

		msg.add<uint64_t>(analyzer->lootPrice);
		msg.add<uint64_t>(analyzer->supplyPrice);
		msg.add<uint64_t>(analyzer->damage);
		msg.add<uint64_t>(analyzer->healing);
	}

	bool showNames = !party->membersData.empty();
	msg.addByte(showNames ? 0x01 : 0x00);
	if (showNames) {
		msg.addByte(static_cast<uint8_t>(party->membersData.size()));
		for (const std::shared_ptr<PartyAnalyzer> analyzer : party->membersData) {
			msg.add<uint32_t>(analyzer->id);
			msg.addString(analyzer->name, "ProtocolGame::updatePartyTrackerAnalyzer - analyzer->name");
		}
	}

	writeToOutputBuffer(msg);
}

void ProtocolGame::AddCreatureLight(NetworkMessage &msg, std::shared_ptr<Creature> creature) {
	LightInfo lightInfo = creature->getCreatureLight();

	msg.addByte(0x8D);
	msg.add<uint32_t>(creature->getID());
	msg.addByte((player->isAccessPlayer() ? 0xFF : lightInfo.level));
	msg.addByte(lightInfo.color);
}

// tile
void ProtocolGame::RemoveTileThing(NetworkMessage &msg, const Position &pos, uint32_t stackpos) {
	if (stackpos >= 10) {
		return;
	}

	msg.addByte(0x6C);
	msg.addPosition(pos);
	msg.addByte(stackpos);
}

void ProtocolGame::sendKillTrackerUpdate(std::shared_ptr<Container> corpse, const std::string &name, const Outfit_t creatureOutfit) {
	if (oldProtocol) {
		return;
	}

	bool isCorpseEmpty = corpse->empty();

	NetworkMessage msg;
	msg.addByte(0xD1);
	msg.addString(name, "ProtocolGame::sendKillTrackerUpdate - name");
	msg.add<uint16_t>(creatureOutfit.lookType ? creatureOutfit.lookType : 21);
	msg.addByte(creatureOutfit.lookType ? creatureOutfit.lookHead : 0x00);
	msg.addByte(creatureOutfit.lookType ? creatureOutfit.lookBody : 0x00);
	msg.addByte(creatureOutfit.lookType ? creatureOutfit.lookLegs : 0x00);
	msg.addByte(creatureOutfit.lookType ? creatureOutfit.lookFeet : 0x00);
	msg.addByte(creatureOutfit.lookType ? creatureOutfit.lookAddons : 0x00);
	msg.addByte(isCorpseEmpty ? 0 : corpse->size());

	if (!isCorpseEmpty) {
		for (const auto &it : corpse->getItemList()) {
			AddItem(msg, it);
		}
	}

	writeToOutputBuffer(msg);
}

void ProtocolGame::sendUpdateSupplyTracker(std::shared_ptr<Item> item) {
	if (oldProtocol || !player || !item) {
		return;
	}

	NetworkMessage msg;
	msg.addByte(0xCE);
	msg.add<uint16_t>(item->getID());

	writeToOutputBuffer(msg);
}

void ProtocolGame::sendUpdateImpactTracker(CombatType_t type, int32_t amount) {
	if (!player || oldProtocol) {
		return;
	}

	auto clientElement = getCipbiaElement(type);
	if (clientElement == CIPBIA_ELEMENTAL_UNDEFINED) {
		return;
	}

	NetworkMessage msg;
	msg.addByte(0xCC);
	if (type == COMBAT_HEALING) {
		msg.addByte(ANALYZER_HEAL);
		msg.add<uint32_t>(amount);
	} else {
		msg.addByte(ANALYZER_DAMAGE_DEALT);
		msg.add<uint32_t>(amount);
		msg.addByte(clientElement);
	}
	writeToOutputBuffer(msg);
}

void ProtocolGame::sendUpdateInputAnalyzer(CombatType_t type, int32_t amount, std::string target) {
	if (!player || oldProtocol) {
		return;
	}

	auto clientElement = getCipbiaElement(type);
	if (clientElement == CIPBIA_ELEMENTAL_UNDEFINED) {
		return;
	}

	NetworkMessage msg;
	msg.addByte(0xCC);
	msg.addByte(ANALYZER_DAMAGE_RECEIVED);
	msg.add<uint32_t>(amount);
	msg.addByte(clientElement);
	msg.addString(target, "ProtocolGame::sendUpdateInputAnalyzer - target");
	writeToOutputBuffer(msg);
}

void ProtocolGame::sendTaskHuntingData(const std::unique_ptr<TaskHuntingSlot> &slot) {
	if (!player || oldProtocol) {
		return;
	}

	NetworkMessage msg;
	msg.addByte(0xBB);
	msg.addByte(static_cast<uint8_t>(slot->id));
	msg.addByte(static_cast<uint8_t>(slot->state));
	if (slot->state == PreyTaskDataState_Locked) {
		msg.addByte(player->isPremium() ? 0x01 : 0x00);
	} else if (slot->state == PreyTaskDataState_Inactive) {
		// Empty
	} else if (slot->state == PreyTaskDataState_Selection) {
		std::shared_ptr<Player> user = player;
		msg.add<uint16_t>(static_cast<uint16_t>(slot->raceIdList.size()));
		std::for_each(slot->raceIdList.begin(), slot->raceIdList.end(), [&msg, user](uint16_t raceid) {
			msg.add<uint16_t>(raceid);
			msg.addByte(user->isCreatureUnlockedOnTaskHunting(g_monsters().getMonsterTypeByRaceId(raceid)) ? 0x01 : 0x00);
		});
	} else if (slot->state == PreyTaskDataState_ListSelection) {
		std::shared_ptr<Player> user = player;
		const std::map<uint16_t, std::string> bestiaryList = g_game().getBestiaryList();
		msg.add<uint16_t>(static_cast<uint16_t>(bestiaryList.size()));
		std::for_each(bestiaryList.begin(), bestiaryList.end(), [&msg, user](auto mType) {
			msg.add<uint16_t>(mType.first);
			msg.addByte(user->isCreatureUnlockedOnTaskHunting(g_monsters().getMonsterType(mType.second)) ? 0x01 : 0x00);
		});
	} else if (slot->state == PreyTaskDataState_Active) {
		if (const auto &option = g_ioprey().getTaskRewardOption(slot)) {
			msg.add<uint16_t>(slot->selectedRaceId);
			if (slot->upgrade) {
				msg.addByte(0x01);
				msg.add<uint16_t>(option->secondKills);
			} else {
				msg.addByte(0x00);
				msg.add<uint16_t>(option->firstKills);
			}
			msg.add<uint16_t>(slot->currentKills);
			msg.addByte(slot->rarity);
		} else {
			g_logger().warn("[ProtocolGame::sendTaskHuntingData] - Unknown slot option {} on player {}", fmt::underlying(slot->id), player->getName());
			return;
		}
	} else if (slot->state == PreyTaskDataState_Completed) {
		if (const auto &option = g_ioprey().getTaskRewardOption(slot)) {
			msg.add<uint16_t>(slot->selectedRaceId);
			if (slot->upgrade) {
				msg.addByte(0x01);
				msg.add<uint16_t>(option->secondKills);
				msg.add<uint16_t>(std::min<uint16_t>(slot->currentKills, option->secondKills));
			} else {
				msg.addByte(0x00);
				msg.add<uint16_t>(option->firstKills);
				msg.add<uint16_t>(std::min<uint16_t>(slot->currentKills, option->firstKills));
			}
			msg.addByte(slot->rarity);
		} else {
			g_logger().warn("[ProtocolGame::sendTaskHuntingData] - Unknown slot option {} on player {}", fmt::underlying(slot->id), player->getName());
			return;
		}
	} else {
		g_logger().warn("[ProtocolGame::sendTaskHuntingData] - Unknown task hunting state: {}", fmt::underlying(slot->state));
		return;
	}

	msg.add<uint32_t>(std::max<uint32_t>(static_cast<uint32_t>(((slot->freeRerollTimeStamp - OTSYS_TIME()) / 1000)), 0));
	writeToOutputBuffer(msg);
}

void ProtocolGame::MoveUpCreature(NetworkMessage &msg, std::shared_ptr<Creature> creature, const Position &newPos, const Position &oldPos) {
	if (creature != player) {
		return;
	}

	// floor change up
	msg.addByte(0xBE);

	// going to surface
	if (newPos.z == MAP_INIT_SURFACE_LAYER) {
		int32_t skip = -1;
		GetFloorDescription(msg, oldPos.x - MAP_MAX_CLIENT_VIEW_PORT_X, oldPos.y - MAP_MAX_CLIENT_VIEW_PORT_Y, 5, (MAP_MAX_CLIENT_VIEW_PORT_X + 1) * 2, (MAP_MAX_CLIENT_VIEW_PORT_Y + 1) * 2, 3, skip); //(floor 7 and 6 already set)
		GetFloorDescription(msg, oldPos.x - MAP_MAX_CLIENT_VIEW_PORT_X, oldPos.y - MAP_MAX_CLIENT_VIEW_PORT_Y, 4, (MAP_MAX_CLIENT_VIEW_PORT_X + 1) * 2, (MAP_MAX_CLIENT_VIEW_PORT_Y + 1) * 2, 4, skip);
		GetFloorDescription(msg, oldPos.x - MAP_MAX_CLIENT_VIEW_PORT_X, oldPos.y - MAP_MAX_CLIENT_VIEW_PORT_Y, 3, (MAP_MAX_CLIENT_VIEW_PORT_X + 1) * 2, (MAP_MAX_CLIENT_VIEW_PORT_Y + 1) * 2, 5, skip);
		GetFloorDescription(msg, oldPos.x - MAP_MAX_CLIENT_VIEW_PORT_X, oldPos.y - MAP_MAX_CLIENT_VIEW_PORT_Y, 2, (MAP_MAX_CLIENT_VIEW_PORT_X + 1) * 2, (MAP_MAX_CLIENT_VIEW_PORT_Y + 1) * 2, 6, skip);
		GetFloorDescription(msg, oldPos.x - MAP_MAX_CLIENT_VIEW_PORT_X, oldPos.y - MAP_MAX_CLIENT_VIEW_PORT_Y, 1, (MAP_MAX_CLIENT_VIEW_PORT_X + 1) * 2, (MAP_MAX_CLIENT_VIEW_PORT_Y + 1) * 2, 7, skip);
		GetFloorDescription(msg, oldPos.x - MAP_MAX_CLIENT_VIEW_PORT_X, oldPos.y - MAP_MAX_CLIENT_VIEW_PORT_Y, 0, (MAP_MAX_CLIENT_VIEW_PORT_X + 1) * 2, (MAP_MAX_CLIENT_VIEW_PORT_Y + 1) * 2, 8, skip);

		if (skip >= 0) {
			msg.addByte(skip);
			msg.addByte(0xFF);
		}
	}
	// underground, going one floor up (still underground)
	else if (newPos.z > MAP_INIT_SURFACE_LAYER) {
		int32_t skip = -1;
		GetFloorDescription(msg, oldPos.x - MAP_MAX_CLIENT_VIEW_PORT_X, oldPos.y - MAP_MAX_CLIENT_VIEW_PORT_Y, oldPos.getZ() - 3, (MAP_MAX_CLIENT_VIEW_PORT_X + 1) * 2, (MAP_MAX_CLIENT_VIEW_PORT_Y + 1) * 2, 3, skip);

		if (skip >= 0) {
			msg.addByte(skip);
			msg.addByte(0xFF);
		}
	}

	// moving up a floor up makes us out of sync
	// west
	msg.addByte(0x68);
	GetMapDescription(oldPos.x - MAP_MAX_CLIENT_VIEW_PORT_X, oldPos.y - (MAP_MAX_CLIENT_VIEW_PORT_Y - 1), newPos.z, 1, (MAP_MAX_CLIENT_VIEW_PORT_Y + 1) * 2, msg);

	// north
	msg.addByte(0x65);
	GetMapDescription(oldPos.x - MAP_MAX_CLIENT_VIEW_PORT_X, oldPos.y - MAP_MAX_CLIENT_VIEW_PORT_Y, newPos.z, (MAP_MAX_CLIENT_VIEW_PORT_X + 1) * 2, 1, msg);
}

void ProtocolGame::MoveDownCreature(NetworkMessage &msg, std::shared_ptr<Creature> creature, const Position &newPos, const Position &oldPos) {
	if (creature != player) {
		return;
	}

	// floor change down
	msg.addByte(0xBF);

	// going from surface to underground
	if (newPos.z == MAP_INIT_SURFACE_LAYER + 1) {
		int32_t skip = -1;

		GetFloorDescription(msg, oldPos.x - MAP_MAX_CLIENT_VIEW_PORT_X, oldPos.y - MAP_MAX_CLIENT_VIEW_PORT_Y, newPos.z, (MAP_MAX_CLIENT_VIEW_PORT_X + 1) * 2, (MAP_MAX_CLIENT_VIEW_PORT_Y + 1) * 2, -1, skip);
		GetFloorDescription(msg, oldPos.x - MAP_MAX_CLIENT_VIEW_PORT_X, oldPos.y - MAP_MAX_CLIENT_VIEW_PORT_Y, newPos.z + 1, (MAP_MAX_CLIENT_VIEW_PORT_X + 1) * 2, (MAP_MAX_CLIENT_VIEW_PORT_Y + 1) * 2, -2, skip);
		GetFloorDescription(msg, oldPos.x - MAP_MAX_CLIENT_VIEW_PORT_X, oldPos.y - MAP_MAX_CLIENT_VIEW_PORT_Y, newPos.z + 2, (MAP_MAX_CLIENT_VIEW_PORT_X + 1) * 2, (MAP_MAX_CLIENT_VIEW_PORT_Y + 1) * 2, -3, skip);

		if (skip >= 0) {
			msg.addByte(skip);
			msg.addByte(0xFF);
		}
	}
	// going further down
	else if (newPos.z > oldPos.z && newPos.z > MAP_INIT_SURFACE_LAYER + 1 && newPos.z < MAP_MAX_LAYERS - MAP_LAYER_VIEW_LIMIT) {
		int32_t skip = -1;
		GetFloorDescription(msg, oldPos.x - MAP_MAX_CLIENT_VIEW_PORT_X, oldPos.y - MAP_MAX_CLIENT_VIEW_PORT_Y, newPos.z + MAP_LAYER_VIEW_LIMIT, (MAP_MAX_CLIENT_VIEW_PORT_X + 1) * 2, (MAP_MAX_CLIENT_VIEW_PORT_Y + 1) * 2, -3, skip);

		if (skip >= 0) {
			msg.addByte(skip);
			msg.addByte(0xFF);
		}
	}

	// moving down a floor makes us out of sync
	// east
	msg.addByte(0x66);
	GetMapDescription(oldPos.x + MAP_MAX_CLIENT_VIEW_PORT_X + 1, oldPos.y - (MAP_MAX_CLIENT_VIEW_PORT_Y + 1), newPos.z, 1, ((MAP_MAX_CLIENT_VIEW_PORT_Y + 1) * 2), msg);

	// south
	msg.addByte(0x67);
	GetMapDescription(oldPos.x - MAP_MAX_CLIENT_VIEW_PORT_X, oldPos.y + (MAP_MAX_CLIENT_VIEW_PORT_Y + 1), newPos.z, ((MAP_MAX_CLIENT_VIEW_PORT_X + 1) * 2), 1, msg);
}

void ProtocolGame::AddHiddenShopItem(NetworkMessage &msg) {
	// Empty bytes from AddShopItem
	msg.add<uint16_t>(0);
	msg.addByte(0);
	msg.addString(std::string(), "ProtocolGame::AddHiddenShopItem - std::string()");
	msg.add<uint32_t>(0);
	msg.add<uint32_t>(0);
	msg.add<uint32_t>(0);
}

void ProtocolGame::AddShopItem(NetworkMessage &msg, const ShopBlock &shopBlock) {
	// Sends the item information empty if the player doesn't have the storage to buy/sell a certain item
	if (shopBlock.itemStorageKey != 0 && player->getStorageValue(shopBlock.itemStorageKey) < shopBlock.itemStorageValue) {
		AddHiddenShopItem(msg);
		return;
	}

	// Hidden sell items from the shop if they are not in the player's inventory
	auto talkactionHidden = player->kv()->get("npc-shop-hidden-sell-item");
	if (talkactionHidden && talkactionHidden->get<BooleanType>() == true) {
		std::map<uint16_t, uint16_t> inventoryMap;
		player->getAllSaleItemIdAndCount(inventoryMap);
		auto inventoryItems = inventoryMap.find(shopBlock.itemId);
		if (inventoryItems == inventoryMap.end() && shopBlock.itemSellPrice > 0 && shopBlock.itemBuyPrice == 0) {
			AddHiddenShopItem(msg);
			return;
		}
	}

	const ItemType &it = Item::items[shopBlock.itemId];
	msg.add<uint16_t>(shopBlock.itemId);
	if (it.isSplash() || it.isFluidContainer()) {
		msg.addByte(static_cast<uint8_t>(shopBlock.itemSubType));
	} else {
		msg.addByte(0x00);
	}

	// If not send "itemName" variable from the npc shop, will registered the name that is in items.xml
	if (shopBlock.itemName.empty()) {
		msg.addString(it.name, "ProtocolGame::AddShopItem - it.name");
	} else {
		msg.addString(shopBlock.itemName, "ProtocolGame::AddShopItem - shopBlock.itemName");
	}
	msg.add<uint32_t>(it.weight);
	msg.add<uint32_t>(shopBlock.itemBuyPrice == 4294967295 ? 0 : shopBlock.itemBuyPrice);
	msg.add<uint32_t>(shopBlock.itemSellPrice == 4294967295 ? 0 : shopBlock.itemSellPrice);
}

void ProtocolGame::parseExtendedOpcode(NetworkMessage &msg) {
	uint8_t opcode = msg.getByte();
	const std::string &buffer = msg.getString();

	// process additional opcodes via lua script event
	addGameTask(&Game::parsePlayerExtendedOpcode, player->getID(), opcode, buffer);
}

// OTCv8
void ProtocolGame::sendFeatures() {
	if (otclientV8 == 0) {
		return;
	}

	std::map<GameFeature_t, bool> features;
	// Place for non-standard OTCv8 features
	features[GameFeature_t::ExtendedOpcode] = true;

	if (features.empty()) {
		return;
	}

	NetworkMessage msg;
	msg.addByte(0x43);
	msg.add<uint16_t>(static_cast<uint16_t>(features.size()));
	for (const auto &[gameFeature, haveFeature] : features) {
		msg.addByte(static_cast<uint8_t>(gameFeature));
		msg.addByte(haveFeature ? 1 : 0);
	}
	writeToOutputBuffer(msg);
}

void ProtocolGame::parseInventoryImbuements(NetworkMessage &msg) {
	if (oldProtocol) {
		return;
	}

	bool isTrackerOpen = msg.getByte(); // Window is opened or closed
	addGameTask(&Game::playerRequestInventoryImbuements, player->getID(), isTrackerOpen);
}

void ProtocolGame::sendInventoryImbuements(const std::map<Slots_t, std::shared_ptr<Item>> items) {
	if (oldProtocol) {
		return;
	}

	NetworkMessage msg;
	msg.addByte(0x5D);

	msg.addByte(static_cast<uint8_t>(items.size()));
	for (const auto &[slot, item] : items) {
		msg.addByte(slot);
		AddItem(msg, item);

		uint8_t slots = item->getImbuementSlot();
		msg.addByte(slots);
		if (slots == 0) {
			continue;
		}

		for (uint8_t imbueSlot = 0; imbueSlot < slots; imbueSlot++) {
			ImbuementInfo imbuementInfo;
			if (!item->getImbuementInfo(imbueSlot, &imbuementInfo)) {
				msg.addByte(0x00);
				continue;
			}

			auto imbuement = imbuementInfo.imbuement;
			if (!imbuement) {
				msg.addByte(0x00);
				continue;
			}

			const BaseImbuement* baseImbuement = g_imbuements().getBaseByID(imbuement->getBaseID());
			msg.addByte(0x01);
			msg.addString(baseImbuement->name + " " + imbuement->getName(), "ProtocolGame::sendInventoryImbuements - baseImbuement->name + "
																			" + imbuement->getName()");
			msg.add<uint16_t>(imbuement->getIconID());
			msg.add<uint32_t>(imbuementInfo.duration);

			std::shared_ptr<Tile> playerTile = player->getTile();
			// Check if the player is in a protection zone
			bool isInProtectionZone = playerTile && playerTile->hasFlag(TILESTATE_PROTECTIONZONE);
			// Check if the player is in fight mode
			bool isInFightMode = player->hasCondition(CONDITION_INFIGHT);
			// Get the category of the imbuement
			const CategoryImbuement* categoryImbuement = g_imbuements().getCategoryByID(imbuement->getCategory());
			// Parent of the imbued item
			auto parent = item->getParent();
			// If the imbuement is aggressive and the player is not in fight mode or is in a protection zone, or the item is in a container, ignore it.
			if (categoryImbuement && categoryImbuement->agressive && (isInProtectionZone || !isInFightMode)) {
				msg.addByte(0);
				continue;
			}
			// If the item is not in the backpack slot and it's not a agressive imbuement, ignore it.
			if (categoryImbuement && !categoryImbuement->agressive && parent && parent != player) {
				msg.addByte(0);
				continue;
			}

			msg.addByte(1);
		}
	}

	writeToOutputBuffer(msg);
}

void ProtocolGame::sendItemsPrice() {
	if (!player || oldProtocol) {
		return;
	}

	NetworkMessage msg;
	msg.addByte(0xCD);

	auto countBuffer = msg.getBufferPosition();
	uint16_t count = 0;
	msg.skipBytes(2);
	for (const auto &[itemId, tierAndPriceMap] : g_game().getItemsPrice()) {
		for (const auto &[tier, price] : tierAndPriceMap) {
			msg.add<uint16_t>(itemId);
			if (Item::items[itemId].upgradeClassification > 0) {
				msg.addByte(tier);
			}
			msg.add<uint64_t>(price);
			count++;
		}
	}
	msg.setBufferPosition(countBuffer);
	msg.add<uint16_t>(count);

	writeToOutputBuffer(msg);
}

void ProtocolGame::reloadCreature(std::shared_ptr<Creature> creature) {
	if (!creature || !canSee(creature)) {
		return;
	}

	auto tile = creature->getTile();
	if (!tile) {
		return;
	}

	uint32_t stackpos = tile->getClientIndexOfCreature(player, creature);

	if (stackpos >= 10) {
		return;
	}

	NetworkMessage msg;

	if (knownCreatureSet.contains(creature->getID())) {
		msg.addByte(0x6B);
		msg.addPosition(creature->getPosition());
		msg.addByte(stackpos);
		AddCreature(msg, creature, false, 0);
	} else {
		sendAddCreature(creature, creature->getPosition(), stackpos, false);
	}

	writeToOutputBuffer(msg);
}

void ProtocolGame::sendOpenStash() {
	if (!player || oldProtocol) {
		return;
	}

	NetworkMessage msg;
	msg.addByte(0x29);
	StashItemList list = player->getStashItems();
	msg.add<uint16_t>(list.size());
	for (auto item : list) {
		msg.add<uint16_t>(item.first);
		msg.add<uint32_t>(item.second);
	}
	msg.add<uint16_t>(static_cast<uint16_t>(g_configManager().getNumber(STASH_ITEMS, __FUNCTION__) - getStashSize(list)));
	writeToOutputBuffer(msg);
}

void ProtocolGame::parseStashWithdraw(NetworkMessage &msg) {
	if (oldProtocol) {
		return;
	}

	if (!player->isSupplyStashMenuAvailable()) {
		player->sendCancelMessage("You can't use supply stash right now.");
		return;
	}

	if (player->isUIExhausted(500)) {
		player->sendCancelMessage("You need to wait to do this again.");
		return;
	}

	Supply_Stash_Actions_t action = static_cast<Supply_Stash_Actions_t>(msg.getByte());
	switch (action) {
		case SUPPLY_STASH_ACTION_STOW_ITEM: {
			Position pos = msg.getPosition();
			uint16_t itemId = msg.get<uint16_t>();
			uint8_t stackpos = msg.getByte();
			uint32_t count = msg.getByte();
			addGameTask(&Game::playerStowItem, player->getID(), pos, itemId, stackpos, count, false);
			break;
		}
		case SUPPLY_STASH_ACTION_STOW_CONTAINER: {
			Position pos = msg.getPosition();
			uint16_t itemId = msg.get<uint16_t>();
			uint8_t stackpos = msg.getByte();
			addGameTask(&Game::playerStowItem, player->getID(), pos, itemId, stackpos, 0, false);
			break;
		}
		case SUPPLY_STASH_ACTION_STOW_STACK: {
			Position pos = msg.getPosition();
			uint16_t itemId = msg.get<uint16_t>();
			uint8_t stackpos = msg.getByte();
			addGameTask(&Game::playerStowItem, player->getID(), pos, itemId, stackpos, 0, true);
			break;
		}
		case SUPPLY_STASH_ACTION_WITHDRAW: {
			uint16_t itemId = msg.get<uint16_t>();
			uint32_t count = msg.get<uint32_t>();
			uint8_t stackpos = msg.getByte();
			addGameTask(&Game::playerStashWithdraw, player->getID(), itemId, count, stackpos);
			break;
		}
		default:
			g_logger().error("Unknown 'supply stash' action switch: {}", fmt::underlying(action));
			break;
	}

	player->updateUIExhausted();
}

void ProtocolGame::sendCreatureHelpers(uint32_t creatureId, uint16_t helpers) {
	if (!oldProtocol) {
		return;
	}

	NetworkMessage msg;
	msg.addByte(0x94);
	msg.add<uint32_t>(creatureId);
	msg.add<uint16_t>(helpers);
	writeToOutputBuffer(msg);
}

void ProtocolGame::sendDepotItems(const ItemsTierCountList &itemMap, uint16_t count) {
	if (!player || oldProtocol) {
		return;
	}

	NetworkMessage msg;
	msg.addByte(0x94);

	msg.add<uint16_t>(count); // List size
	for (const auto &itemMap_it : itemMap) {
		for (const auto &[itemTier, itemCount] : itemMap_it.second) {
			msg.add<uint16_t>(itemMap_it.first); // Item ID
			if (itemTier > 0) {
				msg.addByte(itemTier - 1);
			}
			msg.add<uint16_t>(static_cast<uint16_t>(itemCount));
		}
	}

	writeToOutputBuffer(msg);
}

void ProtocolGame::sendCloseDepotSearch() {
	if (!player || oldProtocol) {
		return;
	}

	NetworkMessage msg;
	msg.addByte(0x9A);
	writeToOutputBuffer(msg);
}

void ProtocolGame::sendDepotSearchResultDetail(uint16_t itemId, uint8_t tier, uint32_t depotCount, const ItemVector &depotItems, uint32_t inboxCount, const ItemVector &inboxItems, uint32_t stashCount) {
	if (!player || oldProtocol) {
		return;
	}

	NetworkMessage msg;
	msg.addByte(0x99);
	msg.add<uint16_t>(itemId);
	if (Item::items[itemId].upgradeClassification > 0) {
		msg.addByte(tier);
	}

	msg.add<uint32_t>(depotCount);
	msg.addByte(static_cast<uint8_t>(depotItems.size()));
	for (const auto &item : depotItems) {
		AddItem(msg, item);
	}

	msg.add<uint32_t>(inboxCount);
	msg.addByte(static_cast<uint8_t>(inboxItems.size()));
	for (const auto &item : inboxItems) {
		AddItem(msg, item);
	}

	msg.addByte(stashCount > 0 ? 0x01 : 0x00);
	if (stashCount > 0) {
		msg.add<uint16_t>(itemId);
		msg.add<uint32_t>(stashCount);
	}

	writeToOutputBuffer(msg);
}

void ProtocolGame::parseOpenDepotSearch() {
	if (oldProtocol) {
		return;
	}

	addGameTask(&Game::playerRequestDepotItems, player->getID());
}

void ProtocolGame::parseCloseDepotSearch() {
	if (oldProtocol) {
		return;
	}

	addGameTask(&Game::playerRequestCloseDepotSearch, player->getID());
}

void ProtocolGame::parseDepotSearchItemRequest(NetworkMessage &msg) {
	if (oldProtocol) {
		return;
	}

	uint16_t itemId = msg.get<uint16_t>();
	uint8_t itemTier = 0;
	if (Item::items[itemId].upgradeClassification > 0) {
		itemTier = msg.getByte();
	}

	addGameTask(&Game::playerRequestDepotSearchItem, player->getID(), itemId, itemTier);
}

void ProtocolGame::parseRetrieveDepotSearch(NetworkMessage &msg) {
	if (oldProtocol) {
		return;
	}

	uint16_t itemId = msg.get<uint16_t>();
	uint8_t itemTier = 0;
	if (Item::items[itemId].upgradeClassification > 0) {
		itemTier = msg.getByte();
	}
	uint8_t type = msg.getByte();

	addGameTask(&Game::playerRequestDepotSearchRetrieve, player->getID(), itemId, itemTier, type);
}

void ProtocolGame::parseOpenParentContainer(NetworkMessage &msg) {
	if (oldProtocol) {
		return;
	}

	Position pos = msg.getPosition();
	addGameTask(&Game::playerRequestOpenContainerFromDepotSearch, player->getID(), pos);
}

void ProtocolGame::sendUpdateCreature(std::shared_ptr<Creature> creature) {
	if (oldProtocol || !creature || !player) {
		return;
	}

	auto tile = creature->getTile();
	if (!tile) {
		return;
	}

	if (!canSee(creature)) {
		return;
	}

	int32_t stackPos = tile->getClientIndexOfCreature(player, creature);
	if (stackPos == -1 || stackPos >= 10) {
		return;
	}

	NetworkMessage msg;
	msg.addByte(0x6B);
	msg.addPosition(creature->getPosition());
	msg.addByte(static_cast<uint8_t>(stackPos));
	AddCreature(msg, creature, false, 0);
	writeToOutputBuffer(msg);
}

void ProtocolGame::getForgeInfoMap(std::shared_ptr<Item> item, std::map<uint16_t, std::map<uint8_t, uint16_t>> &itemsMap) const {
	std::map<uint8_t, uint16_t> itemInfo;
	itemInfo.insert({ item->getTier(), item->getItemCount() });
	auto [first, inserted] = itemsMap.try_emplace(item->getID(), itemInfo);
	if (!inserted) {
		auto [otherFirst, otherInserted] = itemsMap[item->getID()].try_emplace(item->getTier(), item->getItemCount());
		if (!otherInserted) {
			(itemsMap[item->getID()])[item->getTier()] += item->getItemCount();
		}
	}
}

void ProtocolGame::sendForgeSkillStats(NetworkMessage &msg) const {
	if (oldProtocol) {
		return;
	}

	std::vector<Slots_t> slots { CONST_SLOT_LEFT, CONST_SLOT_ARMOR, CONST_SLOT_HEAD };
	for (const auto &slot : slots) {
		double_t skill = 0;
		if (std::shared_ptr<Item> item = player->getInventoryItem(slot); item) {
			const ItemType &it = Item::items[item->getID()];
			if (it.isWeapon()) {
				skill = item->getFatalChance() * 100;
			}
			if (it.isArmor()) {
				skill = item->getDodgeChance() * 100;
			}
			if (it.isHelmet()) {
				skill = item->getMomentumChance() * 100;
			}
		}

		auto skillCast = static_cast<uint16_t>(skill);
		msg.add<uint16_t>(skillCast);
		msg.add<uint16_t>(skillCast);
	}
}

void ProtocolGame::sendBosstiaryData() {
	if (oldProtocol) {
		return;
	}

	NetworkMessage msg;
	msg.addByte(0x61);

	msg.add<uint16_t>(25); // Number of kills to achieve 'Bane Prowess'
	msg.add<uint16_t>(100); // Number of kills to achieve 'Bane expertise'
	msg.add<uint16_t>(300); // Number of kills to achieve 'Base Mastery'

	msg.add<uint16_t>(5); // Number of kills to achieve 'Archfoe Prowess'
	msg.add<uint16_t>(20); // Number of kills to achieve 'Archfoe Expertise'
	msg.add<uint16_t>(60); // Number of kills to achieve 'Archfoe Mastery'

	msg.add<uint16_t>(1); // Number of kills to achieve 'Nemesis Prowess'
	msg.add<uint16_t>(3); // Number of kills to achieve 'Nemesis Expertise'
	msg.add<uint16_t>(5); // Number of kills to achieve 'Nemesis Mastery'

	msg.add<uint16_t>(5); // Points will receive when reach 'Bane Prowess'
	msg.add<uint16_t>(15); // Points will receive when reach 'Bane Expertise'
	msg.add<uint16_t>(30); // Points will receive when reach 'Base Mastery'

	msg.add<uint16_t>(10); // Points will receive when reach 'Archfoe Prowess'
	msg.add<uint16_t>(30); // Points will receive when reach 'Archfoe Expertise'
	msg.add<uint16_t>(60); // Points will receive when reach 'Archfoe Mastery'

	msg.add<uint16_t>(10); // Points will receive when reach 'Nemesis Prowess'
	msg.add<uint16_t>(30); // Points will receive when reach 'Nemesis Expertise'
	msg.add<uint16_t>(60); // Points will receive when reach 'Nemesis Mastery'

	writeToOutputBuffer(msg);
}

void ProtocolGame::parseSendBosstiary() {
	if (oldProtocol) {
		return;
	}

	sendBosstiaryData();

	NetworkMessage msg;
	msg.addByte(0x73);

	auto mtype_map = g_ioBosstiary().getBosstiaryMap();
	auto bossesBuffer = msg.getBufferPosition();
	uint16_t bossesCount = 0;
	msg.skipBytes(2);

	for (const auto &[bossid, name] : mtype_map) {
		const auto mType = g_monsters().getMonsterType(name);
		if (!mType) {
			continue;
		}

		auto bossRace = mType->info.bosstiaryRace;
		if (bossRace < BosstiaryRarity_t::RARITY_BANE || bossRace > BosstiaryRarity_t::RARITY_NEMESIS) {
			g_logger().error("[{}] monster {} have wrong boss race {}", __FUNCTION__, mType->name, fmt::underlying(bossRace));
			continue;
		}

		auto killCount = player->getBestiaryKillCount(bossid);
		msg.add<uint32_t>(bossid);
		msg.addByte(static_cast<uint8_t>(bossRace));
		msg.add<uint32_t>(killCount);
		msg.addByte(0);
		msg.addByte(player->isBossOnBosstiaryTracker(mType) ? 0x01 : 0x00);
		++bossesCount;
	}

	msg.setBufferPosition(bossesBuffer);
	msg.add<uint16_t>(bossesCount);

	writeToOutputBuffer(msg);
}

void ProtocolGame::parseSendBosstiarySlots() {
	if (oldProtocol) {
		return;
	}

	uint32_t bossIdSlotOne = player->getSlotBossId(1);
	uint32_t bossIdSlotTwo = player->getSlotBossId(2);
	uint32_t boostedBossId = g_ioBosstiary().getBoostedBossId();

	// Sanity checks
	std::string boostedBossName = g_ioBosstiary().getBoostedBossName();
	const auto mTypeBoosted = g_monsters().getMonsterType(boostedBossName);
	auto boostedBossRace = mTypeBoosted ? mTypeBoosted->info.bosstiaryRace : BosstiaryRarity_t::BOSS_INVALID;
	auto isValidBoostedBoss = boostedBossId == 0 || boostedBossRace >= BosstiaryRarity_t::RARITY_BANE && boostedBossRace <= BosstiaryRarity_t::RARITY_NEMESIS;
	if (!isValidBoostedBoss) {
		g_logger().error("[{}] The boosted boss '{}' has an invalid race", __FUNCTION__, boostedBossName);
		return;
	}

	const auto mTypeSlotOne = g_ioBosstiary().getMonsterTypeByBossRaceId((uint16_t)bossIdSlotOne);
	auto bossRaceSlotOne = mTypeSlotOne ? mTypeSlotOne->info.bosstiaryRace : BosstiaryRarity_t::BOSS_INVALID;
	auto isValidBossSlotOne = bossIdSlotOne == 0 || bossRaceSlotOne >= BosstiaryRarity_t::RARITY_BANE && bossRaceSlotOne <= BosstiaryRarity_t::RARITY_NEMESIS;
	if (!isValidBossSlotOne) {
		g_logger().error("[{}] boss slot1 with race id '{}' has an invalid race", __FUNCTION__, bossIdSlotOne);
		return;
	}

	const auto mTypeSlotTwo = g_ioBosstiary().getMonsterTypeByBossRaceId((uint16_t)bossIdSlotTwo);
	auto bossRaceSlotTwo = mTypeSlotTwo ? mTypeSlotTwo->info.bosstiaryRace : BosstiaryRarity_t::BOSS_INVALID;
	auto isValidBossSlotTwo = bossIdSlotTwo == 0 || bossRaceSlotTwo >= BosstiaryRarity_t::RARITY_BANE && bossRaceSlotTwo <= BosstiaryRarity_t::RARITY_NEMESIS;
	if (!isValidBossSlotTwo) {
		g_logger().error("[{}] boss slot1 with race id '{}' has an invalid race", __FUNCTION__, bossIdSlotTwo);
		return;
	}

	sendBosstiaryData();

	NetworkMessage msg;
	msg.addByte(0x62);

	uint32_t playerBossPoints = player->getBossPoints();
	uint16_t currentBonus = g_ioBosstiary().calculateLootBonus(playerBossPoints);
	uint32_t pointsNextBonus = g_ioBosstiary().calculateBossPoints(currentBonus + 1);
	msg.add<uint32_t>(playerBossPoints); // Player Points
	msg.add<uint32_t>(pointsNextBonus); // Total Points next bonus
	msg.add<uint16_t>(currentBonus); // Current Bonus
	msg.add<uint16_t>(currentBonus + 1); // Next Bonus

	uint32_t removePrice = g_ioBosstiary().calculteRemoveBoss(player->getRemoveTimes());

	auto bossesUnlockedList = g_ioBosstiary().getBosstiaryFinished(player);
	if (auto it = std::ranges::find(bossesUnlockedList.begin(), bossesUnlockedList.end(), boostedBossId);
		it != bossesUnlockedList.end()) {
		bossesUnlockedList.erase(it);
	}
	auto bossesUnlockedSize = static_cast<uint16_t>(bossesUnlockedList.size());

	bool isSlotOneUnlocked = (bossesUnlockedSize > 0 ? true : false);
	msg.addByte(isSlotOneUnlocked ? 1 : 0);
	msg.add<uint32_t>(isSlotOneUnlocked ? bossIdSlotOne : 0);
	if (isSlotOneUnlocked && bossIdSlotOne != 0) {
		// Variables Boss Slot One
		auto bossKillCount = player->getBestiaryKillCount(static_cast<uint16_t>(bossIdSlotOne));
		auto slotOneBossLevel = g_ioBosstiary().getBossCurrentLevel(player, (uint16_t)bossIdSlotOne);
		uint16_t bonusBossSlotOne = currentBonus + (slotOneBossLevel == 3 ? 25 : 0);
		uint8_t isSlotOneInactive = bossIdSlotOne == boostedBossId ? 1 : 0;
		// Bytes Slot One
		sendBosstiarySlotsBytes(msg, static_cast<uint8_t>(bossRaceSlotOne), bossKillCount, bonusBossSlotOne, 0, isSlotOneInactive, removePrice);
		bossesUnlockedSize--;
	}

	uint32_t slotTwoPoints = 1500;
	bool isSlotTwoUnlocked = (playerBossPoints >= slotTwoPoints ? true : false);
	msg.addByte(isSlotTwoUnlocked ? 1 : 0);
	msg.add<uint32_t>(isSlotTwoUnlocked ? bossIdSlotTwo : slotTwoPoints);
	if (isSlotTwoUnlocked && bossIdSlotTwo != 0) {
		// Variables Boss Slot Two
		auto bossKillCount = player->getBestiaryKillCount((uint16_t)(bossIdSlotTwo));
		auto slotTwoBossLevel = g_ioBosstiary().getBossCurrentLevel(player, (uint16_t)bossIdSlotTwo);
		uint16_t bonusBossSlotTwo = currentBonus + (slotTwoBossLevel == 3 ? 25 : 0);
		uint8_t isSlotTwoInactive = bossIdSlotTwo == boostedBossId ? 1 : 0;
		// Bytes Slot Two
		sendBosstiarySlotsBytes(msg, static_cast<uint8_t>(bossRaceSlotTwo), bossKillCount, bonusBossSlotTwo, 0, isSlotTwoInactive, removePrice);
		bossesUnlockedSize--;
	}

	bool isTodaySlotUnlocked = g_configManager().getBoolean(BOOSTED_BOSS_SLOT, __FUNCTION__);
	msg.addByte(isTodaySlotUnlocked ? 1 : 0);
	msg.add<uint32_t>(boostedBossId);
	if (isTodaySlotUnlocked && boostedBossId != 0) {
		auto boostedBossKillCount = player->getBestiaryKillCount(static_cast<uint16_t>(boostedBossId));
		auto boostedLootBonus = static_cast<uint16_t>(g_configManager().getNumber(BOOSTED_BOSS_LOOT_BONUS, __FUNCTION__));
		auto bosstiaryMultiplier = static_cast<uint8_t>(g_configManager().getNumber(BOSSTIARY_KILL_MULTIPLIER, __FUNCTION__));
		auto boostedKillBonus = static_cast<uint8_t>(g_configManager().getNumber(BOOSTED_BOSS_KILL_BONUS, __FUNCTION__));
		sendBosstiarySlotsBytes(msg, static_cast<uint8_t>(boostedBossRace), boostedBossKillCount, boostedLootBonus, bosstiaryMultiplier + boostedKillBonus, 0, 0);
	}

	msg.addByte(bossesUnlockedSize != 0 ? 1 : 0);
	if (bossesUnlockedSize != 0) {
		auto unlockCountBuffer = msg.getBufferPosition();
		uint16_t bossesCount = 0;
		msg.skipBytes(2);
		for (const auto &bossId : bossesUnlockedList) {
			if (bossId == bossIdSlotOne || bossId == bossIdSlotTwo) {
				continue;
			}

			const auto mType = g_ioBosstiary().getMonsterTypeByBossRaceId(bossId);
			if (!mType) {
				g_logger().error("[{}] monster {} not found", __FUNCTION__, bossId);
				continue;
			}

			auto bossRace = mType->info.bosstiaryRace;
			if (bossRace < BosstiaryRarity_t::RARITY_BANE || bossRace > BosstiaryRarity_t::RARITY_NEMESIS) {
				g_logger().error("[{}] monster {} have wrong boss race {}", __FUNCTION__, mType->name, fmt::underlying(bossRace));
				continue;
			}

			msg.add<uint32_t>(bossId);
			msg.addByte(static_cast<uint8_t>(bossRace));
			bossesCount++;
		}
		msg.setBufferPosition(unlockCountBuffer);
		msg.add<uint16_t>(bossesCount);
	}

	writeToOutputBuffer(msg);
	parseSendResourceBalance();
}

void ProtocolGame::parseBosstiarySlot(NetworkMessage &msg) {
	if (oldProtocol) {
		return;
	}

	uint8_t slotBossId = msg.getByte();
	uint32_t selectedBossId = msg.get<uint32_t>();

	addGameTask(&Game::playerBosstiarySlot, player->getID(), slotBossId, selectedBossId);
}

void ProtocolGame::sendPodiumDetails(NetworkMessage &msg, const std::vector<uint16_t> &toSendMonsters, bool isBoss) const {
	auto toSendMonstersSize = static_cast<uint16_t>(toSendMonsters.size());
	msg.add<uint16_t>(toSendMonstersSize);
	for (const auto &raceId : toSendMonsters) {
		const auto mType = g_monsters().getMonsterTypeByRaceId(raceId, isBoss);
		if (!mType) {
			continue;
		}

		// Podium of tenacity only need raceId
		if (!isBoss) {
			msg.add<uint16_t>(raceId);
			continue;
		}

		auto monsterOutfit = mType->info.outfit;
		msg.add<uint16_t>(raceId);
		auto isLookType = monsterOutfit.lookType != 0;
		// "Tantugly's Head" boss have to send other looktype to the podium
		if (monsterOutfit.lookTypeEx == 35105) {
			monsterOutfit.lookTypeEx = 39003;
			msg.addString("Tentugly", "ProtocolGame::sendPodiumDetails - Tentugly");
		} else {
			msg.addString(mType->name, "ProtocolGame::sendPodiumDetails - mType->name");
		}
		msg.add<uint16_t>(monsterOutfit.lookType);
		if (isLookType) {
			msg.addByte(monsterOutfit.lookHead);
			msg.addByte(monsterOutfit.lookBody);
			msg.addByte(monsterOutfit.lookLegs);
			msg.addByte(monsterOutfit.lookFeet);
			msg.addByte(monsterOutfit.lookAddons);
		} else {
			msg.add<uint16_t>(monsterOutfit.lookTypeEx);
		}
	}
}

void ProtocolGame::sendMonsterPodiumWindow(std::shared_ptr<Item> podium, const Position &position, uint16_t itemId, uint8_t stackPos) {
	if (!podium || oldProtocol) {
		g_logger().error("[{}] item is nullptr", __FUNCTION__);
		return;
	}

	NetworkMessage msg;
	msg.addByte(0xC2);

	auto podiumVisible = podium->getCustomAttribute("PodiumVisible");
	auto lookType = podium->getCustomAttribute("LookType");
	auto lookDirection = podium->getCustomAttribute("LookDirection");

	bool isBossSelected = false;
	uint16_t lookValue = 0;
	if (lookType) {
		lookValue = static_cast<uint16_t>(lookType->getInteger());
		isBossSelected = lookValue > 0;
	}

	msg.add<uint16_t>(isBossSelected ? lookValue : 0); // Boss LookType
	if (isBossSelected) {
		auto lookHead = podium->getCustomAttribute("LookHead");
		auto lookBody = podium->getCustomAttribute("LookBody");
		auto lookLegs = podium->getCustomAttribute("LookLegs");
		auto lookFeet = podium->getCustomAttribute("LookFeet");

		msg.addByte(lookHead ? static_cast<uint8_t>(lookHead->getInteger()) : 0);
		msg.addByte(lookBody ? static_cast<uint8_t>(lookBody->getInteger()) : 0);
		msg.addByte(lookLegs ? static_cast<uint8_t>(lookLegs->getInteger()) : 0);
		msg.addByte(lookFeet ? static_cast<uint8_t>(lookFeet->getInteger()) : 0);

		auto lookAddons = podium->getCustomAttribute("LookAddons");
		msg.addByte(lookAddons ? static_cast<uint8_t>(lookAddons->getInteger()) : 0);
	} else {
		msg.add<uint16_t>(0); // Boss LookType
	}
	msg.add<uint16_t>(0); // Size of an unknown list. (No ingame visual effect)

	bool isBossPodium = podium->getID() == ITEM_PODIUM_OF_VIGOUR;
	msg.addByte(isBossPodium ? 0x01 : 0x00); // Bosstiary or bestiary
	if (isBossPodium) {
		const auto &unlockedBosses = g_ioBosstiary().getBosstiaryFinished(player, 2);
		sendPodiumDetails(msg, unlockedBosses, true);
	} else {
		const auto &unlockedMonsters = g_iobestiary().getBestiaryFinished(player);
		sendPodiumDetails(msg, unlockedMonsters, false);
	}

	msg.addPosition(position); // Position of the podium on the map
	msg.add<uint16_t>(itemId); // ClientID of the podium
	msg.addByte(stackPos); // StackPos of the podium on the map

	msg.addByte(podiumVisible ? static_cast<uint8_t>(podiumVisible->getInteger()) : 0x01); // A boolean saying if it's visible or not
	msg.addByte(lookType ? 0x01 : 0x00); // A boolean saying if there's a boss selected
	msg.addByte(lookDirection ? static_cast<uint8_t>(lookDirection->getInteger()) : 2); // Direction where the boss is looking
	writeToOutputBuffer(msg);
}

void ProtocolGame::parseSetMonsterPodium(NetworkMessage &msg) const {
	if (oldProtocol) {
		return;
	}

	// For some reason the cip sends uint32_t, but we use uint16_t, so let's just ignore that
	uint16_t monsterRaceId = (uint16_t)msg.get<uint32_t>();
	Position pos = msg.getPosition();
	uint16_t itemId = msg.get<uint16_t>();
	uint8_t stackpos = msg.getByte();
	uint8_t direction = msg.getByte();
	uint8_t podiumVisible = msg.getByte();
	uint8_t monsterVisible = msg.getByte();

	g_game().playerSetMonsterPodium(player->getID(), monsterRaceId, pos, stackpos, itemId, direction, std::make_pair(podiumVisible, monsterVisible));
}

void ProtocolGame::sendBosstiaryCooldownTimer() {
<<<<<<< HEAD
	if (oldProtocol || !player) {
=======
	if (!player || oldProtocol) {
>>>>>>> 458eb99f
		return;
	}

	NetworkMessage msg;
	msg.addByte(0xBD);

	auto startBosses = msg.getBufferPosition();
	msg.skipBytes(2); // Boss count
	uint16_t bossesCount = 0;
	for (std::map<uint16_t, std::string> bossesMap = g_ioBosstiary().getBosstiaryMap();
		 const auto &[bossRaceId, _] : bossesMap) {
		const auto mType = g_ioBosstiary().getMonsterTypeByBossRaceId(bossRaceId);
		if (!mType) {
			continue;
		}

		auto timerValue = player->kv()->scoped("boss.cooldown")->get(toKey(std::to_string(bossRaceId)));
		if (!timerValue || !timerValue.has_value()) {
			continue;
		}
		auto timer = timerValue->getNumber();
		uint64_t sendTimer = timer > 0 ? static_cast<uint64_t>(timer) : 0;
		msg.add<uint32_t>(bossRaceId); // bossRaceId
		msg.add<uint64_t>(sendTimer); // Boss cooldown in seconds
		bossesCount++;
	}
	auto endBosses = msg.getBufferPosition();
	msg.setBufferPosition(startBosses);
	msg.add<uint16_t>(bossesCount);
	msg.setBufferPosition(endBosses);

	writeToOutputBuffer(msg);
}

void ProtocolGame::sendBosstiaryEntryChanged(uint32_t bossid) {
	if (oldProtocol) {
		return;
	}

	NetworkMessage msg;
	msg.addByte(0xE6);
	msg.add<uint32_t>(bossid);
	writeToOutputBuffer(msg);
}

void ProtocolGame::sendSingleSoundEffect(const Position &pos, SoundEffect_t id, SourceEffect_t source) {
	if (oldProtocol) {
		return;
	}

	NetworkMessage msg;
	msg.addByte(0x83);
	msg.addPosition(pos);
	msg.addByte(0x06); // Sound effect type
	msg.addByte(static_cast<uint8_t>(source)); // Sound source type
	msg.add<uint16_t>(static_cast<uint16_t>(id)); // Sound id
	msg.addByte(0x00); // Breaking the effects loop
	writeToOutputBuffer(msg);
}

void ProtocolGame::sendDoubleSoundEffect(
	const Position &pos,
	SoundEffect_t mainSoundId,
	SourceEffect_t mainSource,
	SoundEffect_t secondarySoundId,
	SourceEffect_t secondarySource
) {
	if (oldProtocol) {
		return;
	}

	NetworkMessage msg;
	msg.addByte(0x83);
	msg.addPosition(pos);

	// Primary sound
	msg.addByte(0x06); // Sound effect type
	msg.addByte(static_cast<uint8_t>(mainSource)); // Sound source type
	msg.add<uint16_t>(static_cast<uint16_t>(mainSoundId)); // Sound id

	// Secondary sound (Can be an array too, but not necessary here)
	msg.addByte(0x07); // Multiple effect type
	msg.addByte(0x01); // Useless ENUM (So far)
	msg.addByte(static_cast<uint8_t>(secondarySource)); // Sound source type
	msg.add<uint16_t>(static_cast<uint16_t>(secondarySoundId)); // Sound id

	msg.addByte(0x00); // Breaking the effects loop
	writeToOutputBuffer(msg);
}

void ProtocolGame::parseOpenWheel(NetworkMessage &msg) {
	if (oldProtocol || !g_configManager().getBoolean(TOGGLE_WHEELSYSTEM, __FUNCTION__)) {
		return;
	}

	auto ownerId = msg.get<uint32_t>();
	addGameTask(&Game::playerOpenWheel, player->getID(), ownerId);
}

void ProtocolGame::sendOpenWheelWindow(uint32_t ownerId) {
	if (!player || oldProtocol || !g_configManager().getBoolean(TOGGLE_WHEELSYSTEM, __FUNCTION__)) {
		return;
	}

	NetworkMessage msg;
	player->wheel()->sendOpenWheelWindow(msg, ownerId);
	writeToOutputBuffer(msg);
}

void ProtocolGame::parseSaveWheel(NetworkMessage &msg) {
	if (oldProtocol || !g_configManager().getBoolean(TOGGLE_WHEELSYSTEM, __FUNCTION__)) {
		return;
	}

	addGameTask(&Game::playerSaveWheel, player->getID(), msg);
}<|MERGE_RESOLUTION|>--- conflicted
+++ resolved
@@ -8461,11 +8461,7 @@
 }
 
 void ProtocolGame::sendBosstiaryCooldownTimer() {
-<<<<<<< HEAD
-	if (oldProtocol || !player) {
-=======
 	if (!player || oldProtocol) {
->>>>>>> 458eb99f
 		return;
 	}
 
