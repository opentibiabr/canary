--- conflicted
+++ resolved
@@ -490,16 +490,6 @@
 	enableCompression();
 
 	OperatingSystem_t operatingSystem = static_cast<OperatingSystem_t>(msg.get<uint16_t>());
-<<<<<<< HEAD
-	if (operatingSystem <= CLIENTOS_NEW_MAC) {
-		setChecksumMethod(CHECKSUM_METHOD_SEQUENCE);
-		enableCompression();
-	} else {
-		setChecksumMethod(CHECKSUM_METHOD_ADLER32);
-	}
-
-=======
->>>>>>> 9f85261d
 
 	version = msg.get<uint16_t>(); // Protocol version
 
