--- conflicted
+++ resolved
@@ -158,11 +158,7 @@
 	}
 	else if (it.isSplash() || it.isFluidContainer())
 	{
-<<<<<<< HEAD
 		msg.addByte(item->getAttribute<uint8_t>(ItemAttribute_t::FLUIDTYPE));
-=======
-		msg.addByte(static_cast<uint8_t>(item->getFluidType()));
->>>>>>> d52581f2
 	}
 	else if (it.isContainer())
 	{
