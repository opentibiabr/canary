/**
 * Canary - A free and open-source MMORPG server emulator
 * Copyright (©) 2019-2024 OpenTibiaBR <opentibiabr@outlook.com>
 * Repository: https://github.com/opentibiabr/canary
 * License: https://github.com/opentibiabr/canary/blob/main/LICENSE
 * Contributors: https://github.com/opentibiabr/canary/graphs/contributors
 * Website: https://docs.opentibiabr.com/
 */

#include "server/network/protocol/protocolgame.hpp"

#include "account/account.hpp"
#include "config/configmanager.hpp"
#include "core.hpp"
#include "creatures/appearance/mounts/mounts.hpp"
#include "creatures/appearance/attached_effects/attached_effects.hpp"
#include "creatures/combat/condition.hpp"
#include "creatures/combat/spells.hpp"
#include "creatures/interactions/chat.hpp"
#include "creatures/monsters/monster.hpp"
#include "creatures/monsters/monsters.hpp"
#include "creatures/npcs/npc.hpp"
#include "creatures/players/grouping/familiars.hpp"
#include "creatures/players/grouping/party.hpp"
#include "creatures/players/grouping/team_finder.hpp"
#include "creatures/players/highscore_category.hpp"
#include "creatures/players/imbuements/imbuements.hpp"
#include "creatures/players/management/ban.hpp"
#include "creatures/players/management/waitlist.hpp"
#include "creatures/players/player.hpp"
#include "enums/player_icons.hpp"
#include "game/game.hpp"
#include "game/modal_window/modal_window.hpp"
#include "game/scheduling/dispatcher.hpp"
#include "io/functions/iologindata_load_player.hpp"
#include "io/io_bosstiary.hpp"
#include "io/iobestiary.hpp"
#include "io/iologindata.hpp"
#include "io/iomarket.hpp"
#include "io/ioprey.hpp"
#include "items/items_classification.hpp"
#include "items/weapons/weapons.hpp"
#include "lua/creature/creatureevent.hpp"
#include "lua/modules/modules.hpp"
#include "server/network/message/outputmessage.hpp"
#include "utils/tools.hpp"
<<<<<<< HEAD
#include "creatures/players/management/waitlist.hpp"
#include "items/weapons/weapons.hpp"
#include "enums/object_category.hpp"
#include "enums/account_type.hpp"
#include "enums/account_group_type.hpp"
#include "enums/account_coins.hpp"
#include "enums/container_type.hpp"
=======
#include "creatures/players/vocations/vocation.hpp"
>>>>>>> 19bf3e1d

#include "enums/account_coins.hpp"
#include "enums/account_group_type.hpp"
#include "enums/account_type.hpp"
#include "enums/object_category.hpp"
#include "enums/player_blessings.hpp"
#include "enums/player_cyclopedia.hpp"

/*
 * NOTE: This namespace is used so that we can add functions without having to declare them in the ".hpp/.hpp" file
 * Do not use functions only in the .cpp scope without having a namespace, it may conflict with functions in other files of the same name
 */

// This "getIteration" function will allow us to get the total number of iterations that run within a specific map
// Very useful to send the total amount in certain bytes in the ProtocolGame class
namespace {
	template <typename T>
	uint16_t getVectorIterationIncreaseCount(T &vector) {
		uint16_t totalIterationCount = 0;
		for ([[maybe_unused]] const auto &vectorIteration : vector) {
			totalIterationCount++;
		}

		return totalIterationCount;
	}

	void addOutfitAndMountBytes(NetworkMessage &msg, const std::shared_ptr<Item> &item, const CustomAttribute* attribute, const std::string &head, const std::string &body, const std::string &legs, const std::string &feet, bool addAddon = false, bool addByte = false) {
		auto look = attribute->getAttribute<uint16_t>();
		msg.add<uint16_t>(look);
		if (look != 0) {
			const auto lookHead = item->getCustomAttribute(head);
			const auto lookBody = item->getCustomAttribute(body);
			const auto lookLegs = item->getCustomAttribute(legs);
			const auto lookFeet = item->getCustomAttribute(feet);

			msg.addByte(lookHead ? lookHead->getAttribute<uint8_t>() : 0);
			msg.addByte(lookBody ? lookBody->getAttribute<uint8_t>() : 0);
			msg.addByte(lookLegs ? lookLegs->getAttribute<uint8_t>() : 0);
			msg.addByte(lookFeet ? lookFeet->getAttribute<uint8_t>() : 0);

			if (addAddon) {
				const auto lookAddons = item->getCustomAttribute("LookAddons");
				msg.addByte(lookAddons ? lookAddons->getAttribute<uint8_t>() : 0);
			}
		} else {
			if (addByte) {
				msg.add<uint16_t>(0);
			}
		}
	}

	// Send bytes function for avoid repetitions
	void sendBosstiarySlotsBytes(NetworkMessage &msg, uint8_t bossRace, uint32_t bossKillCount, uint16_t bonusBossSlotOne, uint8_t killBonus, uint8_t isSlotOneInactive, uint32_t removePrice) {
		msg.addByte(bossRace); // Boss Race
		msg.add<uint32_t>(bossKillCount); // Kill Count
		msg.add<uint16_t>(bonusBossSlotOne); // Loot Bonus
		msg.addByte(killBonus); // Kill Bonus
		msg.addByte(bossRace); // Boss Race
		msg.add<uint32_t>(isSlotOneInactive == 1 ? 0 : removePrice); // Remove Price
		msg.addByte(isSlotOneInactive); // Inactive? (Only true if equal to Boosted Boss)
	}

	/**
	 * @brief Handles the imbuement damage for a player and adds it to the network message.
	 * @details This function checks if the player's weapon has any imbuements that provide combat-type damage.
	 * @details If such imbuements are found, the corresponding damage values and combat types are added to the network message.
	 * @details If no imbuement damage is found, default values are added to the message.
	 *
	 * @param msg The network message to which the imbuement damage should be added.
	 * @param player Pointer to the player for whom the imbuement damage should be handled.
	 */
	void handleImbuementDamage(NetworkMessage &msg, const std::shared_ptr<Player> &player) {
		bool imbueDmg = false;
		std::shared_ptr<Item> weapon = player->getWeapon();
		if (weapon) {
			uint8_t slots = Item::items[weapon->getID()].imbuementSlot;
			if (slots > 0) {
				for (uint8_t i = 0; i < slots; i++) {
					ImbuementInfo imbuementInfo;
					if (!weapon->getImbuementInfo(i, &imbuementInfo)) {
						continue;
					}

					if (imbuementInfo.duration > 0) {
						auto imbuement = *imbuementInfo.imbuement;
						if (imbuement.combatType != COMBAT_NONE) {
							msg.addByte(static_cast<uint32_t>(imbuement.elementDamage));
							msg.addByte(getCipbiaElement(imbuement.combatType));
							imbueDmg = true;
							break;
						}
					}
				}
			}
		}
		if (!imbueDmg) {
			msg.addByte(0);
			msg.addByte(0);
		}
	}

	/**
	 * @brief Calculates the absorb values for different combat types based on player's equipped items.
	 *
	 * This function calculates the absorb values for each combat type based on the items equipped by the player.
	 * The calculated absorb values are stored in the provided array.
	 *
	 * @param[in] player The pointer to the player whose equipped items are considered.
	 */
	void calculateAbsorbValues(const std::shared_ptr<Player> &player, NetworkMessage &msg, uint8_t &combats) {
		alignas(16) uint16_t damageModifiers[COMBAT_COUNT] = { 10000, 10000, 10000, 10000, 10000, 10000, 10000, 10000, 10000, 10000, 10000, 10000, 10000, 10000 };

		for (int32_t slot = CONST_SLOT_FIRST; slot <= CONST_SLOT_LAST; ++slot) {
			if (!player->isItemAbilityEnabled(static_cast<Slots_t>(slot))) {
				continue;
			}

			const auto item = player->getInventoryItem(static_cast<Slots_t>(slot));
			if (!item) {
				continue;
			}

			const ItemType &itemType = Item::items[item->getID()];
			if (!itemType.abilities) {
				continue;
			}

			for (uint16_t i = 0; i < COMBAT_COUNT; ++i) {
				damageModifiers[i] *= (std::floor(100. - itemType.abilities->absorbPercent[i]) / 100.);
			}

			uint8_t imbuementSlots = itemType.imbuementSlot;
			if (imbuementSlots > 0) {
				for (uint8_t slotId = 0; slotId < imbuementSlots; ++slotId) {
					ImbuementInfo imbuementInfo;
					if (!item->getImbuementInfo(slotId, &imbuementInfo)) {
						continue;
					}

					if (imbuementInfo.duration == 0) {
						continue;
					}

					auto imbuement = *imbuementInfo.imbuement;
					for (uint16_t combat = 0; combat < COMBAT_COUNT; ++combat) {
						const int16_t &imbuementAbsorbPercent = imbuement.absorbPercent[combat];
						if (imbuementAbsorbPercent == 0) {
							continue;
						}

						g_logger().debug("[cyclopedia damage reduction] imbued item {}, reduced {} percent, for element {}", item->getName(), imbuementAbsorbPercent, combatTypeToName(indexToCombatType(combat)));

						damageModifiers[combat] *= (std::floor(100. - imbuementAbsorbPercent) / 100.);
					}
				}
			}
		}

		for (size_t i = 0; i < COMBAT_COUNT; ++i) {
			damageModifiers[i] -= 100 * player->getAbsorbPercent(indexToCombatType(i));
			if (g_configManager().getBoolean(TOGGLE_WHEELSYSTEM)) {
				damageModifiers[i] -= player->wheel().getResistance(indexToCombatType(i));
			}

			if (damageModifiers[i] != 10000) {
				int16_t clientModifier = std::clamp(10000 - static_cast<int16_t>(damageModifiers[i]), -10000, 10000);
				g_logger().debug("[{}] CombatType: {}, Damage Modifier: {}, Resulting Client Modifier: {}", __FUNCTION__, i, damageModifiers[i], clientModifier);
				msg.addByte(getCipbiaElement(indexToCombatType(i)));
				msg.add<int16_t>(clientModifier);
				++combats;
			}
		}
	}

	/**
	 * @brief Sends the container category to the network message.
	 *
	 * @note The default value is "all", which is the first enum (0). The message must always start with "All".
	 *
	 * @details for example of enum see the ContainerCategory_t
	 *
	 * @param msg The network message to send the category to.
	 */
	template <typename T>
	void sendContainerCategory(NetworkMessage &msg, const std::vector<T> &categories = {}, uint8_t categoryType = 0) {
		msg.addByte(categoryType);
		g_logger().debug("Sendding category type '{}', categories total size '{}'", categoryType, categories.size());
		msg.addByte(categories.size());
		for (auto value : categories) {
			if (value == T::All) {
				continue;
			}

			g_logger().debug("Sendding category number '{}', category name '{}'", static_cast<uint8_t>(value), magic_enum::enum_name(value).data());
			msg.addByte(static_cast<uint8_t>(value));
			msg.addString(toStartCaseWithSpace(magic_enum::enum_name(value).data()));
		}
	}
} // namespace

ProtocolGame::ProtocolGame(const Connection_ptr &initConnection) :
	Protocol(initConnection) {
	version = CLIENT_VERSION;
}

void ProtocolGame::AddItem(NetworkMessage &msg, uint16_t id, uint8_t count, uint8_t tier) const {
	const ItemType &it = Item::items[id];

	msg.add<uint16_t>(it.id);

	if (oldProtocol) {
		msg.addByte(0xFF);
	}

	if (it.stackable) {
		msg.addByte(count);
	}

	if (it.isSplash() || it.isFluidContainer()) {
		msg.addByte(count);
	}

	if (oldProtocol) {
		if (it.animationType == ANIMATION_RANDOM) {
			msg.addByte(0xFE);
		} else if (it.animationType == ANIMATION_DESYNC) {
			msg.addByte(0xFF);
		}

		// OTCR Features
		if (isOTCR) {
			msg.addString(""); // g_game.enableFeature(GameItemShader)
		}
		return;
	}

	if (it.isContainer()) {
		msg.addByte(0x00);
	}

	if (it.isPodium) {
		msg.add<uint16_t>(0);
		msg.add<uint16_t>(0);
		msg.add<uint16_t>(0);

		msg.addByte(2);
		msg.addByte(0x01);
	}

	if (it.upgradeClassification > 0) {
		msg.addByte(tier);
	}

	if (it.expire || it.expireStop || it.clockExpire) {
		msg.add<uint32_t>(it.decayTime);
		msg.addByte(0x01); // Brand-new
	}

	if (it.wearOut) {
		msg.add<uint32_t>(it.charges);
		msg.addByte(0x01); // Brand-new
	}

	if (it.isWrapKit && !oldProtocol) {
		msg.add<uint16_t>(0x00);
	}

	// OTCR Features
	if (isOTCR) {
		msg.addString(""); // g_game.enableFeature(GameItemShader)
	}
}

void ProtocolGame::AddItem(NetworkMessage &msg, const std::shared_ptr<Item> &item) {
	if (!item) {
		return;
	}

	const ItemType &it = Item::items[item->getID()];

	msg.add<uint16_t>(it.id);

	if (oldProtocol) {
		msg.addByte(0xFF);
	}

	if (it.stackable) {
		msg.addByte(static_cast<uint8_t>(std::min<uint16_t>(std::numeric_limits<uint8_t>::max(), item->getItemCount())));
	}

	if (it.isSplash() || it.isFluidContainer()) {
		msg.addByte(item->getAttribute<uint8_t>(ItemAttribute_t::FLUIDTYPE));
	}

	if (oldProtocol) {
		if (it.animationType == ANIMATION_RANDOM) {
			msg.addByte(0xFE);
		} else if (it.animationType == ANIMATION_DESYNC) {
			msg.addByte(0xFF);
		}

		// OTCR Features
		if (isOTCR) {
			msg.addString(item->getShader()); // g_game.enableFeature(GameItemShader)
		}
		return;
	}

<<<<<<< HEAD
	const auto &container = item->getContainer();
	if (it.isContainer() && container) {
		ContainerSpecial_t containerType = container->getSpecialCategory(player);
		msg.addByte(enumToValue(containerType));
		switch (containerType) {
			case ContainerSpecial_t::LootHighlight:
				break;
			case ContainerSpecial_t::Manager: {
				auto [lootFlags, obtainFlags] = container->getObjectCategoryFlags(player);
=======
	if (it.isContainer()) {
		uint8_t containerType = 0;

		std::shared_ptr<Container> container = item->getContainer();
		if (container && containerType == 0 && container->getHoldingPlayer() == player) {
			uint32_t lootFlags = 0;
			uint32_t obtainFlags = 0;
			for (const auto &[category, containerMap] : player->m_managedContainers) {
				if (!isValidObjectCategory(category)) {
					continue;
				}
				if (containerMap.first == container) {
					lootFlags |= 1 << category;
				}
				if (containerMap.second == container) {
					obtainFlags |= 1 << category;
				}
			}

			if (lootFlags != 0 || obtainFlags != 0) {
				containerType = 9;
				msg.addByte(containerType);
>>>>>>> 19bf3e1d
				msg.add<uint32_t>(lootFlags);
				msg.add<uint32_t>(obtainFlags);
				break;
			}
<<<<<<< HEAD
			case ContainerSpecial_t::ContentCounter: {
				auto ammoTotal = container->getAmmoAmount(player);
				msg.add<uint32_t>(ammoTotal);
				break;
=======
		}

		// Quiver ammo count
		if (container && containerType == 0 && item->isQuiver() && player->getThing(CONST_SLOT_RIGHT) == item) {
			uint16_t ammoTotal = 0;
			for (const std::shared_ptr<Item> &listItem : container->getItemList()) {
				if (player->getLevel() >= Item::items[listItem->getID()].minReqLevel) {
					ammoTotal += listItem->getItemCount();
				}
>>>>>>> 19bf3e1d
			}
			case ContainerSpecial_t::QuiverLoot: {
				auto ammoTotal = container->getAmmoAmount(player);
				auto [lootFlags, obtainFlags] = container->getObjectCategoryFlags(player);
				msg.add<uint32_t>(lootFlags);
				msg.add<uint32_t>(ammoTotal);
				msg.add<uint32_t>(obtainFlags);
				break;
			}
			default:
				break;
		}
	}

	if (it.isPodium) {
		const auto podiumVisible = item->getCustomAttribute("PodiumVisible");
		const auto lookType = item->getCustomAttribute("LookType");
		const auto lookTypeAttribute = item->getCustomAttribute("LookTypeEx");
		const auto lookMount = item->getCustomAttribute("LookMount");
		const auto lookDirection = item->getCustomAttribute("LookDirection");

		if (lookType && lookType->getAttribute<uint16_t>() != 0) {
			addOutfitAndMountBytes(msg, item, lookType, "LookHead", "LookBody", "LookLegs", "LookFeet", true);
		} else if (lookTypeAttribute) {
			auto lookTypeEx = lookTypeAttribute->getAttribute<uint16_t>();
			// "Tantugly's Head" boss have to send other looktype to the podium
			if (lookTypeEx == 35105) {
				lookTypeEx = 39003;
			}
			msg.add<uint16_t>(0);
			msg.add<uint16_t>(lookTypeEx);
		} else {
			msg.add<uint16_t>(0);
			msg.add<uint16_t>(0);
		}

		if (lookMount) {
			addOutfitAndMountBytes(msg, item, lookMount, "LookMountHead", "LookMountBody", "LookMountLegs", "LookMountFeet");
		} else {
			msg.add<uint16_t>(0);
		}

		msg.addByte(lookDirection ? lookDirection->getAttribute<uint8_t>() : 2);
		msg.addByte(podiumVisible ? podiumVisible->getAttribute<uint8_t>() : 0x01);
	}

	if (item->getClassification() > 0) {
		msg.addByte(item->getTier());
	}

	// Timer
	if (it.expire || it.expireStop || it.clockExpire) {
		if (item->hasAttribute(ItemAttribute_t::DURATION)) {
			msg.add<uint32_t>(item->getDuration() / 1000);
			msg.addByte((item->getDuration() / 1000) == it.decayTime ? 0x01 : 0x00); // Brand-new
		} else {
			msg.add<uint32_t>(it.decayTime);
			msg.addByte(0x01); // Brand-new
		}
	}

	// Charge
	if (it.wearOut) {
		if (item->getSubType() == 0) {
			msg.add<uint32_t>(it.charges);
			msg.addByte(0x01); // Brand-new
		} else {
			msg.add<uint32_t>(static_cast<uint32_t>(item->getSubType()));
			msg.addByte(item->getSubType() == it.charges ? 0x01 : 0x00); // Brand-new
		}
	}

	if (it.isWrapKit && !oldProtocol) {
		uint16_t unWrapId = item->getCustomAttribute("unWrapId") ? static_cast<uint16_t>(item->getCustomAttribute("unWrapId")->getInteger()) : 0;
		if (unWrapId != 0) {
			msg.add<uint16_t>(unWrapId);
		} else {
			msg.add<uint16_t>(0x00);
		}
	}

	// OTCR Features
	if (isOTCR) {
		msg.addString(item->getShader()); // g_game.enableFeature(GameItemShader)
	}
}

void ProtocolGame::release() {
	// dispatcher thread
	if (player && player->client == shared_from_this()) {
		player->client.reset();
		player = nullptr;
	}

	OutputMessagePool::getInstance().removeProtocolFromAutosend(shared_from_this());
	Protocol::release();
}

void ProtocolGame::login(const std::string &name, uint32_t accountId, OperatingSystem_t operatingSystem) {
	// OTCV8 features
	if (otclientV8 > 0) {
		sendFeatures();
	}

	// Extended opcodes
	if (operatingSystem >= CLIENTOS_OTCLIENT_LINUX) {
		isOTC = true;
		if (isOTC && otclientV8 == 0) {
			sendOTCRFeatures();
		}
		NetworkMessage opcodeMessage;
		opcodeMessage.addByte(0x32);
		opcodeMessage.addByte(0x00);
		opcodeMessage.add<uint16_t>(0x00);
		writeToOutputBuffer(opcodeMessage);
	}

	g_logger().debug("Player logging in in version '{}' and oldProtocol '{}'", getVersion(), oldProtocol);

	// dispatcher thread
	std::shared_ptr<Player> foundPlayer = g_game().getPlayerByName(name);
	if (!foundPlayer) {
		player = std::make_shared<Player>(getThis());
		player->setName(name);

		player->setID();

		if (!IOLoginDataLoad::preLoadPlayer(player, name)) {
			disconnectClient("Your character could not be loaded.");
			return;
		}

		if (IOBan::isPlayerNamelocked(player->getGUID())) {
			disconnectClient("Your character has been namelocked.");
			return;
		}

		if (g_game().getGameState() == GAME_STATE_CLOSING && !player->hasFlag(PlayerFlags_t::CanAlwaysLogin)) {
			disconnectClient("The game is just going down.\nPlease try again later.");
			return;
		}

		if (g_game().getGameState() == GAME_STATE_CLOSED && !player->hasFlag(PlayerFlags_t::CanAlwaysLogin)) {
			auto maintainMessage = g_configManager().getString(MAINTAIN_MODE_MESSAGE);
			if (!maintainMessage.empty()) {
				disconnectClient(maintainMessage);
			} else {
				disconnectClient("Server is currently closed.\nPlease try again later.");
			}
			return;
		}

		if (g_configManager().getBoolean(ONLY_PREMIUM_ACCOUNT) && !player->isPremium() && (player->getGroup()->id < GROUP_TYPE_GAMEMASTER || player->getAccountType() < ACCOUNT_TYPE_GAMEMASTER)) {
			disconnectClient("Your premium time for this account is out.\n\nTo play please buy additional premium time from our website");
			return;
		}

		auto onlineCount = g_game().getPlayersByAccount(player->getAccount()).size();
		auto maxOnline = g_configManager().getNumber(MAX_PLAYERS_PER_ACCOUNT);
		if (player->getAccountType() < ACCOUNT_TYPE_GAMEMASTER && onlineCount >= maxOnline) {
			disconnectClient(fmt::format("You may only login with {} character{}\nof your account at the same time.", maxOnline, maxOnline > 1 ? "s" : ""));
			return;
		}

		if (!player->hasFlag(PlayerFlags_t::CannotBeBanned)) {
			BanInfo banInfo;
			if (IOBan::isAccountBanned(accountId, banInfo)) {
				if (banInfo.reason.empty()) {
					banInfo.reason = "(none)";
				}

				std::ostringstream ss;
				if (banInfo.expiresAt > 0) {
					ss << "Your account has been banned until " << formatDateShort(banInfo.expiresAt) << " by " << banInfo.bannedBy << ".\n\nReason specified:\n"
					   << banInfo.reason;
				} else {
					ss << "Your account has been permanently banned by " << banInfo.bannedBy << ".\n\nReason specified:\n"
					   << banInfo.reason;
				}
				disconnectClient(ss.str());
				return;
			}
		}

		WaitingList &waitingList = WaitingList::getInstance();
		if (!waitingList.clientLogin(player)) {
			auto currentSlot = static_cast<uint32_t>(waitingList.getClientSlot(player));
			auto retryTime = static_cast<uint32_t>(WaitingList::getTime(currentSlot));
			std::ostringstream ss;

			ss << "Too many players online.\nYou are at place "
			   << currentSlot << " on the waiting list.";

			auto output = OutputMessagePool::getOutputMessage();
			output->addByte(0x16);
			output->addString(ss.str());
			output->addByte(retryTime);
			send(output);
			disconnect();
			return;
		}

		if (!IOLoginData::loadPlayerById(player, player->getGUID(), false)) {
			disconnectClient("Your character could not be loaded.");
			g_logger().warn("Player {} could not be loaded", player->getName());
			return;
		}

		player->setOperatingSystem(operatingSystem);

		const auto tile = g_game().map.getOrCreateTile(player->getLoginPosition());
		// moving from a pz tile to a non-pz tile
		if (maxOnline > 1 && player->getAccountType() < ACCOUNT_TYPE_GAMEMASTER && !tile->hasFlag(TILESTATE_PROTECTIONZONE)) {
			auto maxOutsizePZ = g_configManager().getNumber(MAX_PLAYERS_OUTSIDE_PZ_PER_ACCOUNT);
			auto accountPlayers = g_game().getPlayersByAccount(player->getAccount());
			int countOutsizePZ = 0;
			for (const auto &accountPlayer : accountPlayers) {
				if (accountPlayer != player && accountPlayer->getTile() && !accountPlayer->getTile()->hasFlag(TILESTATE_PROTECTIONZONE)) {
					++countOutsizePZ;
				}
			}
			if (countOutsizePZ >= maxOutsizePZ) {
				disconnectClient(fmt::format("You can only have {} character{} from your account outside of a protection zone.", maxOutsizePZ == 1 ? "one" : std::to_string(maxOutsizePZ), maxOutsizePZ > 1 ? "s" : ""));
				return;
			}
		}

		if (!g_game().placeCreature(player, player->getLoginPosition()) && !g_game().placeCreature(player, player->getTemplePosition(), false, true)) {
			disconnectClient("Temple position is wrong. Please, contact the administrator.");
			g_logger().warn("Player {} temple position is wrong", player->getName());
			return;
		}

		player->lastIP = player->getIP();
		player->lastLoginSaved = std::max<time_t>(time(nullptr), player->lastLoginSaved + 1);
		player->loginProtectionTime = OTSYS_TIME() + g_configManager().getNumber(LOGIN_PROTECTION_TIME);
		acceptPackets = true;
	} else {
		if (eventConnect != 0 || !g_configManager().getBoolean(REPLACE_KICK_ON_LOGIN)) {
			// Already trying to connect
			disconnectClient("You are already logged in.");
			return;
		}

		if (foundPlayer->client) {
			foundPlayer->disconnect();
			foundPlayer->isConnecting = true;

			eventConnect = g_dispatcher().scheduleEvent(
				1000,
				[self = getThis(), playerName = foundPlayer->getName(), operatingSystem] { self->connect(playerName, operatingSystem); }, "ProtocolGame::connect"
			);
		} else {
			connect(foundPlayer->getName(), operatingSystem);
		}
	}
	OutputMessagePool::getInstance().addProtocolToAutosend(shared_from_this());
	sendBosstiaryCooldownTimer();
}

void ProtocolGame::connect(const std::string &playerName, OperatingSystem_t operatingSystem) {
	eventConnect = 0;

	std::shared_ptr<Player> foundPlayer = g_game().getPlayerByName(playerName);
	if (!foundPlayer) {
		disconnectClient("You are already logged in.");
		return;
	}

	if (isConnectionExpired()) {
		// ProtocolGame::release() has been called at this point and the Connection object
		// no longer exists, so we return to prevent leakage of the Player.
		return;
	}

	player = foundPlayer;

	g_chat().removeUserFromAllChannels(player);
	player->clearModalWindows();
	player->setOperatingSystem(operatingSystem);
	player->isConnecting = false;

	player->client = getThis();
	player->openPlayerContainers();
	sendAddCreature(player, player->getPosition(), 0, true);
	player->lastIP = player->getIP();
	player->lastLoginSaved = std::max<time_t>(time(nullptr), player->lastLoginSaved + 1);
	if (player->isProtected()) {
		player->setProtection(false);
		player->resetLoginProtection();
	} else {
		player->setLoginProtection(g_configManager().getNumber(LOGIN_PROTECTION_TIME));
	}
	player->resetIdleTime();
	acceptPackets = true;
}

void ProtocolGame::logout(bool displayEffect, bool forced) {
	if (!player) {
		return;
	}

	bool removePlayer = !player->isRemoved() && !forced;
	auto tile = player->getTile();
	if (removePlayer && !player->isAccessPlayer()) {
		if (tile && tile->hasFlag(TILESTATE_NOLOGOUT)) {
			player->sendCancelMessage(RETURNVALUE_YOUCANNOTLOGOUTHERE);
			return;
		}

		if (tile && !tile->hasFlag(TILESTATE_PROTECTIONZONE) && player->hasCondition(CONDITION_INFIGHT)) {
			player->sendCancelMessage(RETURNVALUE_YOUMAYNOTLOGOUTDURINGAFIGHT);
			return;
		}
	}

	if (removePlayer && !g_creatureEvents().playerLogout(player)) {
		return;
	}

	displayEffect = displayEffect && !player->isRemoved() && player->getHealth() > 0 && !player->isInGhostMode();
	if (displayEffect) {
		g_game().addMagicEffect(player->getPosition(), CONST_ME_POFF);
	}

	sendSessionEndInformation(forced ? SESSION_END_FORCECLOSE : SESSION_END_LOGOUT);

	g_game().removeCreature(player, true);
}

void ProtocolGame::onRecvFirstMessage(NetworkMessage &msg) {
	if (g_game().getGameState() == GAME_STATE_SHUTDOWN) {
		disconnect();
		return;
	}

	auto operatingSystem = static_cast<OperatingSystem_t>(msg.get<uint16_t>());
	version = msg.get<uint16_t>(); // Protocol version
	g_logger().trace("Protocol version: {}", version);

	// Old protocol support
	oldProtocol = g_configManager().getBoolean(OLD_PROTOCOL) && version <= 1100;

	if (oldProtocol) {
		setChecksumMethod(CHECKSUM_METHOD_ADLER32);
	} else if (operatingSystem <= CLIENTOS_OTCLIENT_MAC) {
		setChecksumMethod(CHECKSUM_METHOD_SEQUENCE);
	}

	clientVersion = static_cast<int32_t>(msg.get<uint32_t>());

	if (!oldProtocol) {
		auto clientVersionString = msg.getString(); // Client version (String)
		g_logger().trace("Client version: {}", clientVersionString);
		if (version >= 1334) {
			auto assetHashIdentifier = msg.getString(); // Assets hash identifier
			g_logger().trace("Client asset hash identifier: {}", assetHashIdentifier);
		}
	}

	if (version < 1334) {
		auto datRevision = msg.get<uint16_t>(); // Dat revision
		g_logger().trace("Dat revision: {}", datRevision);
	}

	auto gamePreviewState = msg.getByte(); // U8 game preview state
	g_logger().trace("Game preview state: {}", gamePreviewState);

	if (!Protocol::RSA_decrypt(msg)) {
		g_logger().warn("[ProtocolGame::onRecvFirstMessage] - RSA Decrypt Failed");
		disconnect();
		return;
	}

	std::array<uint32_t, 4> key = { msg.get<uint32_t>(), msg.get<uint32_t>(), msg.get<uint32_t>(), msg.get<uint32_t>() };
	enableXTEAEncryption();
	setXTEAKey(key.data());

	auto isGameMaster = static_cast<bool>(msg.getByte()); // gamemaster flag
	g_logger().trace("Is Game Master: {}", isGameMaster);

	std::string authType = g_configManager().getString(AUTH_TYPE);
	std::ostringstream ss;
	std::string sessionKey = msg.getString();
	std::string accountDescriptor = sessionKey;
	std::string password;

	if (authType != "session") {
		size_t pos = sessionKey.find('\n');
		if (pos == std::string::npos) {
			ss << "You must enter your " << (oldProtocol ? "username" : "email") << ".";
			disconnectClient(ss.str());
			return;
		}
		accountDescriptor = sessionKey.substr(0, pos);
		if (accountDescriptor.empty()) {
			ss.str(std::string());
			ss << "You must enter your " << (oldProtocol ? "username" : "email") << ".";
			disconnectClient(ss.str());
			return;
		}
		password = sessionKey.substr(pos + 1);
	}

	if (!oldProtocol && operatingSystem == CLIENTOS_NEW_LINUX) {
		// TODO: check what new info for linux is send
		msg.getString();
		msg.getString();
	}

	std::string characterName = msg.getString();

	const auto &onlinePlayer = g_game().getPlayerByName(characterName);
	const auto &foundPlayer = !onlinePlayer ? g_game().getDeadPlayer(characterName) : onlinePlayer;
	if (foundPlayer && foundPlayer->client) {
		if (foundPlayer->isDead()) {
			disconnectClient("You are already logged in.");
			return;
		}

		auto message = fmt::format("You are already connected through another client. Please use only one client at a time!");
		if (foundPlayer->getProtocolVersion() != getVersion() && foundPlayer->isOldProtocol() != oldProtocol) {
			message = fmt::format("You are already logged in using protocol '{}'. Please log out from the other session to connect here.", foundPlayer->getProtocolVersion());
		}

		foundPlayer->client->disconnectClient(message);
	}

	auto timeStamp = msg.get<uint32_t>();
	uint8_t randNumber = msg.getByte();
	if (challengeTimestamp != timeStamp || challengeRandom != randNumber) {
		disconnect();
		return;
	}

	// OTCv8 version detection
	auto otcV8StringLength = msg.get<uint16_t>();
	if (otcV8StringLength == 5 && msg.getString(5) == "OTCv8") {
		otclientV8 = msg.get<uint16_t>(); // 253, 260, 261, ...
	}

	if (!oldProtocol && clientVersion != CLIENT_VERSION) {
		ss.str(std::string());
		ss << "Only clients with protocol " << CLIENT_VERSION_UPPER << "." << CLIENT_VERSION_LOWER;
		if (g_configManager().getBoolean(OLD_PROTOCOL)) {
			ss << " or 11.00";
		}
		ss << " allowed!";
		disconnectClient(ss.str());
		return;
	}

	if (g_game().getGameState() == GAME_STATE_STARTUP) {
		disconnectClient("Gameworld is starting up. Please wait.");
		return;
	}

	if (g_game().getGameState() == GAME_STATE_MAINTAIN) {
		disconnectClient("Gameworld is under maintenance. Please re-connect in a while.");
		return;
	}

	BanInfo banInfo;
	if (IOBan::isIpBanned(getIP(), banInfo)) {
		if (banInfo.reason.empty()) {
			banInfo.reason = "(none)";
		}

		ss.str(std::string());
		ss << "Your IP has been banned until " << formatDateShort(banInfo.expiresAt) << " by " << banInfo.bannedBy << ".\n\nReason specified:\n"
		   << banInfo.reason;
		disconnectClient(ss.str());
		return;
	}

	uint32_t accountId;
	if (!IOLoginData::gameWorldAuthentication(accountDescriptor, password, characterName, accountId, oldProtocol, getIP())) {
		ss.str(std::string());
		if (authType == "session") {
			ss << "Your session has expired. Please log in again.";
		} else { // authType == "password"
			ss << "Your " << (oldProtocol ? "username" : "email") << " or password is not correct.";
		}

		auto output = OutputMessagePool::getOutputMessage();
		output->addByte(0x14);
		output->addString(ss.str());
		send(output);
		g_dispatcher().scheduleEvent(
			1000, [self = getThis()] { self->disconnect(); }, "ProtocolGame::disconnect"
		);
		return;
	}

	g_dispatcher().addEvent([self = getThis(), characterName, accountId, operatingSystem] { self->login(characterName, accountId, operatingSystem); }, __FUNCTION__);
}

void ProtocolGame::onConnect() {
	auto output = OutputMessagePool::getOutputMessage();
	static std::random_device rd;
	static std::ranlux24 generator(rd());
	static std::uniform_int_distribution<uint16_t> randNumber(0x00, 0xFF);

	// Skip checksum
	output->skipBytes(sizeof(uint32_t));

	// Packet length & type
	output->add<uint16_t>(0x0006);
	output->addByte(0x1F);

	// Add timestamp & random number
	challengeTimestamp = static_cast<uint32_t>(time(nullptr));
	output->add<uint32_t>(challengeTimestamp);

	challengeRandom = randNumber(generator);
	output->addByte(challengeRandom);

	// Go back and write checksum
	output->skipBytes(-12);
	// To support 11.10-, not have problems with 11.11+
	output->add<uint32_t>(adlerChecksum(output->getOutputBuffer() + sizeof(uint32_t), 8));

	send(output);
}

void ProtocolGame::disconnectClient(const std::string &message) const {
	auto output = OutputMessagePool::getOutputMessage();
	output->addByte(0x14);
	output->addString(message);
	send(output);
	disconnect();
}

void ProtocolGame::writeToOutputBuffer(NetworkMessage &msg) {
	g_dispatcher().safeCall([self = getThis(), msg = std::move(msg)] {
		self->getOutputBuffer(msg.getLength())->append(msg);
	});
}

void ProtocolGame::parsePacket(NetworkMessage &msg) {
	if (!acceptPackets || g_game().getGameState() == GAME_STATE_SHUTDOWN || msg.getLength() <= 0) {
		return;
	}

	uint8_t recvbyte = msg.getByte();

	if (!player || player->isRemoved()) {
		if (recvbyte == 0x0F) {
			disconnect();
		}
		return;
	}

	if (player->isDead() || player->getHealth() <= 0) {
		// Check player activity on death screen
		if (m_playerDeathTime == 0) {
			g_game().playerCheckActivity(player->getName(), 1000);
			m_playerDeathTime++;
		}

		parsePacketDead(recvbyte);
		return;
	}

	// Modules system
	if (player && recvbyte != 0xD3) {
		g_modules().executeOnRecvbyte(player->getID(), msg, recvbyte);
	}

	parsePacketFromDispatcher(msg, recvbyte);
}

void ProtocolGame::parsePacketDead(uint8_t recvbyte) {
	if (recvbyte == 0x14) {
		// Remove player from game if click "ok" using otc
		disconnect();
		return;
	}

	if (recvbyte == 0x0F) {
		if (!player) {
			return;
		}

		g_dispatcher().scheduleEvent(
			100, [self = getThis()] { self->sendPing(); }, "ProtocolGame::sendPing"
		);

		if (!player->spawn()) {
			disconnect();
			g_game().removeCreature(player, true);
			return;
		}

		sendAddCreature(player, player->getPosition(), 0, false);
		addBless();
		resetPlayerDeathTime();
		return;
	}

	if (recvbyte == 0x1D) {
		// keep the connection alive
		g_dispatcher().scheduleEvent(
			100, [self = getThis()] { self->sendPingBack(); }, "ProtocolGame::sendPingBack"
		);
		return;
	}
}

void ProtocolGame::addBless() {
	if (!player) {
		return;
	}
	player->checkAndShowBlessingMessage();
}

void ProtocolGame::parsePacketFromDispatcher(NetworkMessage &msg, uint8_t recvbyte) {
	if (!acceptPackets || g_game().getGameState() == GAME_STATE_SHUTDOWN) {
		return;
	}

	if (!player || player->isRemoved() || player->getHealth() <= 0) {
		return;
	}

	switch (recvbyte) {
		case 0x14:
			logout(true, false);
			break;
		case 0x1D:
			g_game().playerReceivePingBack(player->getID());
			break;
		case 0x1E:
			g_game().playerReceivePing(player->getID());
			break;
		case 0x28:
			parseStashWithdraw(msg);
			break;
		case 0x29:
			parseRetrieveDepotSearch(msg);
			break;
		case 0x2A:
			parseCyclopediaMonsterTracker(msg);
			break;
		case 0x2B:
			parsePartyAnalyzerAction(msg);
			break;
		case 0x2C:
			parseLeaderFinderWindow(msg);
			break;
		case 0x2D:
			parseMemberFinderWindow(msg);
			break;
		case 0x32:
			parseExtendedOpcode(msg);
			break; // otclient extended opcode
		case 0x38:
			parsePlayerTyping(msg); // player are typing or not
			break;
		case 0x60:
			parseInventoryImbuements(msg);
			break;
		case 0x61:
			parseOpenWheel(msg);
			break;
		case 0x62:
			parseSaveWheel(msg);
			break;
		case 0x64:
			parseAutoWalk(msg);
			break;
		case 0x65:
			g_game().playerMove(player->getID(), DIRECTION_NORTH);
			break;
		case 0x66:
			g_game().playerMove(player->getID(), DIRECTION_EAST);
			break;
		case 0x67:
			g_game().playerMove(player->getID(), DIRECTION_SOUTH);
			break;
		case 0x68:
			g_game().playerMove(player->getID(), DIRECTION_WEST);
			break;
		case 0x69:
			g_game().playerStopAutoWalk(player->getID());
			break;
		case 0x6A:
			g_game().playerMove(player->getID(), DIRECTION_NORTHEAST);
			break;
		case 0x6B:
			g_game().playerMove(player->getID(), DIRECTION_SOUTHEAST);
			break;
		case 0x6C:
			g_game().playerMove(player->getID(), DIRECTION_SOUTHWEST);
			break;
		case 0x6D:
			g_game().playerMove(player->getID(), DIRECTION_NORTHWEST);
			break;
		case 0x6F:
			g_game().playerTurn(player->getID(), DIRECTION_NORTH);
			break;
		case 0x70:
			g_game().playerTurn(player->getID(), DIRECTION_EAST);
			break;
		case 0x71:
			g_game().playerTurn(player->getID(), DIRECTION_SOUTH);
			break;
		case 0x72:
			g_game().playerTurn(player->getID(), DIRECTION_WEST);
			break;
		case 0x73:
			parseTeleport(msg);
			break;
		case 0x77:
			parseHotkeyEquip(msg);
			break;
		case 0x78:
			parseThrow(msg);
			break;
		case 0x79:
			parseLookInShop(msg);
			break;
		case 0x7A:
			parsePlayerBuyOnShop(msg);
			break;
		case 0x7B:
			parsePlayerSellOnShop(msg);
			break;
		case 0x7C:
			g_game().playerCloseShop(player->getID());
			break;
		case 0x7D:
			parseRequestTrade(msg);
			break;
		case 0x7E:
			parseLookInTrade(msg);
			break;
		case 0x7F:
			g_game().playerAcceptTrade(player->getID());
			break;
		case 0x80:
			g_game().playerCloseTrade(player->getID());
			break;
		case 0x81:
			parseFriendSystemAction(msg);
			break;
		case 0x82:
			parseUseItem(msg);
			break;
		case 0x83:
			parseUseItemEx(msg);
			break;
		case 0x84:
			parseUseWithCreature(msg);
			break;
		case 0x85:
			parseRotateItem(msg);
			break;
		case 0x86:
			parseConfigureShowOffSocket(msg);
			break;
		case 0x87:
			parseCloseContainer(msg);
			break;
		case 0x88:
			parseUpArrowContainer(msg);
			break;
		case 0x89:
			parseTextWindow(msg);
			break;
		case 0x8A:
			parseHouseWindow(msg);
			break;
		case 0x8B:
			parseWrapableItem(msg);
			break;
		case 0x8C:
			parseLookAt(msg);
			break;
		case 0x8D:
			parseLookInBattleList(msg);
			break;
		case 0x8E: /* join aggression */
			break;
		case 0x8F:
			parseQuickLoot(msg);
			break;
		case 0x90:
			parseLootContainer(msg);
			break;
		case 0x91:
			parseQuickLootBlackWhitelist(msg);
			break;
		case 0x92:
			parseOpenDepotSearch();
			break;
		case 0x93:
			parseCloseDepotSearch();
			break;
		case 0x94:
			parseDepotSearchItemRequest(msg);
			break;
		case 0x95:
			parseOpenParentContainer(msg);
			break;
		case 0x96:
			parseSay(msg);
			break;
		case 0x97:
			g_game().playerRequestChannels(player->getID());
			break;
		case 0x98:
			parseOpenChannel(msg);
			break;
		case 0x99:
			parseCloseChannel(msg);
			break;
		case 0x9A:
			parseOpenPrivateChannel(msg);
			break;
		case 0x9E:
			g_game().playerCloseNpcChannel(player->getID());
			break;
		case 0x9F:
			parseSetMonsterPodium(msg);
			break;
		case 0xA0:
			parseFightModes(msg);
			break;
		case 0xA1:
			parseAttack(msg);
			break;
		case 0xA2:
			parseFollow(msg);
			break;
		case 0xA3:
			parseInviteToParty(msg);
			break;
		case 0xA4:
			parseJoinParty(msg);
			break;
		case 0xA5:
			parseRevokePartyInvite(msg);
			break;
		case 0xA6:
			parsePassPartyLeadership(msg);
			break;
		case 0xA7:
			g_game().playerLeaveParty(player->getID());
			break;
		case 0xA8:
			parseEnableSharedPartyExperience(msg);
			break;
		case 0xAA:
			g_game().playerCreatePrivateChannel(player->getID());
			break;
		case 0xAB:
			parseChannelInvite(msg);
			break;
		case 0xAC:
			parseChannelExclude(msg);
			break;
		case 0xAD:
			parseCyclopediaHouseAuction(msg);
			break;
		case 0xAE:
			parseSendBosstiary();
			break;
		case 0xAF:
			parseSendBosstiarySlots();
			break;
		case 0xB0:
			parseBosstiarySlot(msg);
			break;
		case 0xB1:
			parseHighscores(msg);
			break;
		case 0xBA:
			parseTaskHuntingAction(msg);
			break;
		case 0xBE:
			g_game().playerCancelAttackAndFollow(player->getID());
			break;
		case 0xBF:
			parseForgeEnter(msg);
			break;
		case 0xC0:
			parseForgeBrowseHistory(msg);
			break;
		case 0xC9: /* update tile */
			break;
		case 0xCA:
			parseUpdateContainer(msg);
			break;
		case 0xCB:
			parseBrowseField(msg);
			break;
		case 0xCC:
			parseSeekInContainer(msg);
			break;
		case 0xCD:
			parseInspectionObject(msg);
			break;
		case 0xCF:
			sendBlessingWindow();
			break;
		case 0xD2:
			g_game().playerRequestOutfit(player->getID());
			break;
		case 0xD3:
			parseSetOutfit(msg);
			break;
		case 0xD4:
			parseToggleMount(msg);
			break;
		case 0xD5:
			parseApplyImbuement(msg);
			break;
		case 0xD6:
			parseClearImbuement(msg);
			break;
		case 0xD7:
			parseCloseImbuementWindow(msg);
			break;
		case 0xDC:
			parseAddVip(msg);
			break;
		case 0xDD:
			parseRemoveVip(msg);
			break;
		case 0xDE:
			parseEditVip(msg);
			break;
		case 0xDF:
			parseVipGroupActions(msg);
			break;
		case 0xE1:
			parseBestiarysendRaces();
			break;
		case 0xE2:
			parseBestiarysendCreatures(msg);
			break;
		case 0xE3:
			parseBestiarysendMonsterData(msg);
			break;
		case 0xE4:
			parseSendBuyCharmRune(msg);
			break;
		case 0xE5:
			parseCyclopediaCharacterInfo(msg);
			break;
		case 0xE6:
			parseBugReport(msg);
			break;
		case 0xE7:
			parseWheelGemAction(msg);
			break;
		case 0xE8:
			parseOfferDescription(msg);
			break;
		case 0xEB:
			parsePreyAction(msg);
			break;
		case 0xED:
			parseSendResourceBalance();
			break;
		case 0xEE:
			parseGreet(msg);
			break;
		// Premium coins transfer
		// case 0xEF: parseCoinTransfer(msg); break;
		case 0xF0:
			g_game().playerShowQuestLog(player->getID());
			break;
		case 0xF1:
			parseQuestLine(msg);
			break;
		// case 0xF2: parseRuleViolationReport(msg); break;
		case 0xF3: /* get object info */
			break;
		case 0xF4:
			parseMarketLeave();
			break;
		case 0xF5:
			parseMarketBrowse(msg);
			break;
		case 0xF6:
			parseMarketCreateOffer(msg);
			break;
		case 0xF7:
			parseMarketCancelOffer(msg);
			break;
		case 0xF8:
			parseMarketAcceptOffer(msg);
			break;
		case 0xF9:
			parseModalWindowAnswer(msg);
			break;
		case 0xFF:
			parseRewardChestCollect(msg);
			break;
			// case 0xFA: parseStoreOpen(msg); break;
			// case 0xFB: parseStoreRequestOffers(msg); break;
			// case 0xFC: parseStoreBuyOffer(msg) break;
			// case 0xFD: parseStoreOpenTransactionHistory(msg); break;
			// case 0xFE: parseStoreRequestTransactionHistory(msg); break;

			// case 0xDF, 0xE0, 0xE1, 0xFB, 0xFC, 0xFD, 0xFE Premium Shop.

		default:
			std::string hexString = fmt::format("0x{:02x}", recvbyte);
			g_logger().debug("Player '{}' sent unknown packet header: hex[{}], decimal[{}]", player->getName(), asUpperCaseString(hexString), recvbyte);
			break;
	}
}

void ProtocolGame::parseHotkeyEquip(NetworkMessage &msg) {
	if (!player) {
		return;
	}

	auto itemId = msg.get<uint16_t>();
	auto tier = msg.get<uint8_t>();
	g_game().playerEquipItem(player->getID(), itemId, Item::items[itemId].upgradeClassification > 0, tier);
}

void ProtocolGame::GetTileDescription(const std::shared_ptr<Tile> &tile, NetworkMessage &msg) {
	if (oldProtocol) {
		msg.add<uint16_t>(0x00); // Env effects
	}

	int32_t count;
	std::shared_ptr<Item> ground = tile->getGround();
	if (ground) {
		AddItem(msg, ground);
		count = 1;
	} else {
		count = 0;
	}

	const TileItemVector* items = tile->getItemList();
	if (items) {
		for (auto it = items->getBeginTopItem(), end = items->getEndTopItem(); it != end; ++it) {
			AddItem(msg, *it);

			count++;
			if (count == 9 && tile->getPosition() == player->getPosition()) {
				break;
			} else if (count == 10) {
				return;
			}
		}
	}

	const CreatureVector* creatures = tile->getCreatures();
	if (creatures) {
		bool playerAdded = false;
		for (auto creature : std::ranges::reverse_view(*creatures)) {
			if (!player->canSeeCreature(creature)) {
				continue;
			}

			if (tile->getPosition() == player->getPosition() && count == 9 && !playerAdded) {
				creature = player;
			}

			if (creature->getID() == player->getID()) {
				playerAdded = true;
			}

			bool known;
			uint32_t removedKnown;
			checkCreatureAsKnown(creature->getID(), known, removedKnown);
			AddCreature(msg, creature, known, removedKnown);

			if (++count == 10) {
				return;
			}
		}
	}

	if (items) {
		for (auto it = items->getBeginDownItem(), end = items->getEndDownItem(); it != end; ++it) {
			AddItem(msg, *it);

			if (++count == 10) {
				return;
			}
		}
	}
}

void ProtocolGame::GetMapDescription(int32_t x, int32_t y, int32_t z, int32_t width, int32_t height, NetworkMessage &msg) {
	int32_t skip = -1;
	int32_t startz, endz, zstep;

	if (z > MAP_INIT_SURFACE_LAYER) {
		startz = z - MAP_LAYER_VIEW_LIMIT;
		endz = std::min<int32_t>(MAP_MAX_LAYERS - 1, z + MAP_LAYER_VIEW_LIMIT);
		zstep = 1;
	} else {
		startz = MAP_INIT_SURFACE_LAYER;
		endz = 0;
		zstep = -1;
	}

	for (int32_t nz = startz; nz != endz + zstep; nz += zstep) {
		GetFloorDescription(msg, x, y, nz, width, height, z - nz, skip);
	}

	if (skip >= 0) {
		msg.addByte(skip);
		msg.addByte(0xFF);
	}
}

void ProtocolGame::GetFloorDescription(NetworkMessage &msg, int32_t x, int32_t y, int32_t z, int32_t width, int32_t height, int32_t offset, int32_t &skip) {
	for (int32_t nx = 0; nx < width; nx++) {
		for (int32_t ny = 0; ny < height; ny++) {
			const auto &tile = g_game().map.getTile(static_cast<uint16_t>(x + nx + offset), static_cast<uint16_t>(y + ny + offset), static_cast<uint8_t>(z));
			if (tile) {
				if (skip >= 0) {
					msg.addByte(skip);
					msg.addByte(0xFF);
				}

				skip = 0;
				GetTileDescription(tile, msg);
			} else if (skip == 0xFE) {
				msg.addByte(0xFF);
				msg.addByte(0xFF);
				skip = -1;
			} else {
				++skip;
			}
		}
	}
}

void ProtocolGame::checkCreatureAsKnown(uint32_t id, bool &known, uint32_t &removedKnown) {
	if (auto [creatureKnown, creatureInserted] = knownCreatureSet.insert(id);
	    !creatureInserted) {
		known = true;
		return;
	}
	known = false;
	if (knownCreatureSet.size() > 1300) {
		// Look for a creature to remove
		for (auto it = knownCreatureSet.begin(), end = knownCreatureSet.end(); it != end; ++it) {
			if (*it == id) {
				continue;
			}
			// We need to protect party players from removing
			const auto &creature = g_game().getCreatureByID(*it);
			const auto &checkPlayer = creature ? creature->getPlayer() : nullptr;
			if (checkPlayer) {
				if (player->getParty() != checkPlayer->getParty() && !canSee(creature)) {
					removedKnown = *it;
					knownCreatureSet.erase(it);
					return;
				}
			} else if (!canSee(creature)) {
				removedKnown = *it;
				knownCreatureSet.erase(it);
				return;
			}
		}

		// Bad situation. Let's just remove anyone.
		auto it = knownCreatureSet.begin();
		if (*it == id) {
			++it;
		}

		removedKnown = *it;
		knownCreatureSet.erase(it);
	} else {
		removedKnown = 0;
	}
}

bool ProtocolGame::canSee(const std::shared_ptr<Creature> &c) const {
	if (!c || !player || c->isRemoved()) {
		return false;
	}

	if (!player->canSeeCreature(c)) {
		return false;
	}

	return canSee(c->getPosition());
}

bool ProtocolGame::canSee(const Position &pos) const {
	return canSee(pos.x, pos.y, pos.z);
}

bool ProtocolGame::canSee(int32_t x, int32_t y, int32_t z) const {
	if (!player) {
		return false;
	}

	const Position &myPos = player->getPosition();
	if (myPos.z <= MAP_INIT_SURFACE_LAYER) {
		// we are on ground level or above (7 -> 0)
		// view is from 7 -> 0
		if (z > MAP_INIT_SURFACE_LAYER) {
			return false;
		}
	} else if (myPos.z >= MAP_INIT_SURFACE_LAYER + 1) {
		// we are underground (8 -> 15)
		// view is +/- 2 from the floor we stand on
		if (std::abs(myPos.getZ() - z) > MAP_LAYER_VIEW_LIMIT) {
			return false;
		}
	}

	// negative offset means that the action taken place is on a lower floor than ourself
	const int8_t offsetz = myPos.getZ() - z;
	return (x >= myPos.getX() - MAP_MAX_CLIENT_VIEW_PORT_X + offsetz) && (x <= myPos.getX() + (MAP_MAX_CLIENT_VIEW_PORT_X + 1) + offsetz) && (y >= myPos.getY() - MAP_MAX_CLIENT_VIEW_PORT_Y + offsetz) && (y <= myPos.getY() + (MAP_MAX_CLIENT_VIEW_PORT_Y + 1) + offsetz);
}

// Parse methods
void ProtocolGame::parseChannelInvite(NetworkMessage &msg) {
	const std::string name = msg.getString();
	g_game().playerChannelInvite(player->getID(), name);
}

void ProtocolGame::parseChannelExclude(NetworkMessage &msg) {
	const std::string name = msg.getString();
	g_game().playerChannelExclude(player->getID(), name);
}

void ProtocolGame::parseOpenChannel(NetworkMessage &msg) {
	auto channelId = msg.get<uint16_t>();
	g_game().playerOpenChannel(player->getID(), channelId);
}

void ProtocolGame::parseCloseChannel(NetworkMessage &msg) {
	auto channelId = msg.get<uint16_t>();
	g_game().playerCloseChannel(player->getID(), channelId);
}

void ProtocolGame::parseOpenPrivateChannel(NetworkMessage &msg) {
	std::string receiver = msg.getString();
	g_game().playerOpenPrivateChannel(player->getID(), receiver);
}

void ProtocolGame::parseAutoWalk(NetworkMessage &msg) {
	uint8_t numdirs = msg.getByte();
	if (numdirs == 0 || (msg.getBufferPosition() + numdirs) != (msg.getLength() + 8)) {
		return;
	}

	std::vector<Direction> path;
	path.resize(numdirs, DIRECTION_NORTH);
	for (size_t i = numdirs; --i < numdirs;) {
		const uint8_t rawdir = msg.getByte();
		switch (rawdir) {
			case 1:
				path[i] = DIRECTION_EAST;
				break;
			case 2:
				path[i] = DIRECTION_NORTHEAST;
				break;
			case 3:
				path[i] = DIRECTION_NORTH;
				break;
			case 4:
				path[i] = DIRECTION_NORTHWEST;
				break;
			case 5:
				path[i] = DIRECTION_WEST;
				break;
			case 6:
				path[i] = DIRECTION_SOUTHWEST;
				break;
			case 7:
				path[i] = DIRECTION_SOUTH;
				break;
			case 8:
				path[i] = DIRECTION_SOUTHEAST;
				break;
			default:
				break;
		}
	}

	if (path.empty()) {
		return;
	}

	g_game().playerAutoWalk(player->getID(), path);
}

void ProtocolGame::parseSetOutfit(NetworkMessage &msg) {
	if (!player || player->isRemoved()) {
		return;
	}

	uint16_t startBufferPosition = msg.getBufferPosition();
	const auto &outfitModule = g_modules().getEventByRecvbyte(0xD3, false);
	if (outfitModule) {
		outfitModule->executeOnRecvbyte(player, msg);
	}

	if (msg.getBufferPosition() == startBufferPosition) {
		uint8_t outfitType = !oldProtocol ? msg.getByte() : 0;
		Outfit_t newOutfit;
		newOutfit.lookType = msg.get<uint16_t>();
		newOutfit.lookHead = std::min<uint8_t>(132, msg.getByte());
		newOutfit.lookBody = std::min<uint8_t>(132, msg.getByte());
		newOutfit.lookLegs = std::min<uint8_t>(132, msg.getByte());
		newOutfit.lookFeet = std::min<uint8_t>(132, msg.getByte());
		newOutfit.lookAddons = msg.getByte();
		if (outfitType == 0) {
			newOutfit.lookMount = msg.get<uint16_t>();
			bool setMount = false;
			if (!oldProtocol) {
				newOutfit.lookMountHead = std::min<uint8_t>(132, msg.getByte());
				newOutfit.lookMountBody = std::min<uint8_t>(132, msg.getByte());
				newOutfit.lookMountLegs = std::min<uint8_t>(132, msg.getByte());
				newOutfit.lookMountFeet = std::min<uint8_t>(132, msg.getByte());
				setMount = msg.getByte();
				newOutfit.lookFamiliarsType = msg.get<uint16_t>();
				g_logger().debug("Bool isMounted: {}", setMount);
			}

			uint8_t isMountRandomized = !oldProtocol ? msg.getByte() : 0;
			// g_game.enableFeature(GameWingsAurasEffectsShader)
			newOutfit.lookWing = isOTCR ? msg.get<uint16_t>() : 0;
			newOutfit.lookAura = isOTCR ? msg.get<uint16_t>() : 0;
			newOutfit.lookEffect = isOTCR ? msg.get<uint16_t>() : 0;
			std::string shaderName = isOTCR ? msg.getString() : "";
			if (!shaderName.empty()) {
				const auto &shader = g_game().getAttachedEffects()->getShaderByName(shaderName);
				newOutfit.lookShader = shader ? shader->id : 0;
			}
			g_game().playerChangeOutfit(player->getID(), newOutfit, setMount, isMountRandomized);
		} else if (outfitType == 1) {
			// This value probably has something to do with try outfit variable inside outfit window dialog
			// if try outfit is set to 2 it expects uint32_t value after mounted and disable mounts from outfit window dialog
			newOutfit.lookMount = 0;
			msg.get<uint32_t>();
		} else if (outfitType == 2) {
			Position pos = msg.getPosition();
			auto itemId = msg.get<uint16_t>();
			uint8_t stackpos = msg.getByte();
			newOutfit.lookMount = msg.get<uint16_t>();
			newOutfit.lookMountHead = std::min<uint8_t>(132, msg.getByte());
			newOutfit.lookMountBody = std::min<uint8_t>(132, msg.getByte());
			newOutfit.lookMountLegs = std::min<uint8_t>(132, msg.getByte());
			newOutfit.lookMountFeet = std::min<uint8_t>(132, msg.getByte());
			uint8_t direction = std::max<uint8_t>(DIRECTION_NORTH, std::min<uint8_t>(DIRECTION_WEST, msg.getByte()));
			uint8_t podiumVisible = msg.getByte();
			g_game().playerSetShowOffSocket(player->getID(), newOutfit, pos, stackpos, itemId, podiumVisible, direction);
		}
	}
}

void ProtocolGame::parseToggleMount(NetworkMessage &msg) {
	bool mount = msg.getByte(true) != 0;
	g_game().playerToggleMount(player->getID(), mount);
}

void ProtocolGame::parseApplyImbuement(NetworkMessage &msg) {
	uint8_t slot = msg.getByte();
	auto imbuementId = msg.get<uint32_t>();
	bool protectionCharm = msg.getByte(true) != 0x00;
	g_game().playerApplyImbuement(player->getID(), imbuementId, slot, protectionCharm);
}

void ProtocolGame::parseClearImbuement(NetworkMessage &msg) {
	uint8_t slot = msg.getByte();
	g_game().playerClearImbuement(player->getID(), slot);
}

void ProtocolGame::parseCloseImbuementWindow(NetworkMessage &) {
	g_game().playerCloseImbuementWindow(player->getID());
}

void ProtocolGame::parseUseItem(NetworkMessage &msg) {
	Position pos = msg.getPosition();
	auto itemId = msg.get<uint16_t>();
	uint8_t stackpos = msg.getByte();
	uint8_t index = msg.getByte();
	g_game().playerUseItem(player->getID(), pos, stackpos, index, itemId);
}

void ProtocolGame::parseUseItemEx(NetworkMessage &msg) {
	Position fromPos = msg.getPosition();
	auto fromItemId = msg.get<uint16_t>();
	uint8_t fromStackPos = msg.getByte();
	Position toPos = msg.getPosition();
	auto toItemId = msg.get<uint16_t>();
	uint8_t toStackPos = msg.getByte();
	g_game().playerUseItemEx(player->getID(), fromPos, fromStackPos, fromItemId, toPos, toStackPos, toItemId);
}

void ProtocolGame::parseUseWithCreature(NetworkMessage &msg) {
	Position fromPos = msg.getPosition();
	auto itemId = msg.get<uint16_t>();
	uint8_t fromStackPos = msg.getByte();
	auto creatureId = msg.get<uint32_t>();
	g_game().playerUseWithCreature(player->getID(), fromPos, fromStackPos, creatureId, itemId);
}

void ProtocolGame::parseCloseContainer(NetworkMessage &msg) {
	uint8_t cid = msg.getByte();
	g_game().playerCloseContainer(player->getID(), cid);
}

void ProtocolGame::parseUpArrowContainer(NetworkMessage &msg) {
	uint8_t cid = msg.getByte();
	g_game().playerMoveUpContainer(player->getID(), cid);
}

void ProtocolGame::parseUpdateContainer(NetworkMessage &msg) {
	uint8_t cid = msg.getByte();
	g_game().playerUpdateContainer(player->getID(), cid);
}

void ProtocolGame::parseTeleport(NetworkMessage &msg) {
	Position newPosition = msg.getPosition();
	g_game().playerTeleport(player->getID(), newPosition);
}

void ProtocolGame::parseThrow(NetworkMessage &msg) {
	Position fromPos = msg.getPosition();
	auto itemId = msg.get<uint16_t>();
	uint8_t fromStackpos = msg.getByte();
	Position toPos = msg.getPosition();
	uint8_t count = msg.getByte();

	if (toPos != fromPos) {
		g_game().playerMoveThing(player->getID(), fromPos, itemId, fromStackpos, toPos, count);
	}
}

void ProtocolGame::parseLookAt(NetworkMessage &msg) {
	Position pos = msg.getPosition();
	auto itemId = msg.get<uint16_t>();
	uint8_t stackpos = msg.getByte();
	g_game().playerLookAt(player->getID(), itemId, pos, stackpos);
}

void ProtocolGame::parseLookInBattleList(NetworkMessage &msg) {
	auto creatureId = msg.get<uint32_t>();
	g_game().playerLookInBattleList(player->getID(), creatureId);
}

void ProtocolGame::parseQuickLoot(NetworkMessage &msg) {
	if (oldProtocol) {
		return;
	}

	uint8_t variant = msg.getByte();
	const Position pos = msg.getPosition();
	auto itemId = 0;
	uint8_t stackpos = 0;
	bool lootAllCorpses = true;
	bool autoLoot = true;

	if (variant == 2) {
		// Loot player nearby (13.40)
	} else {
		itemId = msg.get<uint16_t>();
		stackpos = msg.getByte();
		lootAllCorpses = variant == 1;
		autoLoot = false;
	}
	g_logger().debug("[{}] variant {}, pos {}, itemId {}, stackPos {}", __FUNCTION__, variant, pos.toString(), itemId, stackpos);
	g_game().playerQuickLoot(player->getID(), pos, itemId, stackpos, nullptr, lootAllCorpses, autoLoot);
}

void ProtocolGame::parseLootContainer(NetworkMessage &msg) {
	if (oldProtocol) {
		return;
	}

	uint8_t action = msg.getByte();
	if (action == 0) {
		auto category = static_cast<ObjectCategory_t>(msg.getByte());
		Position pos = msg.getPosition();
		auto itemId = msg.get<uint16_t>();
		uint8_t stackpos = msg.getByte();
		g_game().playerSetManagedContainer(player->getID(), category, pos, itemId, stackpos, true);
	} else if (action == 1) {
		auto category = static_cast<ObjectCategory_t>(msg.getByte());
		g_game().playerClearManagedContainer(player->getID(), category, true);
	} else if (action == 2) {
		auto category = static_cast<ObjectCategory_t>(msg.getByte());
		g_game().playerOpenManagedContainer(player->getID(), category, true);
	} else if (action == 3) {
		bool useMainAsFallback = msg.getByte() == 1;
		g_game().playerSetQuickLootFallback(player->getID(), useMainAsFallback);
	} else if (action == 4) {
		auto category = static_cast<ObjectCategory_t>(msg.getByte());
		Position pos = msg.getPosition();
		auto itemId = msg.get<uint16_t>();
		uint8_t stackpos = msg.getByte();
		g_logger().debug("[{}] action {}, category {}, pos {}, itemId {}, stackPos {}", __FUNCTION__, action, static_cast<uint8_t>(category), pos.toString(), itemId, stackpos);
		g_game().playerSetManagedContainer(player->getID(), category, pos, itemId, stackpos, false);
	} else if (action == 5) {
		auto category = static_cast<ObjectCategory_t>(msg.getByte());
		g_game().playerClearManagedContainer(player->getID(), category, false);
	} else if (action == 6) {
		auto category = static_cast<ObjectCategory_t>(msg.getByte());
		g_game().playerOpenManagedContainer(player->getID(), category, false);
	}

	g_logger().debug("[{}] action type {}", __FUNCTION__, action);
}

void ProtocolGame::parseQuickLootBlackWhitelist(NetworkMessage &msg) {
	if (oldProtocol) {
		return;
	}

	auto filter = (QuickLootFilter_t)msg.getByte();
	std::vector<uint16_t> listedItems;

	auto size = msg.get<uint16_t>();
	listedItems.reserve(size);

	for (int i = 0; i < size; i++) {
		listedItems.push_back(msg.get<uint16_t>());
	}

	g_game().playerQuickLootBlackWhitelist(player->getID(), filter, listedItems);
}

void ProtocolGame::parseSay(NetworkMessage &msg) {
	std::string receiver;
	uint16_t channelId {};

	auto type = static_cast<SpeakClasses>(msg.getByte());
	switch (type) {
		case TALKTYPE_PRIVATE_TO:
		case TALKTYPE_PRIVATE_RED_TO:
			receiver = msg.getString();
			channelId = 0;
			break;

		case TALKTYPE_CHANNEL_Y:
		case TALKTYPE_CHANNEL_R1:
			channelId = msg.get<uint16_t>();
			break;

		default:
			channelId = 0;
			break;
	}

	const std::string text = msg.getString();
	if (text.length() > 255) {
		return;
	}

	g_game().playerSay(player->getID(), channelId, type, receiver, text);
}

void ProtocolGame::parseFightModes(NetworkMessage &msg) {
	uint8_t rawFightMode = msg.getByte(); // 1 - offensive, 2 - balanced, 3 - defensive
	uint8_t rawChaseMode = msg.getByte(); // 0 - stand while fightning, 1 - chase opponent
	uint8_t rawSecureMode = msg.getByte(); // 0 - can't attack unmarked, 1 - can attack unmarked
	// uint8_t rawPvpMode = msg.getByte(); // pvp mode introduced in 10.0

	FightMode_t fightMode;
	if (rawFightMode == 1) {
		fightMode = FIGHTMODE_ATTACK;
	} else if (rawFightMode == 2) {
		fightMode = FIGHTMODE_BALANCED;
	} else {
		fightMode = FIGHTMODE_DEFENSE;
	}

	g_game().playerSetFightModes(player->getID(), fightMode, rawChaseMode != 0, rawSecureMode != 0);
}

void ProtocolGame::parseAttack(NetworkMessage &msg) {
	auto creatureId = msg.get<uint32_t>();
	// msg.get<uint32_t>(); creatureId (same as above)
	g_game().playerSetAttackedCreature(player->getID(), creatureId);
}

void ProtocolGame::parseFollow(NetworkMessage &msg) {
	auto creatureId = msg.get<uint32_t>();
	// msg.get<uint32_t>(); creatureId (same as above)
	g_game().playerFollowCreature(player->getID(), creatureId);
}

void ProtocolGame::parseTextWindow(NetworkMessage &msg) {
	auto windowTextId = msg.get<uint32_t>();
	const std::string newText = msg.getString();
	g_game().playerWriteItem(player->getID(), windowTextId, newText);
}

void ProtocolGame::parseHouseWindow(NetworkMessage &msg) {
	uint8_t doorId = msg.getByte();
	auto id = msg.get<uint32_t>();
	const std::string text = msg.getString();
	g_game().playerUpdateHouseWindow(player->getID(), doorId, id, text);
}

void ProtocolGame::parseLookInShop(NetworkMessage &msg) {
	auto id = msg.get<uint16_t>();
	uint8_t count = msg.getByte();
	g_game().playerLookInShop(player->getID(), id, count);
}

void ProtocolGame::parsePlayerBuyOnShop(NetworkMessage &msg) {
	auto id = msg.get<uint16_t>();
	uint8_t count = msg.getByte();
	uint16_t amount = oldProtocol ? static_cast<uint16_t>(msg.getByte()) : msg.get<uint16_t>();
	bool ignoreCap = msg.getByte(true) != 0;
	bool inBackpacks = msg.getByte(true) != 0;
	g_game().playerBuyItem(player->getID(), id, count, amount, ignoreCap, inBackpacks);
}

void ProtocolGame::parsePlayerSellOnShop(NetworkMessage &msg) {
	auto id = msg.get<uint16_t>();
	uint8_t count = std::max(msg.getByte(), (uint8_t)1);
	uint16_t amount = oldProtocol ? static_cast<uint16_t>(msg.getByte()) : msg.get<uint16_t>();
	bool ignoreEquipped = msg.getByte(true) != 0;

	g_game().playerSellItem(player->getID(), id, count, amount, ignoreEquipped);
}

void ProtocolGame::parseRequestTrade(NetworkMessage &msg) {
	Position pos = msg.getPosition();
	auto itemId = msg.get<uint16_t>();
	uint8_t stackpos = msg.getByte();
	auto playerId = msg.get<uint32_t>();
	g_game().playerRequestTrade(player->getID(), pos, stackpos, playerId, itemId);
}

void ProtocolGame::parseLookInTrade(NetworkMessage &msg) {
	bool counterOffer = (msg.getByte() == 0x01);
	uint8_t index = msg.getByte();
	g_game().playerLookInTrade(player->getID(), counterOffer, index);
}

void ProtocolGame::parseAddVip(NetworkMessage &msg) {
	const std::string name = msg.getString();
	g_game().playerRequestAddVip(player->getID(), name);
}

void ProtocolGame::parseRemoveVip(NetworkMessage &msg) {
	auto guid = msg.get<uint32_t>();
	g_game().playerRequestRemoveVip(player->getID(), guid);
}

void ProtocolGame::parseEditVip(NetworkMessage &msg) {
	std::vector<uint8_t> vipGroupsId;
	auto guid = msg.get<uint32_t>();
	const std::string description = msg.getString();
	uint32_t icon = std::min<uint32_t>(10, msg.get<uint32_t>()); // 10 is max icon in 9.63
	bool notify = msg.getByte(true) != 0;
	uint8_t groupsAmount = msg.getByte();
	for (uint8_t i = 0; i < groupsAmount; ++i) {
		uint8_t groupId = msg.getByte();
		vipGroupsId.emplace_back(groupId);
	}
	g_game().playerRequestEditVip(player->getID(), guid, description, icon, notify, vipGroupsId);
}

void ProtocolGame::parseVipGroupActions(NetworkMessage &msg) {
	uint8_t action = msg.getByte();

	switch (action) {
		case 0x01: {
			const std::string groupName = msg.getString();
			player->vip().addGroup(groupName);
			break;
		}
		case 0x02: {
			const uint8_t groupId = msg.getByte();
			const std::string newGroupName = msg.getString();
			player->vip().editGroup(groupId, newGroupName);
			break;
		}
		case 0x03: {
			const uint8_t groupId = msg.getByte();
			player->vip().removeGroup(groupId);
			break;
		}
		default: {
			break;
		}
	}
}

void ProtocolGame::parseRotateItem(NetworkMessage &msg) {
	Position pos = msg.getPosition();
	auto itemId = msg.get<uint16_t>();
	uint8_t stackpos = msg.getByte();
	const auto &itemType = Item::items[itemId];
	if (itemType.isPodium) {
		g_game().playerRotatePodium(player->getID(), pos, stackpos, itemId);
	} else {
		g_game().playerRotateItem(player->getID(), pos, stackpos, itemId);
	}
}

void ProtocolGame::parseWrapableItem(NetworkMessage &msg) {
	Position pos = msg.getPosition();
	auto itemId = msg.get<uint16_t>();
	uint8_t stackpos = msg.getByte();
	g_game().playerWrapableItem(player->getID(), pos, stackpos, itemId);
}

void ProtocolGame::parseInspectionObject(NetworkMessage &msg) {
	if (oldProtocol) {
		return;
	}

	uint8_t inspectionType = msg.getByte();
	if (inspectionType == INSPECT_NORMALOBJECT) {
		Position pos = msg.getPosition();
		g_game().playerInspectItem(player, pos);
	} else if (inspectionType == INSPECT_NPCTRADE || inspectionType == INSPECT_CYCLOPEDIA) {
		auto itemId = msg.get<uint16_t>();
		uint16_t itemCount = msg.getByte();
		g_game().playerInspectItem(player, itemId, static_cast<int8_t>(itemCount), (inspectionType == INSPECT_CYCLOPEDIA));
	}
}

void ProtocolGame::sendSessionEndInformation(SessionEndInformations information) {
	if (!oldProtocol) {
		auto output = OutputMessagePool::getOutputMessage();
		output->addByte(0x18);
		output->addByte(information);
		send(output);
	}
	disconnect();
}

void ProtocolGame::sendItemInspection(uint16_t itemId, uint8_t itemCount, const std::shared_ptr<Item> &item, bool cyclopedia) {
	if (oldProtocol) {
		return;
	}

	NetworkMessage msg;
	msg.addByte(0x76);
	msg.addByte(0x00);
	msg.addByte(cyclopedia ? 0x01 : 0x00);
	msg.add<uint32_t>(player->getID()); // 13.00 Creature ID
	msg.addByte(0x01);

	const ItemType &it = Item::items[itemId];

	if (item) {
		msg.addString(item->getName());
		AddItem(msg, item);
	} else {
		msg.addString(it.name);
		AddItem(msg, it.id, itemCount, 0);
	}
	msg.addByte(0);

	auto descriptions = Item::getDescriptions(it, item);
	msg.addByte(descriptions.size());
	for (const auto &description : descriptions) {
		msg.addString(description.first);
		msg.addString(description.second);
	}
	writeToOutputBuffer(msg);
}

void ProtocolGame::parseFriendSystemAction(NetworkMessage &msg) {
	uint8_t state = msg.getByte();
	if (state == 0x0E) {
		uint8_t titleId = msg.getByte();
		g_game().playerFriendSystemAction(player, state, titleId);
	}
}

void ProtocolGame::parseCyclopediaCharacterInfo(NetworkMessage &msg) {
	if (oldProtocol) {
		return;
	}

	uint32_t characterID;
	CyclopediaCharacterInfoType_t characterInfoType;
	characterID = msg.get<uint32_t>();
	characterInfoType = static_cast<CyclopediaCharacterInfoType_t>(msg.getByte());
	uint16_t entriesPerPage = 0, page = 0;
	if (characterInfoType == CYCLOPEDIA_CHARACTERINFO_RECENTDEATHS || characterInfoType == CYCLOPEDIA_CHARACTERINFO_RECENTPVPKILLS) {
		entriesPerPage = std::min<uint16_t>(30, std::max<uint16_t>(5, msg.get<uint16_t>()));
		page = std::max<uint16_t>(1, msg.get<uint16_t>());
	}
	if (characterID == 0) {
		characterID = player->getGUID();
	}
	g_game().playerCyclopediaCharacterInfo(player, characterID, characterInfoType, entriesPerPage, page);
}

void ProtocolGame::parseHighscores(NetworkMessage &msg) {
	if (oldProtocol) {
		return;
	}

	auto type = static_cast<HighscoreType_t>(msg.getByte());
	uint8_t category = msg.getByte();
	auto vocation = msg.get<uint32_t>();
	uint16_t page = 1;
	const std::string worldName = msg.getString();
	msg.getByte(); // Game World Category
	msg.getByte(); // BattlEye World Type
	if (type == HIGHSCORE_GETENTRIES) {
		page = std::max<uint16_t>(1, msg.get<uint16_t>());
	}
	uint8_t entriesPerPage = std::min<uint8_t>(30, std::max<uint8_t>(5, msg.getByte()));
	g_game().playerHighscores(player, type, category, vocation, worldName, page, entriesPerPage);
}

void ProtocolGame::parseTaskHuntingAction(NetworkMessage &msg) {
	if (oldProtocol) {
		return;
	}

	uint8_t slot = msg.getByte();
	uint8_t action = msg.getByte();
	bool upgrade = msg.getByte(true) != 0;
	auto raceId = msg.get<uint16_t>();

	if (!g_configManager().getBoolean(TASK_HUNTING_ENABLED)) {
		return;
	}

	g_game().playerTaskHuntingAction(player->getID(), slot, action, upgrade, raceId);
}

void ProtocolGame::sendHighscoresNoData() {
	if (oldProtocol) {
		return;
	}

	NetworkMessage msg;
	msg.addByte(0xB1);
	msg.addByte(0x01); // No data available
	writeToOutputBuffer(msg);
}

void ProtocolGame::sendHighscores(const std::vector<HighscoreCharacter> &characters, uint8_t categoryId, uint32_t vocationId, uint16_t page, uint16_t pages, uint32_t updateTimer) {
	if (oldProtocol) {
		return;
	}

	NetworkMessage msg;
	msg.addByte(0xB1);
	msg.addByte(0x00); // All data available

	msg.addByte(1); // Worlds
	auto serverName = g_configManager().getString(SERVER_NAME);
	msg.addString(serverName); // First World
	msg.addString(serverName); // Selected World

	msg.addByte(0); // Game World Category: 0xFF(-1) - Selected World
	msg.addByte(0); // BattlEye World Type

	auto vocationPosition = msg.getBufferPosition();
	uint8_t vocations = 1;

	msg.skipBytes(1); // Vocation Count
	msg.add<uint32_t>(0xFFFFFFFF); // All Vocations - hardcoded
	msg.addString("(all)"); // All Vocations - hardcoded

	uint32_t selectedVocation = 0xFFFFFFFF;
	const auto vocationsMap = g_vocations().getVocations();
	for (const auto &it : vocationsMap) {
		const auto &vocation = it.second;
		if (vocation->getFromVocation() == static_cast<uint32_t>(vocation->getId())) {
			msg.add<uint32_t>(vocation->getFromVocation()); // Vocation Id
			msg.addString(vocation->getVocName()); // Vocation Name
			++vocations;
			if (vocation->getFromVocation() == vocationId) {
				selectedVocation = vocationId;
			}
		}
	}
	msg.add<uint32_t>(selectedVocation); // Selected Vocation

	uint8_t selectedCategory = 0;
	const auto &highscoreCategories = g_game().getHighscoreCategories();
	msg.addByte(highscoreCategories.size()); // Category Count
	g_logger().debug("[ProtocolGame::sendHighscores] - Category Count: {}", highscoreCategories.size());
	for (const HighscoreCategory &category : highscoreCategories) {
		g_logger().debug("[ProtocolGame::sendHighscores] - Category: {} - Name: {}", category.m_id, category.m_name);
		msg.addByte(category.m_id); // Category Id
		msg.addString(category.m_name); // Category Name
		if (category.m_id == categoryId) {
			selectedCategory = categoryId;
		}
	}
	msg.addByte(selectedCategory); // Selected Category

	msg.add<uint16_t>(page); // Current page
	msg.add<uint16_t>(pages); // Pages

	msg.addByte(characters.size()); // Character Count
	for (const HighscoreCharacter &character : characters) {
		msg.add<uint32_t>(character.rank); // Rank
		msg.addString(character.name); // Character Name
		msg.addString(character.loyaltyTitle); // Character Loyalty Title
		msg.addByte(character.vocation); // Vocation Id
		msg.addString(serverName); // World
		msg.add<uint16_t>(character.level); // Level
		msg.addByte((player->getGUID() == character.id)); // Player Indicator Boolean
		msg.add<uint64_t>(character.points); // Points
	}

	msg.addByte(0xFF); // ??
	msg.addByte(0); // ??
	msg.addByte(1); // ??
	msg.add<uint32_t>(updateTimer); // Last Update
	msg.setBufferPosition(vocationPosition);
	msg.addByte(vocations);
	writeToOutputBuffer(msg);
}

void ProtocolGame::parseConfigureShowOffSocket(NetworkMessage &msg) {
	if (oldProtocol) {
		return;
	}

	Position pos = msg.getPosition();
	auto itemId = msg.get<uint16_t>();
	uint8_t stackpos = msg.getByte();
	g_game().playerConfigureShowOffSocket(player->getID(), pos, stackpos, itemId);
}

void ProtocolGame::parseRuleViolationReport(NetworkMessage &msg) {
	uint8_t reportType = msg.getByte();
	uint8_t reportReason = msg.getByte();
	const std::string &targetName = msg.getString();
	const std::string &comment = msg.getString();
	std::string translation;
	if (reportType == REPORT_TYPE_NAME) {
		translation = msg.getString();
	} else if (reportType == REPORT_TYPE_STATEMENT) {
		translation = msg.getString();
		msg.get<uint32_t>(); // statement id, used to get whatever player have said, we don't log that.
	}

	g_game().playerReportRuleViolationReport(player->getID(), targetName, reportType, reportReason, comment, translation);
}

void ProtocolGame::parseBestiarysendRaces() {
	if (oldProtocol) {
		return;
	}

	NetworkMessage msg;
	msg.addByte(0xD5);
	msg.add<uint16_t>(BESTY_RACE_LAST);
	std::map<uint16_t, std::string> mtype_list = g_game().getBestiaryList();
	for (uint8_t i = BESTY_RACE_FIRST; i <= BESTY_RACE_LAST; i++) {
		std::string BestClass;
		uint16_t count = 0;
		for (const auto &rit : mtype_list) {
			const auto mtype = g_monsters().getMonsterType(rit.second);
			if (!mtype) {
				return;
			}
			if (mtype->info.bestiaryRace == static_cast<BestiaryType_t>(i)) {
				count += 1;
				BestClass = mtype->info.bestiaryClass;
			}
		}
		msg.addString(BestClass);
		msg.add<uint16_t>(count);
		uint16_t unlockedCount = g_iobestiary().getBestiaryRaceUnlocked(player, static_cast<BestiaryType_t>(i));
		msg.add<uint16_t>(unlockedCount);
	}
	writeToOutputBuffer(msg);

	player->BestiarysendCharms();
}

void ProtocolGame::sendBestiaryEntryChanged(uint16_t raceid) {
	if (oldProtocol) {
		return;
	}

	NetworkMessage msg;
	msg.addByte(0xD9);
	msg.add<uint16_t>(raceid);
	writeToOutputBuffer(msg);
}

void ProtocolGame::parseBestiarysendMonsterData(NetworkMessage &msg) {
	if (oldProtocol) {
		return;
	}

	auto raceId = msg.get<uint16_t>();
	std::string Class;
	std::shared_ptr<MonsterType> mtype = nullptr;
	std::map<uint16_t, std::string> mtype_list = g_game().getBestiaryList();

	auto ait = mtype_list.find(raceId);
	if (ait != mtype_list.end()) {
		auto mType = g_monsters().getMonsterType(ait->second);
		if (mType) {
			Class = mType->info.bestiaryClass;
			mtype = mType;
		}
	}

	if (!mtype) {
		g_logger().warn("[ProtocolGame::parseBestiarysendMonsterData] - "
		                "MonsterType was not found");
		return;
	}

	uint32_t killCounter = player->getBestiaryKillCount(raceId);
	uint8_t currentLevel = g_iobestiary().getKillStatus(mtype, killCounter);

	NetworkMessage newmsg;
	newmsg.addByte(0xD7);
	newmsg.add<uint16_t>(raceId);
	newmsg.addString(Class);

	newmsg.addByte(currentLevel);

	if (player->animusMastery().has(mtype->name)) {
		newmsg.add<uint16_t>(static_cast<uint16_t>(std::round((player->animusMastery().getExperienceMultiplier() - 1) * 1000))); // Animus Mastery Bonus
		newmsg.add<uint16_t>(player->animusMastery().getPoints()); // Animus Mastery Points
	} else {
		newmsg.add<uint16_t>(0);
		newmsg.add<uint16_t>(0);
	}
	newmsg.add<uint32_t>(killCounter);

	newmsg.add<uint16_t>(mtype->info.bestiaryFirstUnlock);
	newmsg.add<uint16_t>(mtype->info.bestiarySecondUnlock);
	newmsg.add<uint16_t>(mtype->info.bestiaryToUnlock);

	newmsg.addByte(mtype->info.bestiaryStars);
	newmsg.addByte(mtype->info.bestiaryOccurrence);

	std::vector<LootBlock> lootList = mtype->info.lootItems;
	newmsg.addByte(lootList.size());
	for (const LootBlock &loot : lootList) {
		int8_t difficult = g_iobestiary().calculateDifficult(loot.chance);
		bool shouldAddItem = false;

		switch (currentLevel) {
			case 1:
				shouldAddItem = false;
				break;
			case 2:
				if (difficult < 2) {
					shouldAddItem = true;
				}
				break;
			case 3:
				if (difficult < 3) {
					shouldAddItem = true;
				}
				break;
			case 4:
				shouldAddItem = true;
				break;
		}

		newmsg.add<uint16_t>(g_configManager().getBoolean(SHOW_LOOTS_IN_BESTIARY) || shouldAddItem == true ? loot.id : 0);
		newmsg.addByte(difficult);
		newmsg.addByte(0); // 1 if special event - 0 if regular loot (?)
		if (g_configManager().getBoolean(SHOW_LOOTS_IN_BESTIARY) || shouldAddItem == true) {
			newmsg.addString(loot.name);
			newmsg.addByte(loot.countmax > 0 ? 0x1 : 0x0);
		}
	}

	if (currentLevel > 1) {
		newmsg.add<uint16_t>(mtype->info.bestiaryCharmsPoints);
		int8_t attackmode = 0;
		if (!mtype->info.isHostile) {
			attackmode = 2;
		} else if (mtype->info.targetDistance) {
			attackmode = 1;
		}

		newmsg.addByte(attackmode);
		newmsg.addByte(0x02);
		newmsg.add<uint32_t>(mtype->info.healthMax);
		newmsg.add<uint32_t>(mtype->info.experience);
		newmsg.add<uint16_t>(mtype->getBaseSpeed());
		newmsg.add<uint16_t>(mtype->info.armor);
		newmsg.addDouble(mtype->info.mitigation);
	}

	if (currentLevel > 2) {
		std::map<uint8_t, int16_t> elements = g_iobestiary().getMonsterElements(mtype);

		newmsg.addByte(elements.size());
		for (auto &element : elements) {
			newmsg.addByte(element.first);
			newmsg.add<uint16_t>(element.second);
		}

		newmsg.add<uint16_t>(1);
		newmsg.addString(mtype->info.bestiaryLocations);
	}

	if (currentLevel > 3) {
		charmRune_t mType_c = g_iobestiary().getCharmFromTarget(player, mtype);
		if (mType_c != CHARM_NONE) {
			newmsg.addByte(1);
			newmsg.addByte(mType_c);
			newmsg.add<uint32_t>(player->getLevel() * 100);
		} else {
			newmsg.addByte(0);
			newmsg.addByte(1);
		}
	}

	writeToOutputBuffer(newmsg);
}

void ProtocolGame::parseCyclopediaMonsterTracker(NetworkMessage &msg) {
	auto monsterRaceId = msg.get<uint16_t>();
	// Bosstiary tracker: 0 = disabled, 1 = enabled
	// Bestiary tracker: 1 = enabled
	auto trackerButtonType = msg.getByte();

	// Bosstiary tracker logic
	if (const auto monsterType = g_ioBosstiary().getMonsterTypeByBossRaceId(monsterRaceId)) {
		if (player->getBestiaryKillCount(monsterRaceId)) {
			if (trackerButtonType == 1) {
				player->addMonsterToCyclopediaTrackerList(monsterType, true, true);
			} else {
				player->removeMonsterFromCyclopediaTrackerList(monsterType, true, true);
			}
		}
		return;
	}

	// Bestiary tracker logic
	const auto bestiaryMonsters = g_game().getBestiaryList();
	auto it = bestiaryMonsters.find(monsterRaceId);
	if (it != bestiaryMonsters.end()) {
		const auto mtype = g_monsters().getMonsterType(it->second);
		if (!mtype) {
			g_logger().error("[{}] player {} have wrong boss with race {}", __FUNCTION__, player->getName(), monsterRaceId);
			return;
		}

		if (trackerButtonType == 1) {
			player->addMonsterToCyclopediaTrackerList(mtype, false, true);
		} else {
			player->removeMonsterFromCyclopediaTrackerList(mtype, false, true);
		}
	}
}

void ProtocolGame::parsePlayerTyping(NetworkMessage &msg) {
	uint8_t typing = msg.getByte();
	g_dispatcher().addEvent([self = getThis(), playerID = player->getID(), typing] { g_game().playerSetTyping(playerID, typing); }, __FUNCTION__);
}

void ProtocolGame::sendTeamFinderList() {
	if (!player || oldProtocol) {
		return;
	}

	NetworkMessage msg;
	msg.addByte(0x2D);
	msg.addByte(0x00); // Bool value, with 'true' the player exceed packets for second.
	const auto &teamFinder = g_game().getTeamFinderList();
	msg.add<uint16_t>(teamFinder.size());
	for (const auto &it : teamFinder) {
		const auto &leader = g_game().getPlayerByGUID(it.first);
		if (!leader) {
			return;
		}

		const auto &teamAssemble = it.second;
		if (!teamAssemble) {
			return;
		}

		uint8_t status = 0;
		uint16_t membersSize = 0;
		msg.add<uint32_t>(leader->getGUID());
		msg.addString(leader->getName());
		msg.add<uint16_t>(teamAssemble->minLevel);
		msg.add<uint16_t>(teamAssemble->maxLevel);
		msg.addByte(teamAssemble->vocationIDs);
		msg.add<uint16_t>(teamAssemble->teamSlots);
		for (auto itt : teamAssemble->membersMap) {
			std::shared_ptr<Player> member = g_game().getPlayerByGUID(it.first);
			if (member) {
				if (itt.first == player->getGUID()) {
					status = itt.second;
				}

				if (itt.second == 3) {
					membersSize += 1;
				}
			}
		}
		msg.add<uint16_t>(std::max<uint16_t>((teamAssemble->teamSlots - teamAssemble->freeSlots), membersSize));
		// The leader does not count on this math, he is included inside the 'freeSlots'.
		msg.add<uint32_t>(teamAssemble->timestamp);
		msg.addByte(teamAssemble->teamType);

		switch (teamAssemble->teamType) {
			case 1: {
				msg.add<uint16_t>(teamAssemble->bossID);
				break;
			}
			case 2: {
				msg.add<uint16_t>(teamAssemble->hunt_type);
				msg.add<uint16_t>(teamAssemble->hunt_area);
				break;
			}
			case 3: {
				msg.add<uint16_t>(teamAssemble->questID);
				break;
			}

			default:
				break;
		}

		msg.addByte(status);
	}
	writeToOutputBuffer(msg);
}

void ProtocolGame::sendLeaderTeamFinder(bool reset) {
	if (!player || oldProtocol) {
		return;
	}

	const auto &teamAssemble = g_game().getTeamFinder(player);
	if (!teamAssemble) {
		return;
	}

	NetworkMessage msg;
	msg.addByte(0x2C);
	msg.addByte(reset ? 1 : 0);
	if (reset) {
		g_game().removeTeamFinderListed(player->getGUID());
		return;
	}

	msg.add<uint16_t>(teamAssemble->minLevel);
	msg.add<uint16_t>(teamAssemble->maxLevel);
	msg.addByte(teamAssemble->vocationIDs);
	msg.add<uint16_t>(teamAssemble->teamSlots);
	msg.add<uint16_t>(teamAssemble->freeSlots);
	msg.add<uint32_t>(teamAssemble->timestamp);
	msg.addByte(teamAssemble->teamType);

	switch (teamAssemble->teamType) {
		case 1: {
			msg.add<uint16_t>(teamAssemble->bossID);
			break;
		}
		case 2: {
			msg.add<uint16_t>(teamAssemble->hunt_type);
			msg.add<uint16_t>(teamAssemble->hunt_area);
			break;
		}
		case 3: {
			msg.add<uint16_t>(teamAssemble->questID);
			break;
		}

		default:
			break;
	}

	uint16_t membersSize = 1;
	for (auto memberPair : teamAssemble->membersMap) {
		std::shared_ptr<Player> member = g_game().getPlayerByGUID(memberPair.first);
		if (member) {
			membersSize += 1;
		}
	}

	msg.add<uint16_t>(membersSize);
	std::shared_ptr<Player> leader = g_game().getPlayerByGUID(teamAssemble->leaderGuid);
	if (!leader) {
		return;
	}

	msg.add<uint32_t>(leader->getGUID());
	msg.addString(leader->getName());
	msg.add<uint16_t>(leader->getLevel());
	msg.addByte(leader->getVocation()->getClientId());
	msg.addByte(3);

	for (auto memberPair : teamAssemble->membersMap) {
		std::shared_ptr<Player> member = g_game().getPlayerByGUID(memberPair.first);
		if (!member) {
			continue;
		}
		msg.add<uint32_t>(member->getGUID());
		msg.addString(member->getName());
		msg.add<uint16_t>(member->getLevel());
		msg.addByte(member->getVocation()->getClientId());
		msg.addByte(memberPair.second);
	}

	writeToOutputBuffer(msg);
}

void ProtocolGame::createLeaderTeamFinder(NetworkMessage &msg) {
	if (!player || oldProtocol) {
		return;
	}

	const auto &teamAssemble = g_game().getOrCreateTeamFinder(player);
	teamAssemble->minLevel = msg.get<uint16_t>();
	teamAssemble->maxLevel = msg.get<uint16_t>();
	teamAssemble->vocationIDs = msg.getByte();
	teamAssemble->teamSlots = msg.get<uint16_t>();
	teamAssemble->freeSlots = msg.get<uint16_t>();
	teamAssemble->partyBool = (msg.getByte() == 1);
	teamAssemble->timestamp = msg.get<uint32_t>();
	teamAssemble->teamType = msg.getByte();

	uint16_t bossID = 0;
	uint16_t huntType1 = 0;
	uint16_t huntType2 = 0;
	uint16_t questID = 0;

	switch (teamAssemble->teamType) {
		case 1: {
			bossID = msg.get<uint16_t>();
			break;
		}
		case 2: {
			huntType1 = msg.get<uint16_t>();
			huntType2 = msg.get<uint16_t>();
			break;
		}

		case 3: {
			questID = msg.get<uint16_t>();
			break;
		}

		default:
			break;
	}

	teamAssemble->bossID = bossID;
	teamAssemble->hunt_type = huntType1;
	teamAssemble->hunt_area = huntType2;
	teamAssemble->questID = questID;
	teamAssemble->leaderGuid = player->getGUID();

	auto party = player->getParty();
	if (teamAssemble->partyBool && party) {
		for (const std::shared_ptr<Player> &member : party->getMembers()) {
			if (member && member->getGUID() != player->getGUID()) {
				teamAssemble->membersMap.insert({ member->getGUID(), 3 });
			}
		}
		auto partyLeader = party->getLeader();
		if (partyLeader && partyLeader->getGUID() != player->getGUID()) {
			teamAssemble->membersMap.insert({ partyLeader->getGUID(), 3 });
		}
	}
}

void ProtocolGame::parsePartyAnalyzerAction(NetworkMessage &msg) const {
	if (!player || oldProtocol) {
		return;
	}

	std::shared_ptr<Party> party = player->getParty();
	if (!party || !party->getLeader() || party->getLeader()->getID() != player->getID()) {
		return;
	}

	auto action = static_cast<PartyAnalyzerAction_t>(msg.getByte());
	if (action == PARTYANALYZERACTION_RESET) {
		party->resetAnalyzer();
	} else if (action == PARTYANALYZERACTION_PRICETYPE) {
		party->switchAnalyzerPriceType();
	} else if (action == PARTYANALYZERACTION_PRICEVALUE) {
		auto size = msg.get<uint16_t>();
		for (uint16_t i = 1; i <= size; i++) {
			auto itemId = msg.get<uint16_t>();
			auto price = msg.get<uint64_t>();
			player->setItemCustomPrice(itemId, price);
		}
		party->reloadPrices();
		party->updateTrackerAnalyzer();
	}
}

void ProtocolGame::parseLeaderFinderWindow(NetworkMessage &msg) {
	if (!player || oldProtocol) {
		return;
	}

	uint8_t action = msg.getByte();
	switch (action) {
		case 0: {
			player->sendLeaderTeamFinder(false);
			break;
		}
		case 1: {
			player->sendLeaderTeamFinder(true);
			break;
		}
		case 2: {
			auto memberID = msg.get<uint32_t>();
			std::shared_ptr<Player> member = g_game().getPlayerByGUID(memberID);
			if (!member) {
				return;
			}

			const auto &teamAssemble = g_game().getTeamFinder(player);
			if (!teamAssemble) {
				return;
			}

			uint8_t memberStatus = msg.getByte();
			for (auto &memberPair : teamAssemble->membersMap) {
				if (memberPair.first == memberID) {
					memberPair.second = memberStatus;
				}
			}

			switch (memberStatus) {
				case 2: {
					member->sendTextMessage(MESSAGE_STATUS, "You are invited to a new team.");
					break;
				}
				case 3: {
					member->sendTextMessage(MESSAGE_STATUS, "Your team finder request was accepted.");
					break;
				}
				case 4: {
					member->sendTextMessage(MESSAGE_STATUS, "Your team finder request was denied.");
					break;
				}

				default:
					break;
			}
			player->sendLeaderTeamFinder(false);
			break;
		}
		case 3: {
			player->createLeaderTeamFinder(msg);
			player->sendLeaderTeamFinder(false);
			break;
		}

		default:
			break;
	}
}

void ProtocolGame::parseMemberFinderWindow(NetworkMessage &msg) {
	if (!player || oldProtocol) {
		return;
	}

	uint8_t action = msg.getByte();
	if (action == 0) {
		player->sendTeamFinderList();
	} else {
		auto leaderID = msg.get<uint32_t>();
		std::shared_ptr<Player> leader = g_game().getPlayerByGUID(leaderID);
		if (!leader) {
			return;
		}

		const auto &teamAssemble = g_game().getTeamFinder(player);
		if (!teamAssemble) {
			return;
		}

		if (action == 1) {
			leader->sendTextMessage(MESSAGE_STATUS, "There is a new request to join your team.");
			teamAssemble->membersMap.insert({ player->getGUID(), 1 });
		} else {
			for (auto itt = teamAssemble->membersMap.begin(), end = teamAssemble->membersMap.end(); itt != end; ++itt) {
				if (itt->first == player->getGUID()) {
					teamAssemble->membersMap.erase(itt);
					break;
				}
			}
		}
		player->sendTeamFinderList();
	}
}

void ProtocolGame::parseSendBuyCharmRune(NetworkMessage &msg) {
	if (!player || oldProtocol) {
		return;
	}

	auto runeID = static_cast<charmRune_t>(msg.getByte());
	uint8_t action = msg.getByte();
	auto raceid = msg.get<uint16_t>();
	g_iobestiary().sendBuyCharmRune(player, runeID, action, raceid);
}

void ProtocolGame::refreshCyclopediaMonsterTracker(const std::unordered_set<std::shared_ptr<MonsterType>> &trackerSet, bool isBoss) {
	if (!player || oldProtocol) {
		return;
	}

	NetworkMessage msg;
	msg.addByte(0xB9);
	msg.addByte(isBoss ? 0x01 : 0x00);
	msg.addByte(trackerSet.size());
	for (const auto &mtype : trackerSet) {
		auto raceId = mtype->info.raceid;
		const auto stages = g_ioBosstiary().getBossRaceKillStages(mtype->info.bosstiaryRace);
		if (isBoss && (stages.empty() || stages.size() != 3)) {
			return;
		}

		uint32_t killAmount = player->getBestiaryKillCount(raceId);
		msg.add<uint16_t>(raceId);
		msg.add<uint32_t>(killAmount);
		bool completed = false;
		if (isBoss) {
			for (const auto &stage : stages) {
				msg.add<uint16_t>(static_cast<uint16_t>(stage.kills));
			}
			completed = g_ioBosstiary().getBossCurrentLevel(player, raceId) == 3;
		} else {
			msg.add<uint16_t>(mtype->info.bestiaryFirstUnlock);
			msg.add<uint16_t>(mtype->info.bestiarySecondUnlock);
			msg.add<uint16_t>(mtype->info.bestiaryToUnlock);
			completed = g_iobestiary().getKillStatus(mtype, killAmount) == 4;
		}

		if (completed) {
			msg.addByte(4);
		} else {
			msg.addByte(0);
		}
	}

	writeToOutputBuffer(msg);
}

void ProtocolGame::BestiarysendCharms() {
	if (!player || oldProtocol) {
		return;
	}

	int32_t removeRuneCost = player->getLevel() * 100;
	if (player->hasCharmExpansion()) {
		removeRuneCost = (removeRuneCost * 75) / 100;
	}
	NetworkMessage msg;
	msg.addByte(0xD8);
	msg.add<uint32_t>(player->getCharmPoints());

	const auto charmList = g_game().getCharmList();
	msg.addByte(charmList.size());
	for (const auto &c_type : charmList) {
		msg.addByte(c_type->id);
		msg.addString(c_type->name);
		msg.addString(c_type->description);
		msg.addByte(0); // Unknown
		msg.add<uint16_t>(c_type->points);
		if (g_iobestiary().hasCharmUnlockedRuneBit(c_type, player->getUnlockedRunesBit())) {
			msg.addByte(1);
			uint16_t raceid = player->parseRacebyCharm(c_type->id, false, 0);
			if (raceid > 0) {
				msg.addByte(1);
				msg.add<uint16_t>(raceid);
				msg.add<uint32_t>(removeRuneCost);
			} else {
				msg.addByte(0);
			}
		} else {
			msg.addByte(0);
			msg.addByte(0);
		}
	}
	msg.addByte(4); // Unknown

	auto finishedMonstersSet = g_iobestiary().getBestiaryFinished(player);
	for (charmRune_t charmRune : g_iobestiary().getCharmUsedRuneBitAll(player)) {
		const auto tmpCharm = g_iobestiary().getBestiaryCharm(charmRune);
		uint16_t tmp_raceid = player->parseRacebyCharm(tmpCharm->id, false, 0);

		std::erase(finishedMonstersSet, tmp_raceid);
	}

	msg.add<uint16_t>(finishedMonstersSet.size());
	for (uint16_t raceid_tmp : finishedMonstersSet) {
		msg.add<uint16_t>(raceid_tmp);
	}

	writeToOutputBuffer(msg);
}

void ProtocolGame::parseBestiarysendCreatures(NetworkMessage &msg) {
	if (!player || oldProtocol) {
		return;
	}

	std::ostringstream ss;
	std::map<uint16_t, std::string> race = {};
	std::string text;
	uint8_t search = msg.getByte();

	if (search == 1) {
		auto monsterAmount = msg.get<uint16_t>();
		std::map<uint16_t, std::string> mtype_list = g_game().getBestiaryList();
		for (uint16_t monsterCount = 1; monsterCount <= monsterAmount; monsterCount++) {
			auto raceid = msg.get<uint16_t>();
			if (player->getBestiaryKillCount(raceid) > 0) {
				auto it = mtype_list.find(raceid);
				if (it != mtype_list.end()) {
					race.insert({ raceid, it->second });
				}
			}
		}
	} else {
		std::string raceName = msg.getString();
		race = g_iobestiary().findRaceByName(raceName);

		if (race.empty()) {
			g_logger().warn("[ProtocolGame::parseBestiarysendCreature] - "
			                "Race was not found: {}, search: {}",
			                raceName, search);
			return;
		}
		text = raceName;
	}
	NetworkMessage newmsg;
	newmsg.addByte(0xD6);
	newmsg.addString(text);
	newmsg.add<uint16_t>(race.size());
	std::map<uint16_t, uint32_t> creaturesKilled = g_iobestiary().getBestiaryKillCountByMonsterIDs(player, race);

	for (const auto &it_ : race) {
		uint16_t raceid_ = it_.first;
		newmsg.add<uint16_t>(raceid_);

		uint8_t progress = 0;
		uint8_t occurrence = 0;
		for (const auto &_it : creaturesKilled) {
			if (_it.first == raceid_) {
				const auto tmpType = g_monsters().getMonsterType(it_.second);
				if (!tmpType) {
					return;
				}
				progress = g_iobestiary().getKillStatus(tmpType, _it.second);
				occurrence = tmpType->info.bestiaryOccurrence;
			}
		}

		if (progress > 0) {
			newmsg.addByte(progress);
			newmsg.addByte(occurrence);
		} else {
			newmsg.addByte(0);
		}

		const auto monsterType = g_monsters().getMonsterType(it_.second);
		if (monsterType && player->animusMastery().has(it_.second)) {
			newmsg.add<uint16_t>(static_cast<uint16_t>(std::round((player->animusMastery().getExperienceMultiplier() - 1) * 1000))); // Animus Mastery Bonus
		} else {
			newmsg.add<uint16_t>(0);
		}
	}

	newmsg.add<uint16_t>(player->animusMastery().getPoints()); // Animus Mastery Points

	writeToOutputBuffer(newmsg);
}

void ProtocolGame::parseBugReport(NetworkMessage &msg) {
	uint8_t category = msg.getByte();
	std::string message = msg.getString();

	Position position;
	if (category == BUG_CATEGORY_MAP) {
		position = msg.getPosition();
	}

	g_game().playerReportBug(player->getID(), message, position, category);
}

void ProtocolGame::parseGreet(NetworkMessage &msg) {
	auto npcId = msg.get<uint32_t>();
	g_game().playerNpcGreet(player->getID(), npcId);
}

void ProtocolGame::parseOfferDescription(NetworkMessage &msg) {
	auto offerId = msg.get<uint32_t>();
	g_logger().debug("[{}] offer id: {}", __FUNCTION__, offerId);
}

void ProtocolGame::parsePreyAction(NetworkMessage &msg) {
	int8_t index = -1;
	uint8_t slot = msg.getByte();
	uint8_t action = msg.getByte();
	uint8_t option = 0;
	uint16_t raceId = 0;
	if (action == static_cast<uint8_t>(PreyAction_MonsterSelection)) {
		index = msg.getByte();
	} else if (action == static_cast<uint8_t>(PreyAction_Option)) {
		option = msg.getByte();
	} else if (action == static_cast<uint8_t>(PreyAction_ListAll_Selection)) {
		raceId = msg.get<uint16_t>();
	}

	if (!g_configManager().getBoolean(PREY_ENABLED)) {
		return;
	}

	g_game().playerPreyAction(player->getID(), slot, action, option, index, raceId);
}

void ProtocolGame::parseSendResourceBalance() {
	auto [sliverCount, coreCount] = player->getForgeSliversAndCores();

	sendResourcesBalance(
		player->getMoney(),
		player->getBankBalance(),
		player->getPreyCards(),
		player->getTaskHuntingPoints(),
		player->getForgeDusts(),
		sliverCount,
		coreCount
	);
}

void ProtocolGame::parseInviteToParty(NetworkMessage &msg) {
	auto targetId = msg.get<uint32_t>();
	g_game().playerInviteToParty(player->getID(), targetId);
}

void ProtocolGame::parseJoinParty(NetworkMessage &msg) {
	auto targetId = msg.get<uint32_t>();
	g_game().playerJoinParty(player->getID(), targetId);
}

void ProtocolGame::parseRevokePartyInvite(NetworkMessage &msg) {
	auto targetId = msg.get<uint32_t>();
	g_game().playerRevokePartyInvitation(player->getID(), targetId);
}

void ProtocolGame::parsePassPartyLeadership(NetworkMessage &msg) {
	auto targetId = msg.get<uint32_t>();
	g_game().playerPassPartyLeadership(player->getID(), targetId);
}

void ProtocolGame::parseEnableSharedPartyExperience(NetworkMessage &msg) {
	bool sharedExpActive = msg.getByte() == 1;
	g_game().playerEnableSharedPartyExperience(player->getID(), sharedExpActive);
}

void ProtocolGame::parseQuestLine(NetworkMessage &msg) {
	auto questId = msg.get<uint16_t>();
	g_game().playerShowQuestLine(player->getID(), questId);
}

void ProtocolGame::parseMarketLeave() {
	g_game().playerLeaveMarket(player->getID());
}

void ProtocolGame::parseMarketBrowse(NetworkMessage &msg) {
	uint16_t browseId = oldProtocol ? msg.get<uint16_t>() : static_cast<uint16_t>(msg.getByte());

	if ((oldProtocol && browseId == MARKETREQUEST_OWN_OFFERS_OLD) || (!oldProtocol && browseId == MARKETREQUEST_OWN_OFFERS)) {
		g_game().playerBrowseMarketOwnOffers(player->getID());
	} else if ((oldProtocol && browseId == MARKETREQUEST_OWN_HISTORY_OLD) || (!oldProtocol && browseId == MARKETREQUEST_OWN_HISTORY)) {
		g_game().playerBrowseMarketOwnHistory(player->getID());
	} else if (!oldProtocol) {
		auto itemId = msg.get<uint16_t>();
		auto tier = msg.get<uint8_t>();
		player->sendMarketEnter(player->getLastDepotId());
		g_game().playerBrowseMarket(player->getID(), itemId, tier);
	} else {
		g_game().playerBrowseMarket(player->getID(), browseId, 0);
	}
}

void ProtocolGame::parseMarketCreateOffer(NetworkMessage &msg) {
	uint8_t type = msg.getByte();
	auto itemId = msg.get<uint16_t>();
	uint8_t itemTier = 0;
	if (!oldProtocol && Item::items[itemId].upgradeClassification > 0) {
		itemTier = msg.getByte();
	}

	auto amount = msg.get<uint16_t>();
	uint64_t price = oldProtocol ? static_cast<uint64_t>(msg.get<uint32_t>()) : msg.get<uint64_t>();
	bool anonymous = (msg.getByte(true) != 0);
	if (amount > 0 && price > 0) {
		g_game().playerCreateMarketOffer(player->getID(), type, itemId, amount, price, itemTier, anonymous);
	}
}

void ProtocolGame::parseMarketCancelOffer(NetworkMessage &msg) {
	auto timestamp = msg.get<uint32_t>();
	auto counter = msg.get<uint16_t>();
	if (counter > 0) {
		g_game().playerCancelMarketOffer(player->getID(), timestamp, counter);
	}

	updateCoinBalance();
}

void ProtocolGame::parseMarketAcceptOffer(NetworkMessage &msg) {
	auto timestamp = msg.get<uint32_t>();
	auto counter = msg.get<uint16_t>();
	auto amount = msg.get<uint16_t>();
	if (amount > 0 && counter > 0) {
		g_game().playerAcceptMarketOffer(player->getID(), timestamp, counter, amount);
	}

	updateCoinBalance();
}

void ProtocolGame::parseModalWindowAnswer(NetworkMessage &msg) {
	auto id = msg.get<uint32_t>();
	uint8_t button = msg.getByte();
	uint8_t choice = msg.getByte();
	g_game().playerAnswerModalWindow(player->getID(), id, button, choice);
}

void ProtocolGame::parseRewardChestCollect(NetworkMessage &msg) {
	const auto position = msg.getPosition();
	auto itemId = msg.get<uint16_t>();
	auto stackPosition = msg.getByte();

	// Block collect reward
	auto useCollect = g_configManager().getBoolean(REWARD_CHEST_COLLECT_ENABLED);
	if (!useCollect) {
		return;
	}

	auto maxCollectItems = g_configManager().getNumber(REWARD_CHEST_MAX_COLLECT_ITEMS);
	g_game().playerRewardChestCollect(player->getID(), position, itemId, stackPosition, maxCollectItems);
}

void ProtocolGame::parseBrowseField(NetworkMessage &msg) {
	const Position &pos = msg.getPosition();
	g_game().playerBrowseField(player->getID(), pos);
}

void ProtocolGame::parseSeekInContainer(NetworkMessage &msg) {
	uint8_t containerId = msg.getByte();
	auto index = msg.get<uint16_t>();
	auto primaryType = msg.getByte();
	g_game().playerSeekInContainer(player->getID(), containerId, index, primaryType);
}

// Send methods
void ProtocolGame::sendOpenPrivateChannel(const std::string &receiver) {
	NetworkMessage msg;
	msg.addByte(0xAD);
	msg.addString(receiver);
	writeToOutputBuffer(msg);
}

void ProtocolGame::sendExperienceTracker(int64_t rawExp, int64_t finalExp) {
	if (!player || oldProtocol) {
		return;
	}

	NetworkMessage msg;
	msg.addByte(0xAF);
	msg.add<int64_t>(rawExp);
	msg.add<int64_t>(finalExp);
	writeToOutputBuffer(msg);
}

void ProtocolGame::sendChannelEvent(uint16_t channelId, const std::string &playerName, ChannelEvent_t channelEvent) {
	NetworkMessage msg;
	msg.addByte(0xF3);
	msg.add<uint16_t>(channelId);
	msg.addString(playerName);
	msg.addByte(channelEvent);
	writeToOutputBuffer(msg);
}

void ProtocolGame::sendCreatureOutfit(const std::shared_ptr<Creature> &creature, const Outfit_t &outfit) {
	if (!canSee(creature)) {
		return;
	}

	Outfit_t newOutfit = outfit;
	if (player->isWearingSupportOutfit()) {
		player->setCurrentMount(0);
		newOutfit.lookMount = 0;
	}

	NetworkMessage msg;
	msg.addByte(0x8E);
	msg.add<uint32_t>(creature->getID());
	AddOutfit(msg, newOutfit);

	writeToOutputBuffer(msg);
}

void ProtocolGame::sendCreatureLight(const std::shared_ptr<Creature> &creature) {
	if (!canSee(creature)) {
		return;
	}

	NetworkMessage msg;
	AddCreatureLight(msg, creature);
	writeToOutputBuffer(msg);
}

void ProtocolGame::addCreatureIcon(NetworkMessage &msg, const std::shared_ptr<Creature> &creature) {
	if (!creature || !player || oldProtocol) {
		return;
	}

	const auto icons = creature->getIcons();
	// client only supports 3 icons, otherwise it will crash
	const auto count = icons.size() > 3 ? 3 : icons.size();
	msg.addByte(count);
	for (uint8_t i = 0; i < count; ++i) {
		const auto icon = icons[i];
		msg.addByte(icon.serialize());
		msg.addByte(static_cast<uint8_t>(icon.category));
		msg.add<uint16_t>(icon.count);
	}
}

void ProtocolGame::sendCreatureIcon(const std::shared_ptr<Creature> &creature) {
	if (!creature || !player || oldProtocol) {
		return;
	}

	NetworkMessage msg;
	msg.addByte(0x8B);
	msg.add<uint32_t>(creature->getID());
	// Type 14 for this
	msg.addByte(14);
	addCreatureIcon(msg, creature);
	writeToOutputBuffer(msg);
}

void ProtocolGame::sendWorldLight(const LightInfo &lightInfo) {
	NetworkMessage msg;
	AddWorldLight(msg, lightInfo);
	writeToOutputBuffer(msg);
}

void ProtocolGame::sendTibiaTime(int32_t time) {
	if (!player || oldProtocol) {
		return;
	}

	NetworkMessage msg;
	msg.addByte(0xEF);
	msg.addByte(time / 60);
	msg.addByte(time % 60);
	writeToOutputBuffer(msg);
}

void ProtocolGame::sendCreatureWalkthrough(const std::shared_ptr<Creature> &creature, bool walkthrough) {
	if (!canSee(creature)) {
		return;
	}

	NetworkMessage msg;
	msg.addByte(0x92);
	msg.add<uint32_t>(creature->getID());
	msg.addByte(walkthrough ? 0x00 : 0x01);
	writeToOutputBuffer(msg);
}

void ProtocolGame::sendCreatureShield(const std::shared_ptr<Creature> &creature) {
	if (!canSee(creature)) {
		return;
	}

	NetworkMessage msg;
	msg.addByte(0x91);
	msg.add<uint32_t>(creature->getID());
	msg.addByte(player->getPartyShield(creature->getPlayer()));
	writeToOutputBuffer(msg);
}

void ProtocolGame::sendCreatureEmblem(const std::shared_ptr<Creature> &creature) {
	if (!creature || !canSee(creature) || oldProtocol) {
		return;
	}

	auto tile = creature->getTile();
	if (!tile) {
		return;
	}

	// Remove creature from client and re-add to update
	Position pos = creature->getPosition();
	int32_t stackpos = tile->getClientIndexOfCreature(player, creature);
	sendRemoveTileThing(pos, stackpos);
	NetworkMessage msg;
	msg.addByte(0x6A);
	msg.addPosition(pos);
	msg.addByte(static_cast<uint8_t>(stackpos));
	AddCreature(msg, creature, false, creature->getID());
	writeToOutputBuffer(msg);
}

void ProtocolGame::sendCreatureSkull(const std::shared_ptr<Creature> &creature) {
	if (g_game().getWorldType() != WORLD_TYPE_PVP) {
		return;
	}

	if (!canSee(creature)) {
		return;
	}

	NetworkMessage msg;
	msg.addByte(0x90);
	msg.add<uint32_t>(creature->getID());
	msg.addByte(player->getSkullClient(creature));
	writeToOutputBuffer(msg);
}

void ProtocolGame::sendCreatureType(const std::shared_ptr<Creature> &creature, uint8_t creatureType) {
	NetworkMessage msg;
	msg.addByte(0x95);
	msg.add<uint32_t>(creature->getID());
	if (creatureType == CREATURETYPE_SUMMON_OTHERS) {
		creatureType = CREATURETYPE_SUMMON_PLAYER;
	}
	msg.addByte(creatureType); // type or any byte idk
	if (!oldProtocol && creatureType == CREATURETYPE_SUMMON_PLAYER) {
		std::shared_ptr<Creature> master = creature->getMaster();
		if (master) {
			msg.add<uint32_t>(master->getID());
		} else {
			msg.add<uint32_t>(0);
		}
	}

	writeToOutputBuffer(msg);
}

void ProtocolGame::sendCreatureSquare(const std::shared_ptr<Creature> &creature, SquareColor_t color) {
	if (!canSee(creature)) {
		return;
	}

	NetworkMessage msg;
	msg.addByte(0x93);
	msg.add<uint32_t>(creature->getID());
	msg.addByte(0x01);
	msg.addByte(color);
	writeToOutputBuffer(msg);
}

void ProtocolGame::sendTutorial(uint8_t tutorialId) {
	NetworkMessage msg;
	msg.addByte(0xDC);
	msg.addByte(tutorialId);
	writeToOutputBuffer(msg);
}

void ProtocolGame::sendAddMarker(const Position &pos, uint8_t markType, const std::string &desc) {
	NetworkMessage msg;
	msg.addByte(0xDD);

	if (!oldProtocol) {
		msg.addByte(enumToValue(CyclopediaMapData_t::MinimapMarker));
	}

	msg.addPosition(pos);
	msg.addByte(markType);
	msg.addString(desc);
	writeToOutputBuffer(msg);
}

void ProtocolGame::sendCyclopediaCharacterNoData(CyclopediaCharacterInfoType_t characterInfoType, uint8_t errorCode) {
	if (!player || oldProtocol) {
		return;
	}

	NetworkMessage msg;
	msg.addByte(0xDA);
	msg.addByte(static_cast<uint8_t>(characterInfoType));
	msg.addByte(errorCode);
	writeToOutputBuffer(msg);
}

void ProtocolGame::sendCyclopediaCharacterBaseInformation() {
	if (!player || oldProtocol) {
		return;
	}

	NetworkMessage msg;
	msg.addByte(0xDA);
	msg.addByte(CYCLOPEDIA_CHARACTERINFO_BASEINFORMATION);
	msg.addByte(0x00);
	msg.addString(player->getName());
	msg.addString(player->getVocation()->getVocName());
	msg.add<uint16_t>(player->getLevel());
	AddOutfit(msg, player->getDefaultOutfit(), false);

	msg.addByte(0x01); // Store summary & Character titles
	msg.addString(player->title().getCurrentTitleName()); // character title
	writeToOutputBuffer(msg);
}

void ProtocolGame::sendCyclopediaCharacterGeneralStats() {
	if (!player || oldProtocol) {
		return;
	}

	NetworkMessage msg;
	msg.addByte(0xDA);
	msg.addByte(CYCLOPEDIA_CHARACTERINFO_GENERALSTATS);
	// Send no error
	// 1: No data available at the moment.
	// 2: You are not allowed to see this character's data.
	// 3: You are not allowed to inspect this character.
	msg.addByte(0x00); // 0x00 Here means 'no error'

	msg.add<uint64_t>(player->getExperience());
	msg.add<uint16_t>(player->getLevel());
	msg.addByte(player->getLevelPercent());
	msg.add<uint16_t>(player->getBaseXpGain()); // BaseXPGainRate
	msg.add<uint16_t>(player->getDisplayGrindingXpBoost()); // LowLevelBonus
	msg.add<uint16_t>(player->getDisplayXpBoostPercent()); // XPBoost
	msg.add<uint16_t>(player->getStaminaXpBoost()); // StaminaMultiplier(100=x1.0)
	msg.add<uint16_t>(player->getXpBoostTime()); // xpBoostRemainingTime
	msg.addByte(player->getXpBoostTime() > 0 ? 0x00 : 0x01); // canBuyXpBoost
	msg.add<uint32_t>(std::min<int32_t>(player->getHealth(), std::numeric_limits<uint16_t>::max()));
	msg.add<uint32_t>(std::min<int32_t>(player->getMaxHealth(), std::numeric_limits<uint16_t>::max()));
	msg.add<uint32_t>(std::min<int32_t>(player->getMana(), std::numeric_limits<uint16_t>::max()));
	msg.add<uint32_t>(std::min<int32_t>(player->getMaxMana(), std::numeric_limits<uint16_t>::max()));
	msg.addByte(player->getSoul());
	msg.add<uint16_t>(player->getStaminaMinutes());

	std::shared_ptr<Condition> condition = player->getCondition(CONDITION_REGENERATION, CONDITIONID_DEFAULT);
	msg.add<uint16_t>(condition ? condition->getTicks() / 1000 : 0x00);
	msg.add<uint16_t>(player->getOfflineTrainingTime() / 60 / 1000);
	msg.add<uint16_t>(player->getSpeed());
	msg.add<uint16_t>(player->getBaseSpeed());
	msg.add<uint32_t>(player->getCapacity());
	msg.add<uint32_t>(player->getBaseCapacity());
	msg.add<uint32_t>(player->hasFlag(PlayerFlags_t::HasInfiniteCapacity) ? 1000000 : player->getFreeCapacity());
	msg.addByte(8);
	msg.addByte(1);
	msg.add<uint16_t>(player->getMagicLevel());
	msg.add<uint16_t>(player->getBaseMagicLevel());
	msg.add<uint16_t>(player->getLoyaltyMagicLevel());
	msg.add<uint16_t>(player->getMagicLevelPercent() * 100);

	for (uint8_t i = SKILL_FIRST; i < SKILL_CRITICAL_HIT_CHANCE; ++i) {
		static const uint8_t HardcodedSkillIds[] = { 11, 9, 8, 10, 7, 6, 13 };
		const auto skill = static_cast<skills_t>(i);
		msg.addByte(HardcodedSkillIds[i]);
		msg.add<uint16_t>(std::min<int32_t>(player->getSkillLevel(skill), std::numeric_limits<uint16_t>::max()));
		msg.add<uint16_t>(player->getBaseSkill(skill));
		msg.add<uint16_t>(player->getLoyaltySkill(skill));
		msg.add<uint16_t>(player->getSkillPercent(skill) * 100);
	}

	auto bufferPosition = msg.getBufferPosition();
	msg.skipBytes(1);
	uint8_t total = 0;
	for (size_t i = 0; i < COMBAT_COUNT; i++) {
		auto specializedMagicLevel = player->getSpecializedMagicLevel(indexToCombatType(i));
		if (specializedMagicLevel > 0) {
			++total;
			msg.addByte(getCipbiaElement(indexToCombatType(i)));
			msg.add<uint16_t>(specializedMagicLevel);
		}
	}
	msg.setBufferPosition(bufferPosition);
	msg.addByte(total);
	writeToOutputBuffer(msg);
}

void ProtocolGame::sendCyclopediaCharacterCombatStats() {
	if (!player || oldProtocol) {
		return;
	}

	NetworkMessage msg;
	msg.addByte(0xDA);
	msg.addByte(CYCLOPEDIA_CHARACTERINFO_COMBATSTATS);
	msg.addByte(0x00);
	for (uint8_t i = SKILL_CRITICAL_HIT_CHANCE; i <= SKILL_LAST; ++i) {
		if (i == SKILL_LIFE_LEECH_CHANCE || i == SKILL_MANA_LEECH_CHANCE) {
			continue;
		}
		auto skill = static_cast<skills_t>(i);
		msg.add<uint16_t>(std::min<int32_t>(player->getSkillLevel(skill), std::numeric_limits<uint16_t>::max()));
		msg.add<uint16_t>(0);
	}

	// Version 12.81 new skill (Fatal, Dodge and Momentum)
	sendForgeSkillStats(msg);

	// Cleave (12.70)
	msg.add<uint16_t>(static_cast<uint16_t>(player->getCleavePercent()));
	// Magic shield capacity (12.70)
	msg.add<uint16_t>(static_cast<uint16_t>(player->getMagicShieldCapacityFlat())); // Direct bonus
	msg.add<uint16_t>(static_cast<uint16_t>(player->getMagicShieldCapacityPercent())); // Percentage bonus

	// Perfect shot range (12.70)
	for (uint8_t range = 1; range <= 5; range++) {
		msg.add<uint16_t>(static_cast<uint16_t>(player->getPerfectShotDamage(range)));
	}

	// Damage reflection (12.70)
	msg.add<uint16_t>(static_cast<uint16_t>(player->getReflectFlat(COMBAT_PHYSICALDAMAGE)));

	uint8_t haveBlesses = 0;
	for (auto bless : magic_enum::enum_values<Blessings>()) {
		if (player->hasBlessing(enumToValue(bless))) {
			++haveBlesses;
		}
	}

	msg.addByte(haveBlesses);
	msg.addByte(magic_enum::enum_count<Blessings>());

	std::shared_ptr<Item> weapon = player->getWeapon();
	if (weapon) {
		const ItemType &it = Item::items[weapon->getID()];
		if (it.weaponType == WEAPON_WAND) {
			msg.add<uint16_t>(it.maxHitChance);
			msg.addByte(getCipbiaElement(it.combatType));
			msg.addByte(0);
			msg.addByte(0);
		} else if (it.weaponType == WEAPON_DISTANCE || it.weaponType == WEAPON_AMMO || it.weaponType == WEAPON_MISSILE) {
			int32_t attackValue = weapon->getAttack();
			if (it.weaponType == WEAPON_AMMO) {
				std::shared_ptr<Item> weaponItem = player->getWeapon(true);
				if (weaponItem) {
					attackValue += weaponItem->getAttack();
				}
			}

			int32_t attackSkill = player->getSkillLevel(SKILL_DISTANCE);
			float attackFactor = player->getAttackFactor();
			int32_t maxDamage = static_cast<int32_t>(Weapons::getMaxWeaponDamage(player->getLevel(), attackSkill, attackValue, attackFactor, true) * player->getVocation()->distDamageMultiplier);
			if (it.abilities && it.abilities->elementType != COMBAT_NONE) {
				maxDamage += static_cast<int32_t>(Weapons::getMaxWeaponDamage(player->getLevel(), attackSkill, attackValue - weapon->getAttack() + it.abilities->elementDamage, attackFactor, true) * player->getVocation()->distDamageMultiplier);
			}
			msg.add<uint16_t>(maxDamage >> 1);
			msg.addByte(CIPBIA_ELEMENTAL_PHYSICAL);
			if (it.abilities && it.abilities->elementType != COMBAT_NONE) {
				if (attackValue) {
					msg.addByte(static_cast<uint32_t>(it.abilities->elementDamage) * 100 / attackValue);
				} else {
					msg.addByte(0);
				}
				msg.addByte(getCipbiaElement(it.abilities->elementType));
			} else {
				handleImbuementDamage(msg, player);
			}
		} else {
			int32_t attackValue = std::max<int32_t>(0, weapon->getAttack());
			int32_t attackSkill = player->getWeaponSkill(weapon);
			float attackFactor = player->getAttackFactor();
			int32_t maxDamage = static_cast<int32_t>(Weapons::getMaxWeaponDamage(player->getLevel(), attackSkill, attackValue, attackFactor, true) * player->getVocation()->meleeDamageMultiplier);
			if (it.abilities && it.abilities->elementType != COMBAT_NONE) {
				maxDamage += static_cast<int32_t>(Weapons::getMaxWeaponDamage(player->getLevel(), attackSkill, it.abilities->elementDamage, attackFactor, true) * player->getVocation()->meleeDamageMultiplier);
			}
			msg.add<uint16_t>(maxDamage >> 1);
			msg.addByte(CIPBIA_ELEMENTAL_PHYSICAL);
			if (it.abilities && it.abilities->elementType != COMBAT_NONE) {
				if (attackValue) {
					msg.addByte(static_cast<uint32_t>(it.abilities->elementDamage) * 100 / attackValue);
				} else {
					msg.addByte(0);
				}
				msg.addByte(getCipbiaElement(it.abilities->elementType));
			} else {
				handleImbuementDamage(msg, player);
			}
		}
	} else {
		float attackFactor = player->getAttackFactor();
		int32_t attackSkill = player->getSkillLevel(SKILL_FIST);
		int32_t attackValue = 7;

		int32_t maxDamage = Weapons::getMaxWeaponDamage(player->getLevel(), attackSkill, attackValue, attackFactor, true);
		msg.add<uint16_t>(maxDamage >> 1);
		msg.addByte(CIPBIA_ELEMENTAL_PHYSICAL);
		msg.addByte(0);
		msg.addByte(0);
	}

	msg.add<uint16_t>(player->getArmor());
	msg.add<uint16_t>(player->getDefense());
	// Wheel of destiny mitigation
	if (g_configManager().getBoolean(TOGGLE_WHEELSYSTEM)) {
		msg.addDouble(player->getMitigation());
	} else {
		msg.addDouble(0);
	}

	// Store the "combats" to increase in absorb values function and send to client later
	uint8_t combats = 0;
	auto startCombats = msg.getBufferPosition();
	msg.skipBytes(1);

	// Calculate and parse the combat absorbs values
	calculateAbsorbValues(player, msg, combats);

	// Now set the buffer position skiped and send the total combats count
	auto endCombats = msg.getBufferPosition();
	msg.setBufferPosition(startCombats);
	msg.addByte(combats);
	msg.setBufferPosition(endCombats);

	// Concoctions potions (12.70)
	auto startConcoctions = msg.getBufferPosition();
	msg.skipBytes(1);
	auto activeConcoctions = player->getActiveConcoctions();
	uint8_t concoctions = 0;
	for (const auto &concoction : activeConcoctions) {
		if (concoction.second == 0) {
			continue;
		}
		msg.add<uint16_t>(concoction.first);
		msg.add<uint16_t>(concoction.second);
		++concoctions;
	}

	msg.setBufferPosition(startConcoctions);
	msg.addByte(concoctions);

	writeToOutputBuffer(msg);
}

void ProtocolGame::sendCyclopediaCharacterRecentDeaths(uint16_t page, uint16_t pages, const std::vector<RecentDeathEntry> &entries) {
	if (!player || oldProtocol) {
		return;
	}

	NetworkMessage msg;
	msg.addByte(0xDA);
	msg.addByte(CYCLOPEDIA_CHARACTERINFO_RECENTDEATHS);
	msg.addByte(0x00); // 0x00 Here means 'no error'
	msg.add<uint16_t>(page);
	msg.add<uint16_t>(pages);
	msg.add<uint16_t>(entries.size());
	for (const RecentDeathEntry &entry : entries) {
		msg.add<uint32_t>(entry.timestamp);
		msg.addString(entry.cause);
	}

	writeToOutputBuffer(msg);
}

void ProtocolGame::sendCyclopediaCharacterRecentPvPKills(uint16_t page, uint16_t pages, const std::vector<RecentPvPKillEntry> &entries) {
	if (!player || oldProtocol) {
		return;
	}

	NetworkMessage msg;
	msg.addByte(0xDA);
	msg.addByte(CYCLOPEDIA_CHARACTERINFO_RECENTPVPKILLS);
	msg.addByte(0x00); // 0x00 Here means 'no error'
	msg.add<uint16_t>(page);
	msg.add<uint16_t>(pages);
	msg.add<uint16_t>(entries.size());
	for (const RecentPvPKillEntry &entry : entries) {
		msg.add<uint32_t>(entry.timestamp);
		msg.addString(entry.description);
		msg.addByte(entry.status);
	}

	writeToOutputBuffer(msg);
}

void ProtocolGame::sendCyclopediaCharacterAchievements(uint16_t secretsUnlocked, const std::vector<std::pair<Achievement, uint32_t>> &achievementsUnlocked) {
	if (!player || oldProtocol) {
		return;
	}

	NetworkMessage msg;
	msg.addByte(0xDA);
	msg.addByte(CYCLOPEDIA_CHARACTERINFO_ACHIEVEMENTS);
	msg.addByte(0x00); // 0x00 Here means 'no error'
	msg.add<uint16_t>(player->achiev().getPoints());
	msg.add<uint16_t>(secretsUnlocked);
	msg.add<uint16_t>(static_cast<uint16_t>(achievementsUnlocked.size()));
	for (const auto &[achievement, addedTimestamp] : achievementsUnlocked) {
		msg.add<uint16_t>(achievement.id);
		msg.add<uint32_t>(addedTimestamp);
		if (achievement.secret) {
			msg.addByte(0x01);
			msg.addString(achievement.name);
			msg.addString(achievement.description);
			msg.addByte(achievement.grade);
		} else {
			msg.addByte(0x00);
		}
	}
	writeToOutputBuffer(msg);
}

void ProtocolGame::sendCyclopediaCharacterItemSummary(const ItemsTierCountList &inventoryItems, const ItemsTierCountList &storeInboxItems, const StashItemList &supplyStashItems, const ItemsTierCountList &depotBoxItems, const ItemsTierCountList &inboxItems) {
	if (!player || oldProtocol) {
		return;
	}

	NetworkMessage msg;
	msg.addByte(0xDA);
	msg.addByte(CYCLOPEDIA_CHARACTERINFO_ITEMSUMMARY);
	msg.addByte(0x00); // 0x00 Here means 'no error'

	uint16_t inventoryItemsCount = 0;
	const auto startInventory = msg.getBufferPosition();
	msg.skipBytes(2);

	for (const auto &inventoryItems_it : inventoryItems) {
		for (const auto &[itemTier, itemCount] : inventoryItems_it.second) {
			const ItemType &it = Item::items[inventoryItems_it.first];
			msg.add<uint16_t>(inventoryItems_it.first); // Item ID
			if (it.upgradeClassification > 0) {
				msg.addByte(itemTier);
			}
			msg.add<uint32_t>(itemCount);

			++inventoryItemsCount;
		}
	}

	const auto endInventory = msg.getBufferPosition();

	msg.setBufferPosition(startInventory);
	msg.add<uint16_t>(inventoryItemsCount);

	msg.setBufferPosition(endInventory);

	uint16_t storeInboxItemsCount = 0;
	const auto startStoreInbox = msg.getBufferPosition();
	msg.skipBytes(2);

	for (const auto &storeInboxItems_it : storeInboxItems) {
		for (const auto &[itemTier, itemCount] : storeInboxItems_it.second) {
			const ItemType &it = Item::items[storeInboxItems_it.first];
			msg.add<uint16_t>(storeInboxItems_it.first); // Item ID
			if (it.upgradeClassification > 0) {
				msg.addByte(itemTier);
			}
			msg.add<uint32_t>(itemCount);

			++storeInboxItemsCount;
		}
	}

	const auto endStoreInbox = msg.getBufferPosition();

	msg.setBufferPosition(startStoreInbox);
	msg.add<uint16_t>(storeInboxItemsCount);

	msg.setBufferPosition(endStoreInbox);

	msg.add<uint16_t>(supplyStashItems.size());

	for (const auto &[itemId, itemCount] : supplyStashItems) {
		msg.add<uint16_t>(itemId);
		msg.add<uint32_t>(itemCount);
	}

	uint16_t depotBoxItemsCount = 0;
	const auto startDepotBox = msg.getBufferPosition();
	msg.skipBytes(2);

	for (const auto &depotBoxItems_it : depotBoxItems) {
		for (const auto &[itemTier, itemCount] : depotBoxItems_it.second) {
			const ItemType &it = Item::items[depotBoxItems_it.first];
			msg.add<uint16_t>(depotBoxItems_it.first); // Item ID
			if (it.upgradeClassification > 0) {
				msg.addByte(itemTier);
			}
			msg.add<uint32_t>(itemCount);

			++depotBoxItemsCount;
		}
	}

	const auto endDepotBox = msg.getBufferPosition();

	msg.setBufferPosition(startDepotBox);
	msg.add<uint16_t>(depotBoxItemsCount);

	msg.setBufferPosition(endDepotBox);

	uint16_t inboxItemsCount = 0;
	const auto startInbox = msg.getBufferPosition();
	msg.skipBytes(2);

	for (const auto &inboxItems_it : inboxItems) {
		for (const auto &[itemTier, itemCount] : inboxItems_it.second) {
			const ItemType &it = Item::items[inboxItems_it.first];
			msg.add<uint16_t>(inboxItems_it.first); // Item ID
			if (it.upgradeClassification > 0) {
				msg.addByte(itemTier);
			}
			msg.add<uint32_t>(itemCount);

			++inboxItemsCount;
		}
	}

	msg.setBufferPosition(startInbox);
	msg.add<uint16_t>(inboxItemsCount);

	writeToOutputBuffer(msg);
}

void ProtocolGame::sendCyclopediaCharacterOutfitsMounts() {
	if (!player || oldProtocol) {
		return;
	}

	NetworkMessage msg;
	msg.addByte(0xDA);
	msg.addByte(CYCLOPEDIA_CHARACTERINFO_OUTFITSMOUNTS);
	msg.addByte(0x00);
	Outfit_t currentOutfit = player->getDefaultOutfit();

	uint16_t outfitSize = 0;
	auto startOutfits = msg.getBufferPosition();
	msg.skipBytes(2);

	const auto outfits = Outfits::getInstance().getOutfits(player->getSex());
	for (const auto &outfit : outfits) {
		uint8_t addons;
		if (!player->getOutfitAddons(outfit, addons)) {
			continue;
		}
		const std::string from = outfit->from;
		++outfitSize;

		msg.add<uint16_t>(outfit->lookType);
		msg.addString(outfit->name);
		msg.addByte(addons);
		if (from == "store") {
			msg.addByte(CYCLOPEDIA_CHARACTERINFO_OUTFITTYPE_STORE);
		} else if (from == "quest") {
			msg.addByte(CYCLOPEDIA_CHARACTERINFO_OUTFITTYPE_QUEST);
		} else {
			msg.addByte(CYCLOPEDIA_CHARACTERINFO_OUTFITTYPE_NONE);
		}
		if (outfit->lookType == currentOutfit.lookType) {
			msg.add<uint32_t>(1000);
		} else {
			msg.add<uint32_t>(0);
		}
	}
	if (outfitSize > 0) {
		msg.addByte(currentOutfit.lookHead);
		msg.addByte(currentOutfit.lookBody);
		msg.addByte(currentOutfit.lookLegs);
		msg.addByte(currentOutfit.lookFeet);
	}

	uint16_t mountSize = 0;
	auto startMounts = msg.getBufferPosition();
	msg.skipBytes(2);
	for (const auto &mount : g_game().mounts->getMounts()) {
		const std::string type = mount->type;
		if (player->hasMount(mount)) {
			++mountSize;

			msg.add<uint16_t>(mount->clientId);
			msg.addString(mount->name);
			if (type == "store") {
				msg.addByte(CYCLOPEDIA_CHARACTERINFO_OUTFITTYPE_STORE);
			} else if (type == "quest") {
				msg.addByte(CYCLOPEDIA_CHARACTERINFO_OUTFITTYPE_QUEST);
			} else {
				msg.addByte(CYCLOPEDIA_CHARACTERINFO_OUTFITTYPE_NONE);
			}
			msg.add<uint32_t>(1000);
		}
	}
	if (mountSize > 0) {
		msg.addByte(currentOutfit.lookMountHead);
		msg.addByte(currentOutfit.lookMountBody);
		msg.addByte(currentOutfit.lookMountLegs);
		msg.addByte(currentOutfit.lookMountFeet);
	}

	uint16_t familiarsSize = 0;
	auto startFamiliars = msg.getBufferPosition();
	msg.skipBytes(2);
	const auto familiars = Familiars::getInstance().getFamiliars(player->getVocationId());
	for (const auto &familiar : familiars) {
		const std::string type = familiar->type;
		if (!player->getFamiliar(familiar)) {
			continue;
		}
		++familiarsSize;
		msg.add<uint16_t>(familiar->lookType);
		msg.addString(familiar->name);
		if (type == "quest") {
			msg.addByte(CYCLOPEDIA_CHARACTERINFO_OUTFITTYPE_QUEST);
		} else {
			msg.addByte(CYCLOPEDIA_CHARACTERINFO_OUTFITTYPE_NONE);
		}
		msg.add<uint32_t>(0);
	}

	msg.setBufferPosition(startOutfits);
	msg.add<uint16_t>(outfitSize);
	msg.setBufferPosition(startMounts);
	msg.add<uint16_t>(mountSize);
	msg.setBufferPosition(startFamiliars);
	msg.add<uint16_t>(familiarsSize);
	writeToOutputBuffer(msg);
}

void ProtocolGame::sendCyclopediaCharacterStoreSummary() {
	if (!player || oldProtocol) {
		return;
	}

	NetworkMessage msg;
	msg.addByte(0xDA);
	msg.addByte(CYCLOPEDIA_CHARACTERINFO_STORESUMMARY);
	msg.addByte(0x00); // 0x00 Here means 'no error'
	msg.add<uint32_t>(player->getXpBoostTime()); // Remaining Store Xp Boost Time
	auto remaining = player->kv()->get("daily-reward-xp-boost");
	msg.add<uint32_t>(remaining ? static_cast<uint32_t>(remaining->getNumber()) : 0); // Remaining Daily Reward Xp Boost Time

	auto cyclopediaSummary = player->cyclopedia().getSummary();

	msg.addByte(static_cast<uint8_t>(magic_enum::enum_count<Blessings>()));
	for (auto bless : magic_enum::enum_values<Blessings>()) {
		std::string name = toStartCaseWithSpace(magic_enum::enum_name(bless).data());
		msg.addString(name);
		auto blessValue = enumToValue(bless);
		if (player->hasBlessing(blessValue)) {
			msg.addByte(static_cast<uint16_t>(player->blessings[blessValue - 1]));
		} else {
			msg.addByte(0x00);
		}
	}

	uint8_t preySlotsUnlocked = 0;
	// Prey third slot unlocked
	if (const auto &slotP = player->getPreySlotById(PreySlot_Three);
	    slotP && slotP->state != PreyDataState_Locked) {
		preySlotsUnlocked++;
	}
	// Task hunting third slot unlocked
	if (const auto &slotH = player->getTaskHuntingSlotById(PreySlot_Three);
	    slotH && slotH->state != PreyTaskDataState_Locked) {
		preySlotsUnlocked++;
	}
	msg.addByte(preySlotsUnlocked); // getPreySlotById + getTaskHuntingSlotById

	msg.addByte(cyclopediaSummary.m_preyWildcards); // getPreyCardsObtained
	msg.addByte(cyclopediaSummary.m_instantRewards); // getRewardCollectionObtained
	msg.addByte(player->hasCharmExpansion() ? 0x01 : 0x00);
	msg.addByte(cyclopediaSummary.m_hirelings); // getHirelingsObtained

	std::vector<uint16_t> m_hSkills;
	for (const auto &it : g_game().getHirelingSkills()) {
		if (player->kv()->scoped("hireling-skills")->get(it.second)) {
			m_hSkills.emplace_back(it.first);
			g_logger().debug("skill id: {}, name: {}", it.first, it.second);
		}
	}
	msg.addByte(m_hSkills.size());
	for (const auto &id : m_hSkills) {
		msg.addByte(id - 1000);
	}

	/*std::vector<uint16_t> m_hOutfits;
	for (const auto &it : g_game().getHirelingOutfits()) {
	    if (player->kv()->scoped("hireling-outfits")->get(it.second)) {
	        m_hOutfits.emplace_back(it.first);
	        g_logger().debug("outfit id: {}, name: {}", it.first, it.second);
	    }
	}
	msg.addByte(m_hOutfits.size());
	for (const auto &id : m_hOutfits) {
	    msg.addByte(0x01); // TODO need to get the correct id from hireling outfit
	}*/
	msg.addByte(0x00); // hireling outfit size

	auto houseItems = player->cyclopedia().getResult(static_cast<uint8_t>(Summary_t::HOUSE_ITEMS));
	msg.add<uint16_t>(houseItems.size());
	for (const auto &hItem_it : houseItems) {
		const ItemType &it = Item::items[hItem_it.first];
		msg.add<uint16_t>(it.id); // Item ID
		msg.addString(it.name);
		msg.addByte(hItem_it.second);
	}

	writeToOutputBuffer(msg);
}

void ProtocolGame::sendCyclopediaCharacterInspection() {
	if (!player || oldProtocol) {
		return;
	}

	NetworkMessage msg;
	msg.addByte(0xDA);
	msg.addByte(CYCLOPEDIA_CHARACTERINFO_INSPECTION);
	msg.addByte(0x00);
	uint8_t inventoryItems = 0;
	auto startInventory = msg.getBufferPosition();
	msg.skipBytes(1);
	for (std::underlying_type<Slots_t>::type slot = CONST_SLOT_FIRST; slot <= CONST_SLOT_LAST; slot++) {
		std::shared_ptr<Item> inventoryItem = player->getInventoryItem(static_cast<Slots_t>(slot));
		if (inventoryItem) {
			++inventoryItems;

			msg.addByte(slot);
			msg.addString(inventoryItem->getName());
			AddItem(msg, inventoryItem);

			uint8_t itemImbuements = 0;
			auto startImbuements = msg.getBufferPosition();
			msg.skipBytes(1);
			for (uint8_t slotid = 0; slotid < inventoryItem->getImbuementSlot(); slotid++) {
				ImbuementInfo imbuementInfo;
				if (!inventoryItem->getImbuementInfo(slotid, &imbuementInfo)) {
					continue;
				}

				msg.add<uint16_t>(imbuementInfo.imbuement->getIconID());
				itemImbuements++;
			}

			auto endImbuements = msg.getBufferPosition();
			msg.setBufferPosition(startImbuements);
			msg.addByte(itemImbuements);
			msg.setBufferPosition(endImbuements);

			auto descriptions = Item::getDescriptions(Item::items[inventoryItem->getID()], inventoryItem);
			msg.addByte(descriptions.size());
			for (const auto &description : descriptions) {
				msg.addString(description.first);
				msg.addString(description.second);
			}
		}
	}
	msg.addString(player->getName());
	AddOutfit(msg, player->getDefaultOutfit(), false);

	// Player overall summary
	uint8_t playerDescriptionSize = 0;
	auto playerDescriptionPosition = msg.getBufferPosition();
	msg.skipBytes(1);

	// Player title
	if (player->title().getCurrentTitle() != 0) {
		playerDescriptionSize++;
		msg.addString("Character Title");
		msg.addString(player->title().getCurrentTitleName());
	}

	// Level description
	playerDescriptionSize++;
	msg.addString("Level");
	msg.addString(std::to_string(player->getLevel()));

	// Vocation description
	playerDescriptionSize++;
	msg.addString("Vocation");
	msg.addString(player->getVocation()->getVocName());

	// Loyalty title
	if (!player->getLoyaltyTitle().empty()) {
		playerDescriptionSize++;
		msg.addString("Loyalty Title");
		msg.addString(player->getLoyaltyTitle());
	}

	// Marriage description
	if (const auto spouseId = player->getMarriageSpouse(); spouseId > 0) {
		if (const auto &spouse = g_game().getPlayerByID(spouseId, true); spouse) {
			playerDescriptionSize++;
			msg.addString("Married to");
			msg.addString(spouse->getName());
		}
	}

	// Prey description
	for (uint8_t slotId = PreySlot_First; slotId <= PreySlot_Last; slotId++) {
		if (const auto &slot = player->getPreySlotById(static_cast<PreySlot_t>(slotId));
		    slot && slot->isOccupied()) {
			playerDescriptionSize++;
			std::string activePrey = fmt::format("Active Prey {}", slotId + 1);
			msg.addString(activePrey);

			std::string desc;
			if (auto mtype = g_monsters().getMonsterTypeByRaceId(slot->selectedRaceId)) {
				desc.append(mtype->name);
			} else {
				desc.append("Unknown creature");
			}

			if (slot->bonus == PreyBonus_Damage) {
				desc.append(" (Improved Damage +");
			} else if (slot->bonus == PreyBonus_Defense) {
				desc.append(" (Improved Defense +");
			} else if (slot->bonus == PreyBonus_Experience) {
				desc.append(" (Improved Experience +");
			} else if (slot->bonus == PreyBonus_Loot) {
				desc.append(" (Improved Loot +");
			}
			desc.append(fmt::format("{}%, remaining", slot->bonusPercentage));
			uint8_t hours = slot->bonusTimeLeft / 3600;
			uint8_t minutes = (slot->bonusTimeLeft - (hours * 3600)) / 60;
			desc.append(fmt::format("{}:{}{}h", hours, (minutes < 10 ? "0" : ""), minutes));
			msg.addString(desc);
		}
	}

	// Outfit description
	playerDescriptionSize++;
	msg.addString("Outfit");
	if (const auto outfit = Outfits::getInstance().getOutfitByLookType(player, player->getDefaultOutfit().lookType)) {
		msg.addString(outfit->name);
	} else {
		msg.addString("unknown");
	}

	msg.setBufferPosition(startInventory);
	msg.addByte(inventoryItems);

	msg.setBufferPosition(playerDescriptionPosition);
	msg.addByte(playerDescriptionSize);

	writeToOutputBuffer(msg);
}

void ProtocolGame::sendCyclopediaCharacterBadges() {
	if (!player || oldProtocol) {
		return;
	}

	NetworkMessage msg;
	msg.addByte(0xDA);
	msg.addByte(CYCLOPEDIA_CHARACTERINFO_BADGES);
	msg.addByte(0x00);
	msg.addByte(0x01); // ShowAccountInformation, if 0x01 will show IsOnline, IsPremium, character title, badges

	const auto loggedPlayer = g_game().getPlayerByName(player->getName());
	msg.addByte(loggedPlayer ? 0x01 : 0x00); // IsOnline
	msg.addByte(player->isPremium() ? 0x01 : 0x00); // IsPremium (GOD has always 'Premium')
	// Character loyalty title
	msg.addString(player->getLoyaltyTitle());

	uint8_t badgesSize = 0;
	auto badgesSizePosition = msg.getBufferPosition();
	msg.skipBytes(1);
	for (const auto &badge : g_game().getBadges()) {
		if (player->badge().hasBadge(badge.m_id)) {
			msg.add<uint32_t>(badge.m_id);
			msg.addString(badge.m_name);
			badgesSize++;
		}
	}

	msg.setBufferPosition(badgesSizePosition);
	msg.addByte(badgesSize);

	writeToOutputBuffer(msg);
}

void ProtocolGame::sendCyclopediaCharacterTitles() {
	if (!player || oldProtocol) {
		return;
	}

	auto titles = g_game().getTitles();

	NetworkMessage msg;
	msg.addByte(0xDA);
	msg.addByte(CYCLOPEDIA_CHARACTERINFO_TITLES);
	msg.addByte(0x00); // 0x00 Here means 'no error'
	msg.addByte(player->title().getCurrentTitle());
	msg.addByte(static_cast<uint8_t>(titles.size()));
	for (const auto &title : titles) {
		msg.addByte(title.m_id);
		auto titleName = player->title().getNameBySex(player->getSex(), title.m_maleName, title.m_femaleName);
		msg.addString(titleName);
		msg.addString(title.m_description);
		msg.addByte(title.m_permanent ? 0x01 : 0x00);
		auto isUnlocked = player->title().isTitleUnlocked(title.m_id);
		msg.addByte(isUnlocked ? 0x01 : 0x00);
	}

	writeToOutputBuffer(msg);
}

void ProtocolGame::sendReLoginWindow(uint8_t unfairFightReduction) {
	NetworkMessage msg;
	msg.addByte(0x28);
	msg.addByte(0x00);
	msg.addByte(unfairFightReduction);
	if (!oldProtocol) {
		msg.addByte(0x00); // use death redemption (boolean)
	}
	writeToOutputBuffer(msg);
}

void ProtocolGame::sendStats() {
	NetworkMessage msg;
	AddPlayerStats(msg);
	writeToOutputBuffer(msg);
}

void ProtocolGame::sendBasicData() {
	if (!player) {
		return;
	}

	NetworkMessage msg;
	msg.addByte(0x9F);
	if (player->isPremium() || player->isVip()) {
		msg.addByte(1);
		msg.add<uint32_t>(getTimeNow() + ((player->getPremiumDays() + 1) * 86400));
	} else {
		msg.addByte(0);
		msg.add<uint32_t>(0);
	}
	msg.addByte(player->getVocation()->getClientId());

	// Prey window
	if (player->getVocation()->getId() == 0 && player->getGroup()->id < GROUP_TYPE_GAMEMASTER) {
		msg.addByte(0);
	} else {
		msg.addByte(1); // has reached Main (allow player to open Prey window)
	}

	// Filter only valid ids
	std::list<uint16_t> spellsList = g_spells().getSpellsByVocation(player->getVocationId());
	std::vector<std::shared_ptr<InstantSpell>> validSpells;
	for (uint16_t sid : spellsList) {
		auto spell = g_spells().getInstantSpellById(sid);
		if (spell && spell->getSpellId() > 0) {
			validSpells.emplace_back(spell);
		}
	}

	// Send total size of spells
	msg.add<uint16_t>(validSpells.size());
	// Send each spell valid ids
	for (const auto &spell : validSpells) {
		if (!spell) {
			continue;
		}

		// Only send valid spells to old client
		if (oldProtocol) {
			msg.addByte(spell->getSpellId());
			continue;
		}

		if (spell->isLearnable() && !player->hasLearnedInstantSpell(spell->getName())) {
			msg.add<uint16_t>(0);
		} else if (spell && spell->isLearnable() && player->hasLearnedInstantSpell(spell->getName())) {
			// Ignore spell if not have wheel grade (or send if you have)
			auto grade = player->wheel().getSpellUpgrade(spell->getName());
			if (static_cast<uint8_t>(grade) == 0) {
				msg.add<uint16_t>(0);
			} else {
				msg.add<uint16_t>(spell->getSpellId());
			}
		} else {
			msg.add<uint16_t>(spell->getSpellId());
		}
	}

	if (!oldProtocol) {
		msg.addByte(player->getVocation()->getMagicShield()); // bool - determine whether magic shield is active or not
	}

	writeToOutputBuffer(msg);
}

void ProtocolGame::sendBlessingWindow() {
	if (!player) {
		return;
	}

	NetworkMessage msg;
	msg.addByte(0x9B);

	bool isRetro = g_configManager().getBoolean(TOGGLE_SERVER_IS_RETRO);

	msg.addByte(isRetro ? 0x07 : 0x08);
	for (auto blessing : magic_enum::enum_values<Blessings>()) {
		if (isRetro && blessing == Blessings::TwistOfFate) {
			continue;
		}

		const auto blessingValue = enumToValue(blessing);
		const auto blessingId = 1 << blessingValue;
		msg.add<uint16_t>(blessingId);
		msg.addByte(player->getBlessingCount(blessingValue));
		msg.addByte(player->getBlessingCount(blessingValue, true));
	}

	// Start at "The Wisdom Of Solitude"
	uint8_t blessCount = 0;
	for (auto bless : magic_enum::enum_values<Blessings>()) {
		if (bless == Blessings::TwistOfFate) {
			continue;
		}

		if (player->hasBlessing(enumToValue(bless))) {
			blessCount++;
		}
	}

	const auto isPromoted = player->isPromoted();
	const auto factor = (isRetro ? 6.31 : 8);
	const auto skillReduction = factor * blessCount;
	const auto promotionReduction = (isPromoted ? 30 : 0);
	const auto minReduction = skillReduction + promotionReduction;
	const auto maxLossPvpDeath = calculateMaxPvpReduction(blessCount, isPromoted);

	msg.addByte(isPromoted);
	msg.addByte(30); // Reduction bonus with promotion
	msg.addByte(minReduction);
	msg.addByte(isRetro ? minReduction : maxLossPvpDeath);
	msg.addByte(minReduction);

	const auto playerSkull = player->getSkull();
	const auto &playerAmulet = player->getThing(CONST_SLOT_NECKLACE);
	bool hasSkull = (playerSkull == Skulls_t::SKULL_RED || playerSkull == Skulls_t::SKULL_BLACK);
	bool usingAol = (playerAmulet && playerAmulet->getItem()->getID() == ITEM_AMULETOFLOSS);
	if (hasSkull) {
		msg.addByte(100);
		msg.addByte(100);
	} else if (usingAol) {
		msg.addByte(0);
		msg.addByte(0);
	} else {
		msg.addByte(calculateEquipmentLoss(blessCount, true));
		msg.addByte(calculateEquipmentLoss(blessCount, true));
	}

	msg.addByte(hasSkull);
	msg.addByte(usingAol);

	msg.addByte(0x00);

	writeToOutputBuffer(msg);
}

void ProtocolGame::sendBlessStatus() {
	if (!player) {
		return;
	}

	// Ignore Twist of Fate (Id 1)
	uint8_t blessCount = 0;
	for (auto bless : magic_enum::enum_values<Blessings>()) {
		if (bless == Blessings::TwistOfFate) {
			continue;
		}
		if (player->hasBlessing(enumToValue(bless))) {
			blessCount++;
		}
	}

	NetworkMessage msg;
	msg.addByte(0x9C);

	if (oldProtocol) {
		msg.add<uint16_t>(blessCount >= 5 ? 0x01 : 0x00);
	} else {
		bool glow = player->getVocationId() > VOCATION_NONE && ((g_configManager().getBoolean(INVENTORY_GLOW) && blessCount >= 5) || player->getLevel() < g_configManager().getNumber(ADVENTURERSBLESSING_LEVEL));
		msg.add<uint16_t>(glow ? 1 : 0); // Show up the glowing effect in items if you have all blesses or adventurer's blessing
		msg.addByte((blessCount >= 7) ? 3 : ((blessCount >= 5) ? 2 : 1)); // 1 = Disabled | 2 = normal | 3 = green
	}

	writeToOutputBuffer(msg);
}

void ProtocolGame::sendPremiumTrigger() {
	if (g_configManager().getBoolean(FREE_PREMIUM) || g_configManager().getBoolean(VIP_SYSTEM_ENABLED)) {
		return;
	}

	NetworkMessage msg;
	msg.addByte(0x9E);

	msg.addByte(16);
	for (uint16_t i = 0; i <= 15; i++) {
		// PREMIUM_TRIGGER_TRAIN_OFFLINE = false, PREMIUM_TRIGGER_XP_BOOST = false, PREMIUM_TRIGGER_MARKET = false, PREMIUM_TRIGGER_VIP_LIST = false, PREMIUM_TRIGGER_DEPOT_SPACE = false, PREMIUM_TRIGGER_INVITE_PRIVCHAT = false
		msg.addByte(0x01);
	}

	writeToOutputBuffer(msg);
}

void ProtocolGame::sendTextMessage(const TextMessage &message) {
	if (message.type == MESSAGE_NONE) {
		g_logger().error("[ProtocolGame::sendTextMessage] - Message type is wrong, missing or invalid for player with name {}, on position {}", player->getName(), player->getPosition().toString());
		player->sendTextMessage(MESSAGE_ADMINISTRATOR, "There was a problem requesting your message, please contact the administrator");
		return;
	}

	MessageClasses internalType = message.type;
	if (oldProtocol && message.type > MESSAGE_LAST_OLDPROTOCOL) {
		switch (internalType) {
			case MESSAGE_REPORT: {
				internalType = MESSAGE_LOOT;
				break;
			}
			case MESSAGE_HOTKEY_PRESSED: {
				internalType = MESSAGE_LOOK;
				break;
			}
			case MESSAGE_TUTORIAL_HINT: {
				internalType = MESSAGE_LOGIN;
				break;
			}
			case MESSAGE_THANK_YOU: {
				internalType = MESSAGE_LOGIN;
				break;
			}
			case MESSAGE_MARKET: {
				internalType = MESSAGE_EVENT_ADVANCE;
				break;
			}
			case MESSAGE_MANA: {
				internalType = MESSAGE_HEALED;
				break;
			}
			case MESSAGE_BEYOND_LAST: {
				internalType = MESSAGE_LOOT;
				break;
			}
			case MESSAGE_ATTENTION: {
				internalType = MESSAGE_EVENT_ADVANCE;
				break;
			}
			case MESSAGE_BOOSTED_CREATURE: {
				internalType = MESSAGE_LOOT;
				break;
			}
			case MESSAGE_OFFLINE_TRAINING: {
				internalType = MESSAGE_LOOT;
				break;
			}
			case MESSAGE_TRANSACTION: {
				internalType = MESSAGE_LOOT;
				break;
			}
			case MESSAGE_POTION: {
				internalType = MESSAGE_FAILURE;
				break;
			}

			default: {
				internalType = MESSAGE_EVENT_ADVANCE;
				break;
			}
		}
	}

	NetworkMessage msg;
	msg.addByte(0xB4);
	msg.addByte(internalType);
	switch (internalType) {
		case MESSAGE_DAMAGE_DEALT:
		case MESSAGE_DAMAGE_RECEIVED:
		case MESSAGE_DAMAGE_OTHERS: {
			msg.addPosition(message.position);
			msg.add<uint32_t>(message.primary.value);
			msg.addByte(message.primary.color);
			msg.add<uint32_t>(message.secondary.value);
			msg.addByte(message.secondary.color);
			break;
		}
		case MESSAGE_HEALED:
		case MESSAGE_HEALED_OTHERS: {
			msg.addPosition(message.position);
			msg.add<uint32_t>(message.primary.value);
			msg.addByte(message.primary.color);
			break;
		}
		case MESSAGE_EXPERIENCE:
		case MESSAGE_EXPERIENCE_OTHERS: {
			msg.addPosition(message.position);
			if (!oldProtocol) {
				msg.add<uint64_t>(message.primary.value);
			} else {
				msg.add<uint32_t>(message.primary.value);
			}
			msg.addByte(message.primary.color);
			break;
		}
		case MESSAGE_GUILD:
		case MESSAGE_PARTY_MANAGEMENT:
		case MESSAGE_PARTY:
			msg.add<uint16_t>(message.channelId);
			break;
		default:
			break;
	}
	msg.addString(message.text);
	writeToOutputBuffer(msg);
}

void ProtocolGame::sendClosePrivate(uint16_t channelId) {
	NetworkMessage msg;
	msg.addByte(0xB3);
	msg.add<uint16_t>(channelId);
	writeToOutputBuffer(msg);
}

void ProtocolGame::sendCreatePrivateChannel(uint16_t channelId, const std::string &channelName) {
	NetworkMessage msg;
	msg.addByte(0xB2);
	msg.add<uint16_t>(channelId);
	msg.addString(channelName);
	msg.add<uint16_t>(0x01);
	msg.addString(player->getName());
	msg.add<uint16_t>(0x00);
	writeToOutputBuffer(msg);
}

void ProtocolGame::sendChannelsDialog() {
	NetworkMessage msg;
	msg.addByte(0xAB);

	const ChannelList &list = g_chat().getChannelList(player);
	msg.addByte(list.size());
	for (const auto &channel : list) {
		msg.add<uint16_t>(channel->getId());
		msg.addString(channel->getName());
	}

	writeToOutputBuffer(msg);
}

void ProtocolGame::sendChannel(uint16_t channelId, const std::string &channelName, const UsersMap* channelUsers, const InvitedMap* invitedUsers) {
	NetworkMessage msg;
	msg.addByte(0xAC);

	msg.add<uint16_t>(channelId);
	msg.addString(channelName);

	if (channelUsers) {
		msg.add<uint16_t>(channelUsers->size());
		for (const auto &it : *channelUsers) {
			msg.addString(it.second->getName());
		}
	} else {
		msg.add<uint16_t>(0x00);
	}

	if (invitedUsers) {
		msg.add<uint16_t>(invitedUsers->size());
		for (const auto &it : *invitedUsers) {
			msg.addString(it.second->getName());
		}
	} else {
		msg.add<uint16_t>(0x00);
	}
	writeToOutputBuffer(msg);
}

void ProtocolGame::sendChannelMessage(const std::string &author, const std::string &text, SpeakClasses type, uint16_t channel) {
	NetworkMessage msg;
	msg.addByte(0xAA);
	msg.add<uint32_t>(0x00);
	msg.addString(author);
	msg.add<uint16_t>(0x00);
	msg.addByte(type);
	msg.add<uint16_t>(channel);
	msg.addString(text);
	writeToOutputBuffer(msg);
}

void ProtocolGame::sendIcons(const std::unordered_set<PlayerIcon> &iconSet, const IconBakragore iconBakragore) {
	NetworkMessage msg;
	msg.addByte(0xA2);

	std::bitset<static_cast<size_t>(PlayerIcon::Count)> iconsBitSet;
	for (const auto &icon : iconSet) {
		iconsBitSet.set(enumToValue(icon));
	}

	uint32_t icons = iconsBitSet.to_ulong();

	if (oldProtocol) {
		// Send as uint16_t in old protocol
		msg.add<uint16_t>(static_cast<uint16_t>(icons));
	} else {
		// Send as uint32_t in new protocol
		msg.add<uint32_t>(icons);
		msg.addByte(enumToValue(iconBakragore)); // Icons Bakragore
	}

	writeToOutputBuffer(msg);
}

void ProtocolGame::sendIconBakragore(const IconBakragore icon) {
	NetworkMessage msg;
	msg.addByte(0xA2);
	msg.add<uint32_t>(0); // Send empty normal icons
	msg.addByte(enumToValue(icon));
	writeToOutputBuffer(msg);
}

void ProtocolGame::sendUnjustifiedPoints(const uint8_t &dayProgress, const uint8_t &dayLeft, const uint8_t &weekProgress, const uint8_t &weekLeft, const uint8_t &monthProgress, const uint8_t &monthLeft, const uint8_t &skullDuration) {
	NetworkMessage msg;
	msg.addByte(0xB7);
	msg.addByte(dayProgress);
	msg.addByte(dayLeft);
	msg.addByte(weekProgress);
	msg.addByte(weekLeft);
	msg.addByte(monthProgress);
	msg.addByte(monthLeft);
	msg.addByte(skullDuration);
	writeToOutputBuffer(msg);
}

void ProtocolGame::sendContainer(uint8_t cid, const std::shared_ptr<Container> &container, bool hasParent, uint16_t firstIndex) {
	if (!player || !container) {
		return;
	}

	NetworkMessage msg;
	msg.addByte(0x6E);

	msg.addByte(cid);

	if (container->getID() == ITEM_BROWSEFIELD) {
		AddItem(msg, ITEM_BAG, 1, container->getTier());
		msg.addString("Browse Field");
	} else {
		AddItem(msg, container);
		msg.addString(container->getName());
	}

	const auto itemsStoreInboxToSend = container->getStoreInboxFilteredItems();

	msg.addByte(container->capacity());

	msg.addByte(hasParent ? 0x01 : 0x00);

	// Depot search
	if (!oldProtocol) {
		msg.addByte((player->isDepotSearchAvailable() && container->isInsideDepot(true)) ? 0x01 : 0x00);
	}

	msg.addByte(container->isUnlocked() ? 0x01 : 0x00); // Drag and drop
	msg.addByte(container->hasPagination() ? 0x01 : 0x00); // Pagination

	uint32_t containerSize = container->size();
	if (!itemsStoreInboxToSend.empty()) {
		containerSize = itemsStoreInboxToSend.size();
	}
	msg.add<uint16_t>(containerSize);
	msg.add<uint16_t>(firstIndex);

	uint32_t maxItemsToSend;

	if (container->hasPagination() && firstIndex > 0) {
		maxItemsToSend = std::min<uint32_t>(container->capacity(), containerSize - firstIndex);
	} else {
		maxItemsToSend = container->capacity();
	}

	const ItemDeque &itemList = container->getItemList();
	if (firstIndex >= containerSize) {
		msg.addByte(0x00);
	} else if (container->getID() == ITEM_STORE_INBOX && !itemsStoreInboxToSend.empty()) {
		msg.addByte(std::min<uint32_t>(maxItemsToSend, containerSize));
		for (const auto &item : itemsStoreInboxToSend) {
			AddItem(msg, item);
		}
	} else {
		msg.addByte(std::min<uint32_t>(maxItemsToSend, containerSize));

		uint32_t i = 0;
		for (auto it = itemList.begin() + firstIndex, end = itemList.end(); i < maxItemsToSend && it != end; ++it, ++i) {
			AddItem(msg, *it);
		}
	}

	// From here on down is for version 13.21+
	if (oldProtocol) {
		writeToOutputBuffer(msg);
		return;
	}

	if (container->isStoreInbox()) {
		const auto &categories = container->getStoreInboxValidCategories();
		const auto enumName = container->getAttribute<std::string>(ItemAttribute_t::STORE_INBOX_CATEGORY);
		auto category = magic_enum::enum_cast<ContainerCategory_t>(enumName);
		if (category.has_value()) {
			bool toSendCategory = false;
			// Check if category exist in the deque
			for (const auto &tempCategory : categories) {
				if (tempCategory == category.value()) {
					toSendCategory = true;
					g_logger().debug("found category {}", toSendCategory);
				}
			}

			if (!toSendCategory) {
				std::shared_ptr<Container> container = player->getContainerByID(cid);
				if (container) {
					container->removeAttribute(ItemAttribute_t::STORE_INBOX_CATEGORY);
				}
			}
			sendContainerCategory<ContainerCategory_t>(msg, categories, static_cast<uint8_t>(category.value()));
		} else {
			sendContainerCategory<ContainerCategory_t>(msg, categories);
		}
	} else {
		msg.addByte(0x00);
		msg.addByte(0x00);
	}

	// New container menu options
	if (container->isMovable()) { // Pickupable/Moveable (?)
		msg.addByte(1);
	} else {
		msg.addByte(0);
	}

	if (container->getHoldingPlayer()) { // Player holding the item (?)
		msg.addByte(1);
	} else {
		msg.addByte(0);
	}

	writeToOutputBuffer(msg);
}

void ProtocolGame::sendLootContainers() {
	if (!player || oldProtocol) {
		return;
	}

	NetworkMessage msg;
	msg.addByte(0xC0);
	msg.addByte(player->quickLootFallbackToMainContainer ? 1 : 0);

	std::map<ObjectCategory_t, std::pair<std::shared_ptr<Container>, std::shared_ptr<Container>>> managedContainersMap;
	for (const auto &[category, containersPair] : player->m_managedContainers) {
		if (containersPair.first && !containersPair.first->isRemoved()) {
			managedContainersMap[category].first = containersPair.first;
		}
		if (containersPair.second && !containersPair.second->isRemoved()) {
			managedContainersMap[category].second = containersPair.second;
		}
	}

	auto msgPosition = msg.getBufferPosition();
	msg.skipBytes(1);
	uint8_t containers = 0;
	for (const auto &[category, containersPair] : managedContainersMap) {
		if (!isValidObjectCategory(category)) {
			continue;
		}
		containers++;
		msg.addByte(category);
		uint16_t lootContainerId = containersPair.first ? containersPair.first->getID() : 0;
		uint16_t obtainContainerId = containersPair.second ? containersPair.second->getID() : 0;
		msg.add<uint16_t>(lootContainerId);
		msg.add<uint16_t>(obtainContainerId);
	}
	msg.setBufferPosition(msgPosition);
	msg.addByte(containers);

	writeToOutputBuffer(msg);
}

void ProtocolGame::sendLootStats(const std::shared_ptr<Item> &item, uint8_t count) {
	if (!item) {
		return;
	}

	if (oldProtocol) {
		item->setIsLootTrackeable(false);
		return;
	}

	std::shared_ptr<Item> lootedItem = nullptr;
	lootedItem = item->clone();
	lootedItem->setItemCount(count);

	NetworkMessage msg;
	msg.addByte(0xCF);
	AddItem(msg, lootedItem);
	msg.addString(lootedItem->getName());
	item->setIsLootTrackeable(false);
	writeToOutputBuffer(msg);

	lootedItem = nullptr;
}

void ProtocolGame::sendShop(const std::shared_ptr<Npc> &npc) {
	Benchmark brenchmark;
	NetworkMessage msg;
	msg.addByte(0x7A);
	msg.addString(npc->getName());

	if (!oldProtocol) {
		msg.add<uint16_t>(npc->getCurrency());
		msg.addString(std::string()); // Currency name
	}

	const auto &shoplist = npc->getShopItemVector(player->getGUID());
	uint16_t itemsToSend = std::min<size_t>(shoplist.size(), std::numeric_limits<uint16_t>::max());
	msg.add<uint16_t>(itemsToSend);

	// Initialize before the loop to avoid database overload on each iteration
	auto talkactionHidden = player->kv()->get("npc-shop-hidden-sell-item");
	// Initialize the inventoryMap outside the loop to avoid creation on each iteration
	std::map<uint16_t, uint16_t> inventoryMap;
	player->getAllSaleItemIdAndCount(inventoryMap);
	uint16_t i = 0;
	for (const ShopBlock &shopBlock : shoplist) {
		if (++i > itemsToSend) {
			break;
		}

		// Hidden sell items from the shop if they are not in the player's inventory
		if (talkactionHidden && talkactionHidden->get<bool>()) {
			const auto &foundItem = inventoryMap.find(shopBlock.itemId);
			if (foundItem == inventoryMap.end() && shopBlock.itemSellPrice > 0 && shopBlock.itemBuyPrice == 0) {
				AddHiddenShopItem(msg);
				continue;
			}
		}

		AddShopItem(msg, shopBlock);
	}

	writeToOutputBuffer(msg);
	g_logger().debug("ProtocolGame::sendShop - Time: {} ms, shop items: {}", brenchmark.duration(), shoplist.size());
}

void ProtocolGame::sendCloseShop() {
	NetworkMessage msg;
	msg.addByte(0x7C);
	writeToOutputBuffer(msg);
}

void ProtocolGame::sendClientCheck() {
	if (!player || oldProtocol) {
		return;
	}

	NetworkMessage msg;
	msg.addByte(0x63);
	msg.add<uint32_t>(1);
	msg.addByte(1);
	writeToOutputBuffer(msg);
}

void ProtocolGame::sendGameNews() {
	if (!player || oldProtocol) {
		return;
	}

	NetworkMessage msg;
	msg.addByte(0x98);
	msg.add<uint32_t>(1); // unknown
	msg.addByte(1); //(0 = open | 1 = highlight)
	writeToOutputBuffer(msg);
}

void ProtocolGame::sendResourcesBalance(uint64_t money /*= 0*/, uint64_t bank /*= 0*/, uint64_t preyCards /*= 0*/, uint64_t taskHunting /*= 0*/, uint64_t forgeDust /*= 0*/, uint64_t forgeSliver /*= 0*/, uint64_t forgeCores /*= 0*/) {
	sendResourceBalance(RESOURCE_BANK, bank);
	sendResourceBalance(RESOURCE_INVENTORY_MONEY, money);
	sendResourceBalance(RESOURCE_PREY_CARDS, preyCards);
	sendResourceBalance(RESOURCE_TASK_HUNTING, taskHunting);
	sendResourceBalance(RESOURCE_FORGE_DUST, forgeDust);
	sendResourceBalance(RESOURCE_FORGE_SLIVER, forgeSliver);
	sendResourceBalance(RESOURCE_FORGE_CORES, forgeCores);
}

void ProtocolGame::sendResourceBalance(Resource_t resourceType, uint64_t value) {
	if (oldProtocol && resourceType > RESOURCE_PREY_CARDS) {
		return;
	}

	NetworkMessage msg;
	msg.addByte(0xEE);
	msg.addByte(resourceType);
	msg.add<uint64_t>(value);
	writeToOutputBuffer(msg);
}

void ProtocolGame::sendSaleItemList(const std::vector<ShopBlock> &shopVector, const std::map<uint16_t, uint16_t> &inventoryMap) {
	sendResourceBalance(RESOURCE_BANK, player->getBankBalance());

	uint16_t currency = player->getShopOwner() ? player->getShopOwner()->getCurrency() : static_cast<uint16_t>(ITEM_GOLD_COIN);
	if (currency == ITEM_GOLD_COIN) {
		// Since we already have full inventory map we shouldn't call getMoney here - it is simply wasting cpu power
		uint64_t playerMoney = 0;
		auto it = inventoryMap.find(ITEM_CRYSTAL_COIN);
		if (it != inventoryMap.end()) {
			playerMoney += static_cast<uint64_t>(it->second) * 10000;
		}
		it = inventoryMap.find(ITEM_PLATINUM_COIN);
		if (it != inventoryMap.end()) {
			playerMoney += static_cast<uint64_t>(it->second) * 100;
		}
		it = inventoryMap.find(ITEM_GOLD_COIN);
		if (it != inventoryMap.end()) {
			playerMoney += static_cast<uint64_t>(it->second);
		}
		sendResourceBalance(RESOURCE_INVENTORY_MONEY, playerMoney);
	} else {
		uint64_t customCurrencyValue = 0;
		auto search = inventoryMap.find(currency);
		if (search != inventoryMap.end()) {
			customCurrencyValue += static_cast<uint64_t>(search->second);
		}
		sendResourceBalance(oldProtocol ? RESOURCE_INVENTORY_MONEY : RESOURCE_INVENTORY_CURRENCY_CUSTOM, customCurrencyValue);
	}

	NetworkMessage msg;
	msg.addByte(0x7B);

	if (oldProtocol) {
		msg.add<uint64_t>(player->getMoney() + player->getBankBalance());
	}

	uint16_t itemsToSend = 0;
	const uint16_t ItemsToSendLimit = oldProtocol ? 0xFF : 0xFFFF;
	auto msgPosition = msg.getBufferPosition();
	msg.skipBytes(oldProtocol ? 1 : 2);

	for (const ShopBlock &shopBlock : shopVector) {
		if (shopBlock.itemSellPrice == 0) {
			continue;
		}

		auto it = inventoryMap.find(shopBlock.itemId);
		if (it != inventoryMap.end()) {
			msg.add<uint16_t>(shopBlock.itemId);
			if (oldProtocol) {
				msg.addByte(static_cast<uint8_t>(std::min<uint16_t>(it->second, std::numeric_limits<uint8_t>::max())));
			} else {
				msg.add<uint16_t>(std::min<uint16_t>(it->second, std::numeric_limits<uint16_t>::max()));
			}
			if (++itemsToSend >= ItemsToSendLimit) {
				break;
			}
		}
	}

	msg.setBufferPosition(msgPosition);
	if (oldProtocol) {
		msg.addByte(static_cast<uint8_t>(itemsToSend));
	} else {
		msg.add<uint16_t>(itemsToSend);
	}
	writeToOutputBuffer(msg);
}

void ProtocolGame::sendMarketEnter(uint32_t depotId) {
	NetworkMessage msg;
	msg.addByte(0xF6);

	if (oldProtocol) {
		msg.add<uint64_t>(player->getBankBalance());
	}

	msg.addByte(static_cast<uint8_t>(std::min<uint32_t>(IOMarket::getPlayerOfferCount(player->getGUID()), std::numeric_limits<uint8_t>::max())));

	std::shared_ptr<DepotLocker> depotLocker = player->getDepotLocker(depotId);
	if (!depotLocker) {
		msg.add<uint16_t>(0x00);
		writeToOutputBuffer(msg);
		return;
	}

	player->setInMarket(true);

	// Only use here locker items, itemVector is for use of Game::createMarketOffer
	auto [itemVector, lockerItems] = player->requestLockerItems(depotLocker, true);
	auto totalItemsCountPosition = msg.getBufferPosition();
	msg.add<uint16_t>(lockerItems.size());
	for (const auto &[itemId, tierAndCountMap] : lockerItems) {
		for (const auto &[tier, count] : tierAndCountMap) {
			msg.add<uint16_t>(itemId);
			if (!oldProtocol && Item::items[itemId].upgradeClassification > 0) {
				msg.addByte(tier);
			}
			msg.add<uint16_t>(static_cast<uint16_t>(count));
		}
	}

	writeToOutputBuffer(msg);

	updateCoinBalance();
	sendResourcesBalance(player->getMoney(), player->getBankBalance(), player->getPreyCards(), player->getTaskHuntingPoints());
}

void ProtocolGame::sendCoinBalance() {
	if (!player) {
		return;
	}

	// send is updating
	// TODO: export this to it own function
	NetworkMessage msg;
	msg.addByte(0xF2);
	msg.addByte(0x01);
	writeToOutputBuffer(msg);

	msg.reset();

	// send update
	msg.addByte(0xDF);
	msg.addByte(0x01);

	msg.add<uint32_t>(player->coinBalance); // Normal Coins
	msg.add<uint32_t>(player->coinTransferableBalance); // Transferable Coins

	if (!oldProtocol) {
		msg.add<uint32_t>(player->coinBalance); // Reserved Auction Coins
	}

	writeToOutputBuffer(msg);
}

void ProtocolGame::updateCoinBalance() {
	if (!player) {
		return;
	}

	g_dispatcher().addEvent(
		[playerId = player->getID()] {
			const auto &threadPlayer = g_game().getPlayerByID(playerId);
			if (threadPlayer && threadPlayer->getAccount()) {
				const auto [coins, errCoin] = threadPlayer->getAccount()->getCoins(CoinType::Normal);
				const auto [transferCoins, errTCoin] = threadPlayer->getAccount()->getCoins(CoinType::Transferable);

				threadPlayer->coinBalance = coins;
				threadPlayer->coinTransferableBalance = transferCoins;
				threadPlayer->sendCoinBalance();
			}
		},
		__FUNCTION__
	);
}

void ProtocolGame::sendMarketLeave() {
	NetworkMessage msg;
	msg.addByte(0xF7);
	writeToOutputBuffer(msg);
}

void ProtocolGame::sendMarketBrowseItem(uint16_t itemId, const MarketOfferList &buyOffers, const MarketOfferList &sellOffers, uint8_t tier) {
	NetworkMessage msg;

	msg.addByte(0xF9);
	if (!oldProtocol) {
		msg.addByte(MARKETREQUEST_ITEM_BROWSE);
	}

	msg.add<uint16_t>(itemId);
	if (!oldProtocol && Item::items[itemId].upgradeClassification > 0) {
		msg.addByte(tier);
	}

	msg.add<uint32_t>(buyOffers.size());
	for (const MarketOffer &offer : buyOffers) {
		msg.add<uint32_t>(offer.timestamp);
		msg.add<uint16_t>(offer.counter);
		msg.add<uint16_t>(offer.amount);
		if (oldProtocol) {
			msg.add<uint32_t>(offer.price);
		} else {
			msg.add<uint64_t>(static_cast<uint64_t>(offer.price));
		}
		msg.addString(offer.playerName);
	}

	msg.add<uint32_t>(sellOffers.size());
	for (const MarketOffer &offer : sellOffers) {
		msg.add<uint32_t>(offer.timestamp);
		msg.add<uint16_t>(offer.counter);
		msg.add<uint16_t>(offer.amount);
		if (oldProtocol) {
			msg.add<uint32_t>(offer.price);
		} else {
			msg.add<uint64_t>(static_cast<uint64_t>(offer.price));
		}
		msg.addString(offer.playerName);
	}

	updateCoinBalance();
	writeToOutputBuffer(msg);
}

void ProtocolGame::sendMarketAcceptOffer(const MarketOfferEx &offer) {
	NetworkMessage msg;
	msg.addByte(0xF9);
	if (!oldProtocol) {
		msg.addByte(MARKETREQUEST_ITEM_BROWSE);
	}

	msg.add<uint16_t>(offer.itemId);
	if (!oldProtocol && Item::items[offer.itemId].upgradeClassification > 0) {
		msg.addByte(offer.tier);
	}

	if (offer.type == MARKETACTION_BUY) {
		msg.add<uint32_t>(0x01);
		msg.add<uint32_t>(offer.timestamp);
		msg.add<uint16_t>(offer.counter);
		msg.add<uint16_t>(offer.amount);
		if (oldProtocol) {
			msg.add<uint32_t>(offer.price);
		} else {
			msg.add<uint64_t>(static_cast<uint64_t>(offer.price));
		}
		msg.addString(offer.playerName);
		msg.add<uint32_t>(0x00);
	} else {
		msg.add<uint32_t>(0x00);
		msg.add<uint32_t>(0x01);
		msg.add<uint32_t>(offer.timestamp);
		msg.add<uint16_t>(offer.counter);
		msg.add<uint16_t>(offer.amount);
		if (oldProtocol) {
			msg.add<uint32_t>(offer.price);
		} else {
			msg.add<uint64_t>(static_cast<uint64_t>(offer.price));
		}
		msg.addString(offer.playerName);
	}

	writeToOutputBuffer(msg);
}

void ProtocolGame::sendMarketBrowseOwnOffers(const MarketOfferList &buyOffers, const MarketOfferList &sellOffers) {
	NetworkMessage msg;
	msg.addByte(0xF9);
	if (oldProtocol) {
		msg.add<uint16_t>(MARKETREQUEST_OWN_OFFERS_OLD);
	} else {
		msg.addByte(MARKETREQUEST_OWN_OFFERS);
	}

	msg.add<uint32_t>(buyOffers.size());
	for (const MarketOffer &offer : buyOffers) {
		msg.add<uint32_t>(offer.timestamp);
		msg.add<uint16_t>(offer.counter);
		msg.add<uint16_t>(offer.itemId);
		if (!oldProtocol && Item::items[offer.itemId].upgradeClassification > 0) {
			msg.addByte(offer.tier);
		}
		msg.add<uint16_t>(offer.amount);
		if (oldProtocol) {
			msg.add<uint32_t>(offer.price);
		} else {
			msg.add<uint64_t>(static_cast<uint64_t>(offer.price));
		}
	}

	msg.add<uint32_t>(sellOffers.size());
	for (const MarketOffer &offer : sellOffers) {
		msg.add<uint32_t>(offer.timestamp);
		msg.add<uint16_t>(offer.counter);
		msg.add<uint16_t>(offer.itemId);
		if (!oldProtocol && Item::items[offer.itemId].upgradeClassification > 0) {
			msg.addByte(offer.tier);
		}
		msg.add<uint16_t>(offer.amount);
		if (oldProtocol) {
			msg.add<uint32_t>(offer.price);
		} else {
			msg.add<uint64_t>(static_cast<uint64_t>(offer.price));
		}
	}

	writeToOutputBuffer(msg);
}

void ProtocolGame::sendMarketCancelOffer(const MarketOfferEx &offer) {
	NetworkMessage msg;
	msg.addByte(0xF9);
	if (oldProtocol) {
		msg.add<uint16_t>(MARKETREQUEST_OWN_OFFERS_OLD);
	} else {
		msg.addByte(MARKETREQUEST_OWN_OFFERS);
	}

	if (offer.type == MARKETACTION_BUY) {
		msg.add<uint32_t>(0x01);
		msg.add<uint32_t>(offer.timestamp);
		msg.add<uint16_t>(offer.counter);
		msg.add<uint16_t>(offer.itemId);
		if (!oldProtocol && Item::items[offer.itemId].upgradeClassification > 0) {
			msg.addByte(offer.tier);
		}
		msg.add<uint16_t>(offer.amount);
		if (oldProtocol) {
			msg.add<uint32_t>(offer.price);
		} else {
			msg.add<uint64_t>(static_cast<uint64_t>(offer.price));
		}
		msg.add<uint32_t>(0x00);
	} else {
		msg.add<uint32_t>(0x00);
		msg.add<uint32_t>(0x01);
		msg.add<uint32_t>(offer.timestamp);
		msg.add<uint16_t>(offer.counter);
		msg.add<uint16_t>(offer.itemId);
		if (!oldProtocol && Item::items[offer.itemId].upgradeClassification > 0) {
			msg.addByte(offer.tier);
		}
		msg.add<uint16_t>(offer.amount);
		if (oldProtocol) {
			msg.add<uint32_t>(offer.price);
		} else {
			msg.add<uint64_t>(static_cast<uint64_t>(offer.price));
		}
	}

	writeToOutputBuffer(msg);
}

void ProtocolGame::sendMarketBrowseOwnHistory(const HistoryMarketOfferList &buyOffers, const HistoryMarketOfferList &sellOffers) {
	uint32_t i = 0;
	std::map<uint32_t, uint16_t> counterMap;
	uint32_t buyOffersToSend = std::min<uint32_t>(buyOffers.size(), 810 + std::max<int32_t>(0, 810 - sellOffers.size()));
	uint32_t sellOffersToSend = std::min<uint32_t>(sellOffers.size(), 810 + std::max<int32_t>(0, 810 - buyOffers.size()));

	NetworkMessage msg;
	msg.addByte(0xF9);
	if (oldProtocol) {
		msg.add<uint16_t>(MARKETREQUEST_OWN_HISTORY_OLD);
	} else {
		msg.addByte(MARKETREQUEST_OWN_HISTORY);
	}

	msg.add<uint32_t>(buyOffersToSend);
	for (auto it = buyOffers.begin(); i < buyOffersToSend; ++it, ++i) {
		msg.add<uint32_t>(it->timestamp);
		msg.add<uint16_t>(counterMap[it->timestamp]++);
		msg.add<uint16_t>(it->itemId);
		if (!oldProtocol && Item::items[it->itemId].upgradeClassification > 0) {
			msg.addByte(it->tier);
		}
		msg.add<uint16_t>(it->amount);
		if (oldProtocol) {
			msg.add<uint32_t>(it->price);
		} else {
			msg.add<uint64_t>(static_cast<uint64_t>(it->price));
		}
		msg.addByte(it->state);
	}

	counterMap.clear();
	i = 0;

	msg.add<uint32_t>(sellOffersToSend);
	for (auto it = sellOffers.begin(); i < sellOffersToSend; ++it, ++i) {
		msg.add<uint32_t>(it->timestamp);
		msg.add<uint16_t>(counterMap[it->timestamp]++);
		msg.add<uint16_t>(it->itemId);
		if (Item::items[it->itemId].upgradeClassification > 0) {
			msg.addByte(it->tier);
		}
		msg.add<uint16_t>(it->amount);
		msg.add<uint64_t>(it->price);
		msg.addByte(it->state);
	}

	writeToOutputBuffer(msg);
}

void ProtocolGame::sendForgingData() {
	if (!player || oldProtocol) {
		return;
	}

	NetworkMessage msg;
	msg.addByte(0x86);

	std::map<uint8_t, uint16_t> tierCorePrices;
	std::map<uint8_t, uint64_t> convergenceFusionPrices;
	std::map<uint8_t, uint64_t> convergenceTransferPrices;

	const auto classifications = g_game().getItemsClassifications();
	msg.addByte(classifications.size());
	for (const auto &classification : classifications) {
		msg.addByte(classification->id);
		msg.addByte(classification->tiers.size());
		for (const auto &[tier, tierInfo] : classification->tiers) {
			msg.addByte(tier - 1);
			msg.add<uint64_t>(tierInfo.regularPrice);
			tierCorePrices[tier] = tierInfo.corePrice;
			convergenceFusionPrices[tier] = tierInfo.convergenceFusionPrice;
			convergenceTransferPrices[tier] = tierInfo.convergenceTransferPrice;
		}
	}

	// Version 13.30
	// Forge Config Bytes

	// Exalted core table per tier
	msg.addByte(static_cast<uint8_t>(tierCorePrices.size()));
	for (const auto &[tier, cores] : tierCorePrices) {
		msg.addByte(tier);
		msg.addByte(cores);
	}

	// Convergence fusion prices per tier
	msg.addByte(static_cast<uint8_t>(convergenceFusionPrices.size()));
	for (const auto &[tier, price] : convergenceFusionPrices) {
		msg.addByte(tier - 1);
		msg.add<uint64_t>(price);
	}

	// Convergence transfer prices per tier
	msg.addByte(static_cast<uint8_t>(convergenceTransferPrices.size()));
	for (const auto &[tier, price] : convergenceTransferPrices) {
		msg.addByte(tier);
		msg.add<uint64_t>(price);
	}

	// (conversion) (left column top) Cost to make 1 bottom item - 20
	msg.addByte(static_cast<uint8_t>(g_configManager().getNumber(FORGE_COST_ONE_SLIVER)));
	// (conversion) (left column bottom) How many items to make - 3
	msg.addByte(static_cast<uint8_t>(g_configManager().getNumber(FORGE_SLIVER_AMOUNT)));
	// (conversion) (middle column top) Cost to make 1 - 50
	msg.addByte(static_cast<uint8_t>(g_configManager().getNumber(FORGE_CORE_COST)));
	// (conversion) (right column top) Current stored dust limit minus this number = cost to increase stored dust limit - 75
	msg.addByte(75);
	// (conversion) (right column bottom) Starting stored dust limit
	msg.add<uint16_t>(player->getForgeDustLevel());
	// (conversion) (right column bottom) Max stored dust limit - 325
	msg.add<uint16_t>(g_configManager().getNumber(FORGE_MAX_DUST));
	// (normal fusion) dust cost - 100
	msg.addByte(static_cast<uint8_t>(g_configManager().getNumber(FORGE_FUSION_DUST_COST)));
	// (convergence fusion) dust cost - 130
	msg.addByte(static_cast<uint8_t>(g_configManager().getNumber(FORGE_CONVERGENCE_FUSION_DUST_COST)));
	// (normal transfer) dust cost - 100
	msg.addByte(static_cast<uint8_t>(g_configManager().getNumber(FORGE_TRANSFER_DUST_COST)));
	// (convergence transfer) dust cost - 160
	msg.addByte(static_cast<uint8_t>(g_configManager().getNumber(FORGE_CONVERGENCE_TRANSFER_DUST_COST)));
	// (fusion) Base success rate - 50
	msg.addByte(static_cast<uint8_t>(g_configManager().getNumber(FORGE_BASE_SUCCESS_RATE)));
	// (fusion) Bonus success rate - 15
	msg.addByte(static_cast<uint8_t>(g_configManager().getNumber(FORGE_BONUS_SUCCESS_RATE)));
	// (fusion) Tier loss chance after reduction - 50
	msg.addByte(static_cast<uint8_t>(g_configManager().getNumber(FORGE_TIER_LOSS_REDUCTION)));

	// Update player resources
	parseSendResourceBalance();

	writeToOutputBuffer(msg);
}

void ProtocolGame::sendOpenForge() {
	// We will use it when sending the bytes to send the item information to the client
	std::map<uint16_t, std::map<uint8_t, uint16_t>> fusionItemsMap;
	std::map<int32_t, std::map<uint16_t, std::map<uint8_t, uint16_t>>> convergenceFusionItemsMap;
	std::map<int32_t, std::map<uint16_t, std::map<uint8_t, uint16_t>>> convergenceTransferItemsMap;
	std::map<uint16_t, std::map<uint8_t, uint16_t>> donorTierItemMap;
	std::map<uint16_t, std::map<uint8_t, uint16_t>> receiveTierItemMap;

	auto maxConfigTier = g_configManager().getNumber(FORGE_MAX_ITEM_TIER);

	/*
	 *Start - Parsing items informations
	 */
	for (const auto &item : player->getAllInventoryItems(true)) {
		if (item->hasImbuements()) {
			continue;
		}

		auto itemClassification = item->getClassification();
		auto itemTier = item->getTier();
		auto maxTier = (itemClassification == 4 ? maxConfigTier : itemClassification);
		// Save fusion items on map
		if (itemClassification != 0 && itemTier < maxTier) {
			getForgeInfoMap(item, fusionItemsMap);
		}

		if (itemClassification > 0) {
			if (itemClassification < 4 && itemTier > maxTier) {
				continue;
			}
			// Save transfer (donator of tier) items on map
			if (itemTier > 1) {
				getForgeInfoMap(item, donorTierItemMap);
			}
			// Save transfer (receiver of tier) items on map
			if (itemTier == 0) {
				getForgeInfoMap(item, receiveTierItemMap);
			}
			if (itemClassification == 4) {
				auto slotPosition = item->getSlotPosition();
				if ((slotPosition & SLOTP_TWO_HAND) != 0) {
					slotPosition = SLOTP_HAND;
				}
				getForgeInfoMap(item, convergenceFusionItemsMap[slotPosition]);
				getForgeInfoMap(item, convergenceTransferItemsMap[item->getClassification()]);
			}
		}
	}

	// Checking size of map to send in the addByte (total fusion items count)
	uint8_t fusionTotalItemsCount = 0;
	for (const auto &[itemId, tierAndCountMap] : fusionItemsMap) {
		for (const auto &[itemTier, itemCount] : tierAndCountMap) {
			if (itemCount >= 2) {
				fusionTotalItemsCount++;
			}
		}
	}

	/*
	 * Start - Sending bytes
	 */
	NetworkMessage msg;

	// Header byte (135)
	msg.addByte(0x87);

	msg.add<uint16_t>(fusionTotalItemsCount);
	for (const auto &[itemId, tierAndCountMap] : fusionItemsMap) {
		for (const auto &[itemTier, itemCount] : tierAndCountMap) {
			if (itemCount >= 2) {
				msg.addByte(0x01); // Number of friend items?
				msg.add<uint16_t>(itemId);
				msg.addByte(itemTier);
				msg.add<uint16_t>(itemCount);
			}
		}
	}

	// msg.add<uint16_t>(convergenceItemsMap.size());
	auto convergenceFusionCountPosition = msg.getBufferPosition();
	msg.skipBytes(2);
	uint16_t convergenceFusionCount = 0;
	/*
	for each convergence fusion (1 per item slot, only class 4):
	1 byte: count fusable items
	for each fusable item:
	    2 bytes: item id
	    1 byte: tier
	    2 bytes: count
	*/
	for (const auto &[slot, itemMap] : convergenceFusionItemsMap) {
		uint8_t totalItemsCount = 0;
		auto totalItemsCountPosition = msg.getBufferPosition();
		msg.skipBytes(1); // Total items count
		for (const auto &[itemId, tierAndCountMap] : itemMap) {
			for (const auto &[tier, itemCount] : tierAndCountMap) {
				if (tier >= maxConfigTier) {
					continue;
				}
				totalItemsCount++;
				msg.add<uint16_t>(itemId);
				msg.addByte(tier);
				msg.add<uint16_t>(itemCount);
			}
		}
		auto endPosition = msg.getBufferPosition();
		msg.setBufferPosition(totalItemsCountPosition);
		if (totalItemsCount > 0) {
			msg.addByte(totalItemsCount);
			msg.setBufferPosition(endPosition);
			convergenceFusionCount++;
		}
	}

	auto transferTotalCountPosition = msg.getBufferPosition();
	msg.setBufferPosition(convergenceFusionCountPosition);
	msg.add<uint16_t>(convergenceFusionCount);
	msg.setBufferPosition(transferTotalCountPosition);

	auto transferTotalCount = donorTierItemMap.size();
	msg.addByte(transferTotalCount);
	if (transferTotalCount > 0) {
		for (const auto &[itemId, tierAndCountMap] : donorTierItemMap) {
			// Let's access the itemType to check the item's (donator of tier) classification level
			// Must be the same as the item that will receive the tier
			const ItemType &donorType = Item::items[itemId];
			auto donorSlotPosition = donorType.slotPosition;
			if ((donorSlotPosition & SLOTP_TWO_HAND) != 0) {
				donorSlotPosition = SLOTP_HAND;
			}

			// Total count of item (donator of tier)
			auto donorTierTotalItemsCount = tierAndCountMap.size();
			msg.add<uint16_t>(donorTierTotalItemsCount);
			for (const auto &[donorItemTier, donorItemCount] : tierAndCountMap) {
				msg.add<uint16_t>(itemId);
				msg.addByte(donorItemTier);
				msg.add<uint16_t>(donorItemCount);
			}

			uint16_t receiveTierTotalItemCount = 0;
			for (const auto &[iteratorItemId, unusedTierAndCountMap] : receiveTierItemMap) {
				// Let's access the itemType to check the item's (receiver of tier) classification level
				const ItemType &receiveType = Item::items[iteratorItemId];
				auto receiveSlotPosition = receiveType.slotPosition;
				if ((receiveSlotPosition & SLOTP_TWO_HAND) != 0) {
					receiveSlotPosition = SLOTP_HAND;
				}
				if (donorType.upgradeClassification == receiveType.upgradeClassification && donorSlotPosition == receiveSlotPosition) {
					receiveTierTotalItemCount++;
				}
			}

			// Total count of item (receiver of tier)
			msg.add<uint16_t>(receiveTierTotalItemCount);
			if (receiveTierTotalItemCount > 0) {
				for (const auto &[receiveItemId, receiveTierAndCountMap] : receiveTierItemMap) {
					// Let's access the itemType to check the item's (receiver of tier) classification level
					const ItemType &receiveType = Item::items[receiveItemId];
					auto receiveSlotPosition = receiveType.slotPosition;
					if ((receiveSlotPosition & SLOTP_TWO_HAND) != 0) {
						receiveSlotPosition = SLOTP_HAND;
					}
					if (donorType.upgradeClassification == receiveType.upgradeClassification && donorSlotPosition == receiveSlotPosition) {
						for (const auto &[receiveItemTier, receiveItemCount] : receiveTierAndCountMap) {
							msg.add<uint16_t>(receiveItemId);
							msg.add<uint16_t>(receiveItemCount);
						}
					}
				}
			}
		}
	}

	auto convergenceCountPosition = msg.getBufferPosition();
	msg.skipBytes(1);
	uint8_t convergenceTransferCount = 0;

	/*
	for each convergence transfer:
	    2 bytes: count donors
	    for each donor:
	        2 bytes: item id
	        1 byte: tier
	        2 bytes: count
	    2 bytes: count receivers
	    for each receiver:
	        2 bytes: item id
	        2 bytes: count
	*/
	for (const auto &[slot, itemMap] : convergenceTransferItemsMap) {
		uint16_t donorCount = 0;
		uint16_t receiverCount = 0;
		auto donorCountPosition = msg.getBufferPosition();
		msg.skipBytes(2); // Donor count
		for (const auto &[itemId, tierAndCountMap] : itemMap) {
			for (const auto [tier, itemCount] : tierAndCountMap) {
				if (tier >= 1) {
					donorCount++;
					msg.add<uint16_t>(itemId);
					msg.addByte(tier);
					msg.add<uint16_t>(itemCount);
				} else {
					receiverCount++;
				}
			}
		}
		if (donorCount == 0 && receiverCount == 0) {
			msg.setBufferPosition(donorCountPosition);
			continue;
		}
		auto receiverCountPosition = msg.getBufferPosition();
		msg.setBufferPosition(donorCountPosition);
		msg.add<uint16_t>(donorCount);
		++convergenceTransferCount;
		msg.setBufferPosition(receiverCountPosition);
		msg.add<uint16_t>(receiverCount);
		for (const auto &[itemId, tierAndCountMap] : itemMap) {
			for (const auto [tier, itemCount] : tierAndCountMap) {
				if (tier == 0) {
					msg.add<uint16_t>(itemId);
					msg.add<uint16_t>(itemCount);
				}
			}
		}
	}
	auto dustLevelPosition = msg.getBufferPosition();
	msg.setBufferPosition(convergenceCountPosition);
	msg.addByte(convergenceTransferCount);
	msg.setBufferPosition(dustLevelPosition);

	msg.add<uint16_t>(player->getForgeDustLevel()); // Player dust limit
	writeToOutputBuffer(msg);
	// Update forging informations
	sendForgingData();
}

void ProtocolGame::parseForgeEnter(NetworkMessage &msg) {
	if (oldProtocol) {
		return;
	}

	// 0xBF -> 0 = fusion, 1 = transfer, 2 = dust to sliver, 3 = sliver to core, 4 = increase dust limit
	const auto actionType = static_cast<ForgeAction_t>(msg.getByte());

	bool convergence = false;
	uint16_t firstItem = 0;
	uint8_t tier = 0;
	uint16_t secondItem = 0;

	if (actionType == ForgeAction_t::FUSION || actionType == ForgeAction_t::TRANSFER) {
		convergence = msg.getByte();
		firstItem = msg.get<uint16_t>();
		tier = msg.getByte();
		secondItem = msg.get<uint16_t>();
	}

	if (actionType == ForgeAction_t::FUSION) {
		const bool usedCore = convergence ? false : msg.getByte();
		const bool reduceTierLoss = convergence ? false : msg.getByte();
		g_game().playerForgeFuseItems(player->getID(), actionType, firstItem, tier, secondItem, usedCore, reduceTierLoss, convergence);
	} else if (actionType == ForgeAction_t::TRANSFER) {
		g_game().playerForgeTransferItemTier(player->getID(), actionType, firstItem, tier, secondItem, convergence);
	} else if (actionType <= ForgeAction_t::INCREASELIMIT) {
		g_game().playerForgeResourceConversion(player->getID(), actionType);
	}
}

void ProtocolGame::parseForgeBrowseHistory(NetworkMessage &msg) {
	if (oldProtocol) {
		return;
	}

	g_game().playerBrowseForgeHistory(player->getID(), msg.getByte());
}

void ProtocolGame::sendForgeResult(ForgeAction_t actionType, uint16_t leftItemId, uint8_t leftTier, uint16_t rightItemId, uint8_t rightTier, bool success, uint8_t bonus, uint8_t coreCount, bool convergence) {
	NetworkMessage msg;
	msg.addByte(0x8A);

	// 0 = fusion | 1 = transfer
	msg.addByte(static_cast<uint8_t>(actionType));
	msg.addByte(convergence);

	if (convergence && actionType == ForgeAction_t::FUSION) {
		success = true;
		std::swap(leftItemId, rightItemId);
	}

	msg.addByte(success);

	msg.add<uint16_t>(leftItemId);
	msg.addByte(leftTier);
	msg.add<uint16_t>(rightItemId);
	msg.addByte(rightTier);

	if (actionType == ForgeAction_t::TRANSFER) {
		msg.addByte(0x00); // Bonus type always none for transfer
	} else {
		msg.addByte(bonus); // Roll fusion bonus
		// Core kept
		if (bonus == 2) {
			msg.addByte(coreCount);
		} else if (bonus >= 4 && bonus <= 8) {
			msg.add<uint16_t>(leftItemId);
			msg.addByte(leftTier);
		}
	}

	writeToOutputBuffer(msg);
	g_logger().debug("Send forge fusion: type {}, left item {}, left tier {}, right item {}, rightTier {}, success {}, bonus {}, coreCount {}, convergence {}", fmt::underlying(actionType), leftItemId, leftTier, rightItemId, rightTier, success, bonus, coreCount, convergence);
	sendOpenForge();
}

void ProtocolGame::sendForgeHistory(uint8_t page) {
	page = page + 1;
	auto historyVector = player->getForgeHistory();
	auto historyVectorLen = historyVector.size();

	uint16_t currentPage = 1;
	uint16_t lastPage = 1;
	uint16_t pageFirstEntry = 0;
	uint16_t pageLastEntry = 0;

	std::vector<ForgeHistory> historyPerPage;
	if (historyVectorLen > 0) {
		lastPage = std::clamp<uint16_t>(std::floor((historyVectorLen - 1) / 9) + 1, 0, std::numeric_limits<uint16_t>::max());
		currentPage = (lastPage < page) ? lastPage : page;

		pageFirstEntry = std::clamp<uint16_t>(historyVectorLen - (currentPage - 1) * 9, 0, std::numeric_limits<uint16_t>::max());
		pageLastEntry = historyVectorLen > currentPage * 9 ? std::clamp<uint16_t>(historyVectorLen - currentPage * 9, 0, std::numeric_limits<uint16_t>::max()) : 0;

		for (uint16_t entry = pageFirstEntry; entry > pageLastEntry; --entry) {
			historyPerPage.emplace_back(historyVector[entry - 1]);
		}
	}

	auto historyPageToSend = historyPerPage.size();
	NetworkMessage msg;
	msg.addByte(0x88);
	msg.add<uint16_t>(currentPage - 1); // Current page
	msg.add<uint16_t>(lastPage); // Last page
	msg.addByte(static_cast<uint8_t>(historyPageToSend)); // History to send

	if (historyPageToSend > 0) {
		for (const auto &history : historyPerPage) {
			auto action = magic_enum::enum_integer(history.actionType);
			msg.add<uint32_t>(static_cast<uint32_t>(history.createdAt));
			msg.addByte(action);
			msg.addString(history.description);
			msg.addByte((history.bonus >= 1 && history.bonus < 8) ? 0x01 : 0x00);
		}
	}

	writeToOutputBuffer(msg);
}

void ProtocolGame::sendForgeError(const ReturnValue returnValue) {
	sendMessageDialog(getReturnMessage(returnValue));
	closeForgeWindow();
}

void ProtocolGame::closeForgeWindow() {
	NetworkMessage msg;
	msg.addByte(0x89);
	writeToOutputBuffer(msg);
}

void ProtocolGame::sendMarketDetail(uint16_t itemId, uint8_t tier) {
	NetworkMessage msg;
	msg.addByte(0xF8);
	msg.add<uint16_t>(itemId);
	const ItemType &it = Item::items[itemId];

	if (!oldProtocol && it.upgradeClassification > 0) {
		msg.addByte(tier);
	}

	if (it.armor != 0) {
		msg.addString(std::to_string(it.armor));
	} else {
		msg.add<uint16_t>(0x00);
	}

	if (it.isRanged()) {
		std::ostringstream ss;
		bool separator = false;

		if (it.attack != 0) {
			ss << "attack +" << it.attack;
			separator = true;
		}

		if (it.hitChance != 0) {
			if (separator) {
				ss << ", ";
			}
			ss << "chance to hit +" << static_cast<int16_t>(it.hitChance) << "%";
			separator = true;
		}

		if (it.shootRange != 0) {
			if (separator) {
				ss << ", ";
			}
			ss << static_cast<uint16_t>(it.shootRange) << " fields";
		}
		msg.addString(ss.str());
	} else {
		std::string attackDescription;
		if (it.abilities && it.abilities->elementType != COMBAT_NONE && it.abilities->elementDamage != 0) {
			attackDescription = fmt::format("{} {}", it.abilities->elementDamage, getCombatName(it.abilities->elementType));
		}

		if (it.attack != 0 && !attackDescription.empty()) {
			attackDescription = fmt::format("{} physical + {}", it.attack, attackDescription);
		} else if (it.attack != 0 && attackDescription.empty()) {
			attackDescription = std::to_string(it.attack);
		}

		msg.addString(attackDescription);
	}

	if (it.isContainer()) {
		msg.addString(std::to_string(it.maxItems));
	} else {
		msg.add<uint16_t>(0x00);
	}

	if (it.defense != 0 || it.isMissile()) {
		if (it.extraDefense != 0) {
			std::ostringstream ss;
			ss << it.defense << ' ' << std::showpos << it.extraDefense << std::noshowpos;
			msg.addString(ss.str());
		} else {
			msg.addString(std::to_string(it.defense));
		}
	} else {
		msg.add<uint16_t>(0x00);
	}

	if (!it.description.empty()) {
		const std::string &descr = it.description;
		if (descr.back() == '.') {
			msg.addString(std::string(descr, 0, descr.length() - 1));
		} else {
			msg.addString(descr);
		}
	} else {
		msg.add<uint16_t>(0x00);
	}

	if (it.decayTime != 0) {
		std::ostringstream ss;
		ss << it.decayTime << " seconds";
		msg.addString(ss.str());
	} else {
		msg.add<uint16_t>(0x00);
	}

	if (it.abilities) {
		std::ostringstream ss;
		bool separator = false;

		for (size_t i = 0; i < COMBAT_COUNT; ++i) {
			if (it.abilities->absorbPercent[i] == 0) {
				continue;
			}

			if (separator) {
				ss << ", ";
			} else {
				separator = true;
			}

			ss << fmt::format("{} {:+}%", getCombatName(indexToCombatType(i)), it.abilities->absorbPercent[i]);
		}

		msg.addString(ss.str());
	} else {
		msg.add<uint16_t>(0x00);
	}

	if (it.minReqLevel != 0) {
		msg.addString(std::to_string(it.minReqLevel));
	} else {
		msg.add<uint16_t>(0x00);
	}

	if (it.minReqMagicLevel != 0) {
		msg.addString(std::to_string(it.minReqMagicLevel));
	} else {
		msg.add<uint16_t>(0x00);
	}

	msg.addString(it.vocationString);
	msg.addString(it.runeSpellName);

	if (it.abilities) {
		std::ostringstream ss;
		bool separator = false;

		for (uint8_t i = SKILL_FIRST; i <= SKILL_FISHING; i++) {
			if (!it.abilities->skills[i]) {
				continue;
			}

			if (separator) {
				ss << ", ";
			} else {
				separator = true;
			}

			ss << fmt::format("{} {:+}", getSkillName(i), it.abilities->skills[i]);
		}

		for (uint8_t i = SKILL_CRITICAL_HIT_CHANCE; i <= SKILL_LAST; i++) {
			auto skills = it.abilities->skills[i];
			if (!skills) {
				continue;
			}

			if (separator) {
				ss << ", ";
			} else {
				separator = true;
			}

			ss << fmt::format("{} {:+}%", getSkillName(i), skills / 100.0);
		}

		if (it.abilities->stats[STAT_MAGICPOINTS] != 0) {
			if (separator) {
				ss << ", ";
			} else {
				separator = true;
			}

			ss << fmt::format(" magic level {:+}", it.abilities->stats[STAT_MAGICPOINTS]);
		}

		// Version 12.72 (Specialized magic level modifier)
		for (uint8_t i = 1; i <= 11; i++) {
			if (it.abilities->specializedMagicLevel[i]) {
				if (separator) {
					ss << ", ";
				} else {
					separator = true;
				}
				std::string combatName = getCombatName(indexToCombatType(i));
				ss << std::showpos << combatName << std::noshowpos << "magic level +" << it.abilities->specializedMagicLevel[i];
			}
		}

		if (it.abilities->speed != 0) {
			if (separator) {
				ss << ", ";
			}

			ss << fmt::format("speed {:+}", (it.abilities->speed >> 1));
		}

		msg.addString(ss.str());
	} else {
		msg.add<uint16_t>(0x00);
	}

	if (it.charges != 0) {
		msg.addString(std::to_string(it.charges));
	} else {
		msg.add<uint16_t>(0x00);
	}

	std::string weaponName = getWeaponName(it.weaponType);

	if (it.slotPosition & SLOTP_TWO_HAND) {
		if (!weaponName.empty()) {
			weaponName += ", two-handed";
		} else {
			weaponName = "two-handed";
		}
	}

	msg.addString(weaponName);

	if (it.weight != 0) {
		std::ostringstream ss;
		if (it.weight < 10) {
			ss << "0.0" << it.weight;
		} else if (it.weight < 100) {
			ss << "0." << it.weight;
		} else {
			std::string weightString = std::to_string(it.weight);
			weightString.insert(weightString.end() - 2, '.');
			ss << weightString;
		}
		ss << " oz";
		msg.addString(ss.str());
	} else {
		msg.add<uint16_t>(0x00);
	}

	if (!oldProtocol) {
		std::string augmentsDescription = it.parseAugmentDescription(true);
		if (!augmentsDescription.empty()) {
			msg.addString(augmentsDescription);
		} else {
			msg.add<uint16_t>(0x00); // no augments
		}
	}

	if (it.imbuementSlot > 0) {
		msg.addString(std::to_string(it.imbuementSlot));
	} else {
		msg.add<uint16_t>(0x00);
	}

	if (!oldProtocol) {
		// Version 12.70 new skills
		if (it.abilities) {
			std::ostringstream string;
			if (it.abilities->magicShieldCapacityFlat > 0) {
				string.clear();
				string << std::showpos << it.abilities->magicShieldCapacityFlat << std::noshowpos << " and " << it.abilities->magicShieldCapacityPercent << "%";
				msg.addString(string.str());
			} else {
				msg.add<uint16_t>(0x00);
			}

			if (it.abilities->cleavePercent > 0) {
				string.clear();
				string << it.abilities->cleavePercent << "%";
				msg.addString(string.str());
			} else {
				msg.add<uint16_t>(0x00);
			}

			if (it.abilities->reflectFlat[COMBAT_PHYSICALDAMAGE] > 0) {
				string.clear();
				string << it.abilities->reflectFlat[COMBAT_PHYSICALDAMAGE];
				msg.addString(string.str());
			} else {
				msg.add<uint16_t>(0x00);
			}

			if (it.abilities->perfectShotDamage > 0) {
				string.clear();
				string << std::showpos << it.abilities->perfectShotDamage << std::noshowpos << " at range " << unsigned(it.abilities->perfectShotRange);
				msg.addString(string.str());
			} else {
				msg.add<uint16_t>(0x00);
			}
		} else {
			// Send empty skills
			// Cleave modifier
			msg.add<uint16_t>(0x00);
			// Magic shield capacity
			msg.add<uint16_t>(0x00);
			// Damage reflection modifie
			msg.add<uint16_t>(0x00);
			// Perfect shot modifier
			msg.add<uint16_t>(0x00);
		}

		// Upgrade and tier detail modifier
		if (it.upgradeClassification > 0 && tier > 0) {
			msg.addString(std::to_string(it.upgradeClassification));
			std::ostringstream ss;

			double chance;
			if (it.isWeapon()) {
				chance = 0.5 * tier + 0.05 * ((tier - 1) * (tier - 1));
				ss << fmt::format("{} ({:.2f}% Onslaught)", static_cast<uint16_t>(tier), chance);
			} else if (it.isHelmet()) {
				chance = 2 * tier + 0.05 * ((tier - 1) * (tier - 1));
				ss << fmt::format("{} ({:.2f}% Momentum)", static_cast<uint16_t>(tier), chance);
			} else if (it.isArmor()) {
				chance = (0.0307576 * tier * tier) + (0.440697 * tier) + 0.026;
				ss << fmt::format("{} ({:.2f}% Ruse)", static_cast<uint16_t>(tier), chance);
			}
			msg.addString(ss.str());
		} else if (it.upgradeClassification > 0 && tier == 0) {
			msg.addString(std::to_string(it.upgradeClassification));
			msg.addString(std::to_string(tier));
		} else {
			msg.add<uint16_t>(0x00);
			msg.add<uint16_t>(0x00);
		}
	}

	const auto &purchaseStatsMap = IOMarket::getInstance().getPurchaseStatistics();
	auto purchaseIterator = purchaseStatsMap.find(itemId);
	if (purchaseIterator != purchaseStatsMap.end()) {
		const auto &tierStatsMap = purchaseIterator->second;
		auto tierStatsIter = tierStatsMap.find(tier);
		if (tierStatsIter != tierStatsMap.end()) {
			const auto &purchaseStatistics = tierStatsIter->second;
			msg.addByte(0x01);
			msg.add<uint32_t>(purchaseStatistics.numTransactions);
			if (oldProtocol) {
				msg.add<uint32_t>(std::min<uint64_t>(std::numeric_limits<uint32_t>::max(), purchaseStatistics.totalPrice));
				msg.add<uint32_t>(std::min<uint64_t>(std::numeric_limits<uint32_t>::max(), purchaseStatistics.highestPrice));
				msg.add<uint32_t>(std::min<uint64_t>(std::numeric_limits<uint32_t>::max(), purchaseStatistics.lowestPrice));
			} else {
				msg.add<uint64_t>(purchaseStatistics.totalPrice);
				msg.add<uint64_t>(purchaseStatistics.highestPrice);
				msg.add<uint64_t>(purchaseStatistics.lowestPrice);
			}
		} else {
			msg.addByte(0x00);
		}
	} else {
		msg.addByte(0x00); // send to old protocol ?
	}

	const auto &saleStatsMap = IOMarket::getInstance().getSaleStatistics();
	auto saleIterator = saleStatsMap.find(itemId);
	if (saleIterator != saleStatsMap.end()) {
		const auto &tierStatsMap = saleIterator->second;
		auto tierStatsIter = tierStatsMap.find(tier);
		if (tierStatsIter != tierStatsMap.end()) {
			const auto &saleStatistics = tierStatsIter->second;
			msg.addByte(0x01);
			msg.add<uint32_t>(saleStatistics.numTransactions);
			if (oldProtocol) {
				msg.add<uint32_t>(std::min<uint64_t>(std::numeric_limits<uint32_t>::max(), saleStatistics.totalPrice));
				msg.add<uint32_t>(std::min<uint64_t>(std::numeric_limits<uint32_t>::max(), saleStatistics.highestPrice));
				msg.add<uint32_t>(std::min<uint64_t>(std::numeric_limits<uint32_t>::max(), saleStatistics.lowestPrice));
			} else {
				msg.add<uint64_t>(std::min<uint64_t>(std::numeric_limits<uint32_t>::max(), saleStatistics.totalPrice));
				msg.add<uint64_t>(saleStatistics.highestPrice);
				msg.add<uint64_t>(saleStatistics.lowestPrice);
			}
		} else {
			msg.addByte(0x00);
		}
	} else {
		msg.addByte(0x00); // send to old protocol ?
	}

	writeToOutputBuffer(msg);
}

void ProtocolGame::sendTradeItemRequest(const std::string &traderName, const std::shared_ptr<Item> &item, bool ack) {
	NetworkMessage msg;

	if (ack) {
		msg.addByte(0x7D);
	} else {
		msg.addByte(0x7E);
	}

	msg.addString(traderName);

	if (std::shared_ptr<Container> tradeContainer = item->getContainer()) {
		std::list<std::shared_ptr<Container>> listContainer { tradeContainer };
		std::list<std::shared_ptr<Item>> itemList { tradeContainer };
		while (!listContainer.empty()) {
			const auto &container = listContainer.front();
			for (const auto &containerItem : container->getItemList()) {
				const auto &tmpContainer = containerItem->getContainer();
				if (tmpContainer) {
					listContainer.emplace_back(tmpContainer);
				}
				itemList.emplace_back(containerItem);
			}

			// Removes the object after processing everything, avoiding memory usage after freeing
			listContainer.pop_front();
		}

		msg.addByte(itemList.size());
		for (const std::shared_ptr<Item> &listItem : itemList) {
			AddItem(msg, listItem);
		}
	} else {
		msg.addByte(0x01);
		AddItem(msg, item);
	}
	writeToOutputBuffer(msg);
}

void ProtocolGame::sendCloseTrade() {
	NetworkMessage msg;
	msg.addByte(0x7F);
	writeToOutputBuffer(msg);
}

void ProtocolGame::sendCloseContainer(uint8_t cid) {
	NetworkMessage msg;
	msg.addByte(0x6F);
	msg.addByte(cid);
	writeToOutputBuffer(msg);
}

void ProtocolGame::sendCreatureTurn(const std::shared_ptr<Creature> &creature, uint32_t stackPos) {
	if (!canSee(creature)) {
		return;
	}

	NetworkMessage msg;
	msg.addByte(0x6B);
	msg.addPosition(creature->getPosition());
	msg.addByte(static_cast<uint8_t>(stackPos));
	msg.add<uint16_t>(0x63);
	msg.add<uint32_t>(creature->getID());
	msg.addByte(creature->getDirection());
	msg.addByte(player->canWalkthroughEx(creature) ? 0x00 : 0x01);
	writeToOutputBuffer(msg);
}

void ProtocolGame::sendCreatureSay(const std::shared_ptr<Creature> &creature, SpeakClasses type, const std::string &text, const Position* pos /* = nullptr*/) {
	NetworkMessage msg;
	msg.addByte(0xAA);

	static uint32_t statementId = 0;
	msg.add<uint32_t>(++statementId);

	msg.addString(creature->getName());

	if (!oldProtocol) {
		msg.addByte(0x00); // Show (Traded)
	}

	// Add level only for players
	if (std::shared_ptr<Player> speaker = creature->getPlayer()) {
		msg.add<uint16_t>(speaker->getLevel());
	} else {
		msg.add<uint16_t>(0x00);
	}

	if (oldProtocol && type >= TALKTYPE_MONSTER_LAST_OLDPROTOCOL && type != TALKTYPE_CHANNEL_R2) {
		msg.addByte(TALKTYPE_MONSTER_SAY);
	} else {
		msg.addByte(type);
	}

	if (pos) {
		msg.addPosition(*pos);
	} else {
		msg.addPosition(creature->getPosition());
	}

	msg.addString(text);
	writeToOutputBuffer(msg);
}

void ProtocolGame::sendToChannel(const std::shared_ptr<Creature> &creature, SpeakClasses type, const std::string &text, uint16_t channelId) {
	NetworkMessage msg;
	msg.addByte(0xAA);

	static uint32_t statementId = 0;
	msg.add<uint32_t>(++statementId);
	if (!creature) {
		msg.add<uint32_t>(0x00);
		if (!oldProtocol && statementId != 0) {
			msg.addByte(0x00); // Show (Traded)
		}
	} else if (type == TALKTYPE_CHANNEL_R2) {
		msg.add<uint32_t>(0x00);
		if (!oldProtocol && statementId != 0) {
			msg.addByte(0x00); // Show (Traded)
		}
		type = TALKTYPE_CHANNEL_R1;
	} else {
		msg.addString(creature->getName());
		if (!oldProtocol && statementId != 0) {
			msg.addByte(0x00); // Show (Traded)
		}

		// Add level only for players
		if (std::shared_ptr<Player> speaker = creature->getPlayer()) {
			msg.add<uint16_t>(speaker->getLevel());
		} else {
			msg.add<uint16_t>(0x00);
		}
	}

	if (oldProtocol && type >= TALKTYPE_MONSTER_LAST_OLDPROTOCOL && type != TALKTYPE_CHANNEL_R2) {
		msg.addByte(TALKTYPE_CHANNEL_O);
	} else {
		msg.addByte(type);
	}

	msg.add<uint16_t>(channelId);
	msg.addString(text);
	writeToOutputBuffer(msg);
}

void ProtocolGame::sendPrivateMessage(const std::shared_ptr<Player> &speaker, SpeakClasses type, const std::string &text) {
	NetworkMessage msg;
	msg.addByte(0xAA);
	static uint32_t statementId = 0;
	msg.add<uint32_t>(++statementId);
	if (speaker) {
		msg.addString(speaker->getName());
		if (!oldProtocol && statementId != 0) {
			msg.addByte(0x00); // Show (Traded)
		}
		msg.add<uint16_t>(speaker->getLevel());
	} else {
		msg.add<uint32_t>(0x00);
		if (!oldProtocol && statementId != 0) {
			msg.addByte(0x00); // Show (Traded)
		}
	}

	if (oldProtocol && type >= TALKTYPE_MONSTER_LAST_OLDPROTOCOL && type != TALKTYPE_CHANNEL_R2) {
		msg.addByte(TALKTYPE_PRIVATE_TO);
	} else {
		msg.addByte(type);
	}

	msg.addString(text);
	writeToOutputBuffer(msg);
}

void ProtocolGame::sendCancelTarget() {
	NetworkMessage msg;
	msg.addByte(0xA3);
	msg.add<uint32_t>(0x00);
	writeToOutputBuffer(msg);
}

void ProtocolGame::sendChangeSpeed(const std::shared_ptr<Creature> &creature, uint16_t speed) {
	NetworkMessage msg;
	msg.addByte(0x8F);
	msg.add<uint32_t>(creature->getID());
	msg.add<uint16_t>(creature->getBaseSpeed());
	msg.add<uint16_t>(speed);
	writeToOutputBuffer(msg);
}

void ProtocolGame::sendCancelWalk() {
	if (player) {
		NetworkMessage msg;
		msg.addByte(0xB5);
		msg.addByte(player->getDirection());
		writeToOutputBuffer(msg);
	}
}

void ProtocolGame::sendSkills() {
	NetworkMessage msg;
	AddPlayerSkills(msg);
	writeToOutputBuffer(msg);
}

void ProtocolGame::sendPing() {
	if (player) {
		NetworkMessage msg;
		msg.addByte(0x1D);
		writeToOutputBuffer(msg);
	}
}

void ProtocolGame::sendPingBack() {
	NetworkMessage msg;
	msg.addByte(0x1E);
	writeToOutputBuffer(msg);
}

void ProtocolGame::sendDistanceShoot(const Position &from, const Position &to, uint16_t type) {
	if (oldProtocol && type > 0xFF) {
		return;
	}
	NetworkMessage msg;
	if (oldProtocol) {
		msg.addByte(0x85);
		msg.addPosition(from);
		msg.addPosition(to);
		msg.addByte(static_cast<uint8_t>(type));
	} else {
		msg.addByte(0x83);
		msg.addPosition(from);
		msg.addByte(MAGIC_EFFECTS_CREATE_DISTANCEEFFECT);
		msg.add<uint16_t>(type);
		msg.addByte(static_cast<uint8_t>(static_cast<int8_t>(static_cast<int32_t>(to.x) - static_cast<int32_t>(from.x))));
		msg.addByte(static_cast<uint8_t>(static_cast<int8_t>(static_cast<int32_t>(to.y) - static_cast<int32_t>(from.y))));
		msg.addByte(MAGIC_EFFECTS_END_LOOP);
	}
	writeToOutputBuffer(msg);
}

void ProtocolGame::sendRestingStatus(uint8_t protection) {
	if (oldProtocol || !player) {
		return;
	}

	NetworkMessage msg;
	msg.addByte(0xA9);
	msg.addByte(protection); // 1 / 0

	uint8_t dailyStreak = 0;
	auto dailyRewardKV = player->kv()->scoped("daily-reward")->get("streak");
	if (dailyRewardKV && dailyRewardKV.has_value()) {
		dailyStreak = static_cast<uint8_t>(dailyRewardKV->getNumber());
	}

	msg.addByte(dailyStreak < 2 ? 0 : 1);
	if (dailyStreak < 2) {
		msg.addString("Resting Area (no active bonus)");
	} else {
		std::ostringstream ss;
		ss << "Active Resting Area Bonuses: ";
		if (dailyStreak < DAILY_REWARD_DOUBLE_HP_REGENERATION) {
			ss << "\nHit Points Regeneration";
		} else {
			ss << "\nDouble Hit Points Regeneration";
		}
		if (dailyStreak >= DAILY_REWARD_MP_REGENERATION) {
			if (dailyStreak < DAILY_REWARD_DOUBLE_MP_REGENERATION) {
				ss << ",\nMana Points Regeneration";
			} else {
				ss << ",\nDouble Mana Points Regeneration";
			}
		}
		if (dailyStreak >= DAILY_REWARD_STAMINA_REGENERATION) {
			ss << ",\nStamina Points Regeneration";
		}
		if (dailyStreak >= DAILY_REWARD_SOUL_REGENERATION) {
			ss << ",\nSoul Points Regeneration";
		}
		ss << ".";
		msg.addString(ss.str());
	}
	writeToOutputBuffer(msg);
}

void ProtocolGame::sendMagicEffect(const Position &pos, uint16_t type) {
	if (!canSee(pos) || (oldProtocol && type > 0xFF)) {
		return;
	}

	NetworkMessage msg;
	if (oldProtocol) {
		msg.addByte(0x83);
		msg.addPosition(pos);
		msg.addByte(static_cast<uint8_t>(type));
	} else {
		msg.addByte(0x83);
		msg.addPosition(pos);
		msg.addByte(MAGIC_EFFECTS_CREATE_EFFECT);
		msg.add<uint16_t>(type);
		msg.addByte(MAGIC_EFFECTS_END_LOOP);
	}
	writeToOutputBuffer(msg);
}

void ProtocolGame::removeMagicEffect(const Position &pos, uint16_t type) {
	if (oldProtocol && type > 0xFF) {
		return;
	}
	NetworkMessage msg;
	msg.addByte(0x84);
	msg.addPosition(pos);
	if (oldProtocol) {
		msg.addByte(static_cast<uint8_t>(type));
	} else {
		msg.add<uint16_t>(type);
	}
	writeToOutputBuffer(msg);
}

void ProtocolGame::sendCreatureHealth(const std::shared_ptr<Creature> &creature) {
	if (creature->isHealthHidden()) {
		return;
	}

	NetworkMessage msg;
	msg.addByte(0x8C);
	msg.add<uint32_t>(creature->getID());
	if (creature->isHealthHidden()) {
		msg.addByte(0x00);
	} else {
		msg.addByte(static_cast<uint8_t>(std::min<double>(100, std::ceil((static_cast<double>(creature->getHealth()) / std::max<int32_t>(creature->getMaxHealth(), 1)) * 100))));
	}

	writeToOutputBuffer(msg);
}

void ProtocolGame::sendPartyCreatureUpdate(const std::shared_ptr<Creature> &target) {
	if (!player || oldProtocol) {
		return;
	}

	bool known;
	uint32_t removedKnown = 0;
	uint32_t cid = target->getID();
	checkCreatureAsKnown(cid, known, removedKnown);

	NetworkMessage msg;
	msg.addByte(0x8B);
	msg.add<uint32_t>(cid);
	msg.addByte(0); // creature update
	AddCreature(msg, target, known, removedKnown);
	writeToOutputBuffer(msg);
}

void ProtocolGame::sendPartyCreatureShield(const std::shared_ptr<Creature> &target) {
	uint32_t cid = target->getID();
	if (!knownCreatureSet.contains(cid)) {
		sendPartyCreatureUpdate(target);
		return;
	}

	NetworkMessage msg;
	msg.addByte(0x91);
	msg.add<uint32_t>(cid);
	msg.addByte(player->getPartyShield(target->getPlayer()));
	writeToOutputBuffer(msg);
}

void ProtocolGame::sendPartyCreatureSkull(const std::shared_ptr<Creature> &target) {
	if (g_game().getWorldType() != WORLD_TYPE_PVP) {
		return;
	}

	uint32_t cid = target->getID();
	if (!knownCreatureSet.contains(cid)) {
		sendPartyCreatureUpdate(target);
		return;
	}

	NetworkMessage msg;
	msg.addByte(0x90);
	msg.add<uint32_t>(cid);
	msg.addByte(player->getSkullClient(target));
	writeToOutputBuffer(msg);
}

void ProtocolGame::sendPartyCreatureHealth(const std::shared_ptr<Creature> &target, uint8_t healthPercent) {
	uint32_t cid = target->getID();
	if (!knownCreatureSet.contains(cid)) {
		sendPartyCreatureUpdate(target);
		return;
	}

	NetworkMessage msg;
	msg.addByte(0x8C);
	msg.add<uint32_t>(cid);
	msg.addByte(std::min<uint8_t>(100, healthPercent));
	writeToOutputBuffer(msg);
}

void ProtocolGame::sendPartyPlayerMana(const std::shared_ptr<Player> &target, uint8_t manaPercent) {
	uint32_t cid = target->getID();
	if (!knownCreatureSet.contains(cid)) {
		sendPartyCreatureUpdate(target);
	}

	if (oldProtocol) {
		return;
	}

	NetworkMessage msg;
	msg.addByte(0x8B);
	msg.add<uint32_t>(cid);
	msg.addByte(11); // mana percent
	msg.addByte(std::min<uint8_t>(100, manaPercent));
	writeToOutputBuffer(msg);
}

void ProtocolGame::sendPartyCreatureShowStatus(const std::shared_ptr<Creature> &target, bool showStatus) {
	uint32_t cid = target->getID();
	if (!knownCreatureSet.contains(cid)) {
		sendPartyCreatureUpdate(target);
	}

	if (oldProtocol) {
		return;
	}

	NetworkMessage msg;
	msg.addByte(0x8B);
	msg.add<uint32_t>(cid);
	msg.addByte(12); // show status
	msg.addByte((showStatus ? 0x01 : 0x00));
	writeToOutputBuffer(msg);
}

void ProtocolGame::sendPartyPlayerVocation(const std::shared_ptr<Player> &target) {
	if (!target) {
		return;
	}

	uint32_t cid = target->getID();
	if (!knownCreatureSet.contains(cid)) {
		sendPartyCreatureUpdate(target);
		return;
	}

	if (oldProtocol) {
		return;
	}

	NetworkMessage msg;
	msg.addByte(0x8B);
	msg.add<uint32_t>(cid);
	msg.addByte(13); // vocation
	msg.addByte(target->getVocation()->getClientId());
	writeToOutputBuffer(msg);
}

void ProtocolGame::sendPlayerVocation(const std::shared_ptr<Player> &target) {
	if (!player || !target || oldProtocol) {
		return;
	}

	NetworkMessage msg;
	msg.addByte(0x8B);
	msg.add<uint32_t>(target->getID());
	msg.addByte(13); // vocation
	msg.addByte(target->getVocation()->getClientId());
	writeToOutputBuffer(msg);
}

void ProtocolGame::sendFYIBox(const std::string &message) {
	NetworkMessage msg;
	msg.addByte(0x15);
	msg.addString(message);
	writeToOutputBuffer(msg);
}

// tile
void ProtocolGame::sendMapDescription(const Position &pos) {
	NetworkMessage msg;
	msg.addByte(0x64);
	msg.addPosition(player->getPosition());
	GetMapDescription(pos.x - MAP_MAX_CLIENT_VIEW_PORT_X, pos.y - MAP_MAX_CLIENT_VIEW_PORT_Y, pos.z, (MAP_MAX_CLIENT_VIEW_PORT_X + 1) * 2, (MAP_MAX_CLIENT_VIEW_PORT_Y + 1) * 2, msg);
	writeToOutputBuffer(msg);
}

void ProtocolGame::sendAddTileItem(const Position &pos, uint32_t stackpos, const std::shared_ptr<Item> &item) {
	if (!canSee(pos)) {
		return;
	}

	NetworkMessage msg;
	msg.addByte(0x6A);
	msg.addPosition(pos);
	msg.addByte(static_cast<uint8_t>(stackpos));
	AddItem(msg, item);
	writeToOutputBuffer(msg);
}

void ProtocolGame::sendUpdateTileItem(const Position &pos, uint32_t stackpos, const std::shared_ptr<Item> &item) {
	if (!canSee(pos)) {
		return;
	}

	NetworkMessage msg;
	msg.addByte(0x6B);
	msg.addPosition(pos);
	msg.addByte(static_cast<uint8_t>(stackpos));
	AddItem(msg, item);
	writeToOutputBuffer(msg);
}

void ProtocolGame::sendRemoveTileThing(const Position &pos, uint32_t stackpos) {
	if (!canSee(pos)) {
		return;
	}

	NetworkMessage msg;
	RemoveTileThing(msg, pos, stackpos);
	writeToOutputBuffer(msg);
}

void ProtocolGame::sendUpdateTileCreature(const Position &pos, uint32_t stackpos, const std::shared_ptr<Creature> &creature) {
	if (!canSee(pos)) {
		return;
	}

	NetworkMessage msg;
	msg.addByte(0x6B);
	msg.addPosition(pos);
	msg.addByte(static_cast<uint8_t>(stackpos));

	bool known;
	uint32_t removedKnown;
	checkCreatureAsKnown(creature->getID(), known, removedKnown);
	AddCreature(msg, creature, false, removedKnown);
	writeToOutputBuffer(msg);
}

void ProtocolGame::sendUpdateTile(const std::shared_ptr<Tile> &tile, const Position &pos) {
	if (!canSee(pos)) {
		return;
	}

	NetworkMessage msg;
	msg.addByte(0x69);
	msg.addPosition(pos);

	if (tile) {
		GetTileDescription(tile, msg);
		msg.addByte(0x00);
		msg.addByte(0xFF);
	} else {
		msg.addByte(0x01);
		msg.addByte(0xFF);
	}

	writeToOutputBuffer(msg);
}

void ProtocolGame::sendPendingStateEntered() {
	if (!player || oldProtocol) {
		return;
	}

	NetworkMessage msg;
	msg.addByte(0x0A);
	writeToOutputBuffer(msg);
}

void ProtocolGame::sendEnterWorld() {
	NetworkMessage msg;
	msg.addByte(0x0F);
	writeToOutputBuffer(msg);
}

void ProtocolGame::sendFightModes() {
	NetworkMessage msg;
	msg.addByte(0xA7);
	msg.addByte(player->fightMode);
	msg.addByte(player->chaseMode);
	msg.addByte(player->secureMode);
	msg.addByte(PVP_MODE_DOVE);
	writeToOutputBuffer(msg);
}

void ProtocolGame::sendAllowBugReport() {
	if (oldProtocol) {
		return;
	}

	NetworkMessage msg;
	msg.addByte(0x1A);
	msg.addByte(0x00); // 0x01 = DISABLE bug report
	writeToOutputBuffer(msg);
}

void ProtocolGame::sendAddCreature(const std::shared_ptr<Creature> &creature, const Position &pos, int32_t stackpos, bool isLogin) {
	if (!canSee(pos)) {
		return;
	}

	if (creature != player) {
		if (stackpos >= 10) {
			return;
		}

		NetworkMessage msg;
		msg.addByte(0x6A);
		msg.addPosition(pos);
		msg.addByte(static_cast<uint8_t>(stackpos));

		bool known;
		uint32_t removedKnown;
		checkCreatureAsKnown(creature->getID(), known, removedKnown);
		AddCreature(msg, creature, known, removedKnown);
		writeToOutputBuffer(msg);

		if (isLogin) {
			if (std::shared_ptr<Player> creaturePlayer = creature->getPlayer()) {
				if (!creaturePlayer->isAccessPlayer() || creaturePlayer->getAccountType() == ACCOUNT_TYPE_NORMAL) {
					sendMagicEffect(pos, CONST_ME_TELEPORT);
				}
			} else {
				sendMagicEffect(pos, CONST_ME_TELEPORT);
			}
		}

		return;
	}

	NetworkMessage msg;
	msg.addByte(0x17);

	msg.add<uint32_t>(player->getID());
	msg.add<uint16_t>(SERVER_BEAT); // beat duration (50)

	msg.addDouble(Creature::speedA, 3);
	msg.addDouble(Creature::speedB, 3);
	msg.addDouble(Creature::speedC, 3);

	// Allow bug report (Ctrl + Z)
	if (oldProtocol) {
		if (player->getAccountType() >= ACCOUNT_TYPE_NORMAL) {
			msg.addByte(0x01);
		} else {
			msg.addByte(0x00);
		}
	}

	msg.addByte(0x00); // can change pvp framing option
	msg.addByte(0x00); // expert mode button enabled

	msg.addString(g_configManager().getString(STORE_IMAGES_URL));
	msg.add<uint16_t>(static_cast<uint16_t>(g_configManager().getNumber(STORE_COIN_PACKET)));

	if (!oldProtocol) {
		msg.addByte(shouldAddExivaRestrictions ? 0x01 : 0x00); // exiva button enabled
	}

	writeToOutputBuffer(msg);

	// Allow bug report (Ctrl + Z)
	sendAllowBugReport();

	sendTibiaTime(g_game().getLightHour());
	sendPendingStateEntered();
	sendEnterWorld();
	sendMapDescription(pos);
	loggedIn = true;

	if (isLogin) {
		sendMagicEffect(pos, CONST_ME_TELEPORT);
		sendHotkeyPreset();
		sendDisableLoginMusic();
	}

	for (int i = CONST_SLOT_FIRST; i <= CONST_SLOT_LAST; ++i) {
		sendInventoryItem(static_cast<Slots_t>(i), player->getInventoryItem(static_cast<Slots_t>(i)));
	}

	sendStats();
	sendSkills();
	sendBlessStatus();
	sendPremiumTrigger();
	sendItemsPrice();
	sendPreyPrices();
	player->sendPreyData();
	player->sendTaskHuntingData();
	sendForgingData();

	// gameworld light-settings
	sendWorldLight(g_game().getWorldLightInfo());

	// player light level
	sendCreatureLight(creature);

	sendVIPGroups();

	const auto &vipEntries = IOLoginData::getVIPEntries(player->getAccountId());

	if (player->isAccessPlayer()) {
		for (const VIPEntry &entry : vipEntries) {
			VipStatus_t vipStatus;

			std::shared_ptr<Player> vipPlayer = g_game().getPlayerByGUID(entry.guid);
			if (!vipPlayer) {
				vipStatus = VipStatus_t::Offline;
			} else {
				vipStatus = vipPlayer->vip().getStatus();
			}

			sendVIP(entry.guid, entry.name, entry.description, entry.icon, entry.notify, vipStatus);
		}
	} else {
		for (const VIPEntry &entry : vipEntries) {
			VipStatus_t vipStatus;

			std::shared_ptr<Player> vipPlayer = g_game().getPlayerByGUID(entry.guid);
			if (!vipPlayer || vipPlayer->isInGhostMode()) {
				vipStatus = VipStatus_t::Offline;
			} else {
				vipStatus = vipPlayer->vip().getStatus();
			}

			sendVIP(entry.guid, entry.name, entry.description, entry.icon, entry.notify, vipStatus);
		}
	}

	sendInventoryIds();
	std::shared_ptr<Item> slotItem = player->getInventoryItem(CONST_SLOT_BACKPACK);
	if (slotItem) {
		player->setMainBackpackUnassigned(slotItem->getContainer());
	}

	sendLootContainers();
	sendBasicData();
	sendHousesInfo();
	// Wheel of destiny cooldown
	if (!oldProtocol && g_configManager().getBoolean(TOGGLE_WHEELSYSTEM)) {
		player->wheel().sendGiftOfLifeCooldown();
	}

	player->sendClientCheck();
	player->sendGameNews();
	player->sendIcons();

	// We need to manually send the open containers on player login, on IOLoginData it won't work.
	if (isLogin && oldProtocol) {
		player->openPlayerContainers();
	}
}

void ProtocolGame::sendMoveCreature(const std::shared_ptr<Creature> &creature, const Position &newPos, int32_t newStackPos, const Position &oldPos, int32_t oldStackPos, bool teleport) {
	if (creature == player) {
		if (oldStackPos >= 10) {
			sendMapDescription(newPos);
		} else if (teleport) {
			NetworkMessage msg;
			RemoveTileThing(msg, oldPos, oldStackPos);
			writeToOutputBuffer(msg);
			sendMapDescription(newPos);
		} else {
			NetworkMessage msg;
			if (oldPos.z == MAP_INIT_SURFACE_LAYER && newPos.z >= MAP_INIT_SURFACE_LAYER + 1) {
				RemoveTileThing(msg, oldPos, oldStackPos);
			} else {
				msg.addByte(0x6D);
				msg.addPosition(oldPos);
				msg.addByte(static_cast<uint8_t>(oldStackPos));
				msg.addPosition(newPos);
			}

			if (newPos.z > oldPos.z) {
				MoveDownCreature(msg, creature, newPos, oldPos);
			} else if (newPos.z < oldPos.z) {
				MoveUpCreature(msg, creature, newPos, oldPos);
			}

			if (oldPos.y > newPos.y) { // north, for old x
				msg.addByte(0x65);
				GetMapDescription(oldPos.x - MAP_MAX_CLIENT_VIEW_PORT_X, newPos.y - MAP_MAX_CLIENT_VIEW_PORT_Y, newPos.z, (MAP_MAX_CLIENT_VIEW_PORT_X + 1) * 2, 1, msg);
			} else if (oldPos.y < newPos.y) { // south, for old x
				msg.addByte(0x67);
				GetMapDescription(oldPos.x - MAP_MAX_CLIENT_VIEW_PORT_X, newPos.y + (MAP_MAX_CLIENT_VIEW_PORT_Y + 1), newPos.z, (MAP_MAX_CLIENT_VIEW_PORT_X + 1) * 2, 1, msg);
			}

			if (oldPos.x < newPos.x) { // east, [with new y]
				msg.addByte(0x66);
				GetMapDescription(newPos.x + (MAP_MAX_CLIENT_VIEW_PORT_X + 1), newPos.y - MAP_MAX_CLIENT_VIEW_PORT_Y, newPos.z, 1, (MAP_MAX_CLIENT_VIEW_PORT_Y + 1) * 2, msg);
			} else if (oldPos.x > newPos.x) { // west, [with new y]
				msg.addByte(0x68);
				GetMapDescription(newPos.x - MAP_MAX_CLIENT_VIEW_PORT_X, newPos.y - MAP_MAX_CLIENT_VIEW_PORT_Y, newPos.z, 1, (MAP_MAX_CLIENT_VIEW_PORT_Y + 1) * 2, msg);
			}
			writeToOutputBuffer(msg);
		}
	} else if (canSee(oldPos) && canSee(newPos)) {
		if (teleport || (oldPos.z == MAP_INIT_SURFACE_LAYER && newPos.z >= MAP_INIT_SURFACE_LAYER + 1) || oldStackPos >= 10) {
			sendRemoveTileThing(oldPos, oldStackPos);
			sendAddCreature(creature, newPos, newStackPos, false);
		} else {
			NetworkMessage msg;
			msg.addByte(0x6D);
			msg.addPosition(oldPos);
			msg.addByte(static_cast<uint8_t>(oldStackPos));
			msg.addPosition(newPos);
			writeToOutputBuffer(msg);
		}
	} else if (canSee(oldPos)) {
		sendRemoveTileThing(oldPos, oldStackPos);
	} else if (canSee(newPos)) {
		sendAddCreature(creature, newPos, newStackPos, false);
	}
}

void ProtocolGame::sendInventoryItem(Slots_t slot, const std::shared_ptr<Item> &item) {
	NetworkMessage msg;
	if (item) {
		msg.addByte(0x78);
		msg.addByte(slot);
		AddItem(msg, item);
	} else {
		msg.addByte(0x79);
		msg.addByte(slot);
	}
	writeToOutputBuffer(msg);
}

void ProtocolGame::sendInventoryIds() {
	ItemsTierCountList items = player->getInventoryItemsId();

	NetworkMessage msg;
	msg.addByte(0xF5);
	auto countPosition = msg.getBufferPosition();
	msg.skipBytes(2); // Total items count

	for (uint16_t i = 1; i <= 11; i++) {
		msg.add<uint16_t>(i);
		msg.addByte(0x00);
		msg.add<uint16_t>(0x01);
	}

	uint16_t totalItemsCount = 0;
	for (const auto &[itemId, item] : items) {
		for (const auto [tier, count] : item) {
			msg.add<uint16_t>(itemId);
			msg.addByte(tier);
			msg.add<uint16_t>(static_cast<uint16_t>(count));
			totalItemsCount++;
		}
	}

	msg.setBufferPosition(countPosition);
	msg.add<uint16_t>(totalItemsCount + 11);
	writeToOutputBuffer(msg);
}

void ProtocolGame::sendAddContainerItem(uint8_t cid, uint16_t slot, const std::shared_ptr<Item> &item) {
	NetworkMessage msg;
	msg.addByte(0x70);
	msg.addByte(cid);
	msg.add<uint16_t>(slot);
	AddItem(msg, item);
	writeToOutputBuffer(msg);
}

void ProtocolGame::sendUpdateContainerItem(uint8_t cid, uint16_t slot, const std::shared_ptr<Item> &item) {
	NetworkMessage msg;
	msg.addByte(0x71);
	msg.addByte(cid);
	msg.add<uint16_t>(slot);
	AddItem(msg, item);
	writeToOutputBuffer(msg);
}

void ProtocolGame::sendRemoveContainerItem(uint8_t cid, uint16_t slot, const std::shared_ptr<Item> &lastItem) {
	NetworkMessage msg;
	msg.addByte(0x72);
	msg.addByte(cid);
	msg.add<uint16_t>(slot);
	if (lastItem) {
		AddItem(msg, lastItem);
	} else {
		msg.add<uint16_t>(0x00);
	}
	writeToOutputBuffer(msg);
}

void ProtocolGame::sendTextWindow(uint32_t windowTextId, const std::shared_ptr<Item> &item, uint16_t maxlen, bool canWrite) {
	NetworkMessage msg;
	msg.addByte(0x96);
	msg.add<uint32_t>(windowTextId);
	AddItem(msg, item);

	if (canWrite) {
		msg.add<uint16_t>(maxlen);
		msg.addString(item->getAttribute<std::string>(ItemAttribute_t::TEXT));
	} else {
		const std::string &text = item->getAttribute<std::string>(ItemAttribute_t::TEXT);
		msg.add<uint16_t>(text.size());
		msg.addString(text);
	}

	const std::string &writer = item->getAttribute<std::string>(ItemAttribute_t::WRITER);
	if (!writer.empty()) {
		msg.addString(writer);
	} else {
		msg.add<uint16_t>(0x00);
	}

	if (!oldProtocol) {
		msg.addByte(0x00); // Show (Traded)
	}

	auto writtenDate = item->getAttribute<time_t>(ItemAttribute_t::DATE);
	if (writtenDate != 0) {
		msg.addString(formatDateShort(writtenDate));
	} else {
		msg.add<uint16_t>(0x00);
	}

	writeToOutputBuffer(msg);
}

void ProtocolGame::sendTextWindow(uint32_t windowTextId, uint32_t itemId, const std::string &text) {
	NetworkMessage msg;
	msg.addByte(0x96);
	msg.add<uint32_t>(windowTextId);
	AddItem(msg, itemId, 1, 0);
	msg.add<uint16_t>(text.size());
	msg.addString(text);
	msg.add<uint16_t>(0x00);

	if (!oldProtocol) {
		msg.addByte(0x00); // Show (Traded)
	}

	msg.add<uint16_t>(0x00);
	writeToOutputBuffer(msg);
}

void ProtocolGame::sendHouseWindow(uint32_t windowTextId, const std::string &text) {
	NetworkMessage msg;
	msg.addByte(0x97);
	msg.addByte(0x00);
	msg.add<uint32_t>(windowTextId);
	msg.addString(text);
	writeToOutputBuffer(msg);
}

void ProtocolGame::sendOutfitWindow() {
	NetworkMessage msg;
	msg.addByte(0xC8);

	Outfit_t currentOutfit = player->getDefaultOutfit();
	auto isSupportOutfit = player->isWearingSupportOutfit();
	bool mounted = false;

	if (!isSupportOutfit) {
		const auto currentMount = g_game().mounts->getMountByID(player->getLastMount());
		if (currentMount) {
			mounted = (currentOutfit.lookMount == currentMount->clientId);
			currentOutfit.lookMount = currentMount->clientId;
		}
	} else {
		currentOutfit.lookMount = 0;
	}

	auto &playerAttachedEffects = player->attachedEffects();
	// Wings
	const auto &currentWing = g_game().getAttachedEffects()->getWingByID(playerAttachedEffects.getCurrentWing());
	if (currentWing) {
		currentOutfit.lookWing = currentWing->id;
	}
	// Auras
	const auto &currentAura = g_game().getAttachedEffects()->getAuraByID(playerAttachedEffects.getCurrentAura());
	if (currentAura) {
		currentOutfit.lookAura = currentAura->id;
	}
	// Effects
	const auto &currentEffect = g_game().getAttachedEffects()->getEffectByID(playerAttachedEffects.getCurrentEffect());
	if (currentEffect) {
		currentOutfit.lookEffect = currentEffect->id;
	}
	// Shader
	const auto &currentShader = g_game().getAttachedEffects()->getShaderByID(playerAttachedEffects.getCurrentShader());
	if (currentShader) {
		currentOutfit.lookShader = currentShader->id;
	}
	AddOutfit(msg, currentOutfit);

	if (oldProtocol) {
		std::vector<ProtocolOutfit> protocolOutfits;
		const auto outfits = Outfits::getInstance().getOutfits(player->getSex());
		protocolOutfits.reserve(outfits.size());
		for (const auto &outfit : outfits) {
			uint8_t addons;
			if (!player->getOutfitAddons(outfit, addons)) {
				continue;
			}

			protocolOutfits.emplace_back(outfit->name, outfit->lookType, addons);
			// Game client doesn't allow more than 100 outfits
			if (protocolOutfits.size() == 150) {
				break;
			}
		}

		msg.addByte(protocolOutfits.size());
		for (const ProtocolOutfit &outfit : protocolOutfits) {
			msg.add<uint16_t>(outfit.lookType);
			msg.addString(outfit.name);
			msg.addByte(outfit.addons);
		}

		std::vector<std::shared_ptr<Mount>> mounts;
		for (const auto &mount : g_game().mounts->getMounts()) {
			if (player->hasMount(mount)) {
				mounts.emplace_back(mount);
			}
		}

		msg.addByte(mounts.size());
		for (const auto &mount : mounts) {
			msg.add<uint16_t>(mount->clientId);
			msg.addString(mount->name);
		}

		if (isOTCR) {
			sendOutfitWindowCustomOTCR(msg); // g_game.enableFeature(GameWingsAurasEffectsShader)
		}
		writeToOutputBuffer(msg);
		return;
	}

	if (currentOutfit.lookMount == 0) {
		msg.addByte(isSupportOutfit ? 0 : currentOutfit.lookMountHead);
		msg.addByte(isSupportOutfit ? 0 : currentOutfit.lookMountBody);
		msg.addByte(isSupportOutfit ? 0 : currentOutfit.lookMountLegs);
		msg.addByte(isSupportOutfit ? 0 : currentOutfit.lookMountFeet);
	}
	msg.add<uint16_t>(currentOutfit.lookFamiliarsType);

	auto startOutfits = msg.getBufferPosition();
	// 100 is the limit of old protocol clients.
	uint16_t limitOutfits = std::numeric_limits<uint16_t>::max();
	uint16_t outfitSize = 0;
	msg.skipBytes(2);

	if (player->isAccessPlayer() && g_configManager().getBoolean(ENABLE_SUPPORT_OUTFIT)) {
		msg.add<uint16_t>(75);
		msg.addString("Gamemaster");
		msg.addByte(0);
		msg.addByte(0x00);
		++outfitSize;

		msg.add<uint16_t>(266);
		msg.addString("Customer Support");
		msg.addByte(0);
		msg.addByte(0x00);
		++outfitSize;

		msg.add<uint16_t>(302);
		msg.addString("Community Manager");
		msg.addByte(0);
		msg.addByte(0x00);
		++outfitSize;
	}

	const auto outfits = Outfits::getInstance().getOutfits(player->getSex());

	for (const auto &outfit : outfits) {
		uint8_t addons;
		if (player->getOutfitAddons(outfit, addons)) {
			msg.add<uint16_t>(outfit->lookType);
			msg.addString(outfit->name);
			msg.addByte(addons);
			msg.addByte(0x00);
			++outfitSize;
		} else if (outfit->lookType == 1210 || outfit->lookType == 1211) {
			if (player->canWear(1210, 0) || player->canWear(1211, 0)) {
				msg.add<uint16_t>(outfit->lookType);
				msg.addString(outfit->name);
				msg.addByte(3);
				msg.addByte(0x02);
				++outfitSize;
			}
		} else if (outfit->lookType == 1456 || outfit->lookType == 1457) {
			if (player->canWear(1456, 0) || player->canWear(1457, 0)) {
				msg.add<uint16_t>(outfit->lookType);
				msg.addString(outfit->name);
				msg.addByte(3);
				msg.addByte(0x03);
				++outfitSize;
			}
		} else if (outfit->from == "store") {
			msg.add<uint16_t>(outfit->lookType);
			msg.addString(outfit->name);
			msg.addByte(outfit->lookType >= 962 && outfit->lookType <= 975 ? 0 : 3);
			msg.addByte(0x01);
			msg.add<uint32_t>(0x00);
			++outfitSize;
		}

		if (outfitSize == limitOutfits) {
			break;
		}
	}

	auto endOutfits = msg.getBufferPosition();
	msg.setBufferPosition(startOutfits);
	msg.add<uint16_t>(outfitSize);
	msg.setBufferPosition(endOutfits);

	auto startMounts = msg.getBufferPosition();
	uint16_t limitMounts = std::numeric_limits<uint16_t>::max();
	uint16_t mountSize = 0;
	msg.skipBytes(2);

	const auto mounts = g_game().mounts->getMounts();
	for (const auto &mount : mounts) {
		if (player->hasMount(mount)) {
			msg.add<uint16_t>(mount->clientId);
			msg.addString(mount->name);
			msg.addByte(0x00);
			++mountSize;
		} else if (mount->type == "store") {
			msg.add<uint16_t>(mount->clientId);
			msg.addString(mount->name);
			msg.addByte(0x01);
			msg.add<uint32_t>(0x00);
			++mountSize;
		}

		if (mountSize == limitMounts) {
			break;
		}
	}

	auto endMounts = msg.getBufferPosition();
	msg.setBufferPosition(startMounts);
	msg.add<uint16_t>(mountSize);
	msg.setBufferPosition(endMounts);

	auto startFamiliars = msg.getBufferPosition();
	uint16_t limitFamiliars = std::numeric_limits<uint16_t>::max();
	uint16_t familiarSize = 0;
	msg.skipBytes(2);

	const auto familiars = Familiars::getInstance().getFamiliars(player->getVocationId());

	for (const auto &familiar : familiars) {
		if (!player->getFamiliar(familiar)) {
			continue;
		}

		msg.add<uint16_t>(familiar->lookType);
		msg.addString(familiar->name);
		msg.addByte(0x00);
		if (++familiarSize == limitFamiliars) {
			break;
		}
	}

	auto endFamiliars = msg.getBufferPosition();
	msg.setBufferPosition(startFamiliars);
	msg.add<uint16_t>(familiarSize);
	msg.setBufferPosition(endFamiliars);

	msg.addByte(0x00); // Try outfit
	msg.addByte(mounted ? 0x01 : 0x00);

	// Version 12.81 - Random mount 'bool'
	msg.addByte(isSupportOutfit ? 0x00 : (player->isRandomMounted() ? 0x01 : 0x00));

	if (isOTCR) {
		sendOutfitWindowCustomOTCR(msg); // g_game.enableFeature(GameWingsAurasEffectsShader)
	}
	writeToOutputBuffer(msg);
}

void ProtocolGame::sendPodiumWindow(const std::shared_ptr<Item> &podium, const Position &position, uint16_t itemId, uint8_t stackpos) {
	if (!podium || oldProtocol) {
		g_logger().error("[{}] item is nullptr", __FUNCTION__);
		return;
	}

	NetworkMessage msg;
	msg.addByte(0xC8);

	const auto podiumVisible = podium->getCustomAttribute("PodiumVisible");
	const auto lookType = podium->getCustomAttribute("LookType");
	const auto lookMount = podium->getCustomAttribute("LookMount");
	const auto lookDirection = podium->getCustomAttribute("LookDirection");
	if (lookType) {
		addOutfitAndMountBytes(msg, podium, lookType, "LookHead", "LookBody", "LookLegs", "LookFeet", true);
	} else {
		msg.add<uint16_t>(0);
	}

	if (lookMount) {
		addOutfitAndMountBytes(msg, podium, lookMount, "LookMountHead", "LookMountBody", "LookMountLegs", "LookMountFeet");
	} else {
		msg.add<uint16_t>(0);
		msg.addByte(0);
		msg.addByte(0);
		msg.addByte(0);
		msg.addByte(0);
	}
	msg.add<uint16_t>(0);

	auto startOutfits = msg.getBufferPosition();
	uint16_t limitOutfits = std::numeric_limits<uint16_t>::max();
	uint16_t outfitSize = 0;
	msg.skipBytes(2);

	const auto outfits = Outfits::getInstance().getOutfits(player->getSex());
	for (const auto &outfit : outfits) {
		uint8_t addons;
		if (!player->getOutfitAddons(outfit, addons)) {
			continue;
		}

		msg.add<uint16_t>(outfit->lookType);
		msg.addString(outfit->name);
		msg.addByte(addons);
		msg.addByte(0x00);
		if (++outfitSize == limitOutfits) {
			break;
		}
	}

	auto endOutfits = msg.getBufferPosition();
	msg.setBufferPosition(startOutfits);
	msg.add<uint16_t>(outfitSize);
	msg.setBufferPosition(endOutfits);

	auto startMounts = msg.getBufferPosition();
	uint16_t limitMounts = std::numeric_limits<uint16_t>::max();
	uint16_t mountSize = 0;
	msg.skipBytes(2);

	const auto mounts = g_game().mounts->getMounts();
	for (const auto &mount : mounts) {
		if (player->hasMount(mount)) {
			msg.add<uint16_t>(mount->clientId);
			msg.addString(mount->name);
			msg.addByte(0x00);
			if (++mountSize == limitMounts) {
				break;
			}
		}
	}

	auto endMounts = msg.getBufferPosition();
	msg.setBufferPosition(startMounts);
	msg.add<uint16_t>(mountSize);
	msg.setBufferPosition(endMounts);

	msg.add<uint16_t>(0);

	msg.addByte(0x05);
	msg.addByte(lookMount ? 0x01 : 0x00);

	msg.add<uint16_t>(0);

	msg.addPosition(position);
	msg.add<uint16_t>(itemId);
	msg.addByte(stackpos);

	msg.addByte(podiumVisible ? podiumVisible->getAttribute<uint8_t>() : 0x01);
	msg.addByte(lookType ? 0x01 : 0x00);
	msg.addByte(lookDirection ? lookDirection->getAttribute<uint8_t>() : 2);
	writeToOutputBuffer(msg);
}

void ProtocolGame::sendUpdatedVIPStatus(uint32_t guid, VipStatus_t newStatus) {
	if (oldProtocol && newStatus == VipStatus_t::Training) {
		return;
	}

	NetworkMessage msg;
	msg.addByte(0xD3);
	msg.add<uint32_t>(guid);
	msg.addByte(enumToValue(newStatus));
	writeToOutputBuffer(msg);
}

void ProtocolGame::sendVIP(uint32_t guid, const std::string &name, const std::string &description, uint32_t icon, bool notify, VipStatus_t status) {
	if (oldProtocol && status == VipStatus_t::Training) {
		return;
	}

	NetworkMessage msg;
	msg.addByte(0xD2);
	msg.add<uint32_t>(guid);
	msg.addString(name);
	msg.addString(description);
	msg.add<uint32_t>(std::min<uint32_t>(10, icon));
	msg.addByte(notify ? 0x01 : 0x00);
	msg.addByte(enumToValue(status));

	const auto &vipGuidGroups = player->vip().getGroupsIdGuidBelongs(guid);

	if (!oldProtocol) {
		msg.addByte(vipGuidGroups.size()); // vipGroups
		for (const auto &vipGroupID : vipGuidGroups) {
			msg.addByte(vipGroupID);
		}
	}

	writeToOutputBuffer(msg);
}

void ProtocolGame::sendVIPGroups() {
	if (oldProtocol) {
		return;
	}

	const auto &vipGroups = player->vip().getGroups();

	NetworkMessage msg;
	msg.addByte(0xD4);
	msg.addByte(vipGroups.size()); // vipGroups.size()
	for (const auto &vipGroup : vipGroups) {
		msg.addByte(vipGroup->id);
		msg.addString(vipGroup->name);
		msg.addByte(vipGroup->customizable ? 0x01 : 0x00); // 0x00 = not Customizable, 0x01 = Customizable
	}
	msg.addByte(player->vip().getMaxGroupEntries() - vipGroups.size()); // max vip groups

	writeToOutputBuffer(msg);
}

void ProtocolGame::sendSpellCooldown(uint16_t spellId, uint32_t time) {
	NetworkMessage msg;
	msg.addByte(0xA4);
	if (oldProtocol && spellId >= 170) {
		msg.addByte(170);
	} else {
		if (oldProtocol) {
			msg.addByte(spellId);
		} else {
			msg.add<uint16_t>(spellId);
		}
	}
	msg.add<uint32_t>(time);
	writeToOutputBuffer(msg);
}

void ProtocolGame::sendSpellGroupCooldown(SpellGroup_t groupId, uint32_t time) {
	if (oldProtocol) {
		return;
	}

	NetworkMessage msg;
	msg.addByte(0xA5);
	msg.addByte(groupId);
	msg.add<uint32_t>(time);
	writeToOutputBuffer(msg);
}

void ProtocolGame::sendUseItemCooldown(uint32_t time) {
	if (!player || oldProtocol) {
		return;
	}

	NetworkMessage msg;
	msg.addByte(0xA6);
	msg.add<uint32_t>(time);
	writeToOutputBuffer(msg);
}

void ProtocolGame::sendPreyTimeLeft(const std::unique_ptr<PreySlot> &slot) {
	if (!player || !slot) {
		return;
	}

	NetworkMessage msg;

	msg.addByte(0xE7);
	msg.addByte(static_cast<uint8_t>(slot->id));
	msg.add<uint16_t>(slot->bonusTimeLeft);

	writeToOutputBuffer(msg);
}

void ProtocolGame::sendPreyData(const std::unique_ptr<PreySlot> &slot) {
	if (!player) {
		return;
	}

	NetworkMessage msg;
	msg.addByte(0xE8);
	std::vector<uint16_t> validRaceIds;
	for (auto raceId : slot->raceIdList) {
		if (g_monsters().getMonsterTypeByRaceId(raceId)) {
			validRaceIds.emplace_back(raceId);
		} else {
			g_logger().error("[ProtocolGame::sendPreyData] - Unknown monster type raceid: {}, removing prey slot from player {}", raceId, player->getName());
			// Remove wrong raceid from slot
			slot->removeMonsterType(raceId);
			// Send empty bytes (do not debug client)
			msg.addByte(0);
			msg.addByte(1);
			msg.add<uint32_t>(0);
			msg.addByte(0);
			writeToOutputBuffer(msg);
			return;
		}
	}

	msg.addByte(static_cast<uint8_t>(slot->id));
	msg.addByte(static_cast<uint8_t>(slot->state));

	if (slot->state == PreyDataState_Locked) {
		msg.addByte(player->isPremium() ? 0x01 : 0x00);
	} else if (slot->state == PreyDataState_Inactive) {
		// Empty
	} else if (slot->state == PreyDataState_Active) {
		if (const auto mtype = g_monsters().getMonsterTypeByRaceId(slot->selectedRaceId)) {
			msg.addString(mtype->name);
			const Outfit_t outfit = mtype->info.outfit;
			msg.add<uint16_t>(outfit.lookType);
			if (outfit.lookType == 0) {
				msg.add<uint16_t>(outfit.lookTypeEx);
			} else {
				msg.addByte(outfit.lookHead);
				msg.addByte(outfit.lookBody);
				msg.addByte(outfit.lookLegs);
				msg.addByte(outfit.lookFeet);
				msg.addByte(outfit.lookAddons);
			}

			msg.addByte(static_cast<uint8_t>(slot->bonus));
			msg.add<uint16_t>(slot->bonusPercentage);
			msg.addByte(slot->bonusRarity);
			msg.add<uint16_t>(slot->bonusTimeLeft);
		}
	} else if (slot->state == PreyDataState_Selection) {
		msg.addByte(static_cast<uint8_t>(validRaceIds.size()));
		for (uint16_t raceId : validRaceIds) {
			const auto mtype = g_monsters().getMonsterTypeByRaceId(raceId);
			if (!mtype) {
				continue;
			}

			msg.addString(mtype->name);
			const Outfit_t outfit = mtype->info.outfit;
			msg.add<uint16_t>(outfit.lookType);
			if (outfit.lookType == 0) {
				msg.add<uint16_t>(outfit.lookTypeEx);
				continue;
			}

			msg.addByte(outfit.lookHead);
			msg.addByte(outfit.lookBody);
			msg.addByte(outfit.lookLegs);
			msg.addByte(outfit.lookFeet);
			msg.addByte(outfit.lookAddons);
		}
	} else if (slot->state == PreyDataState_SelectionChangeMonster) {
		msg.addByte(static_cast<uint8_t>(slot->bonus));
		msg.add<uint16_t>(slot->bonusPercentage);
		msg.addByte(slot->bonusRarity);
		msg.addByte(static_cast<uint8_t>(validRaceIds.size()));
		for (uint16_t raceId : validRaceIds) {
			const auto mtype = g_monsters().getMonsterTypeByRaceId(raceId);
			if (!mtype) {
				continue;
			}

			msg.addString(mtype->name);
			const Outfit_t outfit = mtype->info.outfit;
			msg.add<uint16_t>(outfit.lookType);
			if (outfit.lookType == 0) {
				msg.add<uint16_t>(outfit.lookTypeEx);
				continue;
			}

			msg.addByte(outfit.lookHead);
			msg.addByte(outfit.lookBody);
			msg.addByte(outfit.lookLegs);
			msg.addByte(outfit.lookFeet);
			msg.addByte(outfit.lookAddons);
		}
	} else if (slot->state == PreyDataState_ListSelection) {
		const std::map<uint16_t, std::string> bestiaryList = g_game().getBestiaryList();
		msg.add<uint16_t>(static_cast<uint16_t>(bestiaryList.size()));
		std::for_each(bestiaryList.begin(), bestiaryList.end(), [&msg](auto mType) {
			msg.add<uint16_t>(mType.first);
		});
	} else {
		g_logger().warn("[ProtocolGame::sendPreyData] - Unknown prey state: {}", fmt::underlying(slot->state));
		return;
	}

	if (oldProtocol) {
		auto currentTime = OTSYS_TIME();
		auto timeDiffMs = (slot->freeRerollTimeStamp > currentTime) ? (slot->freeRerollTimeStamp - currentTime) : 0;
		auto timeDiffMinutes = timeDiffMs / 60000;
		msg.add<uint16_t>(timeDiffMinutes ? timeDiffMinutes : 0);
	} else {
		msg.add<uint32_t>(std::max<uint32_t>(static_cast<uint32_t>(((slot->freeRerollTimeStamp - OTSYS_TIME()) / 1000)), 0));
		msg.addByte(static_cast<uint8_t>(slot->option));
	}

	writeToOutputBuffer(msg);
}

void ProtocolGame::sendPreyPrices() {
	if (!player) {
		return;
	}

	NetworkMessage msg;

	msg.addByte(0xE9);
	msg.add<uint32_t>(player->getPreyRerollPrice());
	if (!oldProtocol) {
		msg.addByte(static_cast<uint8_t>(g_configManager().getNumber(PREY_BONUS_REROLL_PRICE)));
		msg.addByte(static_cast<uint8_t>(g_configManager().getNumber(PREY_SELECTION_LIST_PRICE)));
		msg.add<uint32_t>(player->getTaskHuntingRerollPrice());
		msg.add<uint32_t>(player->getTaskHuntingRerollPrice());
		msg.addByte(static_cast<uint8_t>(g_configManager().getNumber(TASK_HUNTING_SELECTION_LIST_PRICE)));
		msg.addByte(static_cast<uint8_t>(g_configManager().getNumber(TASK_HUNTING_BONUS_REROLL_PRICE)));
	}

	writeToOutputBuffer(msg);
}

void ProtocolGame::sendModalWindow(const ModalWindow &modalWindow) {
	if (!player) {
		return;
	}

	NetworkMessage msg;
	msg.addByte(0xFA);

	msg.add<uint32_t>(modalWindow.id);
	msg.addString(modalWindow.title);
	msg.addString(modalWindow.message);

	msg.addByte(modalWindow.buttons.size());
	for (const auto &it : modalWindow.buttons) {
		msg.addString(it.first);
		msg.addByte(it.second);
	}

	msg.addByte(modalWindow.choices.size());
	for (const auto &it : modalWindow.choices) {
		msg.addString(it.first);
		msg.addByte(it.second);
	}

	msg.addByte(modalWindow.defaultEscapeButton);
	msg.addByte(modalWindow.defaultEnterButton);
	msg.addByte(modalWindow.priority ? 0x01 : 0x00);

	writeToOutputBuffer(msg);
}

////////////// Add common messages
void ProtocolGame::AddCreature(NetworkMessage &msg, const std::shared_ptr<Creature> &creature, bool known, uint32_t remove) {
	CreatureType_t creatureType = creature->getType();
	std::shared_ptr<Player> otherPlayer = creature->getPlayer();

	if (known) {
		msg.add<uint16_t>(0x62);
		msg.add<uint32_t>(creature->getID());
	} else {
		msg.add<uint16_t>(0x61);
		msg.add<uint32_t>(remove);
		msg.add<uint32_t>(creature->getID());
		if (!oldProtocol && creature->isHealthHidden()) {
			msg.addByte(CREATURETYPE_HIDDEN);
		} else {
			msg.addByte(creatureType);
		}

		if (!oldProtocol && creatureType == CREATURETYPE_SUMMON_PLAYER) {
			if (std::shared_ptr<Creature> master = creature->getMaster()) {
				msg.add<uint32_t>(master->getID());
			} else {
				msg.add<uint32_t>(0x00);
			}
		}

		if (!oldProtocol && creature->isHealthHidden()) {
			msg.addString(std::string());
		} else {
			msg.addString(creature->getName());
		}
	}

	if (creature->isHealthHidden()) {
		msg.addByte(0x00);
	} else {
		msg.addByte(std::ceil((static_cast<double>(creature->getHealth()) / std::max<int32_t>(creature->getMaxHealth(), 1)) * 100));
	}

	msg.addByte(creature->getDirection());

	if (!creature->isInGhostMode() && !creature->isInvisible()) {
		const Outfit_t &outfit = creature->getCurrentOutfit();
		AddOutfit(msg, outfit);
	} else {
		static Outfit_t outfit;
		AddOutfit(msg, outfit);
	}

	LightInfo lightInfo = creature->getCreatureLight();
	msg.addByte(player->isAccessPlayer() ? 0xFF : lightInfo.level);
	msg.addByte(lightInfo.color);

	msg.add<uint16_t>(creature->getStepSpeed());

	addCreatureIcon(msg, creature);

	msg.addByte(player->getSkullClient(creature));
	msg.addByte(player->getPartyShield(otherPlayer));

	if (!known) {
		msg.addByte(player->getGuildEmblem(otherPlayer));
	}

	if (!oldProtocol && creatureType == CREATURETYPE_MONSTER) {
		if (std::shared_ptr<Creature> master = creature->getMaster()) {
			if (std::shared_ptr<Player> masterPlayer = master->getPlayer()) {
				creatureType = CREATURETYPE_SUMMON_PLAYER;
			}
		}
	}

	if (!oldProtocol && creature->isHealthHidden()) {
		msg.addByte(CREATURETYPE_HIDDEN);
	} else {
		msg.addByte(creatureType); // Type (for summons)
	}

	if (!oldProtocol && creatureType == CREATURETYPE_SUMMON_PLAYER) {
		if (std::shared_ptr<Creature> master = creature->getMaster()) {
			msg.add<uint32_t>(master->getID());
		} else {
			msg.add<uint32_t>(0x00);
		}
	}

	if (!oldProtocol && creatureType == CREATURETYPE_PLAYER) {
		if (std::shared_ptr<Player> otherCreature = creature->getPlayer()) {
			msg.addByte(otherCreature->getVocation()->getClientId());
		} else {
			msg.addByte(0);
		}
	}

	auto bubble = creature->getSpeechBubble();
	msg.addByte(oldProtocol && bubble == SPEECHBUBBLE_HIRELING ? static_cast<uint8_t>(SPEECHBUBBLE_NONE) : bubble);
	msg.addByte(0xFF); // MARK_UNMARKED
	if (!oldProtocol) {
		msg.addByte(0x00); // inspection type
	} else {
		if (otherPlayer) {
			msg.add<uint16_t>(otherPlayer->getHelpers());
		} else {
			msg.add<uint16_t>(0x00);
		}
	}

	msg.addByte(player->canWalkthroughEx(creature) ? 0x00 : 0x01);

	if (isOTCR) {
		msg.addString(creature->getShader()); // g_game.enableFeature(GameCreatureShader)
		msg.addByte(static_cast<uint8_t>(creature->getAttachedEffectList().size())); // g_game.enableFeature(GameCreatureAttachedEffect)
		for (const uint16_t id : creature->getAttachedEffectList()) {
			msg.add<uint16_t>(id); // g_game.enableFeature(GameCreatureAttachedEffect)
		}
	}
}

void ProtocolGame::AddPlayerStats(NetworkMessage &msg) {
	msg.addByte(0xA0);

	if (oldProtocol) {
		msg.add<uint16_t>(std::min<int32_t>(player->getHealth(), std::numeric_limits<uint16_t>::max()));
		msg.add<uint16_t>(std::min<int32_t>(player->getMaxHealth(), std::numeric_limits<uint16_t>::max()));
	} else {
		msg.add<uint32_t>(std::min<int32_t>(player->getHealth(), std::numeric_limits<int32_t>::max()));
		msg.add<uint32_t>(std::min<int32_t>(player->getMaxHealth(), std::numeric_limits<int32_t>::max()));
	}

	msg.add<uint32_t>(player->hasFlag(PlayerFlags_t::HasInfiniteCapacity) ? 1000000 : player->getFreeCapacity());
	if (oldProtocol) {
		msg.add<uint32_t>(player->getFreeCapacity());
	}

	msg.add<uint64_t>(player->getExperience());

	msg.add<uint16_t>(player->getLevel());
	msg.addByte(std::min<uint8_t>(player->getLevelPercent(), 100));

	msg.add<uint16_t>(player->getBaseXpGain()); // base xp gain rate

	if (oldProtocol) {
		msg.add<uint16_t>(player->getVoucherXpBoost()); // xp voucher
	}

	msg.add<uint16_t>(player->getDisplayGrindingXpBoost()); // low level bonus
	msg.add<uint16_t>(player->getDisplayXpBoostPercent()); // xp boost
	msg.add<uint16_t>(player->getStaminaXpBoost()); // stamina multiplier (100 = 1.0x)

	if (!oldProtocol) {
		msg.add<uint32_t>(std::min<int32_t>(player->getMana(), std::numeric_limits<int32_t>::max()));
		msg.add<uint32_t>(std::min<int32_t>(player->getMaxMana(), std::numeric_limits<int32_t>::max()));
	} else {
		msg.add<uint16_t>(std::min<int32_t>(player->getMana(), std::numeric_limits<uint16_t>::max()));
		msg.add<uint16_t>(std::min<int32_t>(player->getMaxMana(), std::numeric_limits<uint16_t>::max()));

		msg.addByte(static_cast<uint8_t>(std::min<uint32_t>(player->getMagicLevel(), std::numeric_limits<uint8_t>::max())));
		msg.addByte(static_cast<uint8_t>(std::min<uint32_t>(player->getBaseMagicLevel(), std::numeric_limits<uint8_t>::max())));
		msg.addByte(std::min<uint8_t>(static_cast<uint8_t>(player->getMagicLevelPercent()), 100));
	}

	msg.addByte(player->getSoul());

	msg.add<uint16_t>(player->getStaminaMinutes());

	msg.add<uint16_t>(player->getBaseSpeed());

	std::shared_ptr<Condition> condition = player->getCondition(CONDITION_REGENERATION, CONDITIONID_DEFAULT);
	msg.add<uint16_t>(condition ? condition->getTicks() / 1000 : 0x00);

	msg.add<uint16_t>(player->getOfflineTrainingTime() / 60 / 1000);

	msg.add<uint16_t>(player->getXpBoostTime()); // xp boost time (seconds)
	msg.addByte(1); // enables exp boost in the store

	if (!oldProtocol) {
		msg.add<uint32_t>(player->getManaShield()); // remaining mana shield
		msg.add<uint32_t>(player->getMaxManaShield()); // total mana shield
	}
}

void ProtocolGame::AddPlayerSkills(NetworkMessage &msg) {
	msg.addByte(0xA1);

	if (oldProtocol) {
		for (uint8_t i = SKILL_FIRST; i <= SKILL_FISHING; ++i) {
			auto skill = static_cast<skills_t>(i);
			msg.add<uint16_t>(std::min<int32_t>(player->getSkillLevel(skill), std::numeric_limits<uint16_t>::max()));
			msg.add<uint16_t>(player->getBaseSkill(skill));
			msg.addByte(std::min<uint8_t>(100, static_cast<uint8_t>(player->getSkillPercent(skill))));
		}
	} else {
		msg.add<uint16_t>(player->getMagicLevel());
		msg.add<uint16_t>(player->getBaseMagicLevel());
		msg.add<uint16_t>(player->getLoyaltyMagicLevel());
		msg.add<uint16_t>(player->getMagicLevelPercent() * 100);

		for (uint8_t i = SKILL_FIRST; i <= SKILL_FISHING; ++i) {
			auto skill = static_cast<skills_t>(i);
			msg.add<uint16_t>(std::min<int32_t>(player->getSkillLevel(skill), std::numeric_limits<uint16_t>::max()));
			msg.add<uint16_t>(player->getBaseSkill(skill));
			msg.add<uint16_t>(player->getLoyaltySkill(skill));
			msg.add<uint16_t>(player->getSkillPercent(skill) * 100);
		}
	}

	for (uint8_t i = SKILL_CRITICAL_HIT_CHANCE; i <= SKILL_LAST; ++i) {
		if (!oldProtocol && (i == SKILL_LIFE_LEECH_CHANCE || i == SKILL_MANA_LEECH_CHANCE)) {
			continue;
		}
		auto skill = static_cast<skills_t>(i);
		msg.add<uint16_t>(std::min<int32_t>(player->getSkillLevel(skill), std::numeric_limits<uint16_t>::max()));
		msg.add<uint16_t>(player->getBaseSkill(skill));
	}

	if (!oldProtocol) {
		// 13.10 list (U8 + U16)
		msg.addByte(0);
		// Version 12.81 new skill (Fatal, Dodge and Momentum)
		sendForgeSkillStats(msg);

		// used for imbuement (Feather)
		msg.add<uint32_t>(player->getCapacity()); // total capacity
		msg.add<uint32_t>(player->getBaseCapacity()); // base total capacity
	}
}

void ProtocolGame::AddOutfit(NetworkMessage &msg, const Outfit_t &outfit, bool addMount /* = true*/) {
	msg.add<uint16_t>(outfit.lookType);
	if (outfit.lookType != 0) {
		msg.addByte(outfit.lookHead);
		msg.addByte(outfit.lookBody);
		msg.addByte(outfit.lookLegs);
		msg.addByte(outfit.lookFeet);
		msg.addByte(outfit.lookAddons);
	} else {
		msg.add<uint16_t>(outfit.lookTypeEx);
	}

	if (addMount) {
		msg.add<uint16_t>(outfit.lookMount);
		if (!oldProtocol && outfit.lookMount != 0) {
			msg.addByte(outfit.lookMountHead);
			msg.addByte(outfit.lookMountBody);
			msg.addByte(outfit.lookMountLegs);
			msg.addByte(outfit.lookMountFeet);
		}
	}
	if (isOTCR) {
		AddOutfitCustomOTCR(msg, outfit); // g_game.enableFeature(GameWingsAurasEffectsShader)
	}
}

void ProtocolGame::addImbuementInfo(NetworkMessage &msg, uint16_t imbuementId) const {
	Imbuement* imbuement = g_imbuements().getImbuement(imbuementId);
	const BaseImbuement* baseImbuement = g_imbuements().getBaseByID(imbuement->getBaseID());
	const CategoryImbuement* categoryImbuement = g_imbuements().getCategoryByID(imbuement->getCategory());

	msg.add<uint32_t>(imbuementId);
	msg.addString(baseImbuement->name + " " + imbuement->getName());
	msg.addString(imbuement->getDescription());
	msg.addString(categoryImbuement->name + imbuement->getSubGroup());

	msg.add<uint16_t>(imbuement->getIconID());
	msg.add<uint32_t>(baseImbuement->duration);

	msg.addByte(imbuement->isPremium() ? 0x01 : 0x00);

	const auto items = imbuement->getItems();
	msg.addByte(items.size());

	for (const auto &itm : items) {
		const ItemType &it = Item::items[itm.first];
		msg.add<uint16_t>(itm.first);
		msg.addString(it.name);
		msg.add<uint16_t>(itm.second);
	}

	msg.add<uint32_t>(baseImbuement->price);
	msg.addByte(baseImbuement->percent);
	msg.add<uint32_t>(baseImbuement->protectionPrice);
}

void ProtocolGame::openImbuementWindow(const std::shared_ptr<Item> &item) {
	if (!item || item->isRemoved()) {
		return;
	}

	player->setImbuingItem(item);

	NetworkMessage msg;
	msg.addByte(0xEB);
	msg.add<uint16_t>(item->getID());
	if (!oldProtocol && item->getClassification() > 0) {
		msg.addByte(0);
	}
	msg.addByte(item->getImbuementSlot());

	// Send imbuement time
	for (uint8_t slotid = 0; slotid < static_cast<uint8_t>(item->getImbuementSlot()); slotid++) {
		ImbuementInfo imbuementInfo;
		if (!item->getImbuementInfo(slotid, &imbuementInfo)) {
			msg.addByte(0x00);
			continue;
		}

		msg.addByte(0x01);
		addImbuementInfo(msg, imbuementInfo.imbuement->getID());
		msg.add<uint32_t>(imbuementInfo.duration);
		msg.add<uint32_t>(g_imbuements().getBaseByID(imbuementInfo.imbuement->getBaseID())->removeCost);
	}

	std::vector<Imbuement*> imbuements = g_imbuements().getImbuements(player, item);
	phmap::flat_hash_map<uint16_t, uint16_t> needItems;

	msg.add<uint16_t>(imbuements.size());
	for (const Imbuement* imbuement : imbuements) {
		addImbuementInfo(msg, imbuement->getID());

		const auto items = imbuement->getItems();
		for (const auto &itm : items) {
			if (!needItems.count(itm.first)) {
				needItems[itm.first] = player->getItemTypeCount(itm.first);
				uint32_t stashCount = player->getStashItemCount(Item::items[itm.first].id);
				if (stashCount > 0) {
					needItems[itm.first] += stashCount;
				}
			}
		}
	}

	msg.add<uint32_t>(needItems.size());
	for (const auto &itm : needItems) {
		msg.add<uint16_t>(itm.first);
		msg.add<uint16_t>(itm.second);
	}

	sendResourcesBalance(player->getMoney(), player->getBankBalance(), player->getPreyCards(), player->getTaskHuntingPoints());

	writeToOutputBuffer(msg);
}

void ProtocolGame::sendMessageDialog(const std::string &message) {
	NetworkMessage msg;
	msg.addByte(0xED);
	msg.addByte(0x14); // Unknown type
	msg.addString(message);
	writeToOutputBuffer(msg);
}

void ProtocolGame::sendImbuementResult(const std::string &message) {
	NetworkMessage msg;
	msg.addByte(0xED);
	msg.addByte(0x01);
	msg.addString(message);
	writeToOutputBuffer(msg);
}

void ProtocolGame::closeImbuementWindow() {
	NetworkMessage msg;
	msg.addByte(0xEC);
	writeToOutputBuffer(msg);
}

void ProtocolGame::AddWorldLight(NetworkMessage &msg, LightInfo lightInfo) {
	msg.addByte(0x82);
	msg.addByte((player->isAccessPlayer() ? 0xFF : lightInfo.level));
	msg.addByte(lightInfo.color);
}

void ProtocolGame::sendSpecialContainersAvailable() {
	if (oldProtocol || !player) {
		return;
	}

	NetworkMessage msg;
	msg.addByte(0x2A);
	msg.addByte(player->isSupplyStashMenuAvailable() ? 0x01 : 0x00);
	msg.addByte(player->isMarketMenuAvailable() ? 0x01 : 0x00);
	writeToOutputBuffer(msg);
}

void ProtocolGame::updatePartyTrackerAnalyzer(const std::shared_ptr<Party> &party) {
	if (oldProtocol || !player || !party || !party->getLeader()) {
		return;
	}

	NetworkMessage msg;
	msg.addByte(0x2B);
	msg.add<uint32_t>(party->getAnalyzerTimeNow());
	msg.add<uint32_t>(party->getLeader()->getID());
	msg.addByte(static_cast<uint8_t>(party->priceType));

	msg.addByte(static_cast<uint8_t>(party->membersData.size()));
	for (const std::shared_ptr<PartyAnalyzer> &analyzer : party->membersData) {
		msg.add<uint32_t>(analyzer->id);
		if (std::shared_ptr<Player> member = g_game().getPlayerByID(analyzer->id);
		    !member || !member->getParty() || member->getParty() != party) {
			msg.addByte(0);
		} else {
			msg.addByte(1);
		}

		msg.add<uint64_t>(analyzer->lootPrice);
		msg.add<uint64_t>(analyzer->supplyPrice);
		msg.add<uint64_t>(analyzer->damage);
		msg.add<uint64_t>(analyzer->healing);
	}

	bool showNames = !party->membersData.empty();
	msg.addByte(showNames ? 0x01 : 0x00);
	if (showNames) {
		msg.addByte(static_cast<uint8_t>(party->membersData.size()));
		for (const std::shared_ptr<PartyAnalyzer> &analyzer : party->membersData) {
			msg.add<uint32_t>(analyzer->id);
			msg.addString(analyzer->name);
		}
	}

	writeToOutputBuffer(msg);
}

void ProtocolGame::AddCreatureLight(NetworkMessage &msg, const std::shared_ptr<Creature> &creature) {
	LightInfo lightInfo = creature->getCreatureLight();

	msg.addByte(0x8D);
	msg.add<uint32_t>(creature->getID());
	msg.addByte((player->isAccessPlayer() ? 0xFF : lightInfo.level));
	msg.addByte(lightInfo.color);
}

// tile
void ProtocolGame::RemoveTileThing(NetworkMessage &msg, const Position &pos, uint32_t stackpos) {
	if (stackpos >= 10) {
		return;
	}

	msg.addByte(0x6C);
	msg.addPosition(pos);
	msg.addByte(static_cast<uint8_t>(stackpos));
}

void ProtocolGame::sendKillTrackerUpdate(const std::shared_ptr<Container> &corpse, const std::string &name, const Outfit_t creatureOutfit) {
	if (oldProtocol) {
		return;
	}

	bool isCorpseEmpty = corpse->empty();

	NetworkMessage msg;
	msg.addByte(0xD1);
	msg.addString(name);
	msg.add<uint16_t>(creatureOutfit.lookType ? creatureOutfit.lookType : 21);
	msg.addByte(creatureOutfit.lookType ? creatureOutfit.lookHead : 0x00);
	msg.addByte(creatureOutfit.lookType ? creatureOutfit.lookBody : 0x00);
	msg.addByte(creatureOutfit.lookType ? creatureOutfit.lookLegs : 0x00);
	msg.addByte(creatureOutfit.lookType ? creatureOutfit.lookFeet : 0x00);
	msg.addByte(creatureOutfit.lookType ? creatureOutfit.lookAddons : 0x00);
	msg.addByte(isCorpseEmpty ? 0 : corpse->size());

	if (!isCorpseEmpty) {
		for (const auto &it : corpse->getItemList()) {
			AddItem(msg, it);
		}
	}

	writeToOutputBuffer(msg);
}

void ProtocolGame::sendUpdateSupplyTracker(const std::shared_ptr<Item> &item) {
	if (oldProtocol || !player || !item) {
		return;
	}

	NetworkMessage msg;
	msg.addByte(0xCE);
	msg.add<uint16_t>(item->getID());

	writeToOutputBuffer(msg);
}

void ProtocolGame::sendUpdateImpactTracker(CombatType_t type, int32_t amount) {
	if (!player || oldProtocol) {
		return;
	}

	auto clientElement = getCipbiaElement(type);
	if (clientElement == CIPBIA_ELEMENTAL_UNDEFINED) {
		return;
	}

	NetworkMessage msg;
	msg.addByte(0xCC);
	if (type == COMBAT_HEALING) {
		msg.addByte(ANALYZER_HEAL);
		msg.add<uint32_t>(amount);
	} else {
		msg.addByte(ANALYZER_DAMAGE_DEALT);
		msg.add<uint32_t>(amount);
		msg.addByte(clientElement);
	}
	writeToOutputBuffer(msg);
}

void ProtocolGame::sendUpdateInputAnalyzer(CombatType_t type, int32_t amount, const std::string &target) {
	if (!player || oldProtocol) {
		return;
	}

	auto clientElement = getCipbiaElement(type);
	if (clientElement == CIPBIA_ELEMENTAL_UNDEFINED) {
		return;
	}

	NetworkMessage msg;
	msg.addByte(0xCC);
	msg.addByte(ANALYZER_DAMAGE_RECEIVED);
	msg.add<uint32_t>(amount);
	msg.addByte(clientElement);
	msg.addString(target);
	writeToOutputBuffer(msg);
}

void ProtocolGame::sendTaskHuntingData(const std::unique_ptr<TaskHuntingSlot> &slot) {
	if (!player || oldProtocol) {
		return;
	}

	NetworkMessage msg;
	msg.addByte(0xBB);
	msg.addByte(static_cast<uint8_t>(slot->id));
	msg.addByte(static_cast<uint8_t>(slot->state));
	if (slot->state == PreyTaskDataState_Locked) {
		msg.addByte(player->isPremium() ? 0x01 : 0x00);
	} else if (slot->state == PreyTaskDataState_Inactive) {
		// Empty
	} else if (slot->state == PreyTaskDataState_Selection) {
		std::shared_ptr<Player> user = player;
		msg.add<uint16_t>(static_cast<uint16_t>(slot->raceIdList.size()));
		std::for_each(slot->raceIdList.begin(), slot->raceIdList.end(), [&msg, user](uint16_t raceid) {
			msg.add<uint16_t>(raceid);
			msg.addByte(user->isCreatureUnlockedOnTaskHunting(g_monsters().getMonsterTypeByRaceId(raceid)) ? 0x01 : 0x00);
		});
	} else if (slot->state == PreyTaskDataState_ListSelection) {
		std::shared_ptr<Player> user = player;
		const std::map<uint16_t, std::string> bestiaryList = g_game().getBestiaryList();
		msg.add<uint16_t>(static_cast<uint16_t>(bestiaryList.size()));
		std::for_each(bestiaryList.begin(), bestiaryList.end(), [&msg, user](auto mType) {
			msg.add<uint16_t>(mType.first);
			msg.addByte(user->isCreatureUnlockedOnTaskHunting(g_monsters().getMonsterType(mType.second)) ? 0x01 : 0x00);
		});
	} else if (slot->state == PreyTaskDataState_Active) {
		if (const auto &option = g_ioprey().getTaskRewardOption(slot)) {
			msg.add<uint16_t>(slot->selectedRaceId);
			if (slot->upgrade) {
				msg.addByte(0x01);
				msg.add<uint16_t>(option->secondKills);
			} else {
				msg.addByte(0x00);
				msg.add<uint16_t>(option->firstKills);
			}
			msg.add<uint16_t>(slot->currentKills);
			msg.addByte(slot->rarity);
		} else {
			g_logger().warn("[ProtocolGame::sendTaskHuntingData] - Unknown slot option {} on player {}", fmt::underlying(slot->id), player->getName());
			return;
		}
	} else if (slot->state == PreyTaskDataState_Completed) {
		if (const auto &option = g_ioprey().getTaskRewardOption(slot)) {
			msg.add<uint16_t>(slot->selectedRaceId);
			if (slot->upgrade) {
				msg.addByte(0x01);
				msg.add<uint16_t>(option->secondKills);
				msg.add<uint16_t>(std::min<uint16_t>(slot->currentKills, option->secondKills));
			} else {
				msg.addByte(0x00);
				msg.add<uint16_t>(option->firstKills);
				msg.add<uint16_t>(std::min<uint16_t>(slot->currentKills, option->firstKills));
			}
			msg.addByte(slot->rarity);
		} else {
			g_logger().warn("[ProtocolGame::sendTaskHuntingData] - Unknown slot option {} on player {}", fmt::underlying(slot->id), player->getName());
			return;
		}
	} else {
		g_logger().warn("[ProtocolGame::sendTaskHuntingData] - Unknown task hunting state: {}", fmt::underlying(slot->state));
		return;
	}

	msg.add<uint32_t>(std::max<uint32_t>(static_cast<uint32_t>(((slot->freeRerollTimeStamp - OTSYS_TIME()) / 1000)), 0));
	writeToOutputBuffer(msg);
}

void ProtocolGame::MoveUpCreature(NetworkMessage &msg, const std::shared_ptr<Creature> &creature, const Position &newPos, const Position &oldPos) {
	if (creature != player) {
		return;
	}

	// floor change up
	msg.addByte(0xBE);

	// going to surface
	if (newPos.z == MAP_INIT_SURFACE_LAYER) {
		int32_t skip = -1;
		GetFloorDescription(msg, oldPos.x - MAP_MAX_CLIENT_VIEW_PORT_X, oldPos.y - MAP_MAX_CLIENT_VIEW_PORT_Y, 5, (MAP_MAX_CLIENT_VIEW_PORT_X + 1) * 2, (MAP_MAX_CLIENT_VIEW_PORT_Y + 1) * 2, 3, skip); //(floor 7 and 6 already set)
		GetFloorDescription(msg, oldPos.x - MAP_MAX_CLIENT_VIEW_PORT_X, oldPos.y - MAP_MAX_CLIENT_VIEW_PORT_Y, 4, (MAP_MAX_CLIENT_VIEW_PORT_X + 1) * 2, (MAP_MAX_CLIENT_VIEW_PORT_Y + 1) * 2, 4, skip);
		GetFloorDescription(msg, oldPos.x - MAP_MAX_CLIENT_VIEW_PORT_X, oldPos.y - MAP_MAX_CLIENT_VIEW_PORT_Y, 3, (MAP_MAX_CLIENT_VIEW_PORT_X + 1) * 2, (MAP_MAX_CLIENT_VIEW_PORT_Y + 1) * 2, 5, skip);
		GetFloorDescription(msg, oldPos.x - MAP_MAX_CLIENT_VIEW_PORT_X, oldPos.y - MAP_MAX_CLIENT_VIEW_PORT_Y, 2, (MAP_MAX_CLIENT_VIEW_PORT_X + 1) * 2, (MAP_MAX_CLIENT_VIEW_PORT_Y + 1) * 2, 6, skip);
		GetFloorDescription(msg, oldPos.x - MAP_MAX_CLIENT_VIEW_PORT_X, oldPos.y - MAP_MAX_CLIENT_VIEW_PORT_Y, 1, (MAP_MAX_CLIENT_VIEW_PORT_X + 1) * 2, (MAP_MAX_CLIENT_VIEW_PORT_Y + 1) * 2, 7, skip);
		GetFloorDescription(msg, oldPos.x - MAP_MAX_CLIENT_VIEW_PORT_X, oldPos.y - MAP_MAX_CLIENT_VIEW_PORT_Y, 0, (MAP_MAX_CLIENT_VIEW_PORT_X + 1) * 2, (MAP_MAX_CLIENT_VIEW_PORT_Y + 1) * 2, 8, skip);

		if (skip >= 0) {
			msg.addByte(skip);
			msg.addByte(0xFF);
		}
	}
	// underground, going one floor up (still underground)
	else if (newPos.z > MAP_INIT_SURFACE_LAYER) {
		int32_t skip = -1;
		GetFloorDescription(msg, oldPos.x - MAP_MAX_CLIENT_VIEW_PORT_X, oldPos.y - MAP_MAX_CLIENT_VIEW_PORT_Y, oldPos.getZ() - 3, (MAP_MAX_CLIENT_VIEW_PORT_X + 1) * 2, (MAP_MAX_CLIENT_VIEW_PORT_Y + 1) * 2, 3, skip);

		if (skip >= 0) {
			msg.addByte(skip);
			msg.addByte(0xFF);
		}
	}

	// moving up a floor up makes us out of sync
	// west
	msg.addByte(0x68);
	GetMapDescription(oldPos.x - MAP_MAX_CLIENT_VIEW_PORT_X, oldPos.y - (MAP_MAX_CLIENT_VIEW_PORT_Y - 1), newPos.z, 1, (MAP_MAX_CLIENT_VIEW_PORT_Y + 1) * 2, msg);

	// north
	msg.addByte(0x65);
	GetMapDescription(oldPos.x - MAP_MAX_CLIENT_VIEW_PORT_X, oldPos.y - MAP_MAX_CLIENT_VIEW_PORT_Y, newPos.z, (MAP_MAX_CLIENT_VIEW_PORT_X + 1) * 2, 1, msg);
}

void ProtocolGame::MoveDownCreature(NetworkMessage &msg, const std::shared_ptr<Creature> &creature, const Position &newPos, const Position &oldPos) {
	if (creature != player) {
		return;
	}

	// floor change down
	msg.addByte(0xBF);

	// going from surface to underground
	if (newPos.z == MAP_INIT_SURFACE_LAYER + 1) {
		int32_t skip = -1;

		GetFloorDescription(msg, oldPos.x - MAP_MAX_CLIENT_VIEW_PORT_X, oldPos.y - MAP_MAX_CLIENT_VIEW_PORT_Y, newPos.z, (MAP_MAX_CLIENT_VIEW_PORT_X + 1) * 2, (MAP_MAX_CLIENT_VIEW_PORT_Y + 1) * 2, -1, skip);
		GetFloorDescription(msg, oldPos.x - MAP_MAX_CLIENT_VIEW_PORT_X, oldPos.y - MAP_MAX_CLIENT_VIEW_PORT_Y, newPos.z + 1, (MAP_MAX_CLIENT_VIEW_PORT_X + 1) * 2, (MAP_MAX_CLIENT_VIEW_PORT_Y + 1) * 2, -2, skip);
		GetFloorDescription(msg, oldPos.x - MAP_MAX_CLIENT_VIEW_PORT_X, oldPos.y - MAP_MAX_CLIENT_VIEW_PORT_Y, newPos.z + 2, (MAP_MAX_CLIENT_VIEW_PORT_X + 1) * 2, (MAP_MAX_CLIENT_VIEW_PORT_Y + 1) * 2, -3, skip);

		if (skip >= 0) {
			msg.addByte(skip);
			msg.addByte(0xFF);
		}
	}
	// going further down
	else if (newPos.z > oldPos.z && newPos.z > MAP_INIT_SURFACE_LAYER + 1 && newPos.z < MAP_MAX_LAYERS - MAP_LAYER_VIEW_LIMIT) {
		int32_t skip = -1;
		GetFloorDescription(msg, oldPos.x - MAP_MAX_CLIENT_VIEW_PORT_X, oldPos.y - MAP_MAX_CLIENT_VIEW_PORT_Y, newPos.z + MAP_LAYER_VIEW_LIMIT, (MAP_MAX_CLIENT_VIEW_PORT_X + 1) * 2, (MAP_MAX_CLIENT_VIEW_PORT_Y + 1) * 2, -3, skip);

		if (skip >= 0) {
			msg.addByte(skip);
			msg.addByte(0xFF);
		}
	}

	// moving down a floor makes us out of sync
	// east
	msg.addByte(0x66);
	GetMapDescription(oldPos.x + MAP_MAX_CLIENT_VIEW_PORT_X + 1, oldPos.y - (MAP_MAX_CLIENT_VIEW_PORT_Y + 1), newPos.z, 1, ((MAP_MAX_CLIENT_VIEW_PORT_Y + 1) * 2), msg);

	// south
	msg.addByte(0x67);
	GetMapDescription(oldPos.x - MAP_MAX_CLIENT_VIEW_PORT_X, oldPos.y + (MAP_MAX_CLIENT_VIEW_PORT_Y + 1), newPos.z, ((MAP_MAX_CLIENT_VIEW_PORT_X + 1) * 2), 1, msg);
}

void ProtocolGame::AddHiddenShopItem(NetworkMessage &msg) {
	// Empty bytes from AddShopItem
	msg.add<uint16_t>(0);
	msg.addByte(0);
	msg.addString(std::string());
	msg.add<uint32_t>(0);
	msg.add<uint32_t>(0);
	msg.add<uint32_t>(0);
}

void ProtocolGame::AddShopItem(NetworkMessage &msg, const ShopBlock &shopBlock) {
	// Sends the item information empty if the player doesn't have the storage to buy/sell a certain item
	if (shopBlock.itemStorageKey != 0 && player->getStorageValue(shopBlock.itemStorageKey) < shopBlock.itemStorageValue) {
		AddHiddenShopItem(msg);
		return;
	}

	const ItemType &it = Item::items[shopBlock.itemId];
	msg.add<uint16_t>(shopBlock.itemId);
	if (it.isSplash() || it.isFluidContainer()) {
		msg.addByte(static_cast<uint8_t>(shopBlock.itemSubType));
	} else {
		msg.addByte(0x00);
	}

	// If not send "itemName" variable from the npc shop, will registered the name that is in items.xml
	if (shopBlock.itemName.empty()) {
		msg.addString(it.name);
	} else {
		msg.addString(shopBlock.itemName);
	}
	msg.add<uint32_t>(it.weight);
	msg.add<uint32_t>(shopBlock.itemBuyPrice == 4294967295 ? 0 : shopBlock.itemBuyPrice);
	msg.add<uint32_t>(shopBlock.itemSellPrice == 4294967295 ? 0 : shopBlock.itemSellPrice);
}

void ProtocolGame::parseExtendedOpcode(NetworkMessage &msg) {
	uint8_t opcode = msg.getByte();
	const std::string &buffer = msg.getString();

	// process additional opcodes via lua script event
	g_game().parsePlayerExtendedOpcode(player->getID(), opcode, buffer);
}

// OTCv8
void ProtocolGame::sendFeatures() {
	if (otclientV8 == 0) {
		return;
	}

	std::map<GameFeature_t, bool> features;
	// Place for non-standard OTCv8 features
	features[GameFeature_t::ExtendedOpcode] = true;

	if (features.empty()) {
		return;
	}

	NetworkMessage msg;
	msg.addByte(0x43);
	msg.add<uint16_t>(static_cast<uint16_t>(features.size()));
	for (const auto &[gameFeature, haveFeature] : features) {
		msg.addByte(static_cast<uint8_t>(gameFeature));
		msg.addByte(haveFeature ? 1 : 0);
	}
	writeToOutputBuffer(msg);
}

// OTCR
void ProtocolGame::sendOTCRFeatures() {
	isOTCR = true;
	const auto &enabledFeatures = g_configManager().getEnabledFeaturesOTC();
	const auto &disabledFeatures = g_configManager().getDisabledFeaturesOTC();
	NetworkMessage msg;
	msg.addByte(0x43);
	auto totalFeatures = static_cast<uint16_t>(enabledFeatures.size() + disabledFeatures.size());
	msg.add<uint16_t>(totalFeatures);
	for (auto feature : enabledFeatures) {
		msg.addByte(static_cast<uint8_t>(feature));
		msg.addByte(0x01);
	}
	for (auto feature : disabledFeatures) {
		msg.addByte(static_cast<uint8_t>(feature));
		msg.addByte(0x00);
	}
	writeToOutputBuffer(msg);
}

void ProtocolGame::parseInventoryImbuements(NetworkMessage &msg) {
	if (oldProtocol) {
		return;
	}

	bool isTrackerOpen = msg.getByte(); // Window is opened or closed
	g_game().playerRequestInventoryImbuements(player->getID(), isTrackerOpen);
}

void ProtocolGame::sendInventoryImbuements(const std::map<Slots_t, std::shared_ptr<Item>> &items) {
	if (oldProtocol) {
		return;
	}

	NetworkMessage msg;
	msg.addByte(0x5D);

	msg.addByte(static_cast<uint8_t>(items.size()));
	for (const auto &[slot, item] : items) {
		msg.addByte(slot);
		AddItem(msg, item);

		uint8_t slots = item->getImbuementSlot();
		msg.addByte(slots);
		if (slots == 0) {
			continue;
		}

		for (uint8_t imbueSlot = 0; imbueSlot < slots; imbueSlot++) {
			ImbuementInfo imbuementInfo;
			if (!item->getImbuementInfo(imbueSlot, &imbuementInfo)) {
				msg.addByte(0x00);
				continue;
			}

			auto imbuement = imbuementInfo.imbuement;
			if (!imbuement) {
				msg.addByte(0x00);
				continue;
			}

			const BaseImbuement* baseImbuement = g_imbuements().getBaseByID(imbuement->getBaseID());
			msg.addByte(0x01);
			msg.addString(baseImbuement->name + " " + imbuement->getName());
			msg.add<uint16_t>(imbuement->getIconID());
			msg.add<uint32_t>(imbuementInfo.duration);

			std::shared_ptr<Tile> playerTile = player->getTile();
			// Check if the player is in a protection zone
			bool isInProtectionZone = playerTile && playerTile->hasFlag(TILESTATE_PROTECTIONZONE);
			// Check if the player is in fight mode
			bool isInFightMode = player->hasCondition(CONDITION_INFIGHT);
			// Get the category of the imbuement
			const CategoryImbuement* categoryImbuement = g_imbuements().getCategoryByID(imbuement->getCategory());
			// Parent of the imbued item
			auto parent = item->getParent();
			// If the imbuement is aggressive and the player is not in fight mode or is in a protection zone, or the item is in a container, ignore it.
			if (categoryImbuement && categoryImbuement->agressive && (isInProtectionZone || !isInFightMode)) {
				msg.addByte(0);
				continue;
			}
			// If the item is not in the backpack slot and it's not a agressive imbuement, ignore it.
			if (categoryImbuement && !categoryImbuement->agressive && parent && parent != player) {
				msg.addByte(0);
				continue;
			}

			msg.addByte(1);
		}
	}

	writeToOutputBuffer(msg);
}

void ProtocolGame::sendItemsPrice() {
	if (!player || oldProtocol) {
		return;
	}

	NetworkMessage msg;
	msg.addByte(0xCD);

	auto countBuffer = msg.getBufferPosition();
	uint16_t count = 0;
	msg.skipBytes(2);
	for (const auto &[itemId, tierAndPriceMap] : g_game().getItemsPrice()) {
		for (const auto &[tier, price] : tierAndPriceMap) {
			msg.add<uint16_t>(itemId);
			if (Item::items[itemId].upgradeClassification > 0) {
				msg.addByte(tier);
			}
			msg.add<uint64_t>(price);
			count++;
		}
	}
	msg.setBufferPosition(countBuffer);
	msg.add<uint16_t>(count);

	writeToOutputBuffer(msg);
}

void ProtocolGame::reloadCreature(const std::shared_ptr<Creature> &creature) {
	if (!creature || !canSee(creature)) {
		return;
	}

	auto tile = creature->getTile();
	if (!tile) {
		return;
	}

	uint32_t stackpos = tile->getClientIndexOfCreature(player, creature);

	if (stackpos >= 10) {
		return;
	}

	NetworkMessage msg;

	if (knownCreatureSet.contains(creature->getID())) {
		msg.addByte(0x6B);
		msg.addPosition(creature->getPosition());
		msg.addByte(static_cast<uint8_t>(stackpos));
		AddCreature(msg, creature, false, 0);
	} else {
		sendAddCreature(creature, creature->getPosition(), stackpos, false);
	}

	writeToOutputBuffer(msg);
}

void ProtocolGame::sendOpenStash() {
	if (!player || oldProtocol) {
		return;
	}

	NetworkMessage msg;
	msg.addByte(0x29);
	StashItemList list = player->getStashItems();
	msg.add<uint16_t>(list.size());
	for (auto item : list) {
		msg.add<uint16_t>(item.first);
		msg.add<uint32_t>(item.second);
	}
	msg.add<uint16_t>(static_cast<uint16_t>(g_configManager().getNumber(STASH_ITEMS) - getStashSize(list)));
	writeToOutputBuffer(msg);
}

void ProtocolGame::parseStashWithdraw(NetworkMessage &msg) {
	if (oldProtocol) {
		return;
	}

	if (!player->isAccessPlayer() && !player->isSupplyStashMenuAvailable()) {
		player->sendCancelMessage("You can't use supply stash right now.");
		return;
	}

	if (player->isUIExhausted(500)) {
		player->sendCancelMessage("You need to wait to do this again.");
		return;
	}

	auto action = static_cast<Supply_Stash_Actions_t>(msg.getByte());
	switch (action) {
		case SUPPLY_STASH_ACTION_STOW_ITEM: {
			Position pos = msg.getPosition();
			auto itemId = msg.get<uint16_t>();
			uint8_t stackpos = msg.getByte();
			uint32_t count = msg.getByte();
			g_game().playerStowItem(player->getID(), pos, itemId, stackpos, count, false);
			break;
		}
		case SUPPLY_STASH_ACTION_STOW_CONTAINER: {
			Position pos = msg.getPosition();
			auto itemId = msg.get<uint16_t>();
			uint8_t stackpos = msg.getByte();
			g_game().playerStowItem(player->getID(), pos, itemId, stackpos, 0, false);
			break;
		}
		case SUPPLY_STASH_ACTION_STOW_STACK: {
			Position pos = msg.getPosition();
			auto itemId = msg.get<uint16_t>();
			uint8_t stackpos = msg.getByte();
			g_game().playerStowItem(player->getID(), pos, itemId, stackpos, 0, true);
			break;
		}
		case SUPPLY_STASH_ACTION_WITHDRAW: {
			auto itemId = msg.get<uint16_t>();
			auto count = msg.get<uint32_t>();
			uint8_t stackpos = msg.getByte();
			g_game().playerStashWithdraw(player->getID(), itemId, count, stackpos);
			break;
		}
		default:
			g_logger().error("Unknown 'supply stash' action switch: {}", fmt::underlying(action));
			break;
	}

	player->updateUIExhausted();
}

void ProtocolGame::sendCreatureHelpers(uint32_t creatureId, uint16_t helpers) {
	if (!oldProtocol) {
		return;
	}

	NetworkMessage msg;
	msg.addByte(0x94);
	msg.add<uint32_t>(creatureId);
	msg.add<uint16_t>(helpers);
	writeToOutputBuffer(msg);
}

void ProtocolGame::sendDepotItems(const ItemsTierCountList &itemMap, uint16_t count) {
	if (!player || oldProtocol) {
		return;
	}

	NetworkMessage msg;
	msg.addByte(0x94);

	msg.add<uint16_t>(count); // List size
	for (const auto &itemMap_it : itemMap) {
		for (const auto &[itemTier, itemCount] : itemMap_it.second) {
			msg.add<uint16_t>(itemMap_it.first); // Item ID
			if (itemTier > 0) {
				msg.addByte(itemTier - 1);
			}
			msg.add<uint16_t>(static_cast<uint16_t>(itemCount));
		}
	}

	writeToOutputBuffer(msg);
}

void ProtocolGame::sendCloseDepotSearch() {
	if (!player || oldProtocol) {
		return;
	}

	NetworkMessage msg;
	msg.addByte(0x9A);
	writeToOutputBuffer(msg);
}

void ProtocolGame::sendDepotSearchResultDetail(uint16_t itemId, uint8_t tier, uint32_t depotCount, const ItemVector &depotItems, uint32_t inboxCount, const ItemVector &inboxItems, uint32_t stashCount) {
	if (!player || oldProtocol) {
		return;
	}

	NetworkMessage msg;
	msg.addByte(0x99);
	msg.add<uint16_t>(itemId);
	if (Item::items[itemId].upgradeClassification > 0) {
		msg.addByte(tier);
	}

	msg.add<uint32_t>(depotCount);
	msg.addByte(static_cast<uint8_t>(depotItems.size()));
	for (const auto &item : depotItems) {
		AddItem(msg, item);
	}

	msg.add<uint32_t>(inboxCount);
	msg.addByte(static_cast<uint8_t>(inboxItems.size()));
	for (const auto &item : inboxItems) {
		AddItem(msg, item);
	}

	msg.addByte(stashCount > 0 ? 0x01 : 0x00);
	if (stashCount > 0) {
		msg.add<uint16_t>(itemId);
		msg.add<uint32_t>(stashCount);
	}

	writeToOutputBuffer(msg);
}

void ProtocolGame::parseOpenDepotSearch() {
	if (oldProtocol) {
		return;
	}

	g_game().playerRequestDepotItems(player->getID());
}

void ProtocolGame::parseCloseDepotSearch() {
	if (oldProtocol) {
		return;
	}

	g_game().playerRequestCloseDepotSearch(player->getID());
}

void ProtocolGame::parseDepotSearchItemRequest(NetworkMessage &msg) {
	if (oldProtocol) {
		return;
	}

	auto itemId = msg.get<uint16_t>();
	uint8_t itemTier = 0;
	if (Item::items[itemId].upgradeClassification > 0) {
		itemTier = msg.getByte();
	}

	g_game().playerRequestDepotSearchItem(player->getID(), itemId, itemTier);
}

void ProtocolGame::parseRetrieveDepotSearch(NetworkMessage &msg) {
	if (oldProtocol) {
		return;
	}

	auto itemId = msg.get<uint16_t>();
	uint8_t itemTier = 0;
	if (Item::items[itemId].upgradeClassification > 0) {
		itemTier = msg.getByte();
	}
	uint8_t type = msg.getByte();

	g_game().playerRequestDepotSearchRetrieve(player->getID(), itemId, itemTier, type);
}

void ProtocolGame::parseOpenParentContainer(NetworkMessage &msg) {
	if (oldProtocol) {
		return;
	}

	Position pos = msg.getPosition();
	g_game().playerRequestOpenContainerFromDepotSearch(player->getID(), pos);
}

void ProtocolGame::sendUpdateCreature(const std::shared_ptr<Creature> &creature) {
	if (oldProtocol || !creature || !player) {
		return;
	}

	auto tile = creature->getTile();
	if (!tile) {
		return;
	}

	if (!canSee(creature)) {
		return;
	}

	int32_t stackPos = tile->getClientIndexOfCreature(player, creature);
	if (stackPos == -1 || stackPos >= 10) {
		return;
	}

	NetworkMessage msg;
	msg.addByte(0x6B);
	msg.addPosition(creature->getPosition());
	msg.addByte(static_cast<uint8_t>(stackPos));
	AddCreature(msg, creature, false, 0);
	writeToOutputBuffer(msg);
}

void ProtocolGame::getForgeInfoMap(const std::shared_ptr<Item> &item, std::map<uint16_t, std::map<uint8_t, uint16_t>> &itemsMap) const {
	std::map<uint8_t, uint16_t> itemInfo;
	itemInfo.insert({ item->getTier(), item->getItemCount() });
	auto [first, inserted] = itemsMap.try_emplace(item->getID(), itemInfo);
	if (!inserted) {
		auto [otherFirst, otherInserted] = itemsMap[item->getID()].try_emplace(item->getTier(), item->getItemCount());
		if (!otherInserted) {
			(itemsMap[item->getID()])[item->getTier()] += item->getItemCount();
		}
	}
}

void ProtocolGame::sendForgeSkillStats(NetworkMessage &msg) const {
	if (oldProtocol) {
		return;
	}

	std::vector<Slots_t> slots { CONST_SLOT_LEFT, CONST_SLOT_ARMOR, CONST_SLOT_HEAD, CONST_SLOT_LEGS };
	for (const auto &slot : slots) {
		double_t skill = 0;
		if (const auto &item = player->getInventoryItem(slot); item) {
			const ItemType &it = Item::items[item->getID()];
			if (it.isWeapon()) {
				skill = item->getFatalChance() * 100;
			}
			if (it.isArmor()) {
				skill = item->getDodgeChance() * 100;
			}
			if (it.isHelmet()) {
				skill = item->getMomentumChance() * 100;
			}
			if (it.isLegs()) {
				skill = item->getTranscendenceChance() * 100;
			}
		}

		auto skillCast = static_cast<uint16_t>(skill);
		msg.add<uint16_t>(skillCast);
		msg.add<uint16_t>(skillCast);
	}
}

void ProtocolGame::sendBosstiaryData() {
	if (oldProtocol) {
		return;
	}

	NetworkMessage msg;
	msg.addByte(0x61);

	msg.add<uint16_t>(25); // Number of kills to achieve 'Bane Prowess'
	msg.add<uint16_t>(100); // Number of kills to achieve 'Bane expertise'
	msg.add<uint16_t>(300); // Number of kills to achieve 'Base Mastery'

	msg.add<uint16_t>(5); // Number of kills to achieve 'Archfoe Prowess'
	msg.add<uint16_t>(20); // Number of kills to achieve 'Archfoe Expertise'
	msg.add<uint16_t>(60); // Number of kills to achieve 'Archfoe Mastery'

	msg.add<uint16_t>(1); // Number of kills to achieve 'Nemesis Prowess'
	msg.add<uint16_t>(3); // Number of kills to achieve 'Nemesis Expertise'
	msg.add<uint16_t>(5); // Number of kills to achieve 'Nemesis Mastery'

	msg.add<uint16_t>(5); // Points will receive when reach 'Bane Prowess'
	msg.add<uint16_t>(15); // Points will receive when reach 'Bane Expertise'
	msg.add<uint16_t>(30); // Points will receive when reach 'Base Mastery'

	msg.add<uint16_t>(10); // Points will receive when reach 'Archfoe Prowess'
	msg.add<uint16_t>(30); // Points will receive when reach 'Archfoe Expertise'
	msg.add<uint16_t>(60); // Points will receive when reach 'Archfoe Mastery'

	msg.add<uint16_t>(10); // Points will receive when reach 'Nemesis Prowess'
	msg.add<uint16_t>(30); // Points will receive when reach 'Nemesis Expertise'
	msg.add<uint16_t>(60); // Points will receive when reach 'Nemesis Mastery'

	writeToOutputBuffer(msg);
}

void ProtocolGame::parseSendBosstiary() {
	if (oldProtocol) {
		return;
	}

	sendBosstiaryData();

	NetworkMessage msg;
	msg.addByte(0x73);

	auto mtype_map = g_ioBosstiary().getBosstiaryMap();
	auto bossesBuffer = msg.getBufferPosition();
	uint16_t bossesCount = 0;
	msg.skipBytes(2);

	for (const auto &[bossid, name] : mtype_map) {
		const auto mType = g_monsters().getMonsterType(name);
		if (!mType) {
			continue;
		}

		auto bossRace = mType->info.bosstiaryRace;
		if (bossRace < BosstiaryRarity_t::RARITY_BANE || bossRace > BosstiaryRarity_t::RARITY_NEMESIS) {
			g_logger().error("[{}] monster {} have wrong boss race {}", __FUNCTION__, mType->name, fmt::underlying(bossRace));
			continue;
		}

		auto killCount = player->getBestiaryKillCount(bossid);
		msg.add<uint32_t>(bossid);
		msg.addByte(static_cast<uint8_t>(bossRace));
		msg.add<uint32_t>(killCount);
		msg.addByte(0);
		msg.addByte(player->isBossOnBosstiaryTracker(mType) ? 0x01 : 0x00);
		++bossesCount;
	}

	msg.setBufferPosition(bossesBuffer);
	msg.add<uint16_t>(bossesCount);

	writeToOutputBuffer(msg);
}

void ProtocolGame::parseSendBosstiarySlots() {
	if (oldProtocol) {
		return;
	}

	uint32_t bossIdSlotOne = player->getSlotBossId(1);
	uint32_t bossIdSlotTwo = player->getSlotBossId(2);
	uint32_t boostedBossId = g_ioBosstiary().getBoostedBossId();

	// Sanity checks
	const std::string &boostedBossName = g_ioBosstiary().getBoostedBossName();
	if (boostedBossName.empty()) {
		g_logger().error("[{}] The boosted boss name is empty", __FUNCTION__);
		return;
	}
	const auto mTypeBoosted = g_monsters().getMonsterType(boostedBossName);
	auto boostedBossRace = mTypeBoosted ? mTypeBoosted->info.bosstiaryRace : BosstiaryRarity_t::BOSS_INVALID;
	auto isValidBoostedBoss = boostedBossId == 0 || (boostedBossRace >= BosstiaryRarity_t::RARITY_BANE && boostedBossRace <= BosstiaryRarity_t::RARITY_NEMESIS);
	if (!isValidBoostedBoss) {
		g_logger().error("[{}] The boosted boss '{}' has an invalid race", __FUNCTION__, boostedBossName);
		return;
	}

	const auto mTypeSlotOne = g_ioBosstiary().getMonsterTypeByBossRaceId((uint16_t)bossIdSlotOne);
	auto bossRaceSlotOne = mTypeSlotOne ? mTypeSlotOne->info.bosstiaryRace : BosstiaryRarity_t::BOSS_INVALID;
	auto isValidBossSlotOne = bossIdSlotOne == 0 || (bossRaceSlotOne >= BosstiaryRarity_t::RARITY_BANE && bossRaceSlotOne <= BosstiaryRarity_t::RARITY_NEMESIS);
	if (!isValidBossSlotOne) {
		g_logger().error("[{}] boss slot1 with race id '{}' has an invalid race", __FUNCTION__, bossIdSlotOne);
		return;
	}

	const auto mTypeSlotTwo = g_ioBosstiary().getMonsterTypeByBossRaceId((uint16_t)bossIdSlotTwo);
	auto bossRaceSlotTwo = mTypeSlotTwo ? mTypeSlotTwo->info.bosstiaryRace : BosstiaryRarity_t::BOSS_INVALID;
	auto isValidBossSlotTwo = bossIdSlotTwo == 0 || (bossRaceSlotTwo >= BosstiaryRarity_t::RARITY_BANE && bossRaceSlotTwo <= BosstiaryRarity_t::RARITY_NEMESIS);
	if (!isValidBossSlotTwo) {
		g_logger().error("[{}] boss slot1 with race id '{}' has an invalid race", __FUNCTION__, bossIdSlotTwo);
		return;
	}

	sendBosstiaryData();

	NetworkMessage msg;
	msg.addByte(0x62);

	uint32_t playerBossPoints = player->getBossPoints();
	uint16_t currentBonus = g_ioBosstiary().calculateLootBonus(playerBossPoints);
	uint32_t pointsNextBonus = g_ioBosstiary().calculateBossPoints(currentBonus + 1);
	msg.add<uint32_t>(playerBossPoints); // Player Points
	msg.add<uint32_t>(pointsNextBonus); // Total Points next bonus
	msg.add<uint16_t>(currentBonus); // Current Bonus
	msg.add<uint16_t>(currentBonus + 1); // Next Bonus

	uint32_t removePrice = g_ioBosstiary().calculteRemoveBoss(player->getRemoveTimes());

	auto bossesUnlockedList = g_ioBosstiary().getBosstiaryFinished(player);
	if (auto it = std::ranges::find(bossesUnlockedList.begin(), bossesUnlockedList.end(), boostedBossId);
	    it != bossesUnlockedList.end()) {
		bossesUnlockedList.erase(it);
	}
	auto bossesUnlockedSize = static_cast<uint16_t>(bossesUnlockedList.size());

	bool isSlotOneUnlocked = (bossesUnlockedSize > 0 ? true : false);
	msg.addByte(isSlotOneUnlocked ? 1 : 0);
	msg.add<uint32_t>(isSlotOneUnlocked ? bossIdSlotOne : 0);
	if (isSlotOneUnlocked && bossIdSlotOne != 0) {
		// Variables Boss Slot One
		auto bossKillCount = player->getBestiaryKillCount(static_cast<uint16_t>(bossIdSlotOne));
		auto slotOneBossLevel = g_ioBosstiary().getBossCurrentLevel(player, (uint16_t)bossIdSlotOne);
		uint16_t bonusBossSlotOne = currentBonus + (slotOneBossLevel == 3 ? 25 : 0);
		uint8_t isSlotOneInactive = bossIdSlotOne == boostedBossId ? 1 : 0;
		// Bytes Slot One
		sendBosstiarySlotsBytes(msg, static_cast<uint8_t>(bossRaceSlotOne), bossKillCount, bonusBossSlotOne, 0, isSlotOneInactive, removePrice);
		bossesUnlockedSize--;
	}

	uint32_t slotTwoPoints = 1500;
	bool isSlotTwoUnlocked = (playerBossPoints >= slotTwoPoints ? true : false);
	msg.addByte(isSlotTwoUnlocked ? 1 : 0);
	msg.add<uint32_t>(isSlotTwoUnlocked ? bossIdSlotTwo : slotTwoPoints);
	if (isSlotTwoUnlocked && bossIdSlotTwo != 0) {
		// Variables Boss Slot Two
		auto bossKillCount = player->getBestiaryKillCount((uint16_t)(bossIdSlotTwo));
		auto slotTwoBossLevel = g_ioBosstiary().getBossCurrentLevel(player, (uint16_t)bossIdSlotTwo);
		uint16_t bonusBossSlotTwo = currentBonus + (slotTwoBossLevel == 3 ? 25 : 0);
		uint8_t isSlotTwoInactive = bossIdSlotTwo == boostedBossId ? 1 : 0;
		// Bytes Slot Two
		sendBosstiarySlotsBytes(msg, static_cast<uint8_t>(bossRaceSlotTwo), bossKillCount, bonusBossSlotTwo, 0, isSlotTwoInactive, removePrice);
		bossesUnlockedSize--;
	}

	bool isTodaySlotUnlocked = g_configManager().getBoolean(BOOSTED_BOSS_SLOT);
	msg.addByte(isTodaySlotUnlocked ? 1 : 0);
	msg.add<uint32_t>(boostedBossId);
	if (isTodaySlotUnlocked && boostedBossId != 0) {
		auto boostedBossKillCount = player->getBestiaryKillCount(static_cast<uint16_t>(boostedBossId));
		auto boostedLootBonus = static_cast<uint16_t>(g_configManager().getNumber(BOOSTED_BOSS_LOOT_BONUS));
		auto bosstiaryMultiplier = static_cast<uint8_t>(g_configManager().getNumber(BOSSTIARY_KILL_MULTIPLIER));
		auto boostedKillBonus = static_cast<uint8_t>(g_configManager().getNumber(BOOSTED_BOSS_KILL_BONUS));
		sendBosstiarySlotsBytes(msg, static_cast<uint8_t>(boostedBossRace), boostedBossKillCount, boostedLootBonus, bosstiaryMultiplier + boostedKillBonus, 0, 0);
	}

	msg.addByte(bossesUnlockedSize != 0 ? 1 : 0);
	if (bossesUnlockedSize != 0) {
		auto unlockCountBuffer = msg.getBufferPosition();
		uint16_t bossesCount = 0;
		msg.skipBytes(2);
		for (const auto &bossId : bossesUnlockedList) {
			if (bossId == bossIdSlotOne || bossId == bossIdSlotTwo) {
				continue;
			}

			const auto mType = g_ioBosstiary().getMonsterTypeByBossRaceId(bossId);
			if (!mType) {
				g_logger().error("[{}] monster {} not found", __FUNCTION__, bossId);
				continue;
			}

			auto bossRace = mType->info.bosstiaryRace;
			if (bossRace < BosstiaryRarity_t::RARITY_BANE || bossRace > BosstiaryRarity_t::RARITY_NEMESIS) {
				g_logger().error("[{}] monster {} have wrong boss race {}", __FUNCTION__, mType->name, fmt::underlying(bossRace));
				continue;
			}

			msg.add<uint32_t>(bossId);
			msg.addByte(static_cast<uint8_t>(bossRace));
			bossesCount++;
		}
		msg.setBufferPosition(unlockCountBuffer);
		msg.add<uint16_t>(bossesCount);
	}

	writeToOutputBuffer(msg);
	parseSendResourceBalance();
}

void ProtocolGame::parseBosstiarySlot(NetworkMessage &msg) {
	if (oldProtocol) {
		return;
	}

	uint8_t slotBossId = msg.getByte();
	auto selectedBossId = msg.get<uint32_t>();

	g_game().playerBosstiarySlot(player->getID(), slotBossId, selectedBossId);
}

void ProtocolGame::sendPodiumDetails(NetworkMessage &msg, const std::vector<uint16_t> &toSendMonsters, bool isBoss) const {
	auto toSendMonstersSize = static_cast<uint16_t>(toSendMonsters.size());
	msg.add<uint16_t>(toSendMonstersSize);
	for (const auto &raceId : toSendMonsters) {
		const auto mType = g_monsters().getMonsterTypeByRaceId(raceId, isBoss);
		if (!mType) {
			continue;
		}

		// Podium of tenacity only need raceId
		if (!isBoss) {
			msg.add<uint16_t>(raceId);
			continue;
		}

		auto monsterOutfit = mType->info.outfit;
		msg.add<uint16_t>(raceId);
		auto isLookType = monsterOutfit.lookType != 0;
		// "Tantugly's Head" boss have to send other looktype to the podium
		if (monsterOutfit.lookTypeEx == 35105) {
			monsterOutfit.lookTypeEx = 39003;
			msg.addString("Tentugly");
		} else {
			msg.addString(mType->name);
		}
		msg.add<uint16_t>(monsterOutfit.lookType);
		if (isLookType) {
			msg.addByte(monsterOutfit.lookHead);
			msg.addByte(monsterOutfit.lookBody);
			msg.addByte(monsterOutfit.lookLegs);
			msg.addByte(monsterOutfit.lookFeet);
			msg.addByte(monsterOutfit.lookAddons);
		} else {
			msg.add<uint16_t>(monsterOutfit.lookTypeEx);
		}
	}
}

void ProtocolGame::sendMonsterPodiumWindow(const std::shared_ptr<Item> &podium, const Position &position, uint16_t itemId, uint8_t stackPos) {
	if (!podium || oldProtocol) {
		g_logger().error("[{}] item is nullptr", __FUNCTION__);
		return;
	}

	NetworkMessage msg;
	msg.addByte(0xC2);

	auto podiumVisible = podium->getCustomAttribute("PodiumVisible");
	auto lookType = podium->getCustomAttribute("LookType");
	auto lookDirection = podium->getCustomAttribute("LookDirection");

	bool isBossSelected = false;
	uint16_t lookValue = 0;
	if (lookType) {
		lookValue = static_cast<uint16_t>(lookType->getInteger());
		isBossSelected = lookValue > 0;
	}

	msg.add<uint16_t>(isBossSelected ? lookValue : 0); // Boss LookType
	if (isBossSelected) {
		auto lookHead = podium->getCustomAttribute("LookHead");
		auto lookBody = podium->getCustomAttribute("LookBody");
		auto lookLegs = podium->getCustomAttribute("LookLegs");
		auto lookFeet = podium->getCustomAttribute("LookFeet");

		msg.addByte(lookHead ? static_cast<uint8_t>(lookHead->getInteger()) : 0);
		msg.addByte(lookBody ? static_cast<uint8_t>(lookBody->getInteger()) : 0);
		msg.addByte(lookLegs ? static_cast<uint8_t>(lookLegs->getInteger()) : 0);
		msg.addByte(lookFeet ? static_cast<uint8_t>(lookFeet->getInteger()) : 0);

		auto lookAddons = podium->getCustomAttribute("LookAddons");
		msg.addByte(lookAddons ? static_cast<uint8_t>(lookAddons->getInteger()) : 0);
	} else {
		msg.add<uint16_t>(0); // Boss LookType
	}
	msg.add<uint16_t>(0); // Size of an unknown list. (No ingame visual effect)

	bool isBossPodium = podium->getID() == ITEM_PODIUM_OF_VIGOUR;
	msg.addByte(isBossPodium ? 0x01 : 0x00); // Bosstiary or bestiary
	if (isBossPodium) {
		const auto &unlockedBosses = g_ioBosstiary().getBosstiaryFinished(player, 2);
		sendPodiumDetails(msg, unlockedBosses, true);
	} else {
		const auto &unlockedMonsters = g_iobestiary().getBestiaryFinished(player);
		sendPodiumDetails(msg, unlockedMonsters, false);
	}

	msg.addPosition(position); // Position of the podium on the map
	msg.add<uint16_t>(itemId); // ClientID of the podium
	msg.addByte(stackPos); // StackPos of the podium on the map

	msg.addByte(podiumVisible ? static_cast<uint8_t>(podiumVisible->getInteger()) : 0x01); // A boolean saying if it's visible or not
	msg.addByte(lookType ? 0x01 : 0x00); // A boolean saying if there's a boss selected
	msg.addByte(lookDirection ? static_cast<uint8_t>(lookDirection->getInteger()) : 2); // Direction where the boss is looking
	writeToOutputBuffer(msg);
}

void ProtocolGame::parseSetMonsterPodium(NetworkMessage &msg) const {
	if (!player || oldProtocol) {
		return;
	}

	// For some reason the cip sends uint32_t, but we use uint16_t, so let's just ignore that
	auto monsterRaceId = static_cast<uint16_t>(msg.get<uint32_t>());
	Position pos = msg.getPosition();
	auto itemId = msg.get<uint16_t>();
	uint8_t stackpos = msg.getByte();
	uint8_t direction = msg.getByte();
	uint8_t podiumVisible = msg.getByte();
	uint8_t monsterVisible = msg.getByte();

	g_game().playerSetMonsterPodium(player->getID(), monsterRaceId, pos, stackpos, itemId, direction, std::make_pair(podiumVisible, monsterVisible));
}

void ProtocolGame::sendBosstiaryCooldownTimer() {
	if (!player || oldProtocol) {
		return;
	}

	NetworkMessage msg;
	msg.addByte(0xBD);

	auto startBosses = msg.getBufferPosition();
	msg.skipBytes(2); // Boss count
	uint16_t bossesCount = 0;
	for (std::map<uint16_t, std::string> bossesMap = g_ioBosstiary().getBosstiaryMap();
	     const auto &[bossRaceId, _] : bossesMap) {
		const auto mType = g_ioBosstiary().getMonsterTypeByBossRaceId(bossRaceId);
		if (!mType) {
			continue;
		}

		auto timerValue = player->kv()->scoped("boss.cooldown")->get(toKey(std::to_string(bossRaceId)));
		if (!timerValue || !timerValue.has_value()) {
			continue;
		}
		auto timer = timerValue->getNumber();
		uint64_t sendTimer = timer > 0 ? static_cast<uint64_t>(timer) : 0;
		msg.add<uint32_t>(bossRaceId); // bossRaceId
		msg.add<uint64_t>(sendTimer); // Boss cooldown in seconds
		bossesCount++;
	}
	auto endBosses = msg.getBufferPosition();
	msg.setBufferPosition(startBosses);
	msg.add<uint16_t>(bossesCount);
	msg.setBufferPosition(endBosses);

	writeToOutputBuffer(msg);
}

void ProtocolGame::sendBosstiaryEntryChanged(uint32_t bossid) {
	if (oldProtocol) {
		return;
	}

	NetworkMessage msg;
	msg.addByte(0xE6);
	msg.add<uint32_t>(bossid);
	writeToOutputBuffer(msg);
}

void ProtocolGame::sendSingleSoundEffect(const Position &pos, SoundEffect_t id, SourceEffect_t source) {
	if (oldProtocol) {
		return;
	}

	NetworkMessage msg;
	msg.addByte(0x83);
	msg.addPosition(pos);
	msg.addByte(0x06); // Sound effect type
	msg.addByte(static_cast<uint8_t>(source)); // Sound source type
	msg.add<uint16_t>(static_cast<uint16_t>(id)); // Sound id
	msg.addByte(0x00); // Breaking the effects loop
	writeToOutputBuffer(msg);
}

void ProtocolGame::sendDoubleSoundEffect(
	const Position &pos,
	SoundEffect_t mainSoundId,
	SourceEffect_t mainSource,
	SoundEffect_t secondarySoundId,
	SourceEffect_t secondarySource
) {
	if (oldProtocol) {
		return;
	}

	NetworkMessage msg;
	msg.addByte(0x83);
	msg.addPosition(pos);

	// Primary sound
	msg.addByte(0x06); // Sound effect type
	msg.addByte(static_cast<uint8_t>(mainSource)); // Sound source type
	msg.add<uint16_t>(static_cast<uint16_t>(mainSoundId)); // Sound id

	// Secondary sound (Can be an array too, but not necessary here)
	msg.addByte(0x07); // Multiple effect type
	msg.addByte(0x01); // Useless ENUM (So far)
	msg.addByte(static_cast<uint8_t>(secondarySource)); // Sound source type
	msg.add<uint16_t>(static_cast<uint16_t>(secondarySoundId)); // Sound id

	msg.addByte(0x00); // Breaking the effects loop
	writeToOutputBuffer(msg);
}

void ProtocolGame::parseOpenWheel(NetworkMessage &msg) {
	if (oldProtocol || !g_configManager().getBoolean(TOGGLE_WHEELSYSTEM)) {
		return;
	}

	auto ownerId = msg.get<uint32_t>();
	g_game().playerOpenWheel(player->getID(), ownerId);
}

void ProtocolGame::parseWheelGemAction(NetworkMessage &msg) {
	if (oldProtocol || !g_configManager().getBoolean(TOGGLE_WHEELSYSTEM)) {
		return;
	}

	g_game().playerWheelGemAction(player->getID(), msg);
}

void ProtocolGame::sendOpenWheelWindow(uint32_t ownerId) {
	if (!player || oldProtocol || !g_configManager().getBoolean(TOGGLE_WHEELSYSTEM)) {
		return;
	}

	NetworkMessage msg;
	player->wheel().sendOpenWheelWindow(msg, ownerId);
	writeToOutputBuffer(msg);
}

void ProtocolGame::parseSaveWheel(NetworkMessage &msg) {
	if (oldProtocol || !g_configManager().getBoolean(TOGGLE_WHEELSYSTEM)) {
		return;
	}

	g_game().playerSaveWheel(player->getID(), msg);
}

void ProtocolGame::sendDisableLoginMusic() {
	if (oldProtocol || !player || player->getOperatingSystem() >= CLIENTOS_OTCLIENT_LINUX) {
		return;
	}

	NetworkMessage msg;
	msg.addByte(0x85);
	msg.addByte(0x01);
	msg.addByte(0x00);
	msg.addByte(0x00);
	writeToOutputBuffer(msg);
}

void ProtocolGame::sendHotkeyPreset() {
	if (!player || oldProtocol) {
		return;
	}

	auto vocation = g_vocations().getVocation(player->getVocation()->getBaseId());
	if (vocation) {
		NetworkMessage msg;
		msg.addByte(0x9D);
		msg.add<uint32_t>(vocation->getClientId());
		writeToOutputBuffer(msg);
	}
}

void ProtocolGame::sendTakeScreenshot(Screenshot_t screenshotType) {
	if (screenshotType == SCREENSHOT_TYPE_NONE || oldProtocol) {
		return;
	}

	NetworkMessage msg;
	msg.addByte(0x75);
	msg.addByte(screenshotType);
	writeToOutputBuffer(msg);
}

void ProtocolGame::sendAttachedEffect(const std::shared_ptr<Creature> &creature, uint16_t effectId) {
	if (!isOTCR) {
		return;
	}

	NetworkMessage msg;
	msg.addByte(0x34);
	msg.add<uint32_t>(creature->getID());
	msg.add<uint16_t>(effectId);
	writeToOutputBuffer(msg);
}

void ProtocolGame::sendDetachEffect(const std::shared_ptr<Creature> &creature, uint16_t effectId) {
	if (!isOTCR) {
		return;
	}

	NetworkMessage msg;
	msg.addByte(0x35);
	msg.add<uint32_t>(creature->getID());
	msg.add<uint16_t>(effectId);
	writeToOutputBuffer(msg);
}

void ProtocolGame::sendShader(const std::shared_ptr<Creature> &creature, const std::string &shaderName) {
	if (!isOTCR) {
		return;
	}

	NetworkMessage msg;
	msg.addByte(0x36);
	msg.add<uint32_t>(creature->getID());
	msg.addString(shaderName);
	writeToOutputBuffer(msg);
}

void ProtocolGame::sendMapShader(const std::string &shaderName) {
	if (!isOTCR) {
		return;
	}

	NetworkMessage msg;
	msg.addByte(0x37);
	msg.addString(shaderName);
	writeToOutputBuffer(msg);
}

void ProtocolGame::sendPlayerTyping(const std::shared_ptr<Creature> &creature, uint8_t typing) {
	if (!isOTCR) {
		return;
	}

	NetworkMessage msg;
	msg.addByte(0x38);
	msg.add<uint32_t>(creature->getID());
	msg.addByte(typing);
	writeToOutputBuffer(msg);
}

void ProtocolGame::AddOutfitCustomOTCR(NetworkMessage &msg, const Outfit_t &outfit) {
	if (!isOTCR) {
		return;
	}

	msg.add<uint16_t>(outfit.lookWing);
	msg.add<uint16_t>(outfit.lookAura);
	msg.add<uint16_t>(outfit.lookEffect);
	const auto &shader = g_game().getAttachedEffects()->getShaderByID(outfit.lookShader);
	msg.addString(shader ? shader->name : "");
}

void ProtocolGame::sendOutfitWindowCustomOTCR(NetworkMessage &msg) {
	if (!isOTCR) {
		return;
	}
	// wings
	auto startWings = msg.getBufferPosition();
	uint16_t limitWings = std::numeric_limits<uint16_t>::max();
	uint16_t wingSize = 0;
	msg.skipBytes(1);
	const auto &wings = g_game().getAttachedEffects()->getWings();
	for (const auto &wing : wings) {
		if (player->attachedEffects().hasWing(wing)) {
			msg.add<uint16_t>(wing->id);
			msg.addString(wing->name);
			++wingSize;
		}
		if (wingSize == limitWings) {
			break;
		}
	}
	auto endWings = msg.getBufferPosition();
	msg.setBufferPosition(startWings);
	msg.add<uint8_t>(wingSize);
	msg.setBufferPosition(endWings);
	// auras
	auto startAuras = msg.getBufferPosition();
	uint16_t limitAuras = std::numeric_limits<uint16_t>::max();
	uint16_t auraSize = 0;
	msg.skipBytes(1);
	const auto &auras = g_game().getAttachedEffects()->getAuras();
	for (const auto &aura : auras) {
		if (player->attachedEffects().hasAura(aura)) {
			msg.add<uint16_t>(aura->id);
			msg.addString(aura->name);
			++auraSize;
		}
		if (auraSize == limitAuras) {
			break;
		}
	}
	auto endAuras = msg.getBufferPosition();
	msg.setBufferPosition(startAuras);
	msg.add<uint8_t>(auraSize);
	msg.setBufferPosition(endAuras);
	// effects
	auto startEffects = msg.getBufferPosition();
	uint16_t limitEffects = std::numeric_limits<uint16_t>::max();
	uint16_t effectSize = 0;
	msg.skipBytes(1);
	const auto &effects = g_game().getAttachedEffects()->getEffects();
	for (const auto &effect : effects) {
		if (player->attachedEffects().hasEffect(effect)) {
			msg.add<uint16_t>(effect->id);
			msg.addString(effect->name);
			++effectSize;
		}
		if (effectSize == limitEffects) {
			break;
		}
	}
	auto endEffects = msg.getBufferPosition();
	msg.setBufferPosition(startEffects);
	msg.add<uint8_t>(effectSize);
	msg.setBufferPosition(endEffects);
	// shader
	std::vector<const Shader*> shaders;
	for (const auto &shader : g_game().getAttachedEffects()->getShaders()) {
		if (player->attachedEffects().hasShader(shader.get())) {
			shaders.push_back(shader.get());
		}
	}
	msg.addByte(static_cast<uint8_t>(shaders.size()));
	for (const Shader* shader : shaders) {
		msg.add<uint16_t>(shader->id);
		msg.addString(shader->name);
	}
}

void ProtocolGame::parseCyclopediaHouseAuction(NetworkMessage &msg) {
	if (oldProtocol) {
		return;
	}

	uint8_t houseActionType = msg.getByte();
	switch (houseActionType) {
		case 0: {
			const auto townName = msg.getString();
			g_game().playerCyclopediaHousesByTown(player->getID(), townName);
			break;
		}
		case 1: {
			const uint32_t houseId = msg.get<uint32_t>();
			const uint64_t bidValue = msg.get<uint64_t>();
			g_game().playerCyclopediaHouseBid(player->getID(), houseId, bidValue);
			break;
		}
		case 2: {
			const uint32_t houseId = msg.get<uint32_t>();
			const uint32_t timestamp = msg.get<uint32_t>();
			g_game().playerCyclopediaHouseMoveOut(player->getID(), houseId, timestamp);
			break;
		}
		case 3: {
			const uint32_t houseId = msg.get<uint32_t>();
			const uint32_t timestamp = msg.get<uint32_t>();
			const std::string &newOwner = msg.getString();
			const uint64_t bidValue = msg.get<uint64_t>();
			g_game().playerCyclopediaHouseTransfer(player->getID(), houseId, timestamp, newOwner, bidValue);
			break;
		}
		case 4: {
			const uint32_t houseId = msg.get<uint32_t>();
			g_game().playerCyclopediaHouseCancelMoveOut(player->getID(), houseId);
			break;
		}
		case 5: {
			const uint32_t houseId = msg.get<uint32_t>();
			g_game().playerCyclopediaHouseCancelTransfer(player->getID(), houseId);
			break;
		}
		case 6: {
			const uint32_t houseId = msg.get<uint32_t>();
			g_game().playerCyclopediaHouseAcceptTransfer(player->getID(), houseId);
			break;
		}
		case 7: {
			const uint32_t houseId = msg.get<uint32_t>();
			g_game().playerCyclopediaHouseRejectTransfer(player->getID(), houseId);
			break;
		}
	}
}

void ProtocolGame::sendCyclopediaHouseList(HouseMap houses) {
	NetworkMessage msg;
	msg.addByte(0xC7);
	msg.add<uint16_t>(houses.size());
	for (const auto &[clientId, houseData] : houses) {
		msg.add<uint32_t>(clientId);
		msg.addByte(0x01); // 0x00 = Renovation; 0x01 = Available

		auto houseState = houseData->getState();
		auto stateValue = magic_enum::enum_integer(houseState);
		msg.addByte(stateValue);
		if (houseState == CyclopediaHouseState::Available) {
			bool bidder = houseData->getBidderName() == player->getName();
			msg.addString(houseData->getBidderName());
			msg.addByte(bidder);
			uint8_t disableIndex = enumToValue(player->canBidHouse(clientId));
			msg.addByte(disableIndex);

			if (!houseData->getBidderName().empty()) {
				msg.add<uint32_t>(houseData->getBidEndDate());
				msg.add<uint64_t>(houseData->getHighestBid());
				if (bidder) {
					msg.add<uint64_t>(houseData->getBidHolderLimit());
				}
			}
		} else if (houseState == CyclopediaHouseState::Rented) {
			auto ownerName = IOLoginData::getNameByGuid(houseData->getOwner());
			msg.addString(ownerName);
			msg.add<uint32_t>(houseData->getPaidUntil());

			bool rented = ownerName.compare(player->getName()) == 0;
			msg.addByte(rented);
			if (rented) {
				msg.addByte(0);
				msg.addByte(0);
			}
		} else if (houseState == CyclopediaHouseState::Transfer) {
			auto ownerName = IOLoginData::getNameByGuid(houseData->getOwner());
			msg.addString(ownerName);
			msg.add<uint32_t>(houseData->getPaidUntil());

			bool isOwner = ownerName.compare(player->getName()) == 0;
			msg.addByte(isOwner);
			if (isOwner) {
				msg.addByte(0); // ?
				msg.addByte(0); // ?
			}
			msg.add<uint32_t>(houseData->getBidEndDate());
			msg.addString(houseData->getBidderName());
			msg.addByte(0); // ?
			msg.add<uint64_t>(houseData->getInternalBid());

			bool isNewOwner = player->getName() == houseData->getBidderName();
			msg.addByte(isNewOwner);
			if (isNewOwner) {
				uint8_t disableIndex = enumToValue(player->canAcceptTransferHouse(clientId));
				msg.addByte(disableIndex); // Accept Transfer Error
				msg.addByte(0); // Reject Transfer Error
			}

			if (isOwner) {
				msg.addByte(0); // Cancel Transfer Error
			}
		} else if (houseState == CyclopediaHouseState::MoveOut) {
			auto ownerName = IOLoginData::getNameByGuid(houseData->getOwner());
			msg.addString(ownerName);
			msg.add<uint32_t>(houseData->getPaidUntil());

			bool isOwner = ownerName.compare(player->getName()) == 0;
			msg.addByte(isOwner);
			if (isOwner) {
				msg.addByte(0); // ?
				msg.addByte(0); // ?
				msg.add<uint32_t>(houseData->getBidEndDate());
				msg.addByte(0);
			} else {
				msg.add<uint32_t>(houseData->getBidEndDate());
			}
		}
	}

	writeToOutputBuffer(msg);
}

void ProtocolGame::sendHouseAuctionMessage(uint32_t houseId, HouseAuctionType type, uint8_t index, bool bidSuccess /* = false*/) {
	NetworkMessage msg;
	const auto typeValue = enumToValue(type);

	msg.addByte(0xC3);
	msg.add<uint32_t>(houseId);
	msg.addByte(typeValue);
	if (bidSuccess && typeValue == 1) {
		msg.addByte(0x00);
	}
	msg.addByte(index);

	writeToOutputBuffer(msg);
}

void ProtocolGame::sendHousesInfo() {
	NetworkMessage msg;

	uint32_t houseClientId = 0;
	const auto accountHouseCount = g_game().map.houses.getHouseCountByAccount(player->getAccountId());
	const auto house = g_game().map.houses.getHouseByPlayerId(player->getGUID());
	if (house) {
		houseClientId = house->getClientId();
	}

	msg.addByte(0xC6);
	msg.add<uint32_t>(houseClientId);
	msg.addByte(0x00);

	msg.addByte(accountHouseCount); // Houses Account

	msg.addByte(0x00);

	msg.addByte(3);
	msg.addByte(3);

	msg.addByte(0x01);

	msg.addByte(0x01);
	msg.add<uint32_t>(houseClientId);

	const auto &housesList = g_game().map.houses.getHouses();
	msg.add<uint16_t>(housesList.size());
	for (const auto &it : housesList) {
		msg.add<uint32_t>(it.second->getClientId());
	}

	writeToOutputBuffer(msg);
}<|MERGE_RESOLUTION|>--- conflicted
+++ resolved
@@ -44,17 +44,7 @@
 #include "lua/modules/modules.hpp"
 #include "server/network/message/outputmessage.hpp"
 #include "utils/tools.hpp"
-<<<<<<< HEAD
-#include "creatures/players/management/waitlist.hpp"
-#include "items/weapons/weapons.hpp"
-#include "enums/object_category.hpp"
-#include "enums/account_type.hpp"
-#include "enums/account_group_type.hpp"
-#include "enums/account_coins.hpp"
-#include "enums/container_type.hpp"
-=======
 #include "creatures/players/vocations/vocation.hpp"
->>>>>>> 19bf3e1d
 
 #include "enums/account_coins.hpp"
 #include "enums/account_group_type.hpp"
@@ -62,6 +52,7 @@
 #include "enums/object_category.hpp"
 #include "enums/player_blessings.hpp"
 #include "enums/player_cyclopedia.hpp"
+#include "enums/container_type.hpp"
 
 /*
  * NOTE: This namespace is used so that we can add functions without having to declare them in the ".hpp/.hpp" file
@@ -363,7 +354,6 @@
 		return;
 	}
 
-<<<<<<< HEAD
 	const auto &container = item->getContainer();
 	if (it.isContainer() && container) {
 		ContainerSpecial_t containerType = container->getSpecialCategory(player);
@@ -373,50 +363,14 @@
 				break;
 			case ContainerSpecial_t::Manager: {
 				auto [lootFlags, obtainFlags] = container->getObjectCategoryFlags(player);
-=======
-	if (it.isContainer()) {
-		uint8_t containerType = 0;
-
-		std::shared_ptr<Container> container = item->getContainer();
-		if (container && containerType == 0 && container->getHoldingPlayer() == player) {
-			uint32_t lootFlags = 0;
-			uint32_t obtainFlags = 0;
-			for (const auto &[category, containerMap] : player->m_managedContainers) {
-				if (!isValidObjectCategory(category)) {
-					continue;
-				}
-				if (containerMap.first == container) {
-					lootFlags |= 1 << category;
-				}
-				if (containerMap.second == container) {
-					obtainFlags |= 1 << category;
-				}
-			}
-
-			if (lootFlags != 0 || obtainFlags != 0) {
-				containerType = 9;
-				msg.addByte(containerType);
->>>>>>> 19bf3e1d
 				msg.add<uint32_t>(lootFlags);
 				msg.add<uint32_t>(obtainFlags);
 				break;
 			}
-<<<<<<< HEAD
 			case ContainerSpecial_t::ContentCounter: {
 				auto ammoTotal = container->getAmmoAmount(player);
 				msg.add<uint32_t>(ammoTotal);
 				break;
-=======
-		}
-
-		// Quiver ammo count
-		if (container && containerType == 0 && item->isQuiver() && player->getThing(CONST_SLOT_RIGHT) == item) {
-			uint16_t ammoTotal = 0;
-			for (const std::shared_ptr<Item> &listItem : container->getItemList()) {
-				if (player->getLevel() >= Item::items[listItem->getID()].minReqLevel) {
-					ammoTotal += listItem->getItemCount();
-				}
->>>>>>> 19bf3e1d
 			}
 			case ContainerSpecial_t::QuiverLoot: {
 				auto ammoTotal = container->getAmmoAmount(player);
