--- conflicted
+++ resolved
@@ -6769,23 +6769,6 @@
 	writeToOutputBuffer(msg);
 }
 
-<<<<<<< HEAD
-void ProtocolGame::sendUpdateLootTracker(Item *item)
-{
-	if (!player)
-	{
-		return;
-	}
-
-	NetworkMessage msg;
-	msg.addByte(0xCF);
-	AddItem(msg, item);
-	msg.addString(item->getName());
-	item->setIsLootTrackeable(false);
-
-	writeToOutputBuffer(msg);
-}
-
 void ProtocolGame::RemoveTileCreature(NetworkMessage &msg, const Creature *creature, const Position &pos, uint32_t stackPos)
 {
 	if (stackPos < 10) {
@@ -6798,8 +6781,6 @@
 	msg.add<uint32_t>(creature->getID());
 }
 
-=======
->>>>>>> 8552c108
 void ProtocolGame::MoveUpCreature(NetworkMessage &msg, const Creature *creature, const Position &newPos, const Position &oldPos)
 {
 	if (creature != player)
