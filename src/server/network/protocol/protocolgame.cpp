/**
 * The Forgotten Server - a free and open-source MMORPG server emulator
 * Copyright (C) 2019  Mark Samman <mark.samman@gmail.com>
 *
 * This program is free software; you can redistribute it and/or modify
 * it under the terms of the GNU General Public License as published by
 * the Free Software Foundation; either version 2 of the License, or
 * (at your option) any later version.
 *
 * This program is distributed in the hope that it will be useful,
 * but WITHOUT ANY WARRANTY; without even the implied warranty of
 * MERCHANTABILITY or FITNESS FOR A PARTICULAR PURPOSE.  See the
 * GNU General Public License for more details.
 *
 * You should have received a copy of the GNU General Public License along
 * with this program; if not, write to the Free Software Foundation, Inc.,
 * 51 Franklin Street, Fifth Floor, Boston, MA 02110-1301 USA.
 */

#include "otpch.h"

#include <boost/range/adaptor/reversed.hpp>

#include "lua/creature/actions.h"
#include "creatures/players/management/ban.h"
#include "declarations.hpp"
#include "game/game.h"
#include "creatures/players/imbuements/imbuements.h"
#include "io/iobestiary.h"
#include "io/iologindata.h"
#include "io/iomarket.h"
#include "lua/modules/modules.h"
#include "creatures/monsters/monsters.h"
#include "server/network/message/outputmessage.h"
#include "creatures/players/player.h"
#include "server/network/protocol/protocolgame.h"
#include "game/scheduling/scheduler.h"
#include "creatures/combat/spells.h"
#include "creatures/players/management/waitlist.h"
#include "items/weapons/weapons.h"

template <typename Callable, typename... Args>
void ProtocolGame::addGameTask(Callable function, Args &&... args)
{
	g_dispatcher().addTask(createTask(std::bind(function, &g_game(), std::forward<Args>(args)...)));
}

template <typename Callable, typename... Args>
void ProtocolGame::addGameTaskTimed(uint32_t delay, Callable function, Args &&... args)
{
	g_dispatcher().addTask(createTask(delay, std::bind(function, &g_game(), std::forward<Args>(args)...)));
}

void ProtocolGame::AddItem(NetworkMessage &msg, uint16_t id, uint8_t count)
{
	const ItemType &it = Item::items[id];

	msg.add<uint16_t>(it.id);

	if (it.stackable)
	{
		msg.addByte(count);
	}
	else if (it.isSplash() || it.isFluidContainer())
	{
		msg.addByte(count);
	}
	else if (it.isContainer())
	{
		msg.addByte(0x00);
		msg.addByte(0x00);
	}
	if (it.isPodium) {
		msg.add<uint16_t>(0);
		msg.add<uint16_t>(0);
		msg.add<uint16_t>(0);

		msg.addByte(2);
		msg.addByte(0x01);
	}
	if (it.upgradeClassification > 0) {
		msg.addByte(0);
	}
	if (it.expire || it.expireStop || it.clockExpire) {
		msg.add<uint32_t>(it.decayTime);
		msg.addByte(0x01); // Brand-new
	}
	if (it.wearOut) {
		msg.add<uint32_t>(it.charges);
		msg.addByte(0x01); // Brand-new
	}
}

void ProtocolGame::AddItem(NetworkMessage &msg, const Item *item)
{
	if (!item)
	{
		return;
	}

	const ItemType &it = Item::items[item->getID()];

	msg.add<uint16_t>(it.id);

	if (it.stackable)
	{
		msg.addByte(std::min<uint16_t>(0xFF, item->getItemCount()));
	}
	else if (it.isSplash() || it.isFluidContainer())
	{
		msg.addByte(static_cast<uint8_t>(item->getFluidType()));  
	}
	else if (it.isContainer())
	{
		const Container *container = item->getContainer();
		if (container && container->getHoldingPlayer() == player)
		{
			uint32_t lootFlags = 0;
			for (auto itt : player->quickLootContainers)
			{
				if (itt.second == container)
				{
					lootFlags |= 1 << itt.first;
				}
			}

			if (lootFlags != 0)
			{
				msg.addByte(0x01);
				msg.add<uint32_t>(lootFlags);
			}
			else
			{
				msg.addByte(0x00);
			}
		}
		else
		{
			msg.addByte(0x00);
		}

		// Quiver ammo count
    	if (container && item->isQuiver() && player->getThing(CONST_SLOT_RIGHT) == item) {
      		uint16_t ammoTotal = 0;
      		for (Item* listItem : container->getItemList()) {
      		    if (player->getLevel() >= Item::items[listItem->getID()].minReqLevel) {
      		        ammoTotal += listItem->getItemCount();
      		    }
      		}
      		msg.addByte(0x01);
      		msg.add<uint32_t>(ammoTotal);
    	}
    	else
      		msg.addByte(0x00);
	}
	if (it.isPodium) {
		const ItemAttributes::CustomAttribute* podiumVisible = item->getCustomAttribute("PodiumVisible");
		const ItemAttributes::CustomAttribute* lookType = item->getCustomAttribute("LookType");
		const ItemAttributes::CustomAttribute* lookMount = item->getCustomAttribute("LookMount");
		const ItemAttributes::CustomAttribute* lookDirection = item->getCustomAttribute("LookDirection");

		if (lookType) {
			uint16_t look = static_cast<uint16_t>(boost::get<int64_t>(lookType->value));
			msg.add<uint16_t>(look);

			if(look != 0) {
				const ItemAttributes::CustomAttribute* lookHead = item->getCustomAttribute("LookHead");
				const ItemAttributes::CustomAttribute* lookBody = item->getCustomAttribute("LookBody");
				const ItemAttributes::CustomAttribute* lookLegs = item->getCustomAttribute("LookLegs");
				const ItemAttributes::CustomAttribute* lookFeet = item->getCustomAttribute("LookFeet");

				msg.addByte(lookHead ? static_cast<uint8_t>(boost::get<int64_t>(lookHead->value)) : 0);
				msg.addByte(lookBody ? static_cast<uint8_t>(boost::get<int64_t>(lookBody->value)) : 0);
				msg.addByte(lookLegs ? static_cast<uint8_t>(boost::get<int64_t>(lookLegs->value)) : 0);
				msg.addByte(lookFeet ? static_cast<uint8_t>(boost::get<int64_t>(lookFeet->value)) : 0);

				const ItemAttributes::CustomAttribute* lookAddons = item->getCustomAttribute("LookAddons");
				msg.addByte(lookAddons ? static_cast<uint8_t>(boost::get<int64_t>(lookAddons->value)) : 0);
			} else {
				msg.add<uint16_t>(0);
			}
		} else {
			msg.add<uint16_t>(0);
			msg.add<uint16_t>(0);
		}

		if (lookMount) {
			uint16_t look = static_cast<uint16_t>(boost::get<int64_t>(lookMount->value));
			msg.add<uint16_t>(look);

			if (look != 0) {
				const ItemAttributes::CustomAttribute* lookHead = item->getCustomAttribute("LookMountHead");
				const ItemAttributes::CustomAttribute* lookBody = item->getCustomAttribute("LookMountBody");
				const ItemAttributes::CustomAttribute* lookLegs = item->getCustomAttribute("LookMountLegs");
				const ItemAttributes::CustomAttribute* lookFeet = item->getCustomAttribute("LookMountFeet");

				msg.addByte(lookHead ? static_cast<uint8_t>(boost::get<int64_t>(lookHead->value)) : 0);
				msg.addByte(lookBody ? static_cast<uint8_t>(boost::get<int64_t>(lookBody->value)) : 0);
				msg.addByte(lookLegs ? static_cast<uint8_t>(boost::get<int64_t>(lookLegs->value)) : 0);
				msg.addByte(lookFeet ? static_cast<uint8_t>(boost::get<int64_t>(lookFeet->value)) : 0);
			}
		} else {
			msg.add<uint16_t>(0);
		}

		msg.addByte(lookDirection ? static_cast<uint8_t>(boost::get<int64_t>(lookDirection->value)) : 2);
		msg.addByte(podiumVisible ? static_cast<uint8_t>(boost::get<int64_t>(podiumVisible->value)) : 0x01);
	}
	if (it.upgradeClassification > 0) {
		msg.addByte(0);
	}
	// Timer
	if (it.expire || it.expireStop || it.clockExpire) {
		if (item->hasAttribute(ITEM_ATTRIBUTE_DURATION)) {
			msg.add<uint32_t>(item->getDuration() / 1000);
			msg.addByte((item->getDuration() / 1000) == it.decayTime ? 0x01 : 0x00); // Brand-new
		} else {
			msg.add<uint32_t>(it.decayTime);
			msg.addByte(0x01); // Brand-new
		}
	}

	// Charge
	if (it.wearOut) {
		if (item->getSubType() == 0) {
			msg.add<uint32_t>(it.charges);
			msg.addByte(0x01); // Brand-new
		} else {
			msg.add<uint32_t>(static_cast<uint32_t>(item->getSubType()));
			msg.addByte(item->getSubType() == it.charges ? 0x01 : 0x00); // Brand-new
		}
	}
}

void ProtocolGame::release()
{
	//dispatcher thread
	if (player && player->client == shared_from_this())
	{
		player->client.reset();
		player->decrementReferenceCounter();
		player = nullptr;
	}

	OutputMessagePool::getInstance().removeProtocolFromAutosend(shared_from_this());
	Protocol::release();
}

void ProtocolGame::login(const std::string &name, uint32_t accountId, OperatingSystem_t operatingSystem)
{
	//dispatcher thread
	Player *foundPlayer = g_game().getPlayerByName(name);
	if (!foundPlayer || g_configManager().getBoolean(ALLOW_CLONES))
	{
		player = new Player(getThis());
		player->setName(name);

		player->incrementReferenceCounter();
		player->setID();

		if (!IOLoginData::preloadPlayer(player, name))
		{
			disconnectClient("Your character could not be loaded.");
			return;
		}

		if (IOBan::isPlayerNamelocked(player->getGUID()))
		{
			disconnectClient("Your character has been namelocked.");
			return;
		}

		if (g_game().getGameState() == GAME_STATE_CLOSING && !player->hasFlag(PlayerFlag_CanAlwaysLogin))
		{
			disconnectClient("The game is just going down.\nPlease try again later.");
			return;
		}

		if (g_game().getGameState() == GAME_STATE_CLOSED && !player->hasFlag(PlayerFlag_CanAlwaysLogin))
		{
			disconnectClient("Server is currently closed.\nPlease try again later.");
			return;
		}

		if (g_configManager().getBoolean(ONLY_PREMIUM_ACCOUNT) && !player->isPremium() && (player->getGroup()->id < account::GROUP_TYPE_GAMEMASTER || player->getAccountType() < account::ACCOUNT_TYPE_GAMEMASTER))
		{
			disconnectClient("Your premium time for this account is out.\n\nTo play please buy additional premium time from our website");
			return;
		}

		if (g_configManager().getBoolean(ONE_PLAYER_ON_ACCOUNT) && player->getAccountType() < account::ACCOUNT_TYPE_GAMEMASTER && g_game().getPlayerByAccount(player->getAccount()))
		{
			disconnectClient("You may only login with one character\nof your account at the same time.");
			return;
		}

		if (!player->hasFlag(PlayerFlag_CannotBeBanned))
		{
			BanInfo banInfo;
			if (IOBan::isAccountBanned(accountId, banInfo))
			{
				if (banInfo.reason.empty())
				{
					banInfo.reason = "(none)";
				}

				std::ostringstream ss;
				if (banInfo.expiresAt > 0)
				{
					ss << "Your account has been banned until " << formatDateShort(banInfo.expiresAt) << " by " << banInfo.bannedBy << ".\n\nReason specified:\n"
                      << banInfo.reason;
				}
				else
				{
					ss << "Your account has been permanently banned by " << banInfo.bannedBy << ".\n\nReason specified:\n"
                      << banInfo.reason;
				}
				disconnectClient(ss.str());
				return;
			}
		}

		WaitingList &waitingList = WaitingList::getInstance();
		if (!waitingList.clientLogin(player))
		{
			uint32_t currentSlot = waitingList.getClientSlot(player);
			uint32_t retryTime = WaitingList::getTime(currentSlot);
			std::ostringstream ss;

			ss << "Too many players online.\nYou are at place "
               << currentSlot << " on the waiting list.";

			auto output = OutputMessagePool::getOutputMessage();
			output->addByte(0x16);
			output->addString(ss.str());
			output->addByte(retryTime);
			send(output);
			disconnect();
			return;
		}

		if (!IOLoginData::loadPlayerById(player, player->getGUID()))
		{
			disconnectClient("Your character could not be loaded.");
			SPDLOG_WARN("Player {} could not be loaded", player->getName());
			return;
		}

		player->setOperatingSystem(operatingSystem);

		if (!g_game().placeCreature(player, player->getLoginPosition()) && !g_game().placeCreature(player, player->getTemplePosition(), false, true))
		{
			disconnectClient("Temple position is wrong. Please, contact the administrator.");
			SPDLOG_WARN("Player {} temple position is wrong", player->getName());
			return;
		}

		if (operatingSystem >= CLIENTOS_OTCLIENT_LINUX)
		{
			player->registerCreatureEvent("ExtendedOpcode");
		}

		player->lastIP = player->getIP();
		player->lastLoginSaved = std::max<time_t>(time(nullptr), player->lastLoginSaved + 1);
		acceptPackets = true;
	}
	else
	{
		if (eventConnect != 0 || !g_configManager().getBoolean(REPLACE_KICK_ON_LOGIN))
		{
			//Already trying to connect
			disconnectClient("You are already logged in.");
			return;
		}

		if (foundPlayer->client)
		{
			foundPlayer->disconnect();
			foundPlayer->isConnecting = true;

			eventConnect = g_scheduler().addEvent(createSchedulerTask(1000, std::bind(&ProtocolGame::connect, getThis(), foundPlayer->getID(), operatingSystem)));
		}
		else
		{
			connect(foundPlayer->getID(), operatingSystem);
		}
	}
	OutputMessagePool::getInstance().addProtocolToAutosend(shared_from_this());
}

void ProtocolGame::connect(uint32_t playerId, OperatingSystem_t operatingSystem)
{
	eventConnect = 0;

	Player *foundPlayer = g_game().getPlayerByID(playerId);
	if (!foundPlayer || foundPlayer->client)
	{
		disconnectClient("You are already logged in.");
		return;
	}

	if (isConnectionExpired())
	{
		//ProtocolGame::release() has been called at this point and the Connection object
		//no longer exists, so we return to prevent leakage of the Player.
		return;
	}

	player = foundPlayer;
	player->incrementReferenceCounter();

	g_chat().removeUserFromAllChannels(*player);
	player->clearModalWindows();
	player->setOperatingSystem(operatingSystem);
	player->isConnecting = false;

	player->client = getThis();
	player->openPlayerContainers();
	sendAddCreature(player, player->getPosition(), 0, true);
	player->lastIP = player->getIP();
	player->lastLoginSaved = std::max<time_t>(time(nullptr), player->lastLoginSaved + 1);
	acceptPackets = true;
}

void ProtocolGame::logout(bool displayEffect, bool forced)
{
	if (!player) {
		return;
	}

	bool removePlayer = !player->isRemoved() && !forced;
	if (removePlayer && !player->isAccessPlayer()) {
		if (player->getTile()->hasFlag(TILESTATE_NOLOGOUT)) {
			player->sendCancelMessage(RETURNVALUE_YOUCANNOTLOGOUTHERE);
			return;
		}

		if (!player->getTile()->hasFlag(TILESTATE_PROTECTIONZONE) && player->hasCondition(CONDITION_INFIGHT)) {
			player->sendCancelMessage(RETURNVALUE_YOUMAYNOTLOGOUTDURINGAFIGHT);
			return;
		}
	}

	if (removePlayer && !g_creatureEvents().playerLogout(player)) {
		return;
	}

	displayEffect = displayEffect && !player->isRemoved() && player->getHealth() > 0 && !player->isInGhostMode();
	if (displayEffect) {
		g_game().addMagicEffect(player->getPosition(), CONST_ME_POFF);
	}

	sendSessionEndInformation(forced ? SESSION_END_FORCECLOSE : SESSION_END_LOGOUT);

	g_game().removeCreature(player, true);
}

void ProtocolGame::onRecvFirstMessage(NetworkMessage &msg)
{
	if (g_game().getGameState() == GAME_STATE_SHUTDOWN)
	{
		disconnect();
		return;
	}

	OperatingSystem_t operatingSystem = static_cast<OperatingSystem_t>(msg.get<uint16_t>());
	if (operatingSystem <= CLIENTOS_NEW_MAC) {
		setChecksumMethod(CHECKSUM_METHOD_SEQUENCE);
		enableCompression();
	} else {
		setChecksumMethod(CHECKSUM_METHOD_ADLER32);
	}
	

	version = msg.get<uint16_t>(); // Protocol version

	clientVersion = static_cast<int32_t>(msg.get<uint32_t>());

	msg.getString(); // Client version (String)

	msg.skipBytes(3); // U16 dat revision, U8 game preview state

	if (!Protocol::RSA_decrypt(msg))
	{
		SPDLOG_WARN("[ProtocolGame::onRecvFirstMessage] - RSA Decrypt Failed");
		disconnect();
		return;
	}

	std::array<uint32_t, 4> key = {msg.get<uint32_t>(), msg.get<uint32_t>(), msg.get<uint32_t>(), msg.get<uint32_t>()};
	enableXTEAEncryption();
	setXTEAKey(key.data());

	msg.skipBytes(1); // gamemaster flag

	std::string sessionKey = msg.getString();
	size_t pos = sessionKey.find('\n');
	if (pos == std::string::npos)
	{
		disconnectClient("You must enter your email.");
		return;
	}

	if (operatingSystem == CLIENTOS_NEW_LINUX)
	{
		// TODO: check what new info for linux is send
		msg.getString();
		msg.getString();
	}

	std::string email = sessionKey.substr(0, pos);
	if (email.empty())
	{
		disconnectClient("You must enter your email.");
		return;
	}

	std::string password = sessionKey.substr(pos + 1);
	std::string characterName = msg.getString();

	uint32_t timeStamp = msg.get<uint32_t>();
	uint8_t randNumber = msg.getByte();
	if (challengeTimestamp != timeStamp || challengeRandom != randNumber)
	{
		disconnect();
		return;
	}

	if (clientVersion != CLIENT_VERSION)
	{
		std::ostringstream ss;
		ss << "Only clients with protocol " << CLIENT_VERSION_UPPER << "." << CLIENT_VERSION_LOWER << " allowed!";
		disconnectClient(ss.str());
		return;
	}

	if (g_game().getGameState() == GAME_STATE_STARTUP)
	{
		disconnectClient("Gameworld is starting up. Please wait.");
		return;
	}

	if (g_game().getGameState() == GAME_STATE_MAINTAIN)
	{
		disconnectClient("Gameworld is under maintenance. Please re-connect in a while.");
		return;
	}

	BanInfo banInfo;
	if (IOBan::isIpBanned(getIP(), banInfo))
	{
		if (banInfo.reason.empty())
		{
			banInfo.reason = "(none)";
		}

		std::ostringstream ss;
		ss << "Your IP has been banned until " << formatDateShort(banInfo.expiresAt) << " by " << banInfo.bannedBy << ".\n\nReason specified:\n"
          << banInfo.reason;
		disconnectClient(ss.str());
		return;
	}

	uint32_t accountId;
	if (!IOLoginData::gameWorldAuthentication(email, password, characterName, &accountId)) {
		disconnectClient("Email or password is not correct.");
		return;
	}

	g_dispatcher().addTask(createTask(std::bind(&ProtocolGame::login, getThis(), characterName, accountId, operatingSystem)));
}

void ProtocolGame::onConnect()
{
	auto output = OutputMessagePool::getOutputMessage();
	static std::random_device rd;
	static std::ranlux24 generator(rd());
	static std::uniform_int_distribution<uint16_t> randNumber(0x00, 0xFF);

	// Skip checksum
	output->skipBytes(sizeof(uint32_t));

	// Packet length & type
	output->add<uint16_t>(0x0006);
	output->addByte(0x1F);

	// Add timestamp & random number
	challengeTimestamp = static_cast<uint32_t>(time(nullptr));
	output->add<uint32_t>(challengeTimestamp);

	challengeRandom = randNumber(generator);
	output->addByte(challengeRandom);

	// Go back and write checksum
	output->skipBytes(-12);
	// To support 11.10-, not have problems with 11.11+
	output->add<uint32_t>(adlerChecksum(output->getOutputBuffer() + sizeof(uint32_t), 8));

	send(std::move(output));
}

void ProtocolGame::disconnectClient(const std::string &message) const
{
	auto output = OutputMessagePool::getOutputMessage();
	output->addByte(0x14);
	output->addString(message);
	send(output);
	disconnect();
}

void ProtocolGame::writeToOutputBuffer(const NetworkMessage &msg)
{
	auto out = getOutputBuffer(msg.getLength());
	out->append(msg);
}

void ProtocolGame::parsePacket(NetworkMessage& msg)
{
	if (!acceptPackets || g_game().getGameState() == GAME_STATE_SHUTDOWN || msg.getLength() <= 0) {
		return;
	}

	uint8_t recvbyte = msg.getByte();

	if (!player || player->isRemoved()) {
		if (recvbyte == 0x0F) {
			disconnect();
		}

		return;
	}

	// A dead player can not performs actions
	if (player->isDead() || player->getHealth() <= 0) {
		if (recvbyte == 0x14) {
			disconnect();
			return;
		}

		if (recvbyte == 0x0F) {
			if (!player) {
				return;
			}
			
			if (!player->spawn()) {
				disconnect();
				g_game().removeCreature(player);
				return;
			}

			sendAddCreature(player, player->getPosition(), 0, false);

			std::string bless = player->getBlessingsName();
			std::ostringstream lostBlesses;
			(bless.length() == 0) ? lostBlesses << "You lost all your blessings." : lostBlesses <<  "You are still blessed with " << bless;
			player->sendTextMessage(MESSAGE_EVENT_ADVANCE, lostBlesses.str());
			if (player->getLevel() < g_configManager().getNumber(ADVENTURERSBLESSING_LEVEL)) {
				for (uint8_t i = 2; i <= 6; i++) {
					if (!player->hasBlessing(i)) {
						player->addBlessing(i, 1);
					}
				}
				sendBlessStatus();
			}
			return;
		}

		if (recvbyte != 0x1D && recvbyte != 0x1E) {
			// keep the connection alive
			g_scheduler().addEvent(createSchedulerTask(500, std::bind(&ProtocolGame::sendPing, getThis())));
			g_scheduler().addEvent(createSchedulerTask(1000, std::bind(&ProtocolGame::sendPingBack, getThis())));
			return;
		}
	}

	// Modules system
	if (player && recvbyte != 0xD3) {
		g_dispatcher().addTask(createTask(std::bind(&Modules::executeOnRecvbyte, &g_modules(), player->getID(), msg, recvbyte)));
	}

	g_dispatcher().addTask(createTask(std::bind(&ProtocolGame::parsePacketFromDispatcher, getThis(), msg, recvbyte)));
}

void ProtocolGame::parsePacketFromDispatcher(NetworkMessage msg, uint8_t recvbyte)
{
	if (!acceptPackets || g_game().getGameState() == GAME_STATE_SHUTDOWN) {
		return;
	}

	if (!player || player->isRemoved() || player->getHealth() <= 0) {
		return;
}

	switch (recvbyte) {
		case 0x14: g_dispatcher().addTask(createTask(std::bind(&ProtocolGame::logout, getThis(), true, false))); break;
		case 0x1D: addGameTask(&Game::playerReceivePingBack, player->getID()); break;
		case 0x1E: addGameTask(&Game::playerReceivePing, player->getID()); break;
		case 0x2a: addBestiaryTrackerList(msg); break;
		case 0x2B: parsePartyAnalyzerAction(msg); break;
		case 0x2c: parseLeaderFinderWindow(msg); break;
		case 0x2d: parseMemberFinderWindow(msg); break;
		case 0x28: parseStashWithdraw(msg); break;
		case 0x29: parseRetrieveDepotSearch(msg); break;
		case 0x32: parseExtendedOpcode(msg); break; //otclient extended opcode
		case 0x64: parseAutoWalk(msg); break;
		case 0x65: addGameTask(&Game::playerMove, player->getID(), DIRECTION_NORTH); break;
		case 0x66: addGameTask(&Game::playerMove, player->getID(), DIRECTION_EAST); break;
		case 0x67: addGameTask(&Game::playerMove, player->getID(), DIRECTION_SOUTH); break;
		case 0x68: addGameTask(&Game::playerMove, player->getID(), DIRECTION_WEST); break;
		case 0x69: addGameTask(&Game::playerStopAutoWalk, player->getID()); break;
		case 0x6A: addGameTask(&Game::playerMove, player->getID(), DIRECTION_NORTHEAST); break;
		case 0x6B: addGameTask(&Game::playerMove, player->getID(), DIRECTION_SOUTHEAST); break;
		case 0x6C: addGameTask(&Game::playerMove, player->getID(), DIRECTION_SOUTHWEST); break;
		case 0x6D: addGameTask(&Game::playerMove, player->getID(), DIRECTION_NORTHWEST); break;
		case 0x6F: addGameTaskTimed(DISPATCHER_TASK_EXPIRATION, &Game::playerTurn, player->getID(), DIRECTION_NORTH); break;
		case 0x70: addGameTaskTimed(DISPATCHER_TASK_EXPIRATION, &Game::playerTurn, player->getID(), DIRECTION_EAST); break;
		case 0x71: addGameTaskTimed(DISPATCHER_TASK_EXPIRATION, &Game::playerTurn, player->getID(), DIRECTION_SOUTH); break;
		case 0x72: addGameTaskTimed(DISPATCHER_TASK_EXPIRATION, &Game::playerTurn, player->getID(), DIRECTION_WEST); break;
		case 0x73: parseTeleport(msg); break;
		case 0x77: parseHotkeyEquip(msg); break;
		case 0x78: parseThrow(msg); break;
		case 0x79: parseLookInShop(msg); break;
		case 0x7A: parsePlayerBuyOnShop(msg); break;
		case 0x7B: parsePlayerSellOnShop(msg); break;
		case 0x7C: addGameTask(&Game::playerCloseShop, player->getID()); break;
		case 0x7D: parseRequestTrade(msg); break;
		case 0x7E: parseLookInTrade(msg); break;
		case 0x7F: addGameTask(&Game::playerAcceptTrade, player->getID()); break;
		case 0x80: addGameTask(&Game::playerCloseTrade, player->getID()); break;
		case 0x82: parseUseItem(msg); break;
		case 0x83: parseUseItemEx(msg); break;
		case 0x84: parseUseWithCreature(msg); break;
		case 0x85: parseRotateItem(msg); break;
		case 0x86: parseConfigureShowOffSocket(msg); break;
		case 0x87: parseCloseContainer(msg); break;
		case 0x88: parseUpArrowContainer(msg); break;
		case 0x89: parseTextWindow(msg); break;
		case 0x8A: parseHouseWindow(msg); break;
		case 0x8B: parseWrapableItem(msg); break;
		case 0x8C: parseLookAt(msg); break;
		case 0x8D: parseLookInBattleList(msg); break;
		case 0x8E: /* join aggression */ break;
		case 0x8F: parseQuickLoot(msg); break;
		case 0x90: parseLootContainer(msg); break;
		case 0x91: parseQuickLootBlackWhitelist(msg); break;
		case 0x92: parseOpenDepotSearch(); break;
		case 0x93: parseCloseDepotSearch(); break;
		case 0x94: parseDepotSearchItemRequest(msg); break;
		case 0x95: parseOpenParentContainer(msg); break;
		case 0x96: parseSay(msg); break;
		case 0x97: addGameTask(&Game::playerRequestChannels, player->getID()); break;
		case 0x98: parseOpenChannel(msg); break;
		case 0x99: parseCloseChannel(msg); break;
		case 0x9A: parseOpenPrivateChannel(msg); break;
		case 0x9E: addGameTask(&Game::playerCloseNpcChannel, player->getID()); break;
		case 0xA0: parseFightModes(msg); break;
		case 0xA1: parseAttack(msg); break;
		case 0xA2: parseFollow(msg); break;
		case 0xA3: parseInviteToParty(msg); break;
		case 0xA4: parseJoinParty(msg); break;
		case 0xA5: parseRevokePartyInvite(msg); break;
		case 0xA6: parsePassPartyLeadership(msg); break;
		case 0xA7: addGameTask(&Game::playerLeaveParty, player->getID()); break;
		case 0xA8: parseEnableSharedPartyExperience(msg); break;
		case 0xAA: addGameTask(&Game::playerCreatePrivateChannel, player->getID()); break;
		case 0xAB: parseChannelInvite(msg); break;
		case 0xAC: parseChannelExclude(msg); break;
		case 0xB1: parseHighscores(msg); break;
		case 0xBA: parseTaskHuntingAction(msg); break;
		case 0xBE: addGameTask(&Game::playerCancelAttackAndFollow, player->getID()); break;
		case 0xC7: parseTournamentLeaderboard(msg); break;
		case 0xC9: /* update tile */ break;
		case 0xCA: parseUpdateContainer(msg); break;
		case 0xCB: parseBrowseField(msg); break;
		case 0xCC: parseSeekInContainer(msg); break;
		case 0xCD: parseInspectionObject(msg); break;
		case 0xD2: addGameTask(&Game::playerRequestOutfit, player->getID()); break;
		//g_dispatcher().addTask(createTask(std::bind(&Modules::executeOnRecvbyte, g_modules, player, msg, recvbyte)));
		case 0xD3: g_dispatcher().addTask(createTask(std::bind(&ProtocolGame::parseSetOutfit, getThis(), msg))); break;
		case 0xD4: parseToggleMount(msg); break;
		case 0xD5: parseApplyImbuement(msg); break;
		case 0xD6: parseClearImbuement(msg); break;
		case 0xD7: parseCloseImbuementWindow(msg); break;
		case 0xDC: parseAddVip(msg); break;
		case 0xDD: parseRemoveVip(msg); break;
		case 0xDE: parseEditVip(msg); break;
		case 0xE1: parseBestiarysendRaces(); break;
		case 0xE2: parseBestiarysendCreatures(msg); break;
		case 0xE3: parseBestiarysendMonsterData(msg); break;
		case 0xE4: parseSendBuyCharmRune(msg); break;
		case 0xE5: parseCyclopediaCharacterInfo(msg); break;
		case 0xE6: parseBugReport(msg); break;
		case 0xE7: /* thank you */ break;
		case 0xE8: parseDebugAssert(msg); break;
		case 0xEB: parsePreyAction(msg); break;
		case 0xEE: parseGreet(msg); break;
		case 0xEF: if (!g_configManager().getBoolean(STOREMODULES)) { parseCoinTransfer(msg); } break; /* premium coins transfer */
		case 0xF0: addGameTaskTimed(DISPATCHER_TASK_EXPIRATION, &Game::playerShowQuestLog, player->getID()); break;
		case 0xF1: parseQuestLine(msg); break;
		// case 0xF2: parseRuleViolationReport(msg); break;
		case 0xF3: /* get object info */ break;
		case 0xF4: parseMarketLeave(); break;
		case 0xF5: parseMarketBrowse(msg); break;
		case 0xF6: parseMarketCreateOffer(msg); break;
		case 0xF7: parseMarketCancelOffer(msg); break;
		case 0xF8: parseMarketAcceptOffer(msg); break;
		case 0xF9: parseModalWindowAnswer(msg); break;
		case 0xFA: if (!g_configManager().getBoolean(STOREMODULES)) { parseStoreOpen(msg); } break;
		case 0xFB: if (!g_configManager().getBoolean(STOREMODULES)) { parseStoreRequestOffers(msg); } break;
		case 0xFC: if (!g_configManager().getBoolean(STOREMODULES)) { parseStoreBuyOffer(msg); } break;
//		case 0xFD: parseStoreOpenTransactionHistory(msg); break;
//		case 0xFE: parseStoreRequestTransactionHistory(msg); break;

		//case 0xDF, 0xE0, 0xE1, 0xFB, 0xFC, 0xFD, 0xFE Premium Shop.

		default:
			SPDLOG_DEBUG("Player: {} sent an unknown packet header: x0{}",
				player->getName(), static_cast<uint16_t>(recvbyte));
			break;
	}

	// Send disconnect when opening the store
	// if (msg.isOverrun()) {
	// 	SPDLOG_WARN("[ProtocolGame::parsePacket] - Message is overrun");
	// 	disconnect();
	// }
}

void ProtocolGame::parseHotkeyEquip(NetworkMessage &msg)
{
	if (!player)
	{
		return;
	}
	uint16_t itemId = msg.get<uint16_t>();
	addGameTask(&Game::onPressHotkeyEquip, player->getID(), itemId);
}

void ProtocolGame::GetTileDescription(const Tile *tile, NetworkMessage &msg)
{
	int32_t count;
	Item *ground = tile->getGround();
	if (ground)
	{
		AddItem(msg, ground);
		count = 1;
	}
	else
	{
		count = 0;
	}

	const TileItemVector *items = tile->getItemList();
	if (items)
	{
		for (auto it = items->getBeginTopItem(), end = items->getEndTopItem(); it != end; ++it)
		{
			AddItem(msg, *it);

			count++;
			if (count == 9 && tile->getPosition() == player->getPosition())
			{
				break;
			}
			else if (count == 10)
			{
				return;
			}
		}
	}

	const CreatureVector *creatures = tile->getCreatures();
	if (creatures)
	{
		bool playerAdded = false;
		for (const Creature *creature : boost::adaptors::reverse(*creatures))
		{
			if (!player->canSeeCreature(creature))
			{
				continue;
			}

			if (tile->getPosition() == player->getPosition() && count == 9 && !playerAdded)
			{
				creature = player;
			}

			if (creature->getID() == player->getID())
			{
				playerAdded = true;
			}

			bool known;
			uint32_t removedKnown;
			checkCreatureAsKnown(creature->getID(), known, removedKnown);
			AddCreature(msg, creature, known, removedKnown);

			if (++count == 10)
			{
				return;
			}
		}
	}

	if (items)
	{
		for (auto it = items->getBeginDownItem(), end = items->getEndDownItem(); it != end; ++it)
		{
			AddItem(msg, *it);

			if (++count == 10)
			{
				return;
			}
		}
	}
}

void ProtocolGame::GetMapDescription(int32_t x, int32_t y, int32_t z, int32_t width, int32_t height, NetworkMessage &msg)
{
	int32_t skip = -1;
	int32_t startz, endz, zstep;

	if (z > 7)
	{
		startz = z - 2;
		endz = std::min<int32_t>(MAP_MAX_LAYERS - 1, z + 2);
		zstep = 1;
	}
	else
	{
		startz = 7;
		endz = 0;
		zstep = -1;
	}

	for (int32_t nz = startz; nz != endz + zstep; nz += zstep)
	{
		GetFloorDescription(msg, x, y, nz, width, height, z - nz, skip);
	}

	if (skip >= 0)
	{
		msg.addByte(skip);
		msg.addByte(0xFF);
	}
}

void ProtocolGame::GetFloorDescription(NetworkMessage &msg, int32_t x, int32_t y, int32_t z, int32_t width, int32_t height, int32_t offset, int32_t &skip)
{
	for (int32_t nx = 0; nx < width; nx++)
	{
		for (int32_t ny = 0; ny < height; ny++)
		{
			const Tile *tile = g_game().map.getTile(static_cast<uint16_t>(x + nx + offset), static_cast<uint16_t>(y + ny + offset), static_cast<uint8_t>(z));
			if (tile)
			{
				if (skip >= 0)
				{
					msg.addByte(skip);
					msg.addByte(0xFF);
				}

				skip = 0;
				GetTileDescription(tile, msg);
			}
			else if (skip == 0xFE)
			{
				msg.addByte(0xFF);
				msg.addByte(0xFF);
				skip = -1;
			}
			else
			{
				++skip;
			}
		}
	}
}

void ProtocolGame::checkCreatureAsKnown(uint32_t id, bool &known, uint32_t &removedKnown)
{
	if (auto [creatureKnown, creatureInserted] = knownCreatureSet.insert(id);
	!creatureInserted)
	{
		known = true;
		return;
	}
	known = false;
	if (knownCreatureSet.size() > 1300)
	{
		// Look for a creature to remove
		for (auto it = knownCreatureSet.begin(), end = knownCreatureSet.end(); it != end; ++it) {
			if (*it == id) {
				continue;
			}
			// We need to protect party players from removing
			Creature* creature = g_game().getCreatureByID(*it);
			if (const Player* checkPlayer;
			creature && (checkPlayer = creature->getPlayer()) != nullptr)
			{
				if (player->getParty() != checkPlayer->getParty() && !canSee(creature)) {
					removedKnown = *it;
					knownCreatureSet.erase(it);
					return;
				}
			} else if (!canSee(creature)) {
				removedKnown = *it;
				knownCreatureSet.erase(it);
				return;
			}
		}

		// Bad situation. Let's just remove anyone.
		auto it = knownCreatureSet.begin();
		if (*it == id)
		{
			++it;
		}

		removedKnown = *it;
		knownCreatureSet.erase(it);
	}
	else
	{
		removedKnown = 0;
	}
}

bool ProtocolGame::canSee(const Creature *c) const
{
	if (!c || !player || c->isRemoved())
	{
		return false;
	}

	if (!player->canSeeCreature(c))
	{
		return false;
	}

	return canSee(c->getPosition());
}

bool ProtocolGame::canSee(const Position &pos) const
{
	return canSee(pos.x, pos.y, pos.z);
}

bool ProtocolGame::canSee(int32_t x, int32_t y, int32_t z) const
{
	if (!player)
	{
		return false;
	}

	const Position &myPos = player->getPosition();
	if (myPos.z <= 7)
	{
		//we are on ground level or above (7 -> 0)
		//view is from 7 -> 0
		if (z > 7)
		{
			return false;
		}
	}
	else if (myPos.z >= 8)
	{
		//we are underground (8 -> 15)
		//view is +/- 2 from the floor we stand on
		if (std::abs(myPos.getZ() - z) > 2)
		{
			return false;
		}
	}

	//negative offset means that the action taken place is on a lower floor than ourself
	int32_t offsetz = myPos.getZ() - z;
	if ((x >= myPos.getX() - 8 + offsetz) && (x <= myPos.getX() + 9 + offsetz) &&
		(y >= myPos.getY() - 6 + offsetz) && (y <= myPos.getY() + 7 + offsetz))
	{
		return true;
	}
	return false;
}

// Parse methods
void ProtocolGame::parseChannelInvite(NetworkMessage &msg)
{
	const std::string name = msg.getString();
	addGameTask(&Game::playerChannelInvite, player->getID(), name);
}

void ProtocolGame::parseChannelExclude(NetworkMessage &msg)
{
	const std::string name = msg.getString();
	addGameTask(&Game::playerChannelExclude, player->getID(), name);
}

void ProtocolGame::parseOpenChannel(NetworkMessage &msg)
{
	uint16_t channelId = msg.get<uint16_t>();
	addGameTask(&Game::playerOpenChannel, player->getID(), channelId);
}

void ProtocolGame::parseCloseChannel(NetworkMessage &msg)
{
	uint16_t channelId = msg.get<uint16_t>();
	addGameTask(&Game::playerCloseChannel, player->getID(), channelId);
}

void ProtocolGame::parseOpenPrivateChannel(NetworkMessage &msg)
{
	const std::string receiver = msg.getString();
	addGameTask(&Game::playerOpenPrivateChannel, player->getID(), receiver);
}

void ProtocolGame::parseAutoWalk(NetworkMessage &msg)
{
	uint8_t numdirs = msg.getByte();
	if (numdirs == 0 || (msg.getBufferPosition() + numdirs) != (msg.getLength() + 8))
	{
		return;
	}

	msg.skipBytes(numdirs);

	std::forward_list<Direction> path;
	for (uint8_t i = 0; i < numdirs; ++i)
	{
		uint8_t rawdir = msg.getPreviousByte();
		switch (rawdir)
		{
		case 1:
			path.push_front(DIRECTION_EAST);
			break;
		case 2:
			path.push_front(DIRECTION_NORTHEAST);
			break;
		case 3:
			path.push_front(DIRECTION_NORTH);
			break;
		case 4:
			path.push_front(DIRECTION_NORTHWEST);
			break;
		case 5:
			path.push_front(DIRECTION_WEST);
			break;
		case 6:
			path.push_front(DIRECTION_SOUTHWEST);
			break;
		case 7:
			path.push_front(DIRECTION_SOUTH);
			break;
		case 8:
			path.push_front(DIRECTION_SOUTHEAST);
			break;
		default:
			break;
		}
	}

	if (path.empty())
	{
		return;
	}

	addGameTask(&Game::playerAutoWalk, player->getID(), path);
}

void ProtocolGame::parseSetOutfit(NetworkMessage &msg)
{
	if (!player || player->isRemoved()) {
		return;
	}

	uint16_t startBufferPosition = msg.getBufferPosition();
	Module *outfitModule = g_modules().getEventByRecvbyte(0xD3, false);
	if (outfitModule)
	{
		outfitModule->executeOnRecvbyte(player, msg);
	}

	if (msg.getBufferPosition() == startBufferPosition)
	{
		uint8_t outfitType = 0;
		outfitType = msg.getByte();
		Outfit_t newOutfit;
		newOutfit.lookType = msg.get<uint16_t>();
		newOutfit.lookHead = std::min<uint8_t>(132, msg.getByte());
		newOutfit.lookBody = std::min<uint8_t>(132, msg.getByte());
		newOutfit.lookLegs = std::min<uint8_t>(132, msg.getByte());
		newOutfit.lookFeet = std::min<uint8_t>(132, msg.getByte());
		newOutfit.lookAddons = msg.getByte();
		if (outfitType == 0)
		{
			newOutfit.lookMount = msg.get<uint16_t>();
			newOutfit.lookMountHead = std::min<uint8_t>(132, msg.getByte());
			newOutfit.lookMountBody = std::min<uint8_t>(132, msg.getByte());
			newOutfit.lookMountLegs = std::min<uint8_t>(132, msg.getByte());
			newOutfit.lookMountFeet = std::min<uint8_t>(132, msg.getByte());
			newOutfit.lookFamiliarsType = msg.get<uint16_t>();
			g_game().playerChangeOutfit(player->getID(), newOutfit);
		}
		else if (outfitType == 1)
		{
			//This value probably has something to do with try outfit variable inside outfit window dialog
			//if try outfit is set to 2 it expects uint32_t value after mounted and disable mounts from outfit window dialog
			newOutfit.lookMount = 0;
			msg.get<uint32_t>();
		} else if (outfitType == 2) {
			Position pos = msg.getPosition();
			uint16_t itemId = msg.get<uint16_t>();
			uint8_t stackpos = msg.getByte();
			newOutfit.lookMount = msg.get<uint16_t>();
			newOutfit.lookMountHead = std::min<uint8_t>(132, msg.getByte());
			newOutfit.lookMountBody = std::min<uint8_t>(132, msg.getByte());
			newOutfit.lookMountLegs = std::min<uint8_t>(132, msg.getByte());
			newOutfit.lookMountFeet = std::min<uint8_t>(132, msg.getByte());
			uint8_t direction = std::max<uint8_t>(DIRECTION_NORTH, std::min<uint8_t>(DIRECTION_WEST, msg.getByte()));
			uint8_t podiumVisible = msg.getByte();
			g_game().playerSetShowOffSocket(player->getID(), newOutfit, pos, stackpos, itemId, podiumVisible, direction);
		}
	}
}

void ProtocolGame::parseToggleMount(NetworkMessage &msg)
{
	bool mount = msg.getByte() != 0;
	addGameTask(&Game::playerToggleMount, player->getID(), mount);
}

void ProtocolGame::parseApplyImbuement(NetworkMessage &msg)
{
	uint8_t slot = msg.getByte();
	uint32_t imbuementId = msg.get<uint32_t>();
	bool protectionCharm = msg.getByte() != 0x00;
	addGameTask(&Game::playerApplyImbuement, player->getID(), imbuementId, slot, protectionCharm);
}

void ProtocolGame::parseClearImbuement(NetworkMessage &msg)
{
	uint8_t slot = msg.getByte();
	addGameTask(&Game::playerClearImbuement, player->getID(), slot);
}

void ProtocolGame::parseCloseImbuementWindow(NetworkMessage &)
{
	addGameTask(&Game::playerCloseImbuementWindow, player->getID());
}

void ProtocolGame::parseUseItem(NetworkMessage &msg)
{
	Position pos = msg.getPosition();
	uint16_t itemId = msg.get<uint16_t>();
	uint8_t stackpos = msg.getByte();
	uint8_t index = msg.getByte();
	addGameTaskTimed(DISPATCHER_TASK_EXPIRATION, &Game::playerUseItem, player->getID(), pos, stackpos, index, itemId);
}

void ProtocolGame::parseUseItemEx(NetworkMessage &msg)
{
	Position fromPos = msg.getPosition();
	uint16_t fromItemId = msg.get<uint16_t>();
	uint8_t fromStackPos = msg.getByte();
	Position toPos = msg.getPosition();
	uint16_t toItemId = msg.get<uint16_t>();
	uint8_t toStackPos = msg.getByte();
	addGameTaskTimed(DISPATCHER_TASK_EXPIRATION, &Game::playerUseItemEx, player->getID(), fromPos, fromStackPos, fromItemId, toPos, toStackPos, toItemId);
}

void ProtocolGame::parseUseWithCreature(NetworkMessage &msg)
{
	Position fromPos = msg.getPosition();
	uint16_t itemId = msg.get<uint16_t>();
	uint8_t fromStackPos = msg.getByte();
	uint32_t creatureId = msg.get<uint32_t>();
	addGameTaskTimed(DISPATCHER_TASK_EXPIRATION, &Game::playerUseWithCreature, player->getID(), fromPos, fromStackPos, creatureId, itemId);
}

void ProtocolGame::parseCloseContainer(NetworkMessage &msg)
{
	uint8_t cid = msg.getByte();
	addGameTask(&Game::playerCloseContainer, player->getID(), cid);
}

void ProtocolGame::parseUpArrowContainer(NetworkMessage &msg)
{
	uint8_t cid = msg.getByte();
	addGameTask(&Game::playerMoveUpContainer, player->getID(), cid);
}

void ProtocolGame::parseUpdateContainer(NetworkMessage &msg)
{
	uint8_t cid = msg.getByte();
	addGameTask(&Game::playerUpdateContainer, player->getID(), cid);
}

void ProtocolGame::parseTeleport(NetworkMessage &msg)
{
	Position newPosition = msg.getPosition();
	addGameTask(&Game::playerTeleport, player->getID(), newPosition);
}

void ProtocolGame::parseThrow(NetworkMessage &msg)
{
	Position fromPos = msg.getPosition();
	uint16_t itemId = msg.get<uint16_t>();
	uint8_t fromStackpos = msg.getByte();
	Position toPos = msg.getPosition();
	uint8_t count = msg.getByte();

	if (toPos != fromPos)
	{
		addGameTaskTimed(DISPATCHER_TASK_EXPIRATION, &Game::playerMoveThing, player->getID(), fromPos, itemId, fromStackpos, toPos, count);
	}
}

void ProtocolGame::parseLookAt(NetworkMessage &msg)
{
	Position pos = msg.getPosition();
	uint16_t itemId = msg.get<uint16_t>();
	uint8_t stackpos = msg.getByte();
	addGameTaskTimed(DISPATCHER_TASK_EXPIRATION, &Game::playerLookAt, player->getID(), itemId, pos, stackpos);
}

void ProtocolGame::parseLookInBattleList(NetworkMessage &msg)
{
	uint32_t creatureId = msg.get<uint32_t>();
	addGameTaskTimed(DISPATCHER_TASK_EXPIRATION, &Game::playerLookInBattleList, player->getID(), creatureId);
}

void ProtocolGame::parseQuickLoot(NetworkMessage &msg)
{
	Position pos = msg.getPosition();
	uint16_t itemId = msg.get<uint16_t>();
	uint8_t stackpos = msg.getByte();
	bool lootAllCorpses = msg.getByte();
<<<<<<< HEAD
	addGameTask(&Game::playerQuickLoot, player->getID(), pos, spriteId, stackpos, nullptr, lootAllCorpses);
=======
	bool autoLoot = msg.getByte();
	addGameTask(&Game::playerQuickLoot, player->getID(), pos, itemId, stackpos, nullptr, lootAllCorpses, autoLoot);
>>>>>>> 0e43691c
}

void ProtocolGame::parseLootContainer(NetworkMessage &msg)
{
	uint8_t action = msg.getByte();
	if (action == 0)
	{
		ObjectCategory_t category = (ObjectCategory_t)msg.getByte();
		Position pos = msg.getPosition();
		uint16_t itemId = msg.get<uint16_t>();
		uint8_t stackpos = msg.getByte();
		addGameTask(&Game::playerSetLootContainer, player->getID(), category, pos, itemId, stackpos);
	}
	else if (action == 1)
	{
		ObjectCategory_t category = (ObjectCategory_t)msg.getByte();
		addGameTask(&Game::playerClearLootContainer, player->getID(), category);
	}
	else if (action == 2)
	{
		ObjectCategory_t category = (ObjectCategory_t)msg.getByte();
		addGameTask(&Game::playerOpenLootContainer, player->getID(), category);
	}
	else if (action == 3)
	{
		bool useMainAsFallback = msg.getByte() == 1;
		addGameTask(&Game::playerSetQuickLootFallback, player->getID(), useMainAsFallback);
	}
}

void ProtocolGame::parseQuickLootBlackWhitelist(NetworkMessage &msg)
{
	QuickLootFilter_t filter = (QuickLootFilter_t)msg.getByte();
	std::vector<uint16_t> listedItems;

	uint16_t size = msg.get<uint16_t>();
	listedItems.reserve(size);

	for (int i = 0; i < size; i++)
	{
		listedItems.push_back(msg.get<uint16_t>());
	}

	addGameTask(&Game::playerQuickLootBlackWhitelist, player->getID(), filter, listedItems);
}

void ProtocolGame::parseSay(NetworkMessage &msg)
{
	std::string receiver;
	uint16_t channelId;

	SpeakClasses type = static_cast<SpeakClasses>(msg.getByte());
	switch (type)
	{
	case TALKTYPE_PRIVATE_TO:
	case TALKTYPE_PRIVATE_RED_TO:
		receiver = msg.getString();
		channelId = 0;
		break;

	case TALKTYPE_CHANNEL_Y:
	case TALKTYPE_CHANNEL_R1:
		channelId = msg.get<uint16_t>();
		break;

	default:
		channelId = 0;
		break;
	}

	const std::string text = msg.getString();
	if (text.length() > 255)
	{
		return;
	}

	addGameTask(&Game::playerSay, player->getID(), channelId, type, receiver, text);
}

void ProtocolGame::parseFightModes(NetworkMessage &msg)
{
	uint8_t rawFightMode = msg.getByte();  // 1 - offensive, 2 - balanced, 3 - defensive
	uint8_t rawChaseMode = msg.getByte();  // 0 - stand while fightning, 1 - chase opponent
	uint8_t rawSecureMode = msg.getByte(); // 0 - can't attack unmarked, 1 - can attack unmarked
	// uint8_t rawPvpMode = msg.getByte(); // pvp mode introduced in 10.0

	FightMode_t fightMode;
	if (rawFightMode == 1)
	{
		fightMode = FIGHTMODE_ATTACK;
	}
	else if (rawFightMode == 2)
	{
		fightMode = FIGHTMODE_BALANCED;
	}
	else
	{
		fightMode = FIGHTMODE_DEFENSE;
	}

	addGameTask(&Game::playerSetFightModes, player->getID(), fightMode, rawChaseMode != 0, rawSecureMode != 0);
}

void ProtocolGame::parseAttack(NetworkMessage &msg)
{
	uint32_t creatureId = msg.get<uint32_t>();
	// msg.get<uint32_t>(); creatureId (same as above)
	addGameTask(&Game::playerSetAttackedCreature, player->getID(), creatureId);
}

void ProtocolGame::parseFollow(NetworkMessage &msg)
{
	uint32_t creatureId = msg.get<uint32_t>();
	// msg.get<uint32_t>(); creatureId (same as above)
	addGameTask(&Game::playerFollowCreature, player->getID(), creatureId);
}

void ProtocolGame::parseTextWindow(NetworkMessage &msg)
{
	uint32_t windowTextId = msg.get<uint32_t>();
	const std::string newText = msg.getString();
	addGameTask(&Game::playerWriteItem, player->getID(), windowTextId, newText);
}

void ProtocolGame::parseHouseWindow(NetworkMessage &msg)
{
	uint8_t doorId = msg.getByte();
	uint32_t id = msg.get<uint32_t>();
	const std::string text = msg.getString();
	addGameTask(&Game::playerUpdateHouseWindow, player->getID(), doorId, id, text);
}

void ProtocolGame::parseLookInShop(NetworkMessage &msg)
{
	uint16_t id = msg.get<uint16_t>();
	uint8_t count = msg.getByte();
	addGameTaskTimed(DISPATCHER_TASK_EXPIRATION, &Game::playerLookInShop, player->getID(), id, count);
}

void ProtocolGame::parsePlayerBuyOnShop(NetworkMessage &msg)
{
	uint16_t id = msg.get<uint16_t>();
	uint8_t count = msg.getByte();
	uint16_t amount = msg.get<uint16_t>();
	bool ignoreCap = msg.getByte() != 0;
	bool inBackpacks = msg.getByte() != 0;
	addGameTaskTimed(DISPATCHER_TASK_EXPIRATION, &Game::playerBuyItem, player->getID(), id, count, amount, ignoreCap, inBackpacks);
}

void ProtocolGame::parsePlayerSellOnShop(NetworkMessage &msg)
{
	uint16_t id = msg.get<uint16_t>();
	uint8_t count = std::max(msg.getByte(), (uint8_t) 1);
	uint16_t amount = msg.get<uint16_t>();
	bool ignoreEquipped = msg.getByte() != 0;

	addGameTaskTimed(DISPATCHER_TASK_EXPIRATION, &Game::playerSellItem, player->getID(), id, count, amount, ignoreEquipped);
}

void ProtocolGame::parseRequestTrade(NetworkMessage &msg)
{
	Position pos = msg.getPosition();
	uint16_t itemId = msg.get<uint16_t>();
	uint8_t stackpos = msg.getByte();
	uint32_t playerId = msg.get<uint32_t>();
	addGameTask(&Game::playerRequestTrade, player->getID(), pos, stackpos, playerId, itemId);
}

void ProtocolGame::parseLookInTrade(NetworkMessage &msg)
{
	bool counterOffer = (msg.getByte() == 0x01);
	uint8_t index = msg.getByte();
	addGameTaskTimed(DISPATCHER_TASK_EXPIRATION, &Game::playerLookInTrade, player->getID(), counterOffer, index);
}

void ProtocolGame::parseAddVip(NetworkMessage &msg)
{
	const std::string name = msg.getString();
	addGameTask(&Game::playerRequestAddVip, player->getID(), name);
}

void ProtocolGame::parseRemoveVip(NetworkMessage &msg)
{
	uint32_t guid = msg.get<uint32_t>();
	addGameTask(&Game::playerRequestRemoveVip, player->getID(), guid);
}

void ProtocolGame::parseEditVip(NetworkMessage &msg)
{
	uint32_t guid = msg.get<uint32_t>();
	const std::string description = msg.getString();
	uint32_t icon = std::min<uint32_t>(10, msg.get<uint32_t>()); // 10 is max icon in 9.63
	bool notify = msg.getByte() != 0;
	addGameTask(&Game::playerRequestEditVip, player->getID(), guid, description, icon, notify);
}

void ProtocolGame::parseRotateItem(NetworkMessage &msg)
{
	Position pos = msg.getPosition();
	uint16_t itemId = msg.get<uint16_t>();
	uint8_t stackpos = msg.getByte();
	addGameTaskTimed(DISPATCHER_TASK_EXPIRATION, &Game::playerRotateItem, player->getID(), pos, stackpos, itemId);
}

void ProtocolGame::parseWrapableItem(NetworkMessage &msg)
{
	Position pos = msg.getPosition();
	uint16_t itemId = msg.get<uint16_t>();
	uint8_t stackpos = msg.getByte();
	addGameTaskTimed(DISPATCHER_TASK_EXPIRATION, &Game::playerWrapableItem, player->getID(), pos, stackpos, itemId);
}

void ProtocolGame::parseInspectionObject(NetworkMessage &msg)
{
	uint8_t inspectionType = msg.getByte();
	if (inspectionType == INSPECT_NORMALOBJECT)
	{
		Position pos = msg.getPosition();
		g_game().playerInspectItem(player, pos);
	}
	else if (inspectionType == INSPECT_NPCTRADE || inspectionType == INSPECT_CYCLOPEDIA)
	{
		uint16_t itemId = msg.get<uint16_t>();
		uint16_t itemCount = msg.getByte();
		g_game().playerInspectItem(player, itemId, static_cast<int8_t>(itemCount), (inspectionType == INSPECT_CYCLOPEDIA));
	}
}

void ProtocolGame::sendSessionEndInformation(SessionEndInformations information)
{
	auto output = OutputMessagePool::getOutputMessage();
	output->addByte(0x18);
	output->addByte(information);
	send(output);
	disconnect();
}

void ProtocolGame::sendItemInspection(uint16_t itemId, uint8_t itemCount, const Item *item, bool cyclopedia)
{
	NetworkMessage msg;
	msg.addByte(0x76);
	msg.addByte(0x00);
	msg.addByte(cyclopedia ? 0x01 : 0x00);
	msg.addByte(0x01);

	const ItemType &it = Item::items[itemId];

	if (item)
	{
		msg.addString(item->getName());
		AddItem(msg, item);
	}
	else
	{
		msg.addString(it.name);
		AddItem(msg, it.id, itemCount);
	}
	msg.addByte(0);

	auto descriptions = Item::getDescriptions(it, item);
	msg.addByte(descriptions.size());
	for (const auto &description : descriptions)
	{
		msg.addString(description.first);
		msg.addString(description.second);
	}
	writeToOutputBuffer(msg);
}

void ProtocolGame::parseCyclopediaCharacterInfo(NetworkMessage &msg)
{
	uint32_t characterID;
	CyclopediaCharacterInfoType_t characterInfoType;
	characterID = msg.get<uint32_t>();
	characterInfoType = static_cast<CyclopediaCharacterInfoType_t>(msg.getByte());
	uint16_t entriesPerPage = 0, page = 0;
	if (characterInfoType == CYCLOPEDIA_CHARACTERINFO_RECENTDEATHS || characterInfoType == CYCLOPEDIA_CHARACTERINFO_RECENTPVPKILLS)
	{
		entriesPerPage = std::min<uint16_t>(30, std::max<uint16_t>(5, msg.get<uint16_t>()));
		page = std::max<uint16_t>(1, msg.get<uint16_t>());
	}
	if (characterID == 0)
	{
		characterID = player->getGUID();
	}
	g_game().playerCyclopediaCharacterInfo(player, characterID, characterInfoType, entriesPerPage, page);
}

void ProtocolGame::parseHighscores(NetworkMessage &msg)
{
	HighscoreType_t type = static_cast<HighscoreType_t>(msg.getByte());
	uint8_t category = msg.getByte();
	uint32_t vocation = msg.get<uint32_t>();
	uint16_t page = 1;
	const std::string worldName = msg.getString();
	msg.getByte(); // Game World Category
	msg.getByte(); // BattlEye World Type
	if (type == HIGHSCORE_GETENTRIES)
	{
		page = std::max<uint16_t>(1, msg.get<uint16_t>());
	}
	uint8_t entriesPerPage = std::min<uint8_t>(30, std::max<uint8_t>(5, msg.getByte()));
	g_game().playerHighscores(player, type, category, vocation, worldName, page, entriesPerPage);
}

void ProtocolGame::parseTaskHuntingAction(NetworkMessage &msg)
{
	uint8_t slot = msg.getByte();
	uint8_t action = msg.getByte();
	bool upgrade = msg.getByte() != 0;
	uint16_t raceId = msg.get<uint16_t>();

	if (!g_configManager().getBoolean(TASK_HUNTING_ENABLED)) {
		return;
	}

	addGameTask(&Game::playerTaskHuntingAction, player->getID(), slot, action, upgrade, raceId);
}

void ProtocolGame::sendHighscoresNoData()
{
	NetworkMessage msg;
	msg.addByte(0xB1);
	msg.addByte(0x01); // No data available
	writeToOutputBuffer(msg);
}

void ProtocolGame::sendHighscores(const std::vector<HighscoreCharacter> &characters, uint8_t categoryId, uint32_t vocationId, uint16_t page, uint16_t pages)
{
	NetworkMessage msg;
	msg.addByte(0xB1);
	msg.addByte(0x00); // No data available

	msg.addByte(1); // Worlds
	msg.addString(g_configManager().getString(SERVER_NAME)); // First World
	msg.addString(g_configManager().getString(SERVER_NAME)); // Selected World

	msg.addByte(0); // Game World Category: 0xFF(-1) - Selected World
	msg.addByte(0); // BattlEye World Type

	auto vocationPosition = msg.getBufferPosition();
	uint8_t vocations = 1;

	msg.skipBytes(1); // Vocation Count
	msg.add<uint32_t>(0xFFFFFFFF); // All Vocations - hardcoded
	msg.addString("(all)");          // All Vocations - hardcoded

	uint32_t selectedVocation = 0xFFFFFFFF;
	const auto &vocationsMap = g_vocations().getVocations();
	for (const auto &it : vocationsMap)
	{
		const Vocation &vocation = it.second;
		if (vocation.getFromVocation() == static_cast<uint32_t>(vocation.getId()))
		{
			msg.add<uint32_t>(vocation.getFromVocation()); // Vocation Id
			msg.addString(vocation.getVocName());          // Vocation Name
			++vocations;
			if (vocation.getFromVocation() == vocationId)
			{
				selectedVocation = vocationId;
			}
		}
	}
	msg.add<uint32_t>(selectedVocation); // Selected Vocation

	HighscoreCategory highscoreCategories[] =
		{
			{"Experience Points", HIGHSCORE_CATEGORY_EXPERIENCE},
			{"Fist Fighting", HIGHSCORE_CATEGORY_FIST_FIGHTING},
			{"Club Fighting", HIGHSCORE_CATEGORY_CLUB_FIGHTING},
			{"Sword Fighting", HIGHSCORE_CATEGORY_SWORD_FIGHTING},
			{"Axe Fighting", HIGHSCORE_CATEGORY_AXE_FIGHTING},
			{"Distance Fighting", HIGHSCORE_CATEGORY_DISTANCE_FIGHTING},
			{"Shielding", HIGHSCORE_CATEGORY_SHIELDING},
			{"Fishing", HIGHSCORE_CATEGORY_FISHING},
			{"Magic Level", HIGHSCORE_CATEGORY_MAGIC_LEVEL}};

	uint8_t selectedCategory = 0;
	msg.addByte(sizeof(highscoreCategories) / sizeof(HighscoreCategory)); // Category Count
	for (HighscoreCategory &category : highscoreCategories)
	{
		msg.addByte(category.id); // Category Id
		msg.addString(category.name); // Category Name
		if (category.id == categoryId)
		{
			selectedCategory = categoryId;
		}
	}
	msg.addByte(selectedCategory); // Selected Category

	msg.add<uint16_t>(page);  // Current page
	msg.add<uint16_t>(pages); // Pages

	msg.addByte(characters.size()); // Character Count
	for (const HighscoreCharacter &character : characters)
	{
		msg.add<uint32_t>(character.rank); // Rank
		msg.addString(character.name); // Character Name
		msg.addString(""); // Probably Character Title(not visible in window)
		msg.addByte(character.vocation); // Vocation Id
		msg.addString(g_configManager().getString(SERVER_NAME)); // World
		msg.add<uint16_t>(character.level); // Level
		msg.addByte((player->getGUID() == character.id)); // Player Indicator Boolean
		msg.add<uint64_t>(character.points); // Points
	}

	msg.addByte(0xFF); // ??
	msg.addByte(0); // ??
	msg.addByte(1); // ??
	msg.add<uint32_t>(time(nullptr)); // Last Update

	msg.setBufferPosition(vocationPosition);
	msg.addByte(vocations);
	writeToOutputBuffer(msg);
}

void ProtocolGame::parseTournamentLeaderboard(NetworkMessage &msg)
{
	uint8_t ledaerboardType = msg.getByte();
	if (ledaerboardType == 0)
	{
		const std::string worldName = msg.getString();
		uint16_t currentPage = msg.get<uint16_t>();
		(void)worldName;
		(void)currentPage;
	}
	else if (ledaerboardType == 1)
	{
		const std::string worldName = msg.getString();
		const std::string characterName = msg.getString();
		(void)worldName;
		(void)characterName;
	}
	uint8_t elementsPerPage = msg.getByte();
	(void)elementsPerPage;

	addGameTask(&Game::playerTournamentLeaderboard, player->getID(), ledaerboardType);
}

void ProtocolGame::parseConfigureShowOffSocket(NetworkMessage& msg)
{
	Position pos = msg.getPosition();
	uint16_t itemId = msg.get<uint16_t>();
	uint8_t stackpos = msg.getByte();
	g_game().playerConfigureShowOffSocket(player->getID(), pos, stackpos, itemId);
}

void ProtocolGame::parseRuleViolationReport(NetworkMessage &msg)
{
	uint8_t reportType = msg.getByte();
	uint8_t reportReason = msg.getByte();
	const std::string &targetName = msg.getString();
	const std::string &comment = msg.getString();
	std::string translation;
	if (reportType == REPORT_TYPE_NAME)
	{
		translation = msg.getString();
	}
	else if (reportType == REPORT_TYPE_STATEMENT)
	{
		translation = msg.getString();
		msg.get<uint32_t>(); // statement id, used to get whatever player have said, we don't log that.
	}

	addGameTask(&Game::playerReportRuleViolationReport, player->getID(), targetName, reportType, reportReason, comment, translation);
}

void ProtocolGame::parseBestiarysendRaces()
{
	NetworkMessage msg;
	msg.addByte(0xd5);
	msg.add<uint16_t>(BESTY_RACE_LAST);
	std::map<uint16_t, std::string> mtype_list = g_game().getBestiaryList();
	for (uint8_t i = BESTY_RACE_FIRST; i <= BESTY_RACE_LAST; i++)
	{
		std::string BestClass = "";
		uint16_t count = 0;
		for (auto rit : mtype_list)
		{
			const MonsterType *mtype = g_monsters().getMonsterType(rit.second);
			if (!mtype)
			{
				return;
			}
			if (mtype->info.bestiaryRace == static_cast<BestiaryType_t>(i))
			{
				count += 1;
				BestClass = mtype->info.bestiaryClass;
			}
		}
		msg.addString(BestClass);
		msg.add<uint16_t>(count);
		uint16_t unlockedCount = g_iobestiary().getBestiaryRaceUnlocked(player, static_cast<BestiaryType_t>(i));
		msg.add<uint16_t>(unlockedCount);
	}
	writeToOutputBuffer(msg);

	player->BestiarysendCharms();
}

void ProtocolGame::sendBestiaryEntryChanged(uint16_t raceid)
{
	NetworkMessage msg;
	msg.addByte(0xd9);
	msg.add<uint16_t>(raceid);
	writeToOutputBuffer(msg);
}

void ProtocolGame::parseBestiarysendMonsterData(NetworkMessage &msg)
{
	uint16_t raceId = msg.get<uint16_t>();
	std::string Class = "";
	MonsterType *mtype = nullptr;
	std::map<uint16_t, std::string> mtype_list = g_game().getBestiaryList();

	auto ait = mtype_list.find(raceId);
	if (ait != mtype_list.end())
	{
		MonsterType *mType = g_monsters().getMonsterType(ait->second);
		if (mType)
		{
			Class = mType->info.bestiaryClass;
			mtype = mType;
		}
	}

	if (!mtype)
	{
		SPDLOG_WARN("[ProtocolGame::parseBestiarysendMonsterData] - "
                    "MonsterType was not found");
		return;
	}

	uint32_t killCounter = player->getBestiaryKillCount(raceId);
	uint8_t currentLevel = g_iobestiary().getKillStatus(mtype, killCounter);

	NetworkMessage newmsg;
	newmsg.addByte(0xd7);
	newmsg.add<uint16_t>(raceId);
	newmsg.addString(Class);

	newmsg.addByte(currentLevel);
	newmsg.add<uint32_t>(killCounter);

	newmsg.add<uint16_t>(mtype->info.bestiaryFirstUnlock);
	newmsg.add<uint16_t>(mtype->info.bestiarySecondUnlock);
	newmsg.add<uint16_t>(mtype->info.bestiaryToUnlock);

	newmsg.addByte(mtype->info.bestiaryStars);
	newmsg.addByte(mtype->info.bestiaryOccurrence);

	std::vector<LootBlock> lootList = mtype->info.lootItems;
	newmsg.addByte(lootList.size());
	for (LootBlock loot : lootList)
	{
		int8_t difficult = g_iobestiary().calculateDifficult(loot.chance);
		bool shouldAddItem = false;

		switch (currentLevel)
		{
		case 1:
			shouldAddItem = false;
			break;
		case 2:
			if (difficult < 2)
			{
				shouldAddItem = true;
			}
			break;
		case 3:
			if (difficult < 3)
			{
				shouldAddItem = true;
			}
			break;
		case 4:
			shouldAddItem = true;
			break;
		}

		newmsg.add<uint16_t>(shouldAddItem == true ? loot.id : 0);
		newmsg.addByte(difficult);
		newmsg.addByte(0); // 1 if special event - 0 if regular loot (?)
		if (shouldAddItem == true)
		{
			newmsg.addString(loot.name);
			newmsg.addByte(loot.countmax > 0 ? 0x1 : 0x0);
		}
	}

	if (currentLevel > 1)
	{
		newmsg.add<uint16_t>(mtype->info.bestiaryCharmsPoints);
		int8_t attackmode = 0;
		if (!mtype->info.isHostile)
		{
			attackmode = 2;
		}
		else if (mtype->info.targetDistance)
		{
			attackmode = 1;
		}

		newmsg.addByte(attackmode);
		newmsg.addByte(0x2);
		newmsg.add<uint32_t>(mtype->info.healthMax);
		newmsg.add<uint32_t>(mtype->info.experience);
		newmsg.add<uint16_t>(mtype->info.baseSpeed);
		newmsg.add<uint16_t>(mtype->info.armor);
	}

	if (currentLevel > 2)
	{
		std::map<uint8_t, int16_t> elements = g_iobestiary().getMonsterElements(mtype);

		newmsg.addByte(elements.size());
		for (auto it = std::begin(elements), end = std::end(elements); it != end; it++)
		{
			newmsg.addByte(it->first);
			newmsg.add<uint16_t>(it->second);
		}

		newmsg.add<uint16_t>(1);
		newmsg.addString(mtype->info.bestiaryLocations);
	}

	if (currentLevel > 3)
	{
		charmRune_t mType_c = g_iobestiary().getCharmFromTarget(player, mtype);
		if (mType_c != CHARM_NONE)
		{
			newmsg.addByte(1);
			newmsg.addByte(mType_c);
			newmsg.add<uint32_t>(player->getLevel() * 100);
		}
		else
		{
			newmsg.addByte(0);
			newmsg.addByte(1);
		}
	}

	writeToOutputBuffer(newmsg);
}

void ProtocolGame::addBestiaryTrackerList(NetworkMessage &msg)
{
	uint16_t thisrace = msg.get<uint16_t>();
	std::map<uint16_t, std::string> mtype_list = g_game().getBestiaryList();
	auto it = mtype_list.find(thisrace);
	if (it != mtype_list.end())
	{
		MonsterType *mtype = g_monsters().getMonsterType(it->second);
		if (mtype)
		{
			player->addBestiaryTrackerList(mtype);
		}
	}
}

void ProtocolGame::sendTeamFinderList()
{
	if (!player)
		return;

	NetworkMessage msg;
	msg.addByte(0x2D);
	msg.addByte(0x00); // Bool value, with 'true' the player exceed packets for second.
	std::map<uint32_t, TeamFinder*> teamFinder = g_game().getTeamFinderList();
	msg.add<uint16_t>(teamFinder.size());
	for (auto it : teamFinder) {
		const Player* leader = g_game().getPlayerByGUID(it.first);
		if (!leader)
			return;

		TeamFinder* teamAssemble = it.second;
		if (!teamAssemble)
			return;

		uint8_t status = 0;
		uint16_t membersSize = 0;
		msg.add<uint32_t>(leader->getGUID());
		msg.addString(leader->getName());
		msg.add<uint16_t>(teamAssemble->minLevel);
		msg.add<uint16_t>(teamAssemble->maxLevel);
		msg.addByte(teamAssemble->vocationIDs);
		msg.add<uint16_t>(teamAssemble->teamSlots);
		for (auto itt : teamAssemble->membersMap) {
			const Player* member = g_game().getPlayerByGUID(it.first);
			if (member) {
				if (itt.first == player->getGUID())
					status = itt.second;

				if (itt.second == 3)
					membersSize += 1;
			}
		}
		msg.add<uint16_t>(std::max<uint16_t>((teamAssemble->teamSlots - teamAssemble->freeSlots), membersSize));
		// The leader does not count on this math, he is included inside the 'freeSlots'.
		msg.add<uint32_t>(teamAssemble->timestamp);
		msg.addByte(teamAssemble->teamType);

		switch (teamAssemble->teamType) {
			case 1: {
				msg.add<uint16_t>(teamAssemble->bossID);
				break;
			}
			case 2: {
				msg.add<uint16_t>(teamAssemble->hunt_type);
				msg.add<uint16_t>(teamAssemble->hunt_area);
				break;
			}
			case 3: {
				msg.add<uint16_t>(teamAssemble->questID);
				break;
			}

			default:
				break;
		}

		msg.addByte(status);
	}
	writeToOutputBuffer(msg);
}

void ProtocolGame::sendLeaderTeamFinder(bool reset)
{
	if (!player)
		return;

	TeamFinder* teamAssemble = nullptr;
	std::map<uint32_t, TeamFinder*> teamFinder = g_game().getTeamFinderList();
	auto it = teamFinder.find(player->getGUID());
	if (it != teamFinder.end()) {
		teamAssemble = it->second;
	}

	if (!teamAssemble)
		return;

	NetworkMessage msg;
	msg.addByte(0x2C);
	msg.addByte(reset ? 1 : 0);
	if (reset) {
		g_game().removeTeamFinderListed(player->getGUID());
		return;
	}
	msg.add<uint16_t>(teamAssemble->minLevel);
	msg.add<uint16_t>(teamAssemble->maxLevel);
	msg.addByte(teamAssemble->vocationIDs);
	msg.add<uint16_t>(teamAssemble->teamSlots);
	msg.add<uint16_t>(teamAssemble->freeSlots);
	msg.add<uint32_t>(teamAssemble->timestamp);
	msg.addByte(teamAssemble->teamType);

	switch (teamAssemble->teamType) {
		case 1: {
			msg.add<uint16_t>(teamAssemble->bossID);
			break;
		}
		case 2: {
			msg.add<uint16_t>(teamAssemble->hunt_type);
			msg.add<uint16_t>(teamAssemble->hunt_area);
			break;
		}
		case 3: {
			msg.add<uint16_t>(teamAssemble->questID);
			break;
		}

		default:
			break;
	}

	uint16_t membersSize = 1;
	for (auto memberPair : teamAssemble->membersMap) {
		const Player* member = g_game().getPlayerByGUID(memberPair.first);
		if (member) {
			membersSize += 1;
		}
	}

	msg.add<uint16_t>(membersSize);
	const Player* leader = g_game().getPlayerByGUID(teamAssemble->leaderGuid);
	if (!leader)
		return;

	msg.add<uint32_t>(leader->getGUID());
	msg.addString(leader->getName());
	msg.add<uint16_t>(leader->getLevel());
	msg.addByte(leader->getVocation()->getClientId());
	msg.addByte(3);

	for (auto memberPair : teamAssemble->membersMap) {
		const Player* member = g_game().getPlayerByGUID(memberPair.first);
		if (!member) {
			continue;
		}
		msg.add<uint32_t>(member->getGUID());
		msg.addString(member->getName());
		msg.add<uint16_t>(member->getLevel());
		msg.addByte(member->getVocation()->getClientId());
		msg.addByte(memberPair.second);
	}

	writeToOutputBuffer(msg);
}

void ProtocolGame::createLeaderTeamFinder(NetworkMessage &msg)
{
	if (!player)
		return;

	std::map<uint32_t, uint8_t> members;
	std::map<uint32_t, TeamFinder*> teamFinder = g_game().getTeamFinderList();
	TeamFinder* teamAssemble = nullptr;
	auto it = teamFinder.find(player->getGUID());
	if (it != teamFinder.end()) {
		members = it->second->membersMap;
		teamAssemble = it->second;
	}

	if (!teamAssemble)
		teamAssemble = new TeamFinder();

	teamAssemble->minLevel = msg.get<uint16_t>();
	teamAssemble->maxLevel = msg.get<uint16_t>();
	teamAssemble->vocationIDs = msg.getByte();
	teamAssemble->teamSlots = msg.get<uint16_t>();
	teamAssemble->freeSlots = msg.get<uint16_t>();
	teamAssemble->partyBool = (msg.getByte() == 1);
	teamAssemble->timestamp = msg.get<uint32_t>();
	teamAssemble->teamType = msg.getByte();

	uint16_t bossID = 0;
	uint16_t huntType1 = 0;
	uint16_t huntType2 = 0;
	uint16_t questID = 0;

	switch (teamAssemble->teamType) {
		case 1: {
			bossID = msg.get<uint16_t>();
			break;
		}
		case 2: {
			huntType1 = msg.get<uint16_t>();
			huntType2 = msg.get<uint16_t>();
			break;
		}

		case 3: {
			questID = msg.get<uint16_t>();
			break;
		}

		default:
			break;
	}

	teamAssemble->bossID = bossID;
	teamAssemble->hunt_type = huntType1;
	teamAssemble->hunt_area = huntType2;
	teamAssemble->questID = questID;
	teamAssemble->leaderGuid = player->getGUID();

	if (teamAssemble->partyBool && player->getParty()) {
		for (Player* member : player->getParty()->getMembers()) {
			if (member && member->getGUID() != player->getGUID()) {
				members.insert({member->getGUID(), 3});
			}
		}
		if (player->getParty()->getLeader()->getGUID() != player->getGUID()) {
			members.insert({player->getParty()->getLeader()->getGUID(), 3});
		}
	}
	teamAssemble->membersMap = members;
	g_game().registerTeamFinderAssemble(player->getGUID(), teamAssemble);
}

void ProtocolGame::parsePartyAnalyzerAction(NetworkMessage &msg) const
{
	if (!player) {
		return;
	}

	Party* party = player->getParty();
	if (!party || !party->getLeader() || party->getLeader()->getID() != player->getID()) {
		return;
	}

	PartyAnalyzerAction_t action = static_cast<PartyAnalyzerAction_t>(msg.getByte());
	if (action == PARTYANALYZERACTION_RESET) {
		party->resetAnalyzer();
	} else if (action == PARTYANALYZERACTION_PRICETYPE) {
		party->switchAnalyzerPriceType();
	} else if (action == PARTYANALYZERACTION_PRICEVALUE) {
		uint16_t size = msg.get<uint16_t>();
		for (uint16_t i = 1; i <= size; i++) {
			uint16_t itemId = msg.get<uint16_t>();
			uint64_t price = msg.get<uint64_t>();
			player->setItemCustomPrice(itemId, price);
		}
		party->reloadPrices();
		party->updateTrackerAnalyzer();
	}
}

void ProtocolGame::parseLeaderFinderWindow(NetworkMessage &msg)
{
	if (!player)
		return;

	uint8_t action = msg.getByte();
	switch (action) {
		case 0: {
			player->sendLeaderTeamFinder(false);
			break;
		}
		case 1: {
			player->sendLeaderTeamFinder(true);
			break;
		}
		case 2: {
			uint32_t memberID = msg.get<uint32_t>();
			const Player* member = g_game().getPlayerByGUID(memberID);
			if (!member)
				return;

			std::map<uint32_t, TeamFinder*> teamFinder = g_game().getTeamFinderList();
			TeamFinder* teamAssemble = nullptr;
			auto it = teamFinder.find(player->getGUID());
			if (it != teamFinder.end()) {
				teamAssemble = it->second;
			}

			if (!teamAssemble)
				return;

			uint8_t memberStatus = msg.getByte();
			for (auto& memberPair : teamAssemble->membersMap) {
				if (memberPair.first == memberID) {
					memberPair.second = memberStatus;
				}
			}

			switch (memberStatus) {
				case 2: {
					member->sendTextMessage(MESSAGE_STATUS, "You are invited to a new team.");
					break;
				}
				case 3: {
					member->sendTextMessage(MESSAGE_STATUS, "Your team finder request was accepted.");
					break;
				}
				case 4: {
					member->sendTextMessage(MESSAGE_STATUS, "Your team finder request was denied.");
					break;
				}

				default:
					break;
			}
			player->sendLeaderTeamFinder(false);
			break;
		}
		case 3: {
			player->createLeaderTeamFinder(msg);
			player->sendLeaderTeamFinder(false);
			break;
		}

		default:
			break;
	}
}

void ProtocolGame::parseMemberFinderWindow(NetworkMessage &msg)
{
	if (!player)
		return;

	uint8_t action = msg.getByte();
	if (action == 0) {
			player->sendTeamFinderList();
	} else {
		uint32_t leaderID = msg.get<uint32_t>();
		const Player* leader = g_game().getPlayerByGUID(leaderID);
		if (!leader)
			return;

		std::map<uint32_t, TeamFinder*> teamFinder = g_game().getTeamFinderList();
		TeamFinder* teamAssemble = nullptr;
		auto it = teamFinder.find(leaderID);
		if (it != teamFinder.end()) {
			teamAssemble = it->second;
		}

		if (!teamAssemble)
			return;

		if (action == 1) {
			leader->sendTextMessage(MESSAGE_STATUS, "There is a new request to join your team.");
			teamAssemble->membersMap.insert({player->getGUID(), 1});
		} else {
			for (auto itt = teamAssemble->membersMap.begin(), end = teamAssemble->membersMap.end(); itt != end; ++itt) {
				if (itt->first == player->getGUID()) {
					teamAssemble->membersMap.erase(itt);
					break;
				}
			}
		}
		player->sendTeamFinderList();
	}
}

void ProtocolGame::parseSendBuyCharmRune(NetworkMessage &msg)
{
	charmRune_t runeID = static_cast<charmRune_t>(msg.getByte());
	uint8_t action = msg.getByte();
	uint16_t raceid = msg.get<uint16_t>();
	g_iobestiary().sendBuyCharmRune(player, runeID, action, raceid);
}

void ProtocolGame::refreshBestiaryTracker(std::list<MonsterType *> trackerList)
{
	NetworkMessage msg;
	msg.addByte(0xB9);
	msg.addByte(trackerList.size());
	for (MonsterType *mtype : trackerList)
	{
		uint32_t killAmount = player->getBestiaryKillCount(mtype->info.raceid);
		msg.add<uint16_t>(mtype->info.raceid);
		msg.add<uint32_t>(killAmount);
		msg.add<uint16_t>(mtype->info.bestiaryFirstUnlock);
		msg.add<uint16_t>(mtype->info.bestiarySecondUnlock);
		msg.add<uint16_t>(mtype->info.bestiaryToUnlock);

		if (g_iobestiary().getKillStatus(mtype, killAmount) == 4)
		{
			msg.addByte(4);
		}
		else
		{
			msg.addByte(0);
		}
	}
	writeToOutputBuffer(msg);
}

void ProtocolGame::BestiarysendCharms()
{
	int32_t removeRuneCost = player->getLevel() * 100;
	if (player->hasCharmExpansion())
	{
		removeRuneCost = (removeRuneCost * 75) / 100;
	}
	NetworkMessage msg;
	msg.addByte(0xd8);
	msg.add<uint32_t>(player->getCharmPoints());

	std::vector<Charm *> charmList = g_game().getCharmList();
	msg.addByte(charmList.size());
	for (Charm *c_type : charmList)
	{
		msg.addByte(c_type->id);
		msg.addString(c_type->name);
		msg.addString(c_type->description);
		msg.addByte(0); // Unknown
		msg.add<uint16_t>(c_type->points);
		if (g_iobestiary().hasCharmUnlockedRuneBit(c_type, player->getUnlockedRunesBit()))
		{
			msg.addByte(1);
			uint16_t raceid = player->parseRacebyCharm(c_type->id, false, 0);
			if (raceid > 0)
			{
				msg.addByte(1);
				msg.add<uint16_t>(raceid);
				msg.add<uint32_t>(removeRuneCost);
			}
			else
			{
				msg.addByte(0);
			}
		}
		else
		{
			msg.addByte(0);
			msg.addByte(0);
		}
	}
	msg.addByte(4); // Unknown

	std::list<uint16_t> finishedMonsters = g_iobestiary().getBestiaryFinished(player);
	std::list<charmRune_t> usedRunes = g_iobestiary().getCharmUsedRuneBitAll(player);

	for (charmRune_t charmRune : usedRunes)
	{
		Charm *tmpCharm = g_iobestiary().getBestiaryCharm(charmRune);
		uint16_t tmp_raceid = player->parseRacebyCharm(tmpCharm->id, false, 0);
		finishedMonsters.remove(tmp_raceid);
	}

	msg.add<uint16_t>(finishedMonsters.size());
	for (uint16_t raceid_tmp : finishedMonsters)
	{
		msg.add<uint16_t>(raceid_tmp);
	}

	writeToOutputBuffer(msg);
}

void ProtocolGame::parseBestiarysendCreatures(NetworkMessage &msg)
{
	std::ostringstream ss;
	std::map<uint16_t, std::string> race = {};
	std::string text = "";
	uint8_t search = msg.getByte();

	if (search == 1) {
		uint16_t monsterAmount = msg.get<uint16_t>();
		std::map<uint16_t, std::string> mtype_list = g_game().getBestiaryList();
		for (uint16_t monsterCount = 1; monsterCount <= monsterAmount; monsterCount++) {
			uint16_t raceid = msg.get<uint16_t>();
			if (player->getBestiaryKillCount(raceid) > 0) {
				auto it = mtype_list.find(raceid);
				if (it != mtype_list.end()) {
						race.insert({raceid, it->second});
				}
			}
		}
	} else {
		std::string raceName = msg.getString();
		race = g_iobestiary().findRaceByName(raceName);

		if (race.size() == 0)
		{
			SPDLOG_WARN("[ProtocolGame::parseBestiarysendCreature] - "
                        "Race was not found: {}, search: {}", raceName, search);
			return;
		}
		text = raceName;
	}
	NetworkMessage newmsg;
	newmsg.addByte(0xd6);
	newmsg.addString(text);
	newmsg.add<uint16_t>(race.size());
	std::map<uint16_t, uint32_t> creaturesKilled = g_iobestiary().getBestiaryKillCountByMonsterIDs(player, race);

	for (auto it_ : race)
	{
		uint16_t raceid_ = it_.first;
		newmsg.add<uint16_t>(raceid_);

		uint8_t progress = 0;
		for (const auto &_it : creaturesKilled)
		{
			if (_it.first == raceid_)
			{
				MonsterType *tmpType = g_monsters().getMonsterType(it_.second);
				if (!tmpType)
				{
					return;
				}
				progress = g_iobestiary().getKillStatus(tmpType, _it.second);
			}
		}

		if (progress > 0)
		{
			newmsg.add<uint16_t>(static_cast<uint16_t>(progress));
		}
		else
		{
			newmsg.addByte(0);
		}
	}
	writeToOutputBuffer(newmsg);
}

void ProtocolGame::parseBugReport(NetworkMessage &msg)
{
	uint8_t category = msg.getByte();
	std::string message = msg.getString();

	Position position;
	if (category == BUG_CATEGORY_MAP)
	{
		position = msg.getPosition();
	}

	addGameTask(&Game::playerReportBug, player->getID(), message, position, category);
}

void ProtocolGame::parseGreet(NetworkMessage &msg)
{
	uint32_t npcId = msg.get<uint32_t>();
	addGameTask(&Game::playerNpcGreet, player->getID(), npcId);
}

void ProtocolGame::parseDebugAssert(NetworkMessage &msg)
{
	if (debugAssertSent)
	{
		return;
	}

	debugAssertSent = true;

	std::string assertLine = msg.getString();
	std::string date = msg.getString();
	std::string description = msg.getString();
	std::string comment = msg.getString();
	addGameTask(&Game::playerDebugAssert, player->getID(), assertLine, date, description, comment);
}

void ProtocolGame::parsePreyAction(NetworkMessage &msg)
{
	int8_t index = -1;
	uint8_t slot = msg.getByte();
	uint8_t action = msg.getByte();
	uint8_t option = 0;
	uint16_t raceId = 0;
	if (action == static_cast<uint8_t>(PreyAction_MonsterSelection)) {
		index = msg.getByte();
	} else if (action == static_cast<uint8_t>(PreyAction_Option)) {
		option = msg.getByte();
	} else if (action == static_cast<uint8_t>(PreyAction_ListAll_Selection)) {
		raceId = msg.get<uint16_t>();
	}

	if (!g_configManager().getBoolean(PREY_ENABLED)) {
		return;
	}

	addGameTask(&Game::playerPreyAction, player->getID(), slot, action, option, index, raceId);
}

void ProtocolGame::parseInviteToParty(NetworkMessage &msg)
{
	uint32_t targetId = msg.get<uint32_t>();
	addGameTask(&Game::playerInviteToParty, player->getID(), targetId);
}

void ProtocolGame::parseJoinParty(NetworkMessage &msg)
{
	uint32_t targetId = msg.get<uint32_t>();
	addGameTask(&Game::playerJoinParty, player->getID(), targetId);
}

void ProtocolGame::parseRevokePartyInvite(NetworkMessage &msg)
{
	uint32_t targetId = msg.get<uint32_t>();
	addGameTask(&Game::playerRevokePartyInvitation, player->getID(), targetId);
}

void ProtocolGame::parsePassPartyLeadership(NetworkMessage &msg)
{
	uint32_t targetId = msg.get<uint32_t>();
	addGameTask(&Game::playerPassPartyLeadership, player->getID(), targetId);
}

void ProtocolGame::parseEnableSharedPartyExperience(NetworkMessage &msg)
{
	bool sharedExpActive = msg.getByte() == 1;
	addGameTask(&Game::playerEnableSharedPartyExperience, player->getID(), sharedExpActive);
}

void ProtocolGame::parseQuestLine(NetworkMessage &msg)
{
	uint16_t questId = msg.get<uint16_t>();
	addGameTask(&Game::playerShowQuestLine, player->getID(), questId);
}

void ProtocolGame::parseMarketLeave()
{
	addGameTask(&Game::playerLeaveMarket, player->getID());
}

void ProtocolGame::parseMarketBrowse(NetworkMessage &msg)
{
	uint8_t browseId = msg.get<uint8_t>();

	if (browseId == MARKETREQUEST_OWN_OFFERS)
	{
		addGameTask(&Game::playerBrowseMarketOwnOffers, player->getID());
	}
	else if (browseId == MARKETREQUEST_OWN_HISTORY)
	{
		addGameTask(&Game::playerBrowseMarketOwnHistory, player->getID());
	}
	else
	{
		uint16_t itemId = msg.get<uint16_t>();
		player->sendMarketEnter(player->getLastDepotId());
		addGameTask(&Game::playerBrowseMarket, player->getID(), itemId);
	}
}

void ProtocolGame::parseStoreOpen(NetworkMessage &msg)
{
	uint8_t serviceType = msg.getByte();
	addGameTaskTimed(600, &Game::playerStoreOpen, player->getID(), serviceType);
}

void ProtocolGame::parseStoreRequestOffers(NetworkMessage &message)
{
	//StoreService_t serviceType = SERVICE_STANDARD;
	message.getByte(); // discard service type byte // version >= 1092

	std::string categoryName = message.getString();
	const int16_t index = g_game().gameStore.getCategoryIndexByName(categoryName);

	if (index >= 0)
	{
		addGameTaskTimed(350, &Game::playerShowStoreCategoryOffers, player->getID(),
                         g_game().gameStore.getCategoryOffers().at(index));
	}
	else
	{
		SPDLOG_WARN("[ProtocolGame::parseStoreRequestOffers] - "
                    "Requested category: {} doesn't exists", categoryName);
	}
}

void ProtocolGame::parseStoreBuyOffer(NetworkMessage &message)
{
	uint32_t offerId = message.get<uint32_t>();
	uint8_t productType = message.getByte(); //used only in return of a namechange offer request
	std::string additionalInfo;
	if (productType == ADDITIONALINFO)
	{
		additionalInfo = message.getString();
	}
	addGameTaskTimed(350, &Game::playerBuyStoreOffer, player->getID(), offerId, productType, additionalInfo);
}

void ProtocolGame::parseStoreOpenTransactionHistory(NetworkMessage &msg)
{
	uint8_t entriesPerPage = msg.getByte();
	if (entriesPerPage > 0 && entriesPerPage != GameStore::HISTORY_ENTRIES_PER_PAGE)
	{
		GameStore::HISTORY_ENTRIES_PER_PAGE = entriesPerPage;
	}

	addGameTaskTimed(2000, &Game::playerStoreTransactionHistory, player->getID(), 1);
}

void ProtocolGame::parseStoreRequestTransactionHistory(NetworkMessage &msg)
{
	uint32_t pageNumber = msg.get<uint32_t>();
	addGameTaskTimed(2000, &Game::playerStoreTransactionHistory, player->getID(), pageNumber);
}

void ProtocolGame::parseCoinTransfer(NetworkMessage &msg)
{
	std::string receiverName = msg.getString();
	uint32_t amount = msg.get<uint32_t>();

	if (amount > 0)
	{
		addGameTaskTimed(350, &Game::playerCoinTransfer, player->getID(), receiverName, amount);
	}

	updateCoinBalance();
}

void ProtocolGame::parseMarketCreateOffer(NetworkMessage &msg)
{
	uint8_t type = msg.getByte();
	uint16_t itemId = msg.get<uint16_t>();
	if (Item::items[itemId].upgradeClassification > 0)
	{
		msg.getByte(); // Tier
	}
	uint16_t amount = msg.get<uint16_t>();
	uint64_t price = msg.get<uint64_t>();
	bool anonymous = (msg.getByte() != 0);
	if (amount > 0 && price > 0)
	{
		addGameTask(&Game::playerCreateMarketOffer, player->getID(), type, itemId, amount, price, anonymous);
	}
}

void ProtocolGame::parseMarketCancelOffer(NetworkMessage &msg)
{
	uint32_t timestamp = msg.get<uint32_t>();
	uint16_t counter = msg.get<uint16_t>();
	if (counter > 0)
	{
		addGameTask(&Game::playerCancelMarketOffer, player->getID(), timestamp, counter);
	}

	updateCoinBalance();
}

void ProtocolGame::parseMarketAcceptOffer(NetworkMessage &msg)
{
	uint32_t timestamp = msg.get<uint32_t>();
	uint16_t counter = msg.get<uint16_t>();
	uint16_t amount = msg.get<uint16_t>();
	if (amount > 0 && counter > 0)
	{
		addGameTask(&Game::playerAcceptMarketOffer, player->getID(), timestamp, counter, amount);
	}

	updateCoinBalance();
}

void ProtocolGame::parseModalWindowAnswer(NetworkMessage &msg)
{
	uint32_t id = msg.get<uint32_t>();
	uint8_t button = msg.getByte();
	uint8_t choice = msg.getByte();
	addGameTask(&Game::playerAnswerModalWindow, player->getID(), id, button, choice);
}

void ProtocolGame::parseBrowseField(NetworkMessage &msg)
{
	const Position &pos = msg.getPosition();
	addGameTask(&Game::playerBrowseField, player->getID(), pos);
}

void ProtocolGame::parseSeekInContainer(NetworkMessage &msg)
{
	uint8_t containerId = msg.getByte();
	uint16_t index = msg.get<uint16_t>();
	addGameTask(&Game::playerSeekInContainer, player->getID(), containerId, index);
}

// Send methods
void ProtocolGame::sendOpenPrivateChannel(const std::string &receiver)
{
	NetworkMessage msg;
	msg.addByte(0xAD);
	msg.addString(receiver);
	writeToOutputBuffer(msg);
}

void ProtocolGame::sendExperienceTracker(int64_t rawExp, int64_t finalExp)
{
	NetworkMessage msg;
	msg.addByte(0xAF);
	msg.add<int64_t>(rawExp);
	msg.add<int64_t>(finalExp);
	writeToOutputBuffer(msg);
}

void ProtocolGame::sendChannelEvent(uint16_t channelId, const std::string &playerName, ChannelEvent_t channelEvent)
{
	NetworkMessage msg;
	msg.addByte(0xF3);
	msg.add<uint16_t>(channelId);
	msg.addString(playerName);
	msg.addByte(channelEvent);
	writeToOutputBuffer(msg);
}

void ProtocolGame::sendCreatureOutfit(const Creature *creature, const Outfit_t &outfit)
{
	if (!canSee(creature))
	{
		return;
	}

	NetworkMessage msg;
	msg.addByte(0x8E);
	msg.add<uint32_t>(creature->getID());
	AddOutfit(msg, outfit);
	if (outfit.lookMount != 0)
	{
		msg.addByte(outfit.lookMountHead);
		msg.addByte(outfit.lookMountBody);
		msg.addByte(outfit.lookMountLegs);
		msg.addByte(outfit.lookMountFeet);
	}
	writeToOutputBuffer(msg);
}

void ProtocolGame::sendCreatureLight(const Creature *creature)
{
	if (!canSee(creature))
	{
		return;
	}

	NetworkMessage msg;
	AddCreatureLight(msg, creature);
	writeToOutputBuffer(msg);
}

void ProtocolGame::sendCreatureIcon(const Creature* creature)
{
	if (!creature)
<<<<<<< HEAD
  	{
=======
	{
>>>>>>> 0e43691c
		return;
	}

	CreatureIcon_t icon = creature->getIcon();
	NetworkMessage msg;
	msg.addByte(0x8B);
	msg.add<uint32_t>(creature->getID());
<<<<<<< HEAD
	msg.addByte(14); // type 14 for this
	msg.addByte(icon != CREATUREICON_NONE); // 0 = no icon, 1 = we'll send an icon
	if (icon != CREATUREICON_NONE) {
		msg.addByte(icon);
		msg.addByte(0); // Creature update
		msg.add<uint16_t>(0); // Used for the life in the new quest
=======
	// Type 14 for this
	msg.addByte(14);
	// 0 = no icon, 1 = we'll send an icon
	msg.addByte(icon != CREATUREICON_NONE);
	if (icon != CREATUREICON_NONE) {
		msg.addByte(icon);
		// Creature update
		msg.addByte(1);
		// Used for the life in the new quest
		msg.add<uint16_t>(0);
>>>>>>> 0e43691c
	}
	writeToOutputBuffer(msg);
}

void ProtocolGame::sendWorldLight(const LightInfo &lightInfo)
{
	NetworkMessage msg;
	AddWorldLight(msg, lightInfo);
	writeToOutputBuffer(msg);
}

void ProtocolGame::sendTibiaTime(int32_t time)
{
	NetworkMessage msg;
	msg.addByte(0xEF);
	msg.addByte(time / 60);
	msg.addByte(time % 60);
	writeToOutputBuffer(msg);
}

void ProtocolGame::sendCreatureWalkthrough(const Creature *creature, bool walkthrough)
{
	if (!canSee(creature))
	{
		return;
	}

	NetworkMessage msg;
	msg.addByte(0x92);
	msg.add<uint32_t>(creature->getID());
	msg.addByte(walkthrough ? 0x00 : 0x01);
	writeToOutputBuffer(msg);
}

void ProtocolGame::sendCreatureShield(const Creature *creature)
{
	if (!canSee(creature))
	{
		return;
	}

	NetworkMessage msg;
	msg.addByte(0x91);
	msg.add<uint32_t>(creature->getID());
	msg.addByte(player->getPartyShield(creature->getPlayer()));
	writeToOutputBuffer(msg);
}

void ProtocolGame::sendCreatureSkull(const Creature *creature)
{
	if (g_game().getWorldType() != WORLD_TYPE_PVP)
	{
		return;
	}

	if (!canSee(creature))
	{
		return;
	}

	NetworkMessage msg;
	msg.addByte(0x90);
	msg.add<uint32_t>(creature->getID());
	msg.addByte(player->getSkullClient(creature));
	writeToOutputBuffer(msg);
}


void ProtocolGame::sendCreatureUpdate(const Creature *creature)
{
	if (creature && !creature->isRemoved())
	{
		const Tile* tile = creature->getTile();
		const Player* player = creature->getPlayer();
		if (tile)
		{
			const Position& position = creature->getPosition();
			int32_t stackpos = tile->getClientIndexOfCreature(player, creature);

			sendUpdateTileCreature(position, stackpos, creature);
		}
	}
}

void ProtocolGame::sendCreatureSquare(const Creature *creature, SquareColor_t color)
{
	if (!canSee(creature))
	{
		return;
	}

	NetworkMessage msg;
	msg.addByte(0x93);
	msg.add<uint32_t>(creature->getID());
	msg.addByte(0x01);
	msg.addByte(color);
	writeToOutputBuffer(msg);
}

void ProtocolGame::sendTutorial(uint8_t tutorialId)
{
	NetworkMessage msg;
	msg.addByte(0xDC);
	msg.addByte(tutorialId);
	writeToOutputBuffer(msg);
}

void ProtocolGame::sendAddMarker(const Position &pos, uint8_t markType, const std::string &desc)
{
	NetworkMessage msg;
	msg.addByte(0xDD);
	msg.addByte(0x00); // unknow

	msg.addPosition(pos);
	msg.addByte(markType);
	msg.addString(desc);
	writeToOutputBuffer(msg);
}

void ProtocolGame::sendCyclopediaCharacterNoData(CyclopediaCharacterInfoType_t characterInfoType, uint8_t errorCode)
{
	NetworkMessage msg;
	msg.addByte(0xDA);
	msg.addByte(static_cast<uint8_t>(characterInfoType));
	msg.addByte(errorCode);
	writeToOutputBuffer(msg);
}

void ProtocolGame::sendCyclopediaCharacterBaseInformation()
{
	NetworkMessage msg;
	msg.addByte(0xDA);
	msg.addByte(CYCLOPEDIA_CHARACTERINFO_BASEINFORMATION);
	msg.addByte(0x00);
	msg.addString(player->getName());
	msg.addString(player->getVocation()->getVocName());
	msg.add<uint16_t>(player->getLevel());
	AddOutfit(msg, player->getDefaultOutfit(), false);

	msg.addByte(0x01); // hide stamina
	msg.addByte(0x01); // enable store summary & character titles
	msg.addString("Loyal"); // character title
	writeToOutputBuffer(msg);
}

void ProtocolGame::sendCyclopediaCharacterGeneralStats()
{
	NetworkMessage msg;
	msg.addByte(0xDA);
	msg.addByte(CYCLOPEDIA_CHARACTERINFO_GENERALSTATS);
	msg.addByte(0x00);
	msg.add<uint64_t>(player->getExperience());
	msg.add<uint16_t>(player->getLevel());
	msg.addByte(player->getLevelPercent());
	// BaseXPGainRate
	msg.add<uint16_t>(100);
	// TournamentXPFactor
	msg.add<int32_t>(0);
	// LowLevelBonus
	msg.add<uint16_t>(0);
	// XPBoost
	msg.add<uint16_t>(0);
	// StaminaMultiplier(100=x1.0)
	msg.add<uint16_t>(100);
	// xpBoostRemainingTime
	msg.add<uint16_t>(0);
	// canBuyXpBoost
	msg.addByte(0x00);
	msg.add<uint16_t>(std::min<int32_t>(player->getHealth(), std::numeric_limits<uint16_t>::max()));
	msg.add<uint16_t>(std::min<int32_t>(player->getMaxHealth(), std::numeric_limits<uint16_t>::max()));
	msg.add<uint16_t>(std::min<int32_t>(player->getMana(), std::numeric_limits<uint16_t>::max()));
	msg.add<uint16_t>(std::min<int32_t>(player->getMaxMana(), std::numeric_limits<uint16_t>::max()));
	msg.addByte(player->getSoul());
	msg.add<uint16_t>(player->getStaminaMinutes());

	Condition *condition = player->getCondition(CONDITION_REGENERATION, CONDITIONID_DEFAULT);
	msg.add<uint16_t>(condition ? condition->getTicks() / 1000 : 0x00);
	msg.add<uint16_t>(player->getOfflineTrainingTime() / 60 / 1000);
	msg.add<uint16_t>(player->getSpeed() / 2);
	msg.add<uint16_t>(player->getBaseSpeed() / 2);
	msg.add<uint32_t>(player->getCapacity());
	msg.add<uint32_t>(player->getCapacity());
	msg.add<uint32_t>(player->getFreeCapacity());
	msg.addByte(8);
	msg.addByte(1);
	msg.add<uint16_t>(player->getMagicLevel());
	msg.add<uint16_t>(player->getBaseMagicLevel());
	// loyalty bonus
	msg.add<uint16_t>(player->getBaseMagicLevel());
	msg.add<uint16_t>(player->getMagicLevelPercent() * 100);

<<<<<<< HEAD
	static const uint8_t HardcodedSkillIds[] = { 11, 9, 8, 10, 7, 6, 13 };
	for (uint8_t i = SKILL_FIRST; i < SKILL_CRITICAL_HIT_CHANCE; ++i)
	{
=======
	for (uint8_t i = SKILL_FIRST; i < SKILL_CRITICAL_HIT_CHANCE; ++i)
	{
		static const uint8_t HardcodedSkillIds[] = {11, 9, 8, 10, 7, 6, 13};
>>>>>>> 0e43691c
		msg.addByte(HardcodedSkillIds[i]);
		msg.add<uint16_t>(std::min<int32_t>(player->getSkillLevel(i), std::numeric_limits<uint16_t>::max()));
		msg.add<uint16_t>(player->getBaseSkill(i));
		// loyalty bonus
		msg.add<uint16_t>(player->getBaseSkill(i));
		msg.add<uint16_t>(player->getSkillPercent(i) * 100);
	}

<<<<<<< HEAD
	auto bufferPosition = msg.getBufferPosition();
	msg.skipBytes(1);
	uint8_t total = 0;
	for (size_t i = 0; i < COMBAT_COUNT; i++) {
		if (player->getSpecializedMagicLevel(indexToCombatType(i)) > 0) {
			++total;
			msg.addByte(getCipbiaElement(indexToCombatType(i)));
			msg.add<uint16_t>(static_cast<uint16_t>(player->getSpecializedMagicLevel(indexToCombatType(i))));
		}
	}
	msg.setBufferPosition(bufferPosition);
	msg.addByte(total);
=======
	// Version 12.70
	msg.addByte(0x00);

>>>>>>> 0e43691c
	writeToOutputBuffer(msg);
}

void ProtocolGame::sendCyclopediaCharacterCombatStats()
{
	NetworkMessage msg;
	msg.addByte(0xDA);
	msg.addByte(CYCLOPEDIA_CHARACTERINFO_COMBATSTATS);
	msg.addByte(0x00);
	for (uint8_t i = SKILL_CRITICAL_HIT_CHANCE; i <= SKILL_LAST; ++i)
	{
		msg.add<uint16_t>(std::min<int32_t>(player->getSkillLevel(i), std::numeric_limits<uint16_t>::max()));
		msg.add<uint16_t>(0);
	}

<<<<<<< HEAD
	msg.add<uint16_t>(static_cast<uint16_t>(player->getCleavePercent())); //cleave %
	msg.add<uint16_t>(static_cast<uint16_t>(player->getMagicShieldCapacityFlat())); //direct bonus
	msg.add<uint16_t>(static_cast<uint16_t>(player->getMagicShieldCapacityPercent())); //percent bonus

	//at range
	for (uint8_t range = 1; range <= 5; range++) {
		msg.add<uint16_t>(static_cast<uint16_t>(player->getPerfectShotDamage(range)));
	}

	msg.add<uint16_t>(static_cast<uint16_t>(player->getReflectFlat(COMBAT_PHYSICALDAMAGE))); //damage deflection
=======
	// Version 12.81 new skill (Fatal, Dodge and Momentum)
	for (uint8_t i = 1; i <= 3; ++i) {
		msg.add<uint16_t>(0);
		msg.add<uint16_t>(0);
	}

	// Cleave (12.70)
	msg.add<uint16_t>(0);
	// Magic shield capacity (12.70)
	msg.add<uint16_t>(0); // Direct bonus
	msg.add<uint16_t>(0); // Percentage bonus

	// Perfect shot range (12.70)
	for (uint16_t i = 1; i <= 5; i++)
	{
		msg.add<uint16_t>(0x00);
	}

	// Damage reflection
	msg.add<uint16_t>(0);
>>>>>>> 0e43691c

	uint8_t haveBlesses = 0;
	uint8_t blessings = 8;
	for (uint8_t i = 1; i < blessings; ++i)
	{
		if (player->hasBlessing(i))
		{
			++haveBlesses;
		}
	}

	msg.addByte(haveBlesses);
	msg.addByte(blessings);

	const Item *weapon = player->getWeapon();
	if (weapon)
	{
		const ItemType &it = Item::items[weapon->getID()];
		if (it.weaponType == WEAPON_WAND)
		{
			msg.add<uint16_t>(it.maxHitChance);
			msg.addByte(getCipbiaElement(it.combatType));
			msg.addByte(0);
			msg.addByte(CIPBIA_ELEMENTAL_UNDEFINED);
		}
		else if (it.weaponType == WEAPON_DISTANCE || it.weaponType == WEAPON_AMMO)
		{
			int32_t attackValue = weapon->getAttack();
			if (it.weaponType == WEAPON_AMMO)
			{
				const Item *weaponItem = player->getWeapon(true);
				if (weaponItem)
				{
					attackValue += weaponItem->getAttack();
				}
			}

			int32_t attackSkill = player->getSkillLevel(SKILL_DISTANCE);
			float attackFactor = player->getAttackFactor();
			int32_t maxDamage = static_cast<int32_t>(Weapons::getMaxWeaponDamage(player->getLevel(), attackSkill, attackValue, attackFactor, true) * player->getVocation()->distDamageMultiplier);
			if (it.abilities && it.abilities->elementType != COMBAT_NONE)
			{
				maxDamage += static_cast<int32_t>(Weapons::getMaxWeaponDamage(player->getLevel(), attackSkill, attackValue - weapon->getAttack() + it.abilities->elementDamage, attackFactor, true) * player->getVocation()->distDamageMultiplier);
			}
			msg.add<uint16_t>(maxDamage >> 1);
			msg.addByte(CIPBIA_ELEMENTAL_PHYSICAL);
			if (it.abilities && it.abilities->elementType != COMBAT_NONE)
			{
				msg.addByte(static_cast<uint32_t>(it.abilities->elementDamage) * 100 / attackValue);
				msg.addByte(getCipbiaElement(it.abilities->elementType));
			}
			else
			{
				bool imbueDmg = false;
				Item* weaponNC = player->getWeapon(true);
				if (weaponNC) {
					uint8_t slots = Item::items[weaponNC->getID()].imbuingSlots;
					if (slots > 0) {
						for (uint8_t i = 0; i < slots; i++) {
							uint32_t info = weaponNC->getImbuement(i);
							if (info >> 8) {
								Imbuement* ib = g_imbuements->getImbuement(info & 0xFF);
								if (ib->combatType != COMBAT_NONE) {
									msg.addByte(static_cast<uint32_t>(ib->elementDamage));
									msg.addByte(getCipbiaElement(ib->combatType));
									imbueDmg = true;
									break;
								}
							}
						}
					}
				}
				if (!imbueDmg) {
					msg.addByte(0);
					msg.addByte(CIPBIA_ELEMENTAL_UNDEFINED);
				}
			}
		}
		else
		{
			int32_t attackValue = std::max<int32_t>(0, weapon->getAttack());
			int32_t attackSkill = player->getWeaponSkill(weapon);
			float attackFactor = player->getAttackFactor();
			int32_t maxDamage = static_cast<int32_t>(Weapons::getMaxWeaponDamage(player->getLevel(), attackSkill, attackValue, attackFactor, true) * player->getVocation()->meleeDamageMultiplier);
			if (it.abilities && it.abilities->elementType != COMBAT_NONE)
			{
				maxDamage += static_cast<int32_t>(Weapons::getMaxWeaponDamage(player->getLevel(), attackSkill, it.abilities->elementDamage, attackFactor, true) * player->getVocation()->meleeDamageMultiplier);
			}
			msg.add<uint16_t>(maxDamage >> 1);
			msg.addByte(CIPBIA_ELEMENTAL_PHYSICAL);
			if (it.abilities && it.abilities->elementType != COMBAT_NONE)
			{
				msg.addByte(static_cast<uint32_t>(it.abilities->elementDamage) * 100 / attackValue);
				msg.addByte(getCipbiaElement(it.abilities->elementType));
			}
			else
			{
				bool imbueDmg = false;
				Item* weaponNC = player->getWeapon();
				if (weaponNC) {
					uint8_t slots = Item::items[weaponNC->getID()].imbuingSlots;
					if (slots > 0) {
						for (uint8_t i = 0; i < slots; i++) {
							uint32_t info = weaponNC->getImbuement(i);
							if (info >> 8) {
								Imbuement* ib = g_imbuements->getImbuement(info & 0xFF);
								if (ib->combatType != COMBAT_NONE) {
									msg.addByte(static_cast<uint32_t>(ib->elementDamage));
									msg.addByte(getCipbiaElement(ib->combatType));
									imbueDmg = true;
									break;
								}
							}
						}
					}
				}
				if (!imbueDmg) {
					msg.addByte(0);
					msg.addByte(CIPBIA_ELEMENTAL_UNDEFINED);
				}
			}
		}
	}
	else
	{
		float attackFactor = player->getAttackFactor();
		int32_t attackSkill = player->getSkillLevel(SKILL_FIST);
		int32_t attackValue = 7;

		int32_t maxDamage = Weapons::getMaxWeaponDamage(player->getLevel(), attackSkill, attackValue, attackFactor, true);
		msg.add<uint16_t>(maxDamage >> 1);
		msg.addByte(CIPBIA_ELEMENTAL_PHYSICAL);
		msg.addByte(0);
		msg.addByte(CIPBIA_ELEMENTAL_UNDEFINED);
	}

	msg.add<uint16_t>(player->getArmor());
	msg.add<uint16_t>(player->getDefense());

	uint8_t combats = 0;
	auto startCombats = msg.getBufferPosition();
	msg.skipBytes(1);

	alignas(16) int16_t absorbs[COMBAT_COUNT] = { 100, 100, 100, 100, 100, 100, 100, 100, 100, 100, 100, 100, 100 };
	for (int32_t slot = CONST_SLOT_FIRST; slot <= CONST_SLOT_LAST; ++slot)
	{
		if (!player->isItemAbilityEnabled(static_cast<Slots_t>(slot)))
		{
			continue;
		}

		Item *item = player->getInventoryItem(static_cast<Slots_t>(slot));
		if (!item)
		{
			continue;
		}

		const ItemType &it = Item::items[item->getID()];
		if (!it.abilities)
		{
			continue;
		}

		for (uint16_t i = 0; i < COMBAT_COUNT; ++i) {
			absorbs[i] *= (std::floor(100 - it.abilities->absorbPercent[i]) / 100.);
		}
		uint8_t slots = Item::items[item->getID()].imbuingSlots;
		if (slots > 0) {
			for (uint8_t i = 0; i < slots; i++) {
				uint32_t info = item->getImbuement(i);
				if (info >> 8) {
					Imbuement* ib = g_imbuements->getImbuement(info & 0xFF);
					for (uint16_t i = 0; i < COMBAT_COUNT; ++i) {
						const int16_t& absorbPercent2 = ib->absorbPercent[i];

						if (absorbPercent2 != 0) {
							absorbs[i] *= (std::floor(100 - absorbPercent2) / 100.);
						}
					}
				}
			}
		}
	}
	int32_t value;
	for (size_t i = 0; i < COMBAT_COUNT; ++i)
	{
		if (absorbs[i] != 100)
		{
			if (value != -1) {
				msg.addByte(getCipbiaElement(indexToCombatType(i)));
				msg.addByte(std::max<int16_t>(-100, std::min<int16_t>(100, (100 - absorbs[i]) ) ) );
				++combats;
			}
		}
	}

<<<<<<< HEAD
	auto actual = msg.getBufferPosition();
=======
	// Concoctions potions (12.70)
	msg.addByte(0x00);
>>>>>>> 0e43691c

	msg.setBufferPosition(startCombats);
	msg.addByte(combats);

	msg.setBufferPosition(actual);

	msg.skipBytes(1);
	uint8_t total = 0;
	int64_t timeNow = OTSYS_TIME()/1000;
	for (int itemID = ITEM_TIBIADROME_POTION_START; itemID <= ITEM_TIBIADROME_POTION_END; itemID++) {
		Condition* condition = player->getCondition(CONDITION_TIBIADROMEPOTIONS, CONDITIONID_DEFAULT, itemID);
		if (condition && condition->getEndTime()/1000 >= timeNow) {
			msg.addItemId(itemID);
			msg.add<uint16_t>(static_cast<uint16_t>(std::floor(condition->getEndTime()/1000-timeNow)));
			total++;
		}
	}
	msg.setBufferPosition(actual);
	msg.addByte(total);

	writeToOutputBuffer(msg);
}

void ProtocolGame::sendCyclopediaCharacterRecentDeaths(uint16_t page, uint16_t pages, const std::vector<RecentDeathEntry> &entries)
{
	NetworkMessage msg;
	msg.addByte(0xDA);
	msg.addByte(CYCLOPEDIA_CHARACTERINFO_RECENTDEATHS);
	msg.addByte(0x00);
	msg.add<uint16_t>(page);
	msg.add<uint16_t>(pages);
	msg.add<uint16_t>(entries.size());
	for (const RecentDeathEntry &entry : entries)
	{
		msg.add<uint32_t>(entry.timestamp);
		msg.addString(entry.cause);
	}
	writeToOutputBuffer(msg);
}

void ProtocolGame::sendCyclopediaCharacterRecentPvPKills(uint16_t page, uint16_t pages, const std::vector<RecentPvPKillEntry> &entries)
{
	NetworkMessage msg;
	msg.addByte(0xDA);
	msg.addByte(CYCLOPEDIA_CHARACTERINFO_RECENTPVPKILLS);
	msg.addByte(0x00);
	msg.add<uint16_t>(page);
	msg.add<uint16_t>(pages);
	msg.add<uint16_t>(entries.size());
	for (const RecentPvPKillEntry &entry : entries)
	{
		msg.add<uint32_t>(entry.timestamp);
		msg.addString(entry.description);
		msg.addByte(entry.status);
	}
	writeToOutputBuffer(msg);
}

void ProtocolGame::sendCyclopediaCharacterAchievements()
{
	NetworkMessage msg;
	msg.addByte(0xDA);
	msg.addByte(CYCLOPEDIA_CHARACTERINFO_ACHIEVEMENTS);
	msg.addByte(0x00);
	msg.add<uint16_t>(0);
	msg.add<uint16_t>(0);
	msg.add<uint16_t>(0);
	writeToOutputBuffer(msg);
}

void ProtocolGame::sendCyclopediaCharacterItemSummary()
{
	NetworkMessage msg;
	msg.addByte(0xDA);
	msg.addByte(CYCLOPEDIA_CHARACTERINFO_ITEMSUMMARY);
	msg.addByte(0x00);

	// Inventory
	auto startInventoryItems = msg.getBufferPosition();
	uint16_t inventoryItems = 0;
	msg.skipBytes(2);

	for (std::underlying_type<Slots_t>::type slot = CONST_SLOT_FIRST; slot <= CONST_SLOT_AMMO; slot++)
	{
		Item *inventoryItem = player->getInventoryItem(static_cast<Slots_t>(slot));
		if (inventoryItem)
		{
			++inventoryItems;
			msg.add<uint16_t>(inventoryItem->getClientID());
			msg.add<uint32_t>(inventoryItem->getItemCount());
		}
		// TODO show / count items in backpack
	}

	// Stash
	// TODO Why does it display items in the store inbox?
	auto startStashItems = msg.getBufferPosition();
	StashItemList stashItems = player->getStashItems();
	msg.skipBytes(2);

	for (auto item : stashItems) {
		msg.add<uint16_t>(item.first);
		msg.add<uint32_t>(item.second);
	}

	// DepotItems
	auto startDepotItems = msg.getBufferPosition();
	uint16_t depotItems = 0;
	msg.skipBytes(2);

	// StoreInboxItems
	auto startStoreInboxItems = msg.getBufferPosition();
	uint16_t storeInboxItems = 0;
	msg.skipBytes(2);

	// InboxItems
	auto startInboxItems = msg.getBufferPosition();
	uint16_t inboxItems = 0;
	msg.skipBytes(2);

	// execute
	msg.setBufferPosition(startInventoryItems);
	msg.add<uint16_t>(inventoryItems);

	msg.setBufferPosition(startDepotItems);
	msg.add<uint16_t>(depotItems);

	msg.setBufferPosition(startStashItems);
	msg.add<uint16_t>(stashItems.size());

	msg.setBufferPosition(startInboxItems);
	msg.add<uint16_t>(inboxItems);

	msg.setBufferPosition(startStoreInboxItems);
	msg.add<uint16_t>(storeInboxItems);

	writeToOutputBuffer(msg);
}

void ProtocolGame::sendCyclopediaCharacterOutfitsMounts()
{
	NetworkMessage msg;
	msg.addByte(0xDA);
	msg.addByte(CYCLOPEDIA_CHARACTERINFO_OUTFITSMOUNTS);
	msg.addByte(0x00);
	Outfit_t currentOutfit = player->getDefaultOutfit();

	uint16_t outfitSize = 0;
	auto startOutfits = msg.getBufferPosition();
	msg.skipBytes(2);

	const auto &outfits = Outfits::getInstance().getOutfits(player->getSex());
	for (const Outfit &outfit : outfits)
	{
		uint8_t addons;
		if (!player->getOutfitAddons(outfit, addons))
		{
			continue;
		}
		const std::string from = outfit.from;
		++outfitSize;

		msg.add<uint16_t>(outfit.lookType);
		msg.addString(outfit.name);
		msg.addByte(addons);
		if (from == "store")
			msg.addByte(CYCLOPEDIA_CHARACTERINFO_OUTFITTYPE_STORE);
		else if (from == "quest")
			msg.addByte(CYCLOPEDIA_CHARACTERINFO_OUTFITTYPE_QUEST);
		else
			msg.addByte(CYCLOPEDIA_CHARACTERINFO_OUTFITTYPE_NONE);
		if (outfit.lookType == currentOutfit.lookType)
		{
			msg.add<uint32_t>(1000);
		}
		else
		{
			msg.add<uint32_t>(0);
		}
	}
	if (outfitSize > 0)
	{
		msg.addByte(currentOutfit.lookHead);
		msg.addByte(currentOutfit.lookBody);
		msg.addByte(currentOutfit.lookLegs);
		msg.addByte(currentOutfit.lookFeet);
	}

	uint16_t mountSize = 0;
	auto startMounts = msg.getBufferPosition();
	msg.skipBytes(2);
	for (const Mount &mount : g_game().mounts.getMounts())
	{
		const std::string type = mount.type;
		if (player->hasMount(&mount))
		{
			++mountSize;

			msg.add<uint16_t>(mount.clientId);
			msg.addString(mount.name);
			if (type == "store")
				msg.addByte(CYCLOPEDIA_CHARACTERINFO_OUTFITTYPE_STORE);
			else if (type == "quest")
				msg.addByte(CYCLOPEDIA_CHARACTERINFO_OUTFITTYPE_QUEST);
			else
				msg.addByte(CYCLOPEDIA_CHARACTERINFO_OUTFITTYPE_NONE);
			msg.add<uint32_t>(1000);
		}
	}
	if (mountSize > 0)
	{
		msg.addByte(currentOutfit.lookMountHead);
		msg.addByte(currentOutfit.lookMountBody);
		msg.addByte(currentOutfit.lookMountLegs);
		msg.addByte(currentOutfit.lookMountFeet);
	}

	uint16_t familiarsSize = 0;
	auto startFamiliars = msg.getBufferPosition();
	msg.skipBytes(2);
	const auto &familiars = Familiars::getInstance().getFamiliars(player->getVocationId());
	for (const Familiar &familiar : familiars)
	{
		const std::string type = familiar.type;
		if (!player->getFamiliar(familiar))
		{
			continue;
		}
		++familiarsSize;
		msg.add<uint16_t>(familiar.lookType);
		msg.addString(familiar.name);
		if (type == "quest")
			msg.addByte(CYCLOPEDIA_CHARACTERINFO_OUTFITTYPE_QUEST);
		else
			msg.addByte(CYCLOPEDIA_CHARACTERINFO_OUTFITTYPE_NONE);
		msg.add<uint32_t>(0);
	}

	msg.setBufferPosition(startOutfits);
	msg.add<uint16_t>(outfitSize);
	msg.setBufferPosition(startMounts);
	msg.add<uint16_t>(mountSize);
	msg.setBufferPosition(startFamiliars);
	msg.add<uint16_t>(familiarsSize);
	writeToOutputBuffer(msg);
}

void ProtocolGame::sendCyclopediaCharacterStoreSummary()
{
	NetworkMessage msg;
	msg.addByte(0xDA);
	msg.addByte(CYCLOPEDIA_CHARACTERINFO_STORESUMMARY);
	msg.addByte(0x00);
	// Remaining Store Xp Boost Time
	msg.add<uint32_t>(player->getExpBoostStamina());
	// RemainingDailyRewardXpBoostTime
	msg.add<uint32_t>(0);
	msg.addByte(0x00);
	msg.addByte(0x00);
	msg.addByte(0x00);
	msg.addByte(0x00);
	msg.addByte(0x00);
	msg.addByte(0x00);
	msg.addByte(0x00);
	msg.addByte(0x00);
	msg.add<uint16_t>(0);
	writeToOutputBuffer(msg);
}

void ProtocolGame::sendCyclopediaCharacterInspection()
{
	NetworkMessage msg;
	msg.addByte(0xDA);
	msg.addByte(CYCLOPEDIA_CHARACTERINFO_INSPECTION);
	msg.addByte(0x00);
	uint8_t inventoryItems = 0;
	auto startInventory = msg.getBufferPosition();
	msg.skipBytes(1);
	for (std::underlying_type<Slots_t>::type slot = CONST_SLOT_FIRST; slot <= CONST_SLOT_LAST; slot++)
	{
		Item *inventoryItem = player->getInventoryItem(static_cast<Slots_t>(slot));
		if (inventoryItem)
		{
			++inventoryItems;

			msg.addByte(slot);
			msg.addString(inventoryItem->getName());
			AddItem(msg, inventoryItem);
			msg.addByte(0);

			auto descriptions = Item::getDescriptions(Item::items[inventoryItem->getID()], inventoryItem);
			msg.addByte(descriptions.size());
			for (const auto &description : descriptions)
			{
				msg.addString(description.first);
				msg.addString(description.second);
			}
		}
	}
	msg.addString(player->getName());
	AddOutfit(msg, player->getDefaultOutfit(), false);

	msg.addByte(3);
	msg.addString("Level");
	msg.addString(std::to_string(player->getLevel()));
	msg.addString("Vocation");
	msg.addString(player->getVocation()->getVocName());
	msg.addString("Outfit");

	const Outfit *outfit = Outfits::getInstance().getOutfitByLookType(
                           player->getSex(),
                           player->getDefaultOutfit().lookType);
	if (outfit)
	{
		msg.addString(outfit->name);
	}
	else
	{
		msg.addString("unknown");
	}
	msg.setBufferPosition(startInventory);
	msg.addByte(inventoryItems);
	writeToOutputBuffer(msg);
}

void ProtocolGame::sendCyclopediaCharacterBadges()
{
	NetworkMessage msg;
	msg.addByte(0xDA);
	msg.addByte(CYCLOPEDIA_CHARACTERINFO_BADGES);
	msg.addByte(0x00);
	// ShowAccountInformation
	msg.addByte(0x01);
	// if ShowAccountInformation show IsOnline, IsPremium, character title, badges
	// IsOnline
	msg.addByte(0x01);
	// IsPremium (GOD has always 'Premium')
	msg.addByte(player->isPremium() ? 0x01 : 0x00);
	// character title
	msg.addString("");
	// badges
	msg.addByte(0x00);
	// Todo badges loop
	writeToOutputBuffer(msg);
}

void ProtocolGame::sendCyclopediaCharacterTitles()
{
	NetworkMessage msg;
	msg.addByte(0xDA);
	msg.addByte(CYCLOPEDIA_CHARACTERINFO_TITLES);
	msg.addByte(0x00);
	msg.addByte(0x00);
	msg.addByte(0x00);
	writeToOutputBuffer(msg);
}

void ProtocolGame::sendTournamentLeaderboard()
{
	NetworkMessage msg;
	msg.addByte(0xC5);
	msg.addByte(0);
	msg.addByte(0x01);
	writeToOutputBuffer(msg);
}

void ProtocolGame::sendReLoginWindow(uint8_t unfairFightReduction)
{
	NetworkMessage msg;
	msg.addByte(0x28);
	msg.addByte(0x00);
	msg.addByte(unfairFightReduction);
	msg.addByte(0x00); // use death redemption (boolean)
	writeToOutputBuffer(msg);
}

void ProtocolGame::sendStats()
{
	NetworkMessage msg;
	AddPlayerStats(msg);
	writeToOutputBuffer(msg);
}

void ProtocolGame::sendBasicData()
{
	NetworkMessage msg;
	msg.addByte(0x9F);
	if (player->isPremium())
	{
		msg.addByte(1);
		msg.add<uint32_t>(time(nullptr) + (player->premiumDays * 86400));
	}
	else
	{
		msg.addByte(0);
		msg.add<uint32_t>(0);
	}
	msg.addByte(player->getVocation()->getClientId());

	// Prey window
	if (player->getVocation()->getId() == 0)
	{
		msg.addByte(0);
	}
	else
	{
		msg.addByte(1); // has reached Main (allow player to open Prey window)
	}

	std::list<uint16_t> spellsList = g_spells().getSpellsByVocation(player->getVocationId());
	msg.add<uint16_t>(spellsList.size());
	for (uint16_t sid : spellsList)
	{
		msg.addByte(sid);
	}
	msg.addByte(player->getVocation()->getMagicShield()); // bool - determine whether magic shield is active or not
	writeToOutputBuffer(msg);
}

void ProtocolGame::sendBlessStatus()
{
	if (!player)
		return;

	NetworkMessage msg;
	//uint8_t maxClientBlessings = (player->operatingSystem == CLIENTOS_NEW_WINDOWS) ? 8 : 6; (compartability for the client 10)
	//Ignore ToF (bless 1)
	uint8_t blessCount = 0;
	uint16_t flag = 0;
	uint16_t pow2 = 2;
	for (int i = 1; i <= 8; i++)
	{
		if (player->hasBlessing(i))
		{
			if (i > 1)
				blessCount++;
			flag |= pow2;
		}
		pow2 = pow2 * 2;
	}

	msg.addByte(0x9C);

	bool glow = g_configManager().getBoolean(INVENTORY_GLOW) || player->getLevel() < g_configManager().getNumber(ADVENTURERSBLESSING_LEVEL);
	msg.add<uint16_t>(glow ? 1 : 0); //Show up the glowing effect in items if have all blesses or adventurer's blessing
	msg.addByte((blessCount >= 7) ? 3 : ((blessCount >= 5) ? 2 : 1)); // 1 = Disabled | 2 = normal | 3 = green
	// msg.add<uint16_t>(0);

	writeToOutputBuffer(msg);
}

void ProtocolGame::sendStoreHighlight()
{
	NetworkMessage msg;
	bool haveSale = g_game().gameStore.haveCategoryByState(StoreState_t::SALE);
	bool haveNewItem = g_game().gameStore.haveCategoryByState(StoreState_t::NEW);
	msg.addByte(0x19);
	msg.addByte((haveSale) ? 1 : 0);
	msg.addByte((haveNewItem) ? 1 : 0);
	writeToOutputBuffer(msg);
}

void ProtocolGame::sendPremiumTrigger()
{
	if (!g_configManager().getBoolean(FREE_PREMIUM))
	{
		NetworkMessage msg;
		msg.addByte(0x9E);
		msg.addByte(16);
		for (uint16_t i = 0; i <= 15; i++)
		{
			//PREMIUM_TRIGGER_TRAIN_OFFLINE = false, PREMIUM_TRIGGER_XP_BOOST = false, PREMIUM_TRIGGER_MARKET = false, PREMIUM_TRIGGER_VIP_LIST = false, PREMIUM_TRIGGER_DEPOT_SPACE = false, PREMIUM_TRIGGER_INVITE_PRIVCHAT = false
			msg.addByte(0x01);
		}
		writeToOutputBuffer(msg);
	}
}

void ProtocolGame::sendTextMessage(const TextMessage &message)
{
	if (message.type == MESSAGE_NONE) {
		SPDLOG_ERROR("[ProtocolGame::sendTextMessage] - Message type is wrong, missing or invalid for player with name {}, on position {}", player->getName(), player->getPosition().toString());
		player->sendTextMessage(MESSAGE_ADMINISTRADOR, "There was a problem requesting your message, please contact the administrator");
		return;
	}

	NetworkMessage msg;
	msg.addByte(0xB4);
	msg.addByte(message.type);
	switch (message.type)
	{
	case MESSAGE_DAMAGE_DEALT:
	case MESSAGE_DAMAGE_RECEIVED:
	case MESSAGE_DAMAGE_OTHERS:
	{
		msg.addPosition(message.position);
		msg.add<uint32_t>(message.primary.value);
		msg.addByte(message.primary.color);
		msg.add<uint32_t>(message.secondary.value);
		msg.addByte(message.secondary.color);
		break;
	}
	case MESSAGE_HEALED:
	case MESSAGE_HEALED_OTHERS:
	case MESSAGE_EXPERIENCE:
	case MESSAGE_EXPERIENCE_OTHERS:
	{
		msg.addPosition(message.position);
		msg.add<uint32_t>(message.primary.value);
		msg.addByte(message.primary.color);
		break;
	}
	case MESSAGE_GUILD:
	case MESSAGE_PARTY_MANAGEMENT:
	case MESSAGE_PARTY:
		msg.add<uint16_t>(message.channelId);
		break;
	default:
	{
		break;
	}
	}
	msg.addString(message.text);
	writeToOutputBuffer(msg);
}

void ProtocolGame::sendClosePrivate(uint16_t channelId)
{
	NetworkMessage msg;
	msg.addByte(0xB3);
	msg.add<uint16_t>(channelId);
	writeToOutputBuffer(msg);
}

void ProtocolGame::sendCreatePrivateChannel(uint16_t channelId, const std::string &channelName)
{
	NetworkMessage msg;
	msg.addByte(0xB2);
	msg.add<uint16_t>(channelId);
	msg.addString(channelName);
	msg.add<uint16_t>(0x01);
	msg.addString(player->getName());
	msg.add<uint16_t>(0x00);
	writeToOutputBuffer(msg);
}

void ProtocolGame::sendChannelsDialog()
{
	NetworkMessage msg;
	msg.addByte(0xAB);

	const ChannelList &list = g_chat().getChannelList(*player);
	msg.addByte(list.size());
	for (ChatChannel *channel : list)
	{
		msg.add<uint16_t>(channel->getId());
		msg.addString(channel->getName());
	}

	writeToOutputBuffer(msg);
}

void ProtocolGame::sendChannel(uint16_t channelId, const std::string &channelName, const UsersMap *channelUsers, const InvitedMap *invitedUsers)
{
	NetworkMessage msg;
	msg.addByte(0xAC);

	msg.add<uint16_t>(channelId);
	msg.addString(channelName);

	if (channelUsers)
	{
		msg.add<uint16_t>(channelUsers->size());
		for (const auto &it : *channelUsers)
		{
			msg.addString(it.second->getName());
		}
	}
	else
	{
		msg.add<uint16_t>(0x00);
	}

	if (invitedUsers)
	{
		msg.add<uint16_t>(invitedUsers->size());
		for (const auto &it : *invitedUsers)
		{
			msg.addString(it.second->getName());
		}
	}
	else
	{
		msg.add<uint16_t>(0x00);
	}
	writeToOutputBuffer(msg);
}

void ProtocolGame::sendChannelMessage(const std::string &author, const std::string &text, SpeakClasses type, uint16_t channel)
{
	NetworkMessage msg;
	msg.addByte(0xAA);
	msg.add<uint32_t>(0x00);
	msg.addString(author);
	msg.add<uint16_t>(0x00);
	msg.addByte(type);
	msg.add<uint16_t>(channel);
	msg.addString(text);
	writeToOutputBuffer(msg);
}

void ProtocolGame::sendIcons(uint32_t icons)
{
	NetworkMessage msg;
	msg.addByte(0xA2);
	msg.add<uint32_t>(icons);
	writeToOutputBuffer(msg);
}

void ProtocolGame::sendUnjustifiedPoints(const uint8_t &dayProgress, const uint8_t &dayLeft, const uint8_t &weekProgress, const uint8_t &weekLeft, const uint8_t &monthProgress, const uint8_t &monthLeft, const uint8_t &skullDuration)
{
	NetworkMessage msg;
	msg.addByte(0xB7);
	msg.addByte(dayProgress);
	msg.addByte(dayLeft);
	msg.addByte(weekProgress);
	msg.addByte(weekLeft);
	msg.addByte(monthProgress);
	msg.addByte(monthLeft);
	msg.addByte(skullDuration);
	writeToOutputBuffer(msg);
}

void ProtocolGame::sendContainer(uint8_t cid, const Container *container, bool hasParent, uint16_t firstIndex)
{
	NetworkMessage msg;
	msg.addByte(0x6E);

	msg.addByte(cid);

	if (container->getID() == ITEM_BROWSEFIELD)
	{
		AddItem(msg, ITEM_BAG, 1);
		msg.addString("Browse Field");
	}
	else
	{
		AddItem(msg, container);
		msg.addString(container->getName());
	}

	msg.addByte(container->capacity());

	msg.addByte(hasParent ? 0x01 : 0x00);

	// Depot search
	msg.addByte((player->isDepotSearchAvailable() && container->isInsideDepot(true)) ? 0x01 : 0x00);

	msg.addByte(container->isUnlocked() ? 0x01 : 0x00); // Drag and drop
	msg.addByte(container->hasPagination() ? 0x01 : 0x00); // Pagination

	uint32_t containerSize = container->size();
	msg.add<uint16_t>(containerSize);
	msg.add<uint16_t>(firstIndex);

	uint32_t maxItemsToSend;

	if (container->hasPagination() && firstIndex > 0)
	{
		maxItemsToSend = std::min<uint32_t>(container->capacity(), containerSize - firstIndex);
	}
	else
	{
		maxItemsToSend = container->capacity();
	}

	if (firstIndex >= containerSize)
	{
		msg.addByte(0x00);
	}
	else
	{
		msg.addByte(std::min<uint32_t>(maxItemsToSend, containerSize));

		uint32_t i = 0;
		const ItemDeque &itemList = container->getItemList();
		for (ItemDeque::const_iterator it = itemList.begin() + firstIndex, end = itemList.end(); i < maxItemsToSend && it != end; ++it, ++i)
		{
			AddItem(msg, *it);
		}
	}
	writeToOutputBuffer(msg);
}

void ProtocolGame::sendLootContainers()
{
	NetworkMessage msg;
	msg.addByte(0xC0);
	msg.addByte(player->quickLootFallbackToMainContainer ? 1 : 0);
	std::map<ObjectCategory_t, Container *> quickLoot;
	for (auto it : player->quickLootContainers)
	{
		if (it.second && !it.second->isRemoved())
		{
			quickLoot[it.first] = it.second;
		}
	}
	msg.addByte(quickLoot.size());
	for (auto it : quickLoot)
	{
		msg.addByte(it.first);
		msg.add<uint16_t>(it.second->getID());
	}

	writeToOutputBuffer(msg);
}

void ProtocolGame::sendLootStats(Item *item, uint8_t count)
{
	if (!item) {
		return;
	}

	Item* lootedItem = nullptr;
	lootedItem = item->clone();
	lootedItem->setItemCount(count);

	NetworkMessage msg;
	msg.addByte(0xCF);
	AddItem(msg, lootedItem);
	msg.addString(lootedItem->getName());
	item->setIsLootTrackeable(false);
	writeToOutputBuffer(msg);

	lootedItem = nullptr;
}

void ProtocolGame::sendShop(Npc *npc)
{
	NetworkMessage msg;
	msg.addByte(0x7A);
	msg.addString(npc->getName());
	msg.add<uint16_t>(npc->getCurrency());

	msg.addString(std::string()); // Currency name

	std::vector<ShopBlock> shoplist = npc->getShopItemVector();
	uint16_t itemsToSend = std::min<size_t>(shoplist.size(), std::numeric_limits<uint16_t>::max());
	msg.add<uint16_t>(itemsToSend);

	uint16_t i = 0;
	for (ShopBlock shopBlock : shoplist)
	{
		if (++i > itemsToSend) {
			break;
		}

		AddShopItem(msg, shopBlock);
	}

	writeToOutputBuffer(msg);
}

void ProtocolGame::sendCloseShop()
{
	NetworkMessage msg;
	msg.addByte(0x7C);
	writeToOutputBuffer(msg);
}

void ProtocolGame::sendClientCheck()
{
	NetworkMessage msg;
	msg.addByte(0x63);
	msg.add<uint32_t>(1);
	msg.addByte(1);
	writeToOutputBuffer(msg);
}

void ProtocolGame::sendGameNews()
{
	NetworkMessage msg;
	msg.addByte(0x98);
	msg.add<uint32_t>(1); // unknown
	msg.addByte(1);         //(0 = open | 1 = highlight)
	writeToOutputBuffer(msg);
}

void ProtocolGame::sendResourcesBalance(uint64_t money /*= 0*/, uint64_t bank /*= 0*/, uint64_t preyCards /*= 0*/, uint64_t taskHunting /*= 0*/)
{
	sendResourceBalance(RESOURCE_BANK, bank);
	sendResourceBalance(RESOURCE_INVENTORY, money);
	sendResourceBalance(RESOURCE_PREY_CARDS, preyCards);
	sendResourceBalance(RESOURCE_TASK_HUNTING, taskHunting);
}

void ProtocolGame::sendResourceBalance(Resource_t resourceType, uint64_t value)
{
	NetworkMessage msg;
	msg.addByte(0xEE);
	msg.addByte(resourceType);
	msg.add<uint64_t>(value);
	writeToOutputBuffer(msg);
}

void ProtocolGame::sendSaleItemList(const std::vector<ShopBlock> &shopVector, const std::map<uint32_t, uint32_t> &inventoryMap)
{
	//Since we already have full inventory map we shouldn't call getMoney here - it is simply wasting cpu power
	uint64_t playerMoney = 0;
	auto it = inventoryMap.find(ITEM_CRYSTAL_COIN);
	if (it != inventoryMap.end())
	{
		playerMoney += static_cast<uint64_t>(it->second) * 10000;
	}
	it = inventoryMap.find(ITEM_PLATINUM_COIN);
	if (it != inventoryMap.end())
	{
		playerMoney += static_cast<uint64_t>(it->second) * 100;
	}
	it = inventoryMap.find(ITEM_GOLD_COIN);
	if (it != inventoryMap.end())
	{
		playerMoney += static_cast<uint64_t>(it->second);
	}

	NetworkMessage msg;
	msg.addByte(0xEE);
	msg.addByte(0x00);
	msg.add<uint64_t>(player->getBankBalance());
	uint16_t currency = player->getShopOwner() ? player->getShopOwner()->getCurrency() : ITEM_GOLD_COIN;
	msg.addByte(0xEE);
	if (currency == ITEM_GOLD_COIN) {
		msg.addByte(0x01);
 		msg.add<uint64_t>(playerMoney);
	} else {
		msg.addByte(0x02);
		uint64_t newCurrency = 0;
		auto search = inventoryMap.find(currency);
  		if (search != inventoryMap.end()) {
			newCurrency += static_cast<uint64_t>(search->second);
		}
		msg.add<uint64_t>(newCurrency);
	}

	msg.addByte(0x7B);

	uint8_t itemsToSend = 0;
	auto msgPosition = msg.getBufferPosition();
	msg.skipBytes(1);

	for (ShopBlock shopBlock : shopVector)
	{
		if (shopBlock.itemSellPrice == 0)
		{
			continue;
		}

		auto index = static_cast<uint32_t>(shopBlock.itemId);
		if (Item::items[shopBlock.itemId].isFluidContainer())
		{
			index |= (static_cast<uint32_t>(shopBlock.itemSubType) << 16);
		}

		it = inventoryMap.find(index);
		if (it != inventoryMap.end())
		{
			msg.add<uint16_t>(shopBlock.itemId);
			msg.add<uint16_t>(std::min<uint16_t>(it->second, std::numeric_limits<uint16_t>::max()));
			if (++itemsToSend >= 0xFF)
			{
				break;
			}
		}
	}

	msg.setBufferPosition(msgPosition);
	msg.addByte(itemsToSend);
	writeToOutputBuffer(msg);
}

void ProtocolGame::sendMarketEnter(uint32_t depotId)
{
	NetworkMessage msg;
	msg.addByte(0xF6);
	msg.addByte(std::min<uint32_t>(IOMarket::getPlayerOfferCount(player->getGUID()), std::numeric_limits<uint8_t>::max()));

	DepotLocker *depotLocker = player->getDepotLocker(depotId);
	if (!depotLocker)
	{
		msg.add<uint16_t>(0x00);
		writeToOutputBuffer(msg);
		return;
	}

	player->setInMarket(true);

	std::map<uint16_t, uint32_t> depotItems;
	std::forward_list<Container *> containerList{depotLocker};

	do
	{
		Container *container = containerList.front();
		if (!container)
		{
			continue;
		}
		containerList.pop_front();

		for (Item *item : container->getItemList())
		{
			if (!item)
			{
				continue;
			}
			Container *c = item->getContainer();
			if (c && !c->empty())
			{
				containerList.push_front(c);
				continue;
			}

			const ItemType &itemType = Item::items[item->getID()];
			if (itemType.wareId == 0)
			{
				continue;
			}

			if (c && (!itemType.isContainer() || c->capacity() != itemType.maxItems))
			{
				continue;
			}

			if (!item->hasMarketAttributes())
			{
				continue;
			}

			depotItems[itemType.wareId] += Item::countByType(item, -1);
		}
	} while (!containerList.empty());
	StashItemList stashToSend = player->getStashItems();
	uint16_t size = 0;
	for (auto item : stashToSend)
	{
		size += ceil(item.second);
	}

	do
	{
		for (auto item : stashToSend)
		{

			const ItemType &itemType = Item::items[item.first];
			if (itemType.wareId == 0)
			{
				continue;
			}

			size = size - item.second;
			depotItems[itemType.wareId] += item.second;
		}
	} while (size > 0);
	uint16_t itemsToSend = std::min<size_t>(depotItems.size(), std::numeric_limits<uint16_t>::max());
	msg.add<uint16_t>(itemsToSend);

	uint16_t i = 0;
	for (std::map<uint16_t, uint32_t>::const_iterator it = depotItems.begin(); i < itemsToSend; ++it, ++i)
	{
		msg.add<uint16_t>(it->first);
		if (Item::items[it->first].upgradeClassification > 0)
		{
			msg.addByte(0);
		}
		msg.add<uint16_t>(std::min<uint32_t>(0xFFFF, it->second));
	}

	writeToOutputBuffer(msg);

	updateCoinBalance();
	sendResourcesBalance(player->getMoney(), player->getBankBalance(), player->getPreyCards(), player->getTaskHuntingPoints());
}

void ProtocolGame::sendCoinBalance()
{
	if (!player)
	{
		return;
	}

	// send is updating
	// TODO: export this to it own function
	NetworkMessage msg;
	msg.addByte(0xF2);
	msg.addByte(0x01);
	writeToOutputBuffer(msg);

	msg.reset();

	// send update
	msg.addByte(0xDF);
	msg.addByte(0x01);

	msg.add<uint32_t>(player->coinBalance); // Normal Coins
	msg.add<uint32_t>(player->coinBalance); // Transferable Coins
	msg.add<uint32_t>(player->coinBalance); // Reserved Auction Coins
	msg.add<uint32_t>(0);					// Tournament Coins

	writeToOutputBuffer(msg);
}

void ProtocolGame::updateCoinBalance()
{
	if (!player) {
		return;
	}

	g_dispatcher().addTask(
		createTask(std::bind([](uint32_t playerId) {
			Player* threadPlayer = g_game().getPlayerByID(playerId);
			if (threadPlayer) {
				account::Account account;
				account.LoadAccountDB(threadPlayer->getAccount());
				uint32_t coins;
				account.GetCoins(&coins);
				threadPlayer->coinBalance = coins;
				threadPlayer->sendCoinBalance();
			}
		},
                              player->getID())));
}

void ProtocolGame::sendMarketLeave()
{
	NetworkMessage msg;
	msg.addByte(0xF7);
	writeToOutputBuffer(msg);
}

void ProtocolGame::sendMarketBrowseItem(uint16_t itemId, const MarketOfferList &buyOffers, const MarketOfferList &sellOffers)
{
	NetworkMessage msg;

	msg.addByte(0xF9);
	msg.addByte(MARKETREQUEST_ITEM_BROWSE);
	msg.add<uint16_t>(itemId);
	if (Item::items[itemId].upgradeClassification > 0) {
		msg.addByte(0);
	}

	msg.add<uint32_t>(buyOffers.size());
	for (const MarketOffer &offer : buyOffers)
	{
		msg.add<uint32_t>(offer.timestamp);
		msg.add<uint16_t>(offer.counter);
		msg.add<uint16_t>(offer.amount);
		msg.add<uint64_t>(offer.price);
		msg.addString(offer.playerName);
	}

	msg.add<uint32_t>(sellOffers.size());
	for (const MarketOffer &offer : sellOffers)
	{
		msg.add<uint32_t>(offer.timestamp);
		msg.add<uint16_t>(offer.counter);
		msg.add<uint16_t>(offer.amount);
		msg.add<uint64_t>(offer.price);
		msg.addString(offer.playerName);
	}

	updateCoinBalance();
	writeToOutputBuffer(msg);
}

void ProtocolGame::sendMarketAcceptOffer(const MarketOfferEx &offer)
{
	NetworkMessage msg;
	msg.addByte(0xF9);
	msg.addByte(MARKETREQUEST_ITEM_BROWSE);
	msg.add<uint16_t>(offer.itemId);
	if (Item::items[offer.itemId].upgradeClassification > 0) {
		msg.addByte(0);
	}

	if (offer.type == MARKETACTION_BUY)
	{
		msg.add<uint32_t>(0x01);
		msg.add<uint32_t>(offer.timestamp);
		msg.add<uint16_t>(offer.counter);
		msg.add<uint16_t>(offer.amount);
		msg.add<uint64_t>(offer.price);
		msg.addString(offer.playerName);
		msg.add<uint32_t>(0x00);
	}
	else
	{
		msg.add<uint32_t>(0x00);
		msg.add<uint32_t>(0x01);
		msg.add<uint32_t>(offer.timestamp);
		msg.add<uint16_t>(offer.counter);
		msg.add<uint16_t>(offer.amount);
		msg.add<uint64_t>(offer.price);
		msg.addString(offer.playerName);
	}

	writeToOutputBuffer(msg);
}

void ProtocolGame::sendMarketBrowseOwnOffers(const MarketOfferList &buyOffers, const MarketOfferList &sellOffers)
{
	NetworkMessage msg;
	msg.addByte(0xF9);
	msg.addByte(MARKETREQUEST_OWN_OFFERS);

	msg.add<uint32_t>(buyOffers.size());
	for (const MarketOffer &offer : buyOffers)
	{
		msg.add<uint32_t>(offer.timestamp);
		msg.add<uint16_t>(offer.counter);
		msg.add<uint16_t>(offer.itemId);
		if (Item::items[offer.itemId].upgradeClassification > 0) {
			msg.addByte(0);
		}
		msg.add<uint16_t>(offer.amount);
		msg.add<uint64_t>(offer.price);
	}

	msg.add<uint32_t>(sellOffers.size());
	for (const MarketOffer &offer : sellOffers)
	{
		msg.add<uint32_t>(offer.timestamp);
		msg.add<uint16_t>(offer.counter);
		msg.add<uint16_t>(offer.itemId);
		if (Item::items[offer.itemId].upgradeClassification > 0) {
			msg.addByte(0);
		}
		msg.add<uint16_t>(offer.amount);
		msg.add<uint64_t>(offer.price);
	}

	writeToOutputBuffer(msg);
}

void ProtocolGame::sendMarketCancelOffer(const MarketOfferEx &offer)
{
	NetworkMessage msg;
	msg.addByte(0xF9);
	msg.addByte(MARKETREQUEST_OWN_OFFERS);

	if (offer.type == MARKETACTION_BUY)
	{
		msg.add<uint32_t>(0x01);
		msg.add<uint32_t>(offer.timestamp);
		msg.add<uint16_t>(offer.counter);
		msg.add<uint16_t>(offer.itemId);
		if (Item::items[offer.itemId].upgradeClassification > 0) {
			msg.addByte(0);
		}
		msg.add<uint16_t>(offer.amount);
		msg.add<uint64_t>(offer.price);
		msg.add<uint32_t>(0x00);
	}
	else
	{
		msg.add<uint32_t>(0x00);
		msg.add<uint32_t>(0x01);
		msg.add<uint32_t>(offer.timestamp);
		msg.add<uint16_t>(offer.counter);
		msg.add<uint16_t>(offer.itemId);
		if (Item::items[offer.itemId].upgradeClassification > 0) {
			msg.addByte(0);
		}
		msg.add<uint16_t>(offer.amount);
		msg.add<uint64_t>(offer.price);
	}

	writeToOutputBuffer(msg);
}

void ProtocolGame::sendMarketBrowseOwnHistory(const HistoryMarketOfferList &buyOffers, const HistoryMarketOfferList &sellOffers)
{
	uint32_t i = 0;
	std::map<uint32_t, uint16_t> counterMap;
	uint32_t buyOffersToSend = std::min<uint32_t>(buyOffers.size(), 810 + std::max<int32_t>(0, 810 - sellOffers.size()));
	uint32_t sellOffersToSend = std::min<uint32_t>(sellOffers.size(), 810 + std::max<int32_t>(0, 810 - buyOffers.size()));

	NetworkMessage msg;
	msg.addByte(0xF9);
	msg.addByte(MARKETREQUEST_OWN_HISTORY);

	msg.add<uint32_t>(buyOffersToSend);
	for (auto it = buyOffers.begin(); i < buyOffersToSend; ++it, ++i)
	{
		msg.add<uint32_t>(it->timestamp);
		msg.add<uint16_t>(counterMap[it->timestamp]++);
		msg.add<uint16_t>(it->itemId);
		if (Item::items[it->itemId].upgradeClassification > 0) {
			msg.addByte(0);
		}
		msg.add<uint16_t>(it->amount);
		msg.add<uint64_t>(it->price);
		msg.addByte(it->state);
	}

	counterMap.clear();
	i = 0;

	msg.add<uint32_t>(sellOffersToSend);
	for (auto it = sellOffers.begin(); i < sellOffersToSend; ++it, ++i)
	{
		msg.add<uint32_t>(it->timestamp);
		msg.add<uint16_t>(counterMap[it->timestamp]++);
		msg.add<uint16_t>(it->itemId);
		if (Item::items[it->itemId].upgradeClassification > 0) {
			msg.addByte(0);
		}
		msg.add<uint16_t>(it->amount);
		msg.add<uint64_t>(it->price);
		msg.addByte(it->state);
	}

	writeToOutputBuffer(msg);
}

void ProtocolGame::sendForgingData()
{
	NetworkMessage msg;
	msg.addByte(0x86);

	std::vector<ItemClassification*> classifications = g_game().getItemsClassifications();
	msg.addByte(classifications.size());	
	for (ItemClassification* classification : classifications)
	{
		msg.addByte(classification->id);
		msg.addByte(classification->tiers.size());
		for (std::pair<uint8_t, uint64_t> tier : classification->tiers)
		{
			msg.addByte(tier.first);
			msg.add<uint64_t>(tier.second);
		}
	}

	// Version 12.81
	for (uint8_t i = 1; i <= 11; ++i) {
		msg.addByte(0);
	}

	writeToOutputBuffer(msg);
}

void ProtocolGame::sendMarketDetail(uint16_t itemId)
{
	NetworkMessage msg;
	msg.addByte(0xF8);
	msg.add<uint16_t>(itemId);
	const ItemType &it = Item::items[itemId];

	if (it.upgradeClassification > 0) {
		msg.addByte(0);
	}

	if (it.armor != 0)
	{
		msg.addString(std::to_string(it.armor));
	}
	else
	{
		msg.add<uint16_t>(0x00);
	}

	if (it.attack != 0)
	{
		// TODO: chance to hit, range
		// example:
		// "attack +x, chance to hit +y%, z fields"
		if (it.abilities && it.abilities->elementType != COMBAT_NONE && it.abilities->elementDamage != 0)
		{
			std::ostringstream ss;
			ss << it.attack << " physical +" << it.abilities->elementDamage << ' ' << getCombatName(it.abilities->elementType);
			msg.addString(ss.str());
		}
		else
		{
			msg.addString(std::to_string(it.attack));
		}
	}
	else
	{
		msg.add<uint16_t>(0x00);
	}

	if (it.isContainer())
	{
		msg.addString(std::to_string(it.maxItems));
	}
	else
	{
		msg.add<uint16_t>(0x00);
	}

	if (it.defense != 0)
	{
		if (it.extraDefense != 0)
		{
			std::ostringstream ss;
			ss << it.defense << ' ' << std::showpos << it.extraDefense << std::noshowpos;
			msg.addString(ss.str());
		}
		else
		{
			msg.addString(std::to_string(it.defense));
		}
	}
	else
	{
		msg.add<uint16_t>(0x00);
	}

	if (!it.description.empty())
	{
		const std::string &descr = it.description;
		if (descr.back() == '.')
		{
			msg.addString(std::string(descr, 0, descr.length() - 1));
		}
		else
		{
			msg.addString(descr);
		}
	}
	else
	{
		msg.add<uint16_t>(0x00);
	}

	if (it.decayTime != 0)
	{
		std::ostringstream ss;
		ss << it.decayTime << " seconds";
		msg.addString(ss.str());
	}
	else
	{
		msg.add<uint16_t>(0x00);
	}

	if (it.abilities)
	{
		std::ostringstream ss;
		bool separator = false;

		for (size_t i = 0; i < COMBAT_COUNT; ++i)
		{
			if (it.abilities->absorbPercent[i] == 0)
			{
				continue;
			}

			if (separator)
			{
				ss << ", ";
			}
			else
			{
				separator = true;
			}

			ss << getCombatName(indexToCombatType(i)) << ' ' << std::showpos << it.abilities->absorbPercent[i] << std::noshowpos << '%';
		}

		msg.addString(ss.str());
	}
	else
	{
		msg.add<uint16_t>(0x00);
	}

	if (it.minReqLevel != 0)
	{
		msg.addString(std::to_string(it.minReqLevel));
	}
	else
	{
		msg.add<uint16_t>(0x00);
	}

	if (it.minReqMagicLevel != 0)
	{
		msg.addString(std::to_string(it.minReqMagicLevel));
	}
	else
	{
		msg.add<uint16_t>(0x00);
	}

	msg.addString(it.vocationString);

	msg.addString(it.runeSpellName);

	if (it.abilities)
	{
		std::ostringstream ss;
		bool separator = false;

		for (uint8_t i = SKILL_FIRST; i <= SKILL_FISHING; i++)
		{
			if (!it.abilities->skills[i])
			{
				continue;
			}

			if (separator)
			{
				ss << ", ";
			}
			else
			{
				separator = true;
			}

			ss << getSkillName(i) << ' ' << std::showpos << it.abilities->skills[i] << std::noshowpos;
		}

		for (uint8_t i = SKILL_CRITICAL_HIT_CHANCE; i <= SKILL_LAST; i++)
		{
			if (!it.abilities->skills[i])
			{
				continue;
			}

			if (separator)
			{
				ss << ", ";
			}
			else
			{
				separator = true;
			}

			ss << getSkillName(i) << ' ';
			if (i != SKILL_CRITICAL_HIT_CHANCE) {
				ss << std::showpos;
			}
			ss << it.abilities->skills[i] << '%';

			if (i != SKILL_CRITICAL_HIT_CHANCE) {
				ss << std::noshowpos;
			}
		}

		if (it.abilities->stats[STAT_MAGICPOINTS] != 0)
		{
			if (separator)
			{
				ss << ", ";
			}
			else
			{
				separator = true;
			}

			ss << " magic level " << std::showpos << it.abilities->stats[STAT_MAGICPOINTS] << std::noshowpos;
		}

		// Version 12.72 (Specialized magic level modifier)
		for (uint8_t i = 1; i <= 11; i++)
		{
			if (it.abilities->specializedMagicLevel[i])
			{
				if (separator)
				{
					ss << ", ";
				}
				else
				{
					separator = true;
				}
				std::string combatName = getCombatName(indexToCombatType(i));
				ss << std::showpos << combatName << std::noshowpos << " magic level +" << it.abilities->specializedMagicLevel[i];
			}
		}

		if (it.abilities->speed != 0)
		{
			if (separator)
			{
				ss << ", ";
			}

			ss << "speed " << std::showpos << (it.abilities->speed >> 1) << std::noshowpos;
		}

		msg.addString(ss.str());
	}
	else
	{
		msg.add<uint16_t>(0x00);
	}

	if (it.charges != 0)
	{
		msg.addString(std::to_string(it.charges));
	}
	else
	{
		msg.add<uint16_t>(0x00);
	}

	std::string weaponName = getWeaponName(it.weaponType);

	if (it.slotPosition & SLOTP_TWO_HAND)
	{
		if (!weaponName.empty())
		{
			weaponName += ", two-handed";
		}
		else
		{
			weaponName = "two-handed";
		}
	}

	msg.addString(weaponName);

	if (it.weight != 0)
	{
		std::ostringstream ss;
		if (it.weight < 10)
		{
			ss << "0.0" << it.weight;
		}
		else if (it.weight < 100)
		{
			ss << "0." << it.weight;
		}
		else
		{
			std::string weightString = std::to_string(it.weight);
			weightString.insert(weightString.end() - 2, '.');
			ss << weightString;
		}
		ss << " oz";
		msg.addString(ss.str());
	}
	else
	{
		msg.add<uint16_t>(0x00);
	}

	if (it.imbuementSlot > 0)
	{
		msg.addString(std::to_string(it.imbuementSlot));
	}
	else
	{
		msg.add<uint16_t>(0x00);
	}

	// Magic shield capacity modifier (12.70)
	msg.add<uint16_t>(0x00);
	// Cleave modifier (12.70)
	msg.add<uint16_t>(0x00);
	// Damage reflection modifier (12.70)
	msg.add<uint16_t>(0x00);
	// Perfect shot modifier (12.70)
	msg.add<uint16_t>(0x00);

	if (it.upgradeClassification > 0)
	{
		msg.addString(std::to_string(it.upgradeClassification));
	}
	else
	{
		msg.add<uint16_t>(0x00);
	}

<<<<<<< HEAD
	// Version 12.70

	//cleave
	if (it.abilities) {

		std::ostringstream string;

		if (it.abilities->magicShieldCapacityFlat > 0)
		{
			string.clear();
			string << std::showpos << it.abilities->magicShieldCapacityFlat << std::noshowpos << " and " << it.abilities->magicShieldCapacityPercent << "%";
			msg.addString(string.str());
		}
		else {
			msg.add<uint16_t>(0x00);
		}

		if (it.abilities->cleavePercent > 0) {
			string.clear();
			string << it.abilities->cleavePercent << "%";
			msg.addString(string.str());
		} else {
			msg.add<uint16_t>(0x00);
		}

		if (it.abilities->reflectFlat[COMBAT_PHYSICALDAMAGE] > 0) {
			string.clear();
			string << it.abilities->reflectFlat[COMBAT_PHYSICALDAMAGE];
			msg.addString(string.str());
		} else {
			msg.add<uint16_t>(0x00);
		}
		

		if (it.abilities->perfectShotDamage > 0) {
			string.clear();
			string << std::showpos << it.abilities->perfectShotDamage << std::noshowpos << " at " << it.abilities->perfectShotRange << "%";
			msg.addString(string.str());
		} else {
			msg.add<uint16_t>(0x00);
		}



	} else {
		//cleave
		msg.add<uint16_t>(0x00);

		//magic shield capacity
		msg.add<uint16_t>(0x00);

		//perfect shot
		msg.add<uint16_t>(0x00);

		//damage deflect
		msg.add<uint16_t>(0x00);
	}
=======
	// Item tier modifier (12.82)
	msg.add<uint16_t>(0x00);
>>>>>>> 0e43691c

	MarketStatistics *statistics = IOMarket::getInstance().getPurchaseStatistics(itemId);
	if (statistics)
	{
		msg.addByte(0x01);
		msg.add<uint32_t>(statistics->numTransactions);
<<<<<<< HEAD
		msg.add<uint32_t>(std::min<uint64_t>(std::numeric_limits<uint32_t>::max(), statistics->totalPrice));
		msg.add<uint32_t>(0);
		msg.add<uint32_t>(statistics->highestPrice);
		msg.add<uint32_t>(statistics->lowestPrice);
=======
		msg.add<uint64_t>(statistics->totalPrice);
		msg.add<uint64_t>(statistics->highestPrice);
		msg.add<uint64_t>(statistics->lowestPrice);
>>>>>>> 0e43691c
	}
	else
	{
		msg.addByte(0x00);
	}

	statistics = IOMarket::getInstance().getSaleStatistics(itemId);
	if (statistics)
	{
		msg.addByte(0x01);
		msg.add<uint32_t>(statistics->numTransactions);
<<<<<<< HEAD
		msg.add<uint32_t>(std::min<uint64_t>(std::numeric_limits<uint32_t>::max(), statistics->totalPrice));
		msg.add<uint32_t>(0);
		msg.add<uint32_t>(statistics->highestPrice);
		msg.add<uint32_t>(statistics->lowestPrice);
=======
		msg.add<uint64_t>(std::min<uint64_t>(std::numeric_limits<uint32_t>::max(), statistics->totalPrice));
		msg.add<uint64_t>(statistics->highestPrice);
		msg.add<uint64_t>(statistics->lowestPrice);
>>>>>>> 0e43691c
	}
	else
	{
		msg.addByte(0x00);
	}

	writeToOutputBuffer(msg);
}

void ProtocolGame::sendTradeItemRequest(const std::string &traderName, const Item *item, bool ack)
{
	NetworkMessage msg;

	if (ack)
	{
		msg.addByte(0x7D);
	}
	else
	{
		msg.addByte(0x7E);
	}

	msg.addString(traderName);

	if (const Container *tradeContainer = item->getContainer())
	{
		std::list<const Container *> listContainer{tradeContainer};
		std::list<const Item *> itemList{tradeContainer};
		while (!listContainer.empty())
		{
			const Container *container = listContainer.front();
			listContainer.pop_front();

			for (Item *containerItem : container->getItemList())
			{
				Container *tmpContainer = containerItem->getContainer();
				if (tmpContainer)
				{
					listContainer.push_back(tmpContainer);
				}
				itemList.push_back(containerItem);
			}
		}

		msg.addByte(itemList.size());
		for (const Item *listItem : itemList)
		{
			AddItem(msg, listItem);
		}
	}
	else
	{
		msg.addByte(0x01);
		AddItem(msg, item);
	}
	writeToOutputBuffer(msg);
}

void ProtocolGame::sendCloseTrade()
{
	NetworkMessage msg;
	msg.addByte(0x7F);
	writeToOutputBuffer(msg);
}

void ProtocolGame::sendCloseContainer(uint8_t cid)
{
	NetworkMessage msg;
	msg.addByte(0x6F);
	msg.addByte(cid);
	writeToOutputBuffer(msg);
}

void ProtocolGame::sendCreatureTurn(const Creature *creature, uint32_t stackPos)
{
	if (!canSee(creature))
	{
		return;
	}

	NetworkMessage msg;
	msg.addByte(0x6B);
	msg.addPosition(creature->getPosition());
	msg.addByte(stackPos);
	msg.add<uint16_t>(0x63);
	msg.add<uint32_t>(creature->getID());
	msg.addByte(creature->getDirection());
	msg.addByte(player->canWalkthroughEx(creature) ? 0x00 : 0x01);
	writeToOutputBuffer(msg);
}

void ProtocolGame::sendCreatureSay(const Creature *creature, SpeakClasses type, const std::string &text, const Position *pos /* = nullptr*/)
{
	NetworkMessage msg;
	msg.addByte(0xAA);

	static uint32_t statementId = 0;
	msg.add<uint32_t>(++statementId);

	msg.addString(creature->getName());
	msg.addByte(0x00); // Show (Traded)

	//Add level only for players
	if (const Player *speaker = creature->getPlayer())
	{
		msg.add<uint16_t>(speaker->getLevel());
	}
	else
	{
		msg.add<uint16_t>(0x00);
	}

	msg.addByte(type);
	if (pos)
	{
		msg.addPosition(*pos);
	}
	else
	{
		msg.addPosition(creature->getPosition());
	}

	msg.addString(text);
	writeToOutputBuffer(msg);
}

void ProtocolGame::sendToChannel(const Creature *creature, SpeakClasses type, const std::string &text, uint16_t channelId)
{
	NetworkMessage msg;
	msg.addByte(0xAA);

	static uint32_t statementId = 0;
	msg.add<uint32_t>(++statementId);
	if (!creature)
	{
		msg.add<uint32_t>(0x00);
		if (statementId != 0)
		{
			msg.addByte(0x00); // Show (Traded)
		}
	}
	else if (type == TALKTYPE_CHANNEL_R2)
	{
		msg.add<uint32_t>(0x00);
		if (statementId != 0)
		{
			msg.addByte(0x00); // Show (Traded)
		}
		type = TALKTYPE_CHANNEL_R1;
	}
	else
	{
		msg.addString(creature->getName());
		if (statementId != 0)
		{
			msg.addByte(0x00); // Show (Traded)
		}

		//Add level only for players
		if (const Player *speaker = creature->getPlayer())
		{
			msg.add<uint16_t>(speaker->getLevel());
		}
		else
		{
			msg.add<uint16_t>(0x00);
		}
	}

	msg.addByte(type);
	msg.add<uint16_t>(channelId);
	msg.addString(text);
	writeToOutputBuffer(msg);
}

void ProtocolGame::sendPrivateMessage(const Player *speaker, SpeakClasses type, const std::string &text)
{
	NetworkMessage msg;
	msg.addByte(0xAA);
	static uint32_t statementId = 0;
	msg.add<uint32_t>(++statementId);
	if (speaker)
	{
		msg.addString(speaker->getName());
		if (statementId != 0)
		{
			msg.addByte(0x00); // Show (Traded)
		}
		msg.add<uint16_t>(speaker->getLevel());
	}
	else
	{
		msg.add<uint32_t>(0x00);
		if (statementId != 0)
		{
			msg.addByte(0x00); // Show (Traded)
		}
	}
	msg.addByte(type);
	msg.addString(text);
	writeToOutputBuffer(msg);
}

void ProtocolGame::sendCancelTarget()
{
	NetworkMessage msg;
	msg.addByte(0xA3);
	msg.add<uint32_t>(0x00);
	writeToOutputBuffer(msg);
}

void ProtocolGame::sendChangeSpeed(const Creature *creature, uint32_t speed)
{
	NetworkMessage msg;
	msg.addByte(0x8F);
	msg.add<uint32_t>(creature->getID());
	msg.add<uint16_t>(creature->getBaseSpeed() / 2);
	msg.add<uint16_t>(speed / 2);
	writeToOutputBuffer(msg);
}

void ProtocolGame::sendCancelWalk()
{
	if (player)
	{
		NetworkMessage msg;
		msg.addByte(0xB5);
		msg.addByte(player->getDirection());
		writeToOutputBuffer(msg);
	}
}

void ProtocolGame::sendSkills()
{
	NetworkMessage msg;
	AddPlayerSkills(msg);
	writeToOutputBuffer(msg);
}

void ProtocolGame::sendPing()
{
	if (player)
	{
		NetworkMessage msg;
		msg.addByte(0x1D);
		writeToOutputBuffer(msg);
	}
}

void ProtocolGame::sendPingBack()
{
	NetworkMessage msg;
	msg.addByte(0x1E);
	writeToOutputBuffer(msg);
}

void ProtocolGame::sendDistanceShoot(const Position &from, const Position &to, uint8_t type)
{
	NetworkMessage msg;
	msg.addByte(0x83);
	msg.addPosition(from);
	msg.addByte(MAGIC_EFFECTS_CREATE_DISTANCEEFFECT);
	msg.addByte(type);
	msg.addByte(static_cast<uint8_t>(static_cast<int8_t>(static_cast<int32_t>(to.x) - static_cast<int32_t>(from.x))));
	msg.addByte(static_cast<uint8_t>(static_cast<int8_t>(static_cast<int32_t>(to.y) - static_cast<int32_t>(from.y))));
	msg.addByte(MAGIC_EFFECTS_END_LOOP);
	writeToOutputBuffer(msg);
}

void ProtocolGame::sendRestingStatus(uint8_t protection)
{
	if (!player)
	{
		return;
	}

	NetworkMessage msg;
	msg.addByte(0xA9);
	msg.addByte(protection); // 1 / 0
	int32_t PlayerdailyStreak = 0;
	player->getStorageValue(STORAGEVALUE_DAILYREWARD, PlayerdailyStreak);
	msg.addByte(PlayerdailyStreak < 2 ? 0 : 1);
	if (PlayerdailyStreak < 2)
	{
		msg.addString("Resting Area (no active bonus)");
	}
	else
	{
		std::ostringstream ss;
		ss << "Active Resting Area Bonuses: ";
		if (PlayerdailyStreak < DAILY_REWARD_DOUBLE_HP_REGENERATION)
		{
			ss << "\nHit Points Regeneration";
		}
		else
		{
			ss << "\nDouble Hit Points Regeneration";
		}
		if (PlayerdailyStreak >= DAILY_REWARD_MP_REGENERATION)
		{
			if (PlayerdailyStreak < DAILY_REWARD_DOUBLE_MP_REGENERATION)
			{
				ss << ",\nMana Points Regeneration";
			}
			else
			{
				ss << ",\nDouble Mana Points Regeneration";
			}
		}
		if (PlayerdailyStreak >= DAILY_REWARD_STAMINA_REGENERATION)
		{
			ss << ",\nStamina Points Regeneration";
		}
		if (PlayerdailyStreak >= DAILY_REWARD_SOUL_REGENERATION)
		{
			ss << ",\nSoul Points Regeneration";
		}
		ss << ".";
		msg.addString(ss.str());
	}
	writeToOutputBuffer(msg);
}

void ProtocolGame::sendMagicEffect(const Position &pos, uint8_t type)
{
	if (!canSee(pos))
	{
		return;
	}

	NetworkMessage msg;
	msg.addByte(0x83);
	msg.addPosition(pos);
	msg.addByte(MAGIC_EFFECTS_CREATE_EFFECT);
	msg.addByte(type);
	msg.addByte(MAGIC_EFFECTS_END_LOOP);
	writeToOutputBuffer(msg);
}

void ProtocolGame::sendCreatureHealth(const Creature *creature)
{
	if (creature->isHealthHidden())
	{
		return;
	}

	NetworkMessage msg;
	msg.addByte(0x8C);
	msg.add<uint32_t>(creature->getID());

	if (creature->isHealthHidden())
	{
		msg.addByte(0x00);
	}
	else
	{
		msg.addByte(std::ceil((static_cast<double>(creature->getHealth()) / std::max<int32_t>(creature->getMaxHealth(), 1)) * 100));
	}
	writeToOutputBuffer(msg);
}

void ProtocolGame::sendPartyCreatureUpdate(const Creature* target)
{
	bool known;
	uint32_t removedKnown = 0;
	uint32_t cid = target->getID();
	checkCreatureAsKnown(cid, known, removedKnown);

	NetworkMessage msg;
	msg.addByte(0x8B);
	msg.add<uint32_t>(cid);
	msg.addByte(0);  // creature update
	AddCreature(msg, target, known, removedKnown);
	writeToOutputBuffer(msg);
}

void ProtocolGame::sendPartyCreatureShield(const Creature* target)
{
	uint32_t cid = target->getID();
	if (knownCreatureSet.find(cid) == knownCreatureSet.end()) {
		sendPartyCreatureUpdate(target);
		return;
	}

	NetworkMessage msg;
	msg.addByte(0x91);
	msg.add<uint32_t>(cid);
	msg.addByte(player->getPartyShield(target->getPlayer()));
	writeToOutputBuffer(msg);
}

void ProtocolGame::sendPartyCreatureSkull(const Creature* target)
{
	if (g_game().getWorldType() != WORLD_TYPE_PVP) {
		return;
	}

	uint32_t cid = target->getID();
	if (knownCreatureSet.find(cid) == knownCreatureSet.end()) {
		sendPartyCreatureUpdate(target);
		return;
	}

	NetworkMessage msg;
	msg.addByte(0x90);
	msg.add<uint32_t>(cid);
	msg.addByte(player->getSkullClient(target));
	writeToOutputBuffer(msg);
}

void ProtocolGame::sendPartyCreatureHealth(const Creature* target, uint8_t healthPercent)
{
	uint32_t cid = target->getID();
	if (knownCreatureSet.find(cid) == knownCreatureSet.end()) {
		sendPartyCreatureUpdate(target);
		return;
	}

	NetworkMessage msg;
	msg.addByte(0x8C);
	msg.add<uint32_t>(cid);
	msg.addByte(healthPercent);
	writeToOutputBuffer(msg);
}

void ProtocolGame::sendPartyPlayerMana(const Player* target, uint8_t manaPercent)
{
	uint32_t cid = target->getID();
	if (knownCreatureSet.find(cid) == knownCreatureSet.end()) {
		sendPartyCreatureUpdate(target);
	}

	NetworkMessage msg;
	msg.addByte(0x8B);
	msg.add<uint32_t>(cid);
	msg.addByte(11);  // mana percent
	msg.addByte(manaPercent);
	writeToOutputBuffer(msg);
}

void ProtocolGame::sendPartyCreatureShowStatus(const Creature* target, bool showStatus)
{
	uint32_t cid = target->getID();
	if (knownCreatureSet.find(cid) == knownCreatureSet.end()) {
		sendPartyCreatureUpdate(target);
	}

	NetworkMessage msg;
	msg.addByte(0x8B);
	msg.add<uint32_t>(cid);
	msg.addByte(12);  // show status
	msg.addByte((showStatus ? 0x01 : 0x00));
	writeToOutputBuffer(msg);
}

void ProtocolGame::sendPartyPlayerVocation(const Player* target)
{
	uint32_t cid = target->getID();
	if (knownCreatureSet.find(cid) == knownCreatureSet.end()) {
		sendPartyCreatureUpdate(target);
		return;
	}

	NetworkMessage msg;
	msg.addByte(0x8B);
	msg.add<uint32_t>(cid);
	msg.addByte(13);  // vocation
	msg.addByte(target->getVocation()->getClientId());
	writeToOutputBuffer(msg);
}

void ProtocolGame::sendPlayerVocation(const Player* target)
{
	NetworkMessage msg;
	msg.addByte(0x8B);
	msg.add<uint32_t>(target->getID());
	msg.addByte(13);  // vocation
	msg.addByte(target->getVocation()->getClientId());
	writeToOutputBuffer(msg);
}

void ProtocolGame::sendFYIBox(const std::string &message)
{
	NetworkMessage msg;
	msg.addByte(0x15);
	msg.addString(message);
	writeToOutputBuffer(msg);
}

//tile
void ProtocolGame::sendMapDescription(const Position &pos)
{
	NetworkMessage msg;
	msg.addByte(0x64);
	msg.addPosition(player->getPosition());
	GetMapDescription(pos.x - 8, pos.y - 6, pos.z, 18, 14, msg);
	writeToOutputBuffer(msg);
}

void ProtocolGame::sendAddTileItem(const Position &pos, uint32_t stackpos, const Item *item)
{
	if (!canSee(pos))
	{
		return;
	}

	NetworkMessage msg;
	msg.addByte(0x6A);
	msg.addPosition(pos);
	msg.addByte(stackpos);
	AddItem(msg, item);
	writeToOutputBuffer(msg);
}

void ProtocolGame::sendUpdateTileItem(const Position &pos, uint32_t stackpos, const Item *item)
{
	if (!canSee(pos))
	{
		return;
	}

	NetworkMessage msg;
	msg.addByte(0x6B);
	msg.addPosition(pos);
	msg.addByte(stackpos);
	AddItem(msg, item);
	writeToOutputBuffer(msg);
}

void ProtocolGame::sendRemoveTileThing(const Position &pos, uint32_t stackpos)
{
	if (!canSee(pos))
	{
		return;
	}

	NetworkMessage msg;
	RemoveTileThing(msg, pos, stackpos);
	writeToOutputBuffer(msg);
}
void ProtocolGame::sendUpdateTileCreature(const Position& pos, uint32_t stackpos, const Creature* creature)
{
	if (!canSee(pos))
	{
		return;
	}

	NetworkMessage msg;
	msg.addByte(0x6B);
	msg.addPosition(pos);
	msg.addByte(stackpos);

	bool known;
	uint32_t removedKnown;
	checkCreatureAsKnown(creature->getID(), known, removedKnown);
	AddCreature(msg, creature, false, removedKnown);

	writeToOutputBuffer(msg);
}

void ProtocolGame::sendUpdateTile(const Tile *tile, const Position &pos)
{
	if (!canSee(pos))
	{
		return;
	}

	NetworkMessage msg;
	msg.addByte(0x69);
	msg.addPosition(pos);

	if (tile)
	{
		GetTileDescription(tile, msg);
		msg.addByte(0x00);
		msg.addByte(0xFF);
	}
	else
	{
		msg.addByte(0x01);
		msg.addByte(0xFF);
	}

	writeToOutputBuffer(msg);
}

void ProtocolGame::sendPendingStateEntered()
{
	NetworkMessage msg;
	msg.addByte(0x0A);
	writeToOutputBuffer(msg);
}

void ProtocolGame::sendEnterWorld()
{
	NetworkMessage msg;
	msg.addByte(0x0F);
	writeToOutputBuffer(msg);
}

void ProtocolGame::sendFightModes()
{
	NetworkMessage msg;
	msg.addByte(0xA7);
	msg.addByte(player->fightMode);
	msg.addByte(player->chaseMode);
	msg.addByte(player->secureMode);
	msg.addByte(PVP_MODE_DOVE);
	writeToOutputBuffer(msg);
}

void ProtocolGame::sendAddCreature(const Creature *creature, const Position &pos, int32_t stackpos, bool isLogin)
{
	if (!canSee(pos))
	{
		return;
	}

	if (creature != player)
	{
		if (stackpos >= 10)
		{
			return;
		}

		NetworkMessage msg;
		msg.addByte(0x6A);
		msg.addPosition(pos);
		msg.addByte(stackpos);

		bool known;
		uint32_t removedKnown;
		checkCreatureAsKnown(creature->getID(), known, removedKnown);
		AddCreature(msg, creature, known, removedKnown);
		writeToOutputBuffer(msg);

		if (isLogin)
		{
			if (const Player *creaturePlayer = creature->getPlayer())
			{
				if (!creaturePlayer->isAccessPlayer() ||
					creaturePlayer->getAccountType() == account::ACCOUNT_TYPE_NORMAL)
					sendMagicEffect(pos, CONST_ME_TELEPORT);
			}
			else
			{
				sendMagicEffect(pos, CONST_ME_TELEPORT);
			}
		}

		return;
	}

	NetworkMessage msg;
	msg.addByte(0x17);

	msg.add<uint32_t>(player->getID());
	msg.add<uint16_t>(0x32); // beat duration (50)

	msg.addDouble(Creature::speedA, 3);
	msg.addDouble(Creature::speedB, 3);
	msg.addDouble(Creature::speedC, 3);

	// can report bugs?
	if (player->getAccountType() >= account::ACCOUNT_TYPE_NORMAL)
	{
		msg.addByte(0x01);
	}
	else
	{
		msg.addByte(0x00);
	}

	msg.addByte(0x00); // can change pvp framing option
	msg.addByte(0x00); // expert mode button enabled

	msg.addString(g_configManager().getString(STORE_IMAGES_URL));
	msg.add<uint16_t>(static_cast<uint16_t>(g_configManager().getNumber(STORE_COIN_PACKET)));

	msg.addByte(shouldAddExivaRestrictions ? 0x01 : 0x00); // exiva button enabled
	msg.addByte(0x00); // Tournament button

	writeToOutputBuffer(msg);

	sendTibiaTime(g_game().getLightHour());
	sendPendingStateEntered();
	sendEnterWorld();
	sendMapDescription(pos);
	loggedIn = true;

	if (isLogin)
	{
		sendMagicEffect(pos, CONST_ME_TELEPORT);
	}

	for (int i = CONST_SLOT_FIRST; i <= CONST_SLOT_LAST; ++i)
	{
		sendInventoryItem(static_cast<Slots_t>(i), player->getInventoryItem(static_cast<Slots_t>(i)));
	}

	sendStats();
	sendSkills();
	sendBlessStatus();

	sendPremiumTrigger();
	sendStoreHighlight();

	sendItemsPrice();

	sendPreyPrices();
	player->sendPreyData();
	player->sendTaskHuntingData();
	sendForgingData();

	//gameworld light-settings
	sendWorldLight(g_game().getWorldLightInfo());

	//player light level
	sendCreatureLight(creature);

	const std::forward_list<VIPEntry> &vipEntries = IOLoginData::getVIPEntries(player->getAccount());

	if (player->isAccessPlayer())
	{
		for (const VIPEntry &entry : vipEntries)
		{
			VipStatus_t vipStatus;

			const Player *vipPlayer = g_game().getPlayerByGUID(entry.guid);
			if (!vipPlayer)
			{
				vipStatus = VIPSTATUS_OFFLINE;
			}
			else
			{
				vipStatus = vipPlayer->statusVipList;
			}

			sendVIP(entry.guid, entry.name, entry.description, entry.icon, entry.notify, vipStatus);
		}
	}
	else
	{
		for (const VIPEntry &entry : vipEntries)
		{
			VipStatus_t vipStatus;

			const Player *vipPlayer = g_game().getPlayerByGUID(entry.guid);
			if (!vipPlayer || vipPlayer->isInGhostMode())
			{
				vipStatus = VIPSTATUS_OFFLINE;
			}
			else
			{
				vipStatus = vipPlayer->statusVipList;
			}

			sendVIP(entry.guid, entry.name, entry.description, entry.icon, entry.notify, vipStatus);
		}
	}

	sendInventoryIds();
	Item *slotItem = player->getInventoryItem(CONST_SLOT_BACKPACK);
	if (slotItem)
	{
		Container *mainBackpack = slotItem->getContainer();
		Container *hasQuickLootContainer = player->getLootContainer(OBJECTCATEGORY_DEFAULT);
		if (mainBackpack && !hasQuickLootContainer)
		{
			player->setLootContainer(OBJECTCATEGORY_DEFAULT, mainBackpack);
			sendInventoryItem(CONST_SLOT_BACKPACK, player->getInventoryItem(CONST_SLOT_BACKPACK));
		}
	}

	sendLootContainers();
	sendBasicData();

	player->sendClientCheck();
	player->sendGameNews();
	player->sendIcons();
}

void ProtocolGame::sendMoveCreature(const Creature *creature, const Position &newPos, int32_t newStackPos, const Position &oldPos, int32_t oldStackPos, bool teleport)
{
	if (creature == player)
	{
		if (oldStackPos >= 10)
		{
			sendMapDescription(newPos);
		}
		else if (teleport)
		{
			NetworkMessage msg;
			RemoveTileThing(msg, oldPos, oldStackPos);
			writeToOutputBuffer(msg);
			sendMapDescription(newPos);
		}
		else
		{
			NetworkMessage msg;
			if (oldPos.z == 7 && newPos.z >= 8)
			{
				RemoveTileThing(msg, oldPos, oldStackPos);
			}
			else
			{
				msg.addByte(0x6D);
				msg.addPosition(oldPos);
				msg.addByte(oldStackPos);
				msg.addPosition(newPos);
			}

			if (newPos.z > oldPos.z)
			{
				MoveDownCreature(msg, creature, newPos, oldPos);
			}
			else if (newPos.z < oldPos.z)
			{
				MoveUpCreature(msg, creature, newPos, oldPos);
			}

			if (oldPos.y > newPos.y)
			{ // north, for old x
				msg.addByte(0x65);
				GetMapDescription(oldPos.x - 8, newPos.y - 6, newPos.z, 18, 1, msg);
			}
			else if (oldPos.y < newPos.y)
			{ // south, for old x
				msg.addByte(0x67);
				GetMapDescription(oldPos.x - 8, newPos.y + 7, newPos.z, 18, 1, msg);
			}

			if (oldPos.x < newPos.x)
			{ // east, [with new y]
				msg.addByte(0x66);
				GetMapDescription(newPos.x + 9, newPos.y - 6, newPos.z, 1, 14, msg);
			}
			else if (oldPos.x > newPos.x)
			{ // west, [with new y]
				msg.addByte(0x68);
				GetMapDescription(newPos.x - 8, newPos.y - 6, newPos.z, 1, 14, msg);
			}
			writeToOutputBuffer(msg);
		}
	}
	else if (canSee(oldPos) && canSee(newPos))
	{
		if (teleport || (oldPos.z == 7 && newPos.z >= 8) || oldStackPos >= 10)
		{
			sendRemoveTileThing(oldPos, oldStackPos);
			sendAddCreature(creature, newPos, newStackPos, false);
		}
		else
		{
			NetworkMessage msg;
			msg.addByte(0x6D);
			msg.addPosition(oldPos);
			msg.addByte(oldStackPos);
			msg.addPosition(newPos);
			writeToOutputBuffer(msg);
		}
	}
	else if (canSee(oldPos))
	{
		sendRemoveTileThing(oldPos, oldStackPos);
	}
	else if (canSee(newPos))
	{
		sendAddCreature(creature, newPos, newStackPos, false);
	}
}

void ProtocolGame::sendInventoryItem(Slots_t slot, const Item *item)
{
	NetworkMessage msg;
	if (item)
	{
		msg.addByte(0x78);
		msg.addByte(slot);
		AddItem(msg, item);
	}
	else
	{
		msg.addByte(0x79);
		msg.addByte(slot);
	}
	writeToOutputBuffer(msg);
}

void ProtocolGame::sendInventoryIds()
{
	std::map<uint16_t, uint16_t> items = player->getInventoryItemsId();

	NetworkMessage msg;
	msg.addByte(0xF5);
	msg.add<uint16_t>(items.size() + 11);

	for (uint16_t i = 1; i <= 11; i++)
	{
		msg.add<uint16_t>(i);
		msg.addByte(0x00);
		msg.add<uint16_t>(0x01);
	}

	for (const auto &it : items)
	{
		msg.add<uint16_t>(it.first);
		msg.addByte(0x00);
		msg.add<uint16_t>(it.second);
	}
	writeToOutputBuffer(msg);
}

void ProtocolGame::sendAddContainerItem(uint8_t cid, uint16_t slot, const Item *item)
{
	NetworkMessage msg;
	msg.addByte(0x70);
	msg.addByte(cid);
	msg.add<uint16_t>(slot);
	AddItem(msg, item);
	writeToOutputBuffer(msg);
}

void ProtocolGame::sendUpdateContainerItem(uint8_t cid, uint16_t slot, const Item *item)
{
	NetworkMessage msg;
	msg.addByte(0x71);
	msg.addByte(cid);
	msg.add<uint16_t>(slot);
	AddItem(msg, item);
	writeToOutputBuffer(msg);
}

void ProtocolGame::sendRemoveContainerItem(uint8_t cid, uint16_t slot, const Item *lastItem)
{
	NetworkMessage msg;
	msg.addByte(0x72);
	msg.addByte(cid);
	msg.add<uint16_t>(slot);
	if (lastItem)
	{
		AddItem(msg, lastItem);
	}
	else
	{
		msg.add<uint16_t>(0x00);
	}
	writeToOutputBuffer(msg);
}

void ProtocolGame::sendTextWindow(uint32_t windowTextId, Item *item, uint16_t maxlen, bool canWrite)
{
	NetworkMessage msg;
	msg.addByte(0x96);
	msg.add<uint32_t>(windowTextId);
	AddItem(msg, item);

	if (canWrite)
	{
		msg.add<uint16_t>(maxlen);
		msg.addString(item->getText());
	}
	else
	{
		const std::string &text = item->getText();
		msg.add<uint16_t>(text.size());
		msg.addString(text);
	}

	const std::string &writer = item->getWriter();
	if (!writer.empty())
	{
		msg.addString(writer);
	}
	else
	{
		msg.add<uint16_t>(0x00);
	}

	msg.addByte(0x00); // Show (Traded)

	time_t writtenDate = item->getDate();
	if (writtenDate != 0)
	{
		msg.addString(formatDateShort(writtenDate));
	}
	else
	{
		msg.add<uint16_t>(0x00);
	}

	writeToOutputBuffer(msg);
}

void ProtocolGame::sendTextWindow(uint32_t windowTextId, uint32_t itemId, const std::string &text)
{
	NetworkMessage msg;
	msg.addByte(0x96);
	msg.add<uint32_t>(windowTextId);
	AddItem(msg, itemId, 1);
	msg.add<uint16_t>(text.size());
	msg.addString(text);
	msg.add<uint16_t>(0x00);
	msg.addByte(0x00); // Show (Traded)
	msg.add<uint16_t>(0x00);
	writeToOutputBuffer(msg);
}

void ProtocolGame::sendHouseWindow(uint32_t windowTextId, const std::string &text)
{
	NetworkMessage msg;
	msg.addByte(0x97);
	msg.addByte(0x00);
	msg.add<uint32_t>(windowTextId);
	msg.addString(text);
	writeToOutputBuffer(msg);
}

void ProtocolGame::sendOutfitWindow()
{
	NetworkMessage msg;
	msg.addByte(0xC8);

	bool mounted = false;
	Outfit_t currentOutfit = player->getDefaultOutfit();
	const Mount* currentMount = g_game().mounts.getMountByID(player->getCurrentMount());
	if (currentMount) {
		mounted = (currentOutfit.lookMount == currentMount->clientId);
		currentOutfit.lookMount = currentMount->clientId;
	}

	AddOutfit(msg, currentOutfit);

	msg.addByte(currentOutfit.lookMountHead);
	msg.addByte(currentOutfit.lookMountBody);
	msg.addByte(currentOutfit.lookMountLegs);
	msg.addByte(currentOutfit.lookMountFeet);
	msg.add<uint16_t>(currentOutfit.lookFamiliarsType);

	auto startOutfits = msg.getBufferPosition();
	uint16_t limitOutfits = std::numeric_limits<uint16_t>::max();
	uint16_t outfitSize = 0;
	msg.skipBytes(2);

	if (player->isAccessPlayer()) {
		msg.add<uint16_t>(75);
		msg.addString("Gamemaster");
		msg.addByte(0);
		msg.addByte(0x00);
		++outfitSize;

		msg.add<uint16_t>(266);
		msg.addString("Customer Support");
		msg.addByte(0);
		msg.addByte(0x00);
		++outfitSize;

		msg.add<uint16_t>(302);
		msg.addString("Community Manager");
		msg.addByte(0);
		msg.addByte(0x00);
		++outfitSize;
	}

	const auto& outfits = Outfits::getInstance().getOutfits(player->getSex());

	for (const Outfit& outfit : outfits) {
		uint8_t addons;
		if (!player->getOutfitAddons(outfit, addons)) {
			continue;
		}

		msg.add<uint16_t>(outfit.lookType);
		msg.addString(outfit.name);
		msg.addByte(addons);
		msg.addByte(0x00);
		if (++outfitSize == limitOutfits) {
			break;
		}
	}

	auto endOutfits = msg.getBufferPosition();
	msg.setBufferPosition(startOutfits);
	msg.add<uint16_t>(outfitSize);
	msg.setBufferPosition(endOutfits);

	auto startMounts = msg.getBufferPosition();
	uint16_t limitMounts = std::numeric_limits<uint16_t>::max();
	uint16_t mountSize = 0;
	msg.skipBytes(2);

	const auto& mounts = g_game().mounts.getMounts();
	for (const Mount& mount : mounts) {
		if (player->hasMount(&mount)) {
			msg.add<uint16_t>(mount.clientId);
			msg.addString(mount.name);
			msg.addByte(0x00);
			if (++mountSize == limitMounts) {
				break;
			}
		}
	}

	auto endMounts = msg.getBufferPosition();
	msg.setBufferPosition(startMounts);
	msg.add<uint16_t>(mountSize);
	msg.setBufferPosition(endMounts);

	auto startFamiliars = msg.getBufferPosition();
	uint16_t limitFamiliars = std::numeric_limits<uint16_t>::max();
	uint16_t familiarSize = 0;
	msg.skipBytes(2);

	const auto& familiars = Familiars::getInstance().getFamiliars(player->getVocationId());

	for (const Familiar& familiar : familiars) {
		if (!player->getFamiliar(familiar)) {
			continue;
		}

		msg.add<uint16_t>(familiar.lookType);
		msg.addString(familiar.name);
		msg.addByte(0x00);
		if (++familiarSize == limitFamiliars) {
				break;
		}
	}

	auto endFamiliars = msg.getBufferPosition();
	msg.setBufferPosition(startFamiliars);
	msg.add<uint16_t>(familiarSize);
	msg.setBufferPosition(endFamiliars);

	msg.addByte(0x00); //Try outfit
	msg.addByte(mounted ? 0x01 : 0x00);

	// Version 12.81 - Random outfit 'bool'
	msg.addByte(0);

	writeToOutputBuffer(msg);
}

void ProtocolGame::sendPodiumWindow(const Item* podium, const Position& position, uint16_t itemId, uint8_t stackpos)
{
	NetworkMessage msg;
	msg.addByte(0xC8);

	const ItemAttributes::CustomAttribute* podiumVisible = podium->getCustomAttribute("PodiumVisible");
	const ItemAttributes::CustomAttribute* lookType = podium->getCustomAttribute("LookType");
	const ItemAttributes::CustomAttribute* lookMount = podium->getCustomAttribute("LookMount");
	const ItemAttributes::CustomAttribute* lookDirection = podium->getCustomAttribute("LookDirection");

	bool outfited = false;
	bool mounted = false;

	if (lookType) {
		uint16_t look = static_cast<uint16_t>(boost::get<int64_t>(lookType->value));
		outfited = (look != 0);
		msg.add<uint16_t>(look);

		if (outfited) {
			const ItemAttributes::CustomAttribute* lookHead = podium->getCustomAttribute("LookHead");
			const ItemAttributes::CustomAttribute* lookBody = podium->getCustomAttribute("LookBody");
			const ItemAttributes::CustomAttribute* lookLegs = podium->getCustomAttribute("LookLegs");
			const ItemAttributes::CustomAttribute* lookFeet = podium->getCustomAttribute("LookFeet");

			msg.addByte(lookHead ? static_cast<uint8_t>(boost::get<int64_t>(lookHead->value)) : 0);
			msg.addByte(lookBody ? static_cast<uint8_t>(boost::get<int64_t>(lookBody->value)) : 0);
			msg.addByte(lookLegs ? static_cast<uint8_t>(boost::get<int64_t>(lookLegs->value)) : 0);
			msg.addByte(lookFeet ? static_cast<uint8_t>(boost::get<int64_t>(lookFeet->value)) : 0);

			const ItemAttributes::CustomAttribute* lookAddons = podium->getCustomAttribute("LookAddons");
			msg.addByte(lookAddons ? static_cast<uint8_t>(boost::get<int64_t>(lookAddons->value)) : 0);
		}
	} else {
		msg.add<uint16_t>(0);
	}

	if (lookMount) {
		uint16_t look = static_cast<uint16_t>(boost::get<int64_t>(lookMount->value));
		mounted = (look != 0);
		msg.add<uint16_t>(look);

		if (mounted) {
			const ItemAttributes::CustomAttribute* lookHead = podium->getCustomAttribute("LookMountHead");
			const ItemAttributes::CustomAttribute* lookBody = podium->getCustomAttribute("LookMountBody");
			const ItemAttributes::CustomAttribute* lookLegs = podium->getCustomAttribute("LookMountLegs");
			const ItemAttributes::CustomAttribute* lookFeet = podium->getCustomAttribute("LookMountFeet");

			msg.addByte(lookHead ? static_cast<uint8_t>(boost::get<int64_t>(lookHead->value)) : 0);
			msg.addByte(lookBody ? static_cast<uint8_t>(boost::get<int64_t>(lookBody->value)) : 0);
			msg.addByte(lookLegs ? static_cast<uint8_t>(boost::get<int64_t>(lookLegs->value)) : 0);
			msg.addByte(lookFeet ? static_cast<uint8_t>(boost::get<int64_t>(lookFeet->value)) : 0);
		}
	} else {
		msg.add<uint16_t>(0);
		msg.addByte(0);
		msg.addByte(0);
		msg.addByte(0);
		msg.addByte(0);
	}
	msg.add<uint16_t>(0);

	auto startOutfits = msg.getBufferPosition();
	uint16_t limitOutfits = std::numeric_limits<uint16_t>::max();
	uint16_t outfitSize = 0;
	msg.skipBytes(2);

	const auto& outfits = Outfits::getInstance().getOutfits(player->getSex());
	for (const Outfit& outfit : outfits) {
		uint8_t addons;
		if (!player->getOutfitAddons(outfit, addons)) {
			continue;
		}

		msg.add<uint16_t>(outfit.lookType);
		msg.addString(outfit.name);
		msg.addByte(addons);
		msg.addByte(0x00);
		if (++outfitSize == limitOutfits) {
			break;
		}
	}

	auto endOutfits = msg.getBufferPosition();
	msg.setBufferPosition(startOutfits);
	msg.add<uint16_t>(outfitSize);
	msg.setBufferPosition(endOutfits);

	auto startMounts = msg.getBufferPosition();
	uint16_t limitMounts = std::numeric_limits<uint16_t>::max();
	uint16_t mountSize = 0;
	msg.skipBytes(2);

	const auto& mounts = g_game().mounts.getMounts();
	for (const Mount& mount : mounts) {
		if (player->hasMount(&mount)) {
			msg.add<uint16_t>(mount.clientId);
			msg.addString(mount.name);
			msg.addByte(0x00);
			if (++mountSize == limitMounts) {
				break;
			}
		}
	}

	auto endMounts = msg.getBufferPosition();
	msg.setBufferPosition(startMounts);
	msg.add<uint16_t>(mountSize);
	msg.setBufferPosition(endMounts);

	msg.add<uint16_t>(0);

	msg.addByte(0x05);
	msg.addByte(mounted ? 0x01 : 0x00);

	msg.add<uint16_t>(0);

	msg.addPosition(position);
	msg.add<uint16_t>(itemId);
	msg.addByte(stackpos);

	msg.addByte(podiumVisible ? static_cast<uint8_t>(boost::get<int64_t>(podiumVisible->value)) : 0x01);
	msg.addByte(outfited ? 0x01 : 0x00);
	msg.addByte(lookDirection ? static_cast<uint8_t>(boost::get<int64_t>(lookDirection->value)) : 2);
	writeToOutputBuffer(msg);
}

void ProtocolGame::sendUpdatedVIPStatus(uint32_t guid, VipStatus_t newStatus)
{
	NetworkMessage msg;
	msg.addByte(0xD3);
	msg.add<uint32_t>(guid);
	msg.addByte(newStatus);
	writeToOutputBuffer(msg);
}

void ProtocolGame::sendVIP(uint32_t guid, const std::string &name, const std::string &description, uint32_t icon, bool notify, VipStatus_t status)
{
	NetworkMessage msg;
	msg.addByte(0xD2);
	msg.add<uint32_t>(guid);
	msg.addString(name);
	msg.addString(description);
	msg.add<uint32_t>(std::min<uint32_t>(10, icon));
	msg.addByte(notify ? 0x01 : 0x00);
	msg.addByte(status);
	msg.addByte(0x00); // vipGroups
	writeToOutputBuffer(msg);
}

void ProtocolGame::sendSpellCooldown(uint8_t spellId, uint32_t time)
{
	NetworkMessage msg;
	msg.addByte(0xA4);

	msg.addByte(spellId);
	msg.add<uint32_t>(time);
	writeToOutputBuffer(msg);
}

void ProtocolGame::sendSpellGroupCooldown(SpellGroup_t groupId, uint32_t time)
{
	NetworkMessage msg;
	msg.addByte(0xA5);
	msg.addByte(groupId);
	msg.add<uint32_t>(time);
	writeToOutputBuffer(msg);
}

void ProtocolGame::sendUseItemCooldown(uint32_t time)
{
	NetworkMessage msg;
	msg.addByte(0xA6);
	msg.add<uint32_t>(time);
	writeToOutputBuffer(msg);
}

void ProtocolGame::sendOpenStore(uint8_t)
{
	NetworkMessage msg;

	msg.addByte(0xFB); //open store
	msg.addByte(0x00);

	//add categories
	auto categoriesCount = static_cast<uint16_t>(g_game().gameStore.getCategoryOffers().size());

	msg.add<uint16_t>(categoriesCount);

	for (const StoreCategory *category : g_game().gameStore.getCategoryOffers())
	{
		msg.addString(category->name);
		msg.addString(category->description);

		uint8_t stateByte;
		switch (category->state)
		{
		case NORMAL:
			stateByte = 0;
			break;
		case NEW:
			stateByte = 1;
			break;
		case SALE:
			stateByte = 2;
			break;
		case LIMITED_TIME:
			stateByte = 3;
			break;
		default:
			stateByte = 0;
			break;
		}
		msg.addByte(stateByte);

		msg.addByte((uint8_t)category->icons.size());
		for (std::string iconStr : category->icons)
		{
			msg.addString(iconStr);
		}
		msg.addString(""); //TODO: parentCategory
	}

	writeToOutputBuffer(msg);
}

void ProtocolGame::sendStoreCategoryOffers(StoreCategory *category)
{
	NetworkMessage msg;
	msg.addByte(0xFC); //StoreOffers
	msg.addString(category->name);
	msg.add<uint16_t>(category->offers.size());

	for (BaseOffer *offer : category->offers)
	{
		msg.add<uint32_t>(offer->id);
		std::stringstream offername;
		if (offer->type == Offer_t::ITEM || offer->type == Offer_t::STACKABLE_ITEM)
		{
			if (((ItemOffer *)offer)->count > 1)
			{
				offername << ((ItemOffer *)offer)->count << "x ";
			}
		}
		offername << offer->name;

		msg.addString(offername.str());
		msg.addString(offer->description);

		msg.add<uint32_t>(offer->price);
		msg.addByte((uint8_t)offer->state);

		//outfits
		uint8_t disabled = 0;
		std::stringstream disabledReason;

		disabledReason << "";

		if (offer->type == OUTFIT || offer->type == OUTFIT_ADDON)
		{
			OutfitOffer *outfitOffer = (OutfitOffer *)offer;

			uint16_t looktype = (player->getSex() == PLAYERSEX_MALE) ? outfitOffer->maleLookType : outfitOffer->femaleLookType;
			uint8_t addons = outfitOffer->addonNumber;

			if (player->canWear(looktype, addons))
			{ //player can wear the offer already
				disabled = 1;
				if (addons == 0)
				{ //addons == 0 //oufit-only offer and player already has it
					disabledReason << "You already have this outfit.";
				}
				else
				{
					disabledReason << "You already have this outfit/addon.";
				}
			}
			else
			{
				if (outfitOffer->type == OUTFIT_ADDON && !player->canWear(looktype, 0))
				{ //addon offer and player doesnt have the base outfit
					disabled = 1;
					disabledReason << "You don't have the outfit, you can't buy the addon.";
				}
			}
		}
		else if (offer->type == MOUNT)
		{
			MountOffer *mountOffer = (MountOffer *)offer;
			const Mount *m = g_game().mounts.getMountByID(mountOffer->mountId);
			if (player->hasMount(m))
			{
				disabled = 1;
				disabledReason << "You already have this mount.";
			}
		}
		else if (offer->type == PROMOTION)
		{
			if (player->isPromoted() || !player->isPremium())
			{ //TODO: add support to multiple promotion levels
				disabled = 1;
				disabledReason << "You can't get this promotion";
			}
		}

		msg.addByte(disabled);

		if (disabled)
		{
			msg.addString(disabledReason.str());
		}

		//add icons
		msg.addByte((uint8_t)offer->icons.size());

		for (std::string iconName : offer->icons)
		{
			msg.addString(iconName);
		}

		msg.add<uint16_t>(0);
		//TODO: add support to suboffers
	}

	writeToOutputBuffer(msg);
}

void ProtocolGame::sendStoreError(GameStoreError_t error, const std::string &message)
{
	NetworkMessage msg;

	msg.addByte(0xE0); //storeError
	msg.addByte(error);
	msg.addString(message);

	writeToOutputBuffer(msg);
}

void ProtocolGame::sendStorePurchaseSuccessful(const std::string &message, const uint32_t coinBalance)
{
	NetworkMessage msg;

	msg.addByte(0xFE); //CompletePurchase
	msg.addByte(0x00);

	msg.addString(message);
	msg.add<uint32_t>(coinBalance); //dont know why the client needs it duplicated. But ok...
	msg.add<uint32_t>(coinBalance);

	writeToOutputBuffer(msg);
}

void ProtocolGame::sendStoreRequestAdditionalInfo(uint32_t offerId, ClientOffer_t clientOfferType)
{
	NetworkMessage msg;

	msg.addByte(0xE1); //RequestPurchaseData
	msg.add<uint32_t>(offerId);
	msg.addByte(clientOfferType);

	writeToOutputBuffer(msg);
}

void ProtocolGame::sendPreyTimeLeft(const PreySlot* slot)
{
	if (!player || !slot) {
		return;
	}

	NetworkMessage msg;

	msg.addByte(0xE7);
	msg.addByte(static_cast<uint8_t>(slot->id));
	msg.add<uint16_t>(slot->bonusTimeLeft);

	writeToOutputBuffer(msg);
}

void ProtocolGame::sendPreyData(const PreySlot* slot)
{
	NetworkMessage msg;
	msg.addByte(0xE8);
	msg.addByte(static_cast<uint8_t>(slot->id));
	msg.addByte(static_cast<uint8_t>(slot->state));

	if (slot->state == PreyDataState_Locked) {
		msg.addByte(player->isPremium() ? 0x01 : 0x00);
	} else if (slot->state == PreyDataState_Inactive) {
			// Empty
	} else if (slot->state == PreyDataState_Active) {	
		if (const MonsterType* mtype = g_monsters().getMonsterTypeByRaceId(slot->selectedRaceId)) {
			msg.addString(mtype->name);
			const Outfit_t outfit = mtype->info.outfit;
			msg.add<uint16_t>(outfit.lookType);
			if (outfit.lookType == 0) {
				msg.add<uint16_t>(outfit.lookTypeEx);
			} else {
				msg.addByte(outfit.lookHead);
				msg.addByte(outfit.lookBody);
				msg.addByte(outfit.lookLegs);
				msg.addByte(outfit.lookFeet);
				msg.addByte(outfit.lookAddons);
			}

			msg.addByte(static_cast<uint8_t>(slot->bonus));
			msg.add<uint16_t>(slot->bonusPercentage);
			msg.addByte(slot->bonusRarity);
			msg.add<uint16_t>(slot->bonusTimeLeft);
		}
	} else if (slot->state == PreyDataState_Selection) {
		msg.addByte(static_cast<uint8_t>(slot->raceIdList.size()));
		std::for_each(slot->raceIdList.begin(), slot->raceIdList.end(), [&msg](uint16_t raceId)
		{
			if (const MonsterType* mtype = g_monsters().getMonsterTypeByRaceId(raceId)) {
				msg.addString(mtype->name);
				const Outfit_t outfit = mtype->info.outfit;
				msg.add<uint16_t>(outfit.lookType);
				if (outfit.lookType == 0) {
					msg.add<uint16_t>(outfit.lookTypeEx);
				} else {
					msg.addByte(outfit.lookHead);
					msg.addByte(outfit.lookBody);
					msg.addByte(outfit.lookLegs);
					msg.addByte(outfit.lookFeet);
					msg.addByte(outfit.lookAddons);
				}
			} else {
				SPDLOG_WARN("[ProtocolGame::sendPreyData] - Unknown monster type raceid: {}", raceId);
				return;
			}
		});
	} else if (slot->state == PreyDataState_SelectionChangeMonster) {
		msg.addByte(static_cast<uint8_t>(slot->bonus));
		msg.add<uint16_t>(slot->bonusPercentage);
		msg.addByte(slot->bonusRarity);
		msg.addByte(static_cast<uint8_t>(slot->raceIdList.size()));
		std::for_each(slot->raceIdList.begin(), slot->raceIdList.end(), [&msg](uint16_t raceId)
		{
			if (const MonsterType* mtype = g_monsters().getMonsterTypeByRaceId(raceId)) {
				msg.addString(mtype->name);
				const Outfit_t outfit = mtype->info.outfit;
				msg.add<uint16_t>(outfit.lookType);
				if (outfit.lookType == 0) {
					msg.add<uint16_t>(outfit.lookTypeEx);
				} else {
					msg.addByte(outfit.lookHead);
					msg.addByte(outfit.lookBody);
					msg.addByte(outfit.lookLegs);
					msg.addByte(outfit.lookFeet);
					msg.addByte(outfit.lookAddons);
				}
			} else {
				SPDLOG_WARN("[ProtocolGame::sendPreyData] - Unknown monster type raceid: {}", raceId);
				return;
			}
		});
	} else if (slot->state == PreyDataState_ListSelection) {
		const std::map<uint16_t, std::string> bestiaryList = g_game().getBestiaryList();
		msg.add<uint16_t>(static_cast<uint16_t>(bestiaryList.size()));
		std::for_each(bestiaryList.begin(), bestiaryList.end(), [&msg](auto& mType)
		{
			msg.add<uint16_t>(mType.first);
		});
	} else {
		SPDLOG_WARN("[ProtocolGame::sendPreyData] - Unknown prey state: {}", slot->state);
		return;
	}

	msg.add<uint32_t>(std::max<uint32_t>(static_cast<uint32_t>(((slot->freeRerollTimeStamp - OTSYS_TIME()) / 1000)), 0));
	msg.addByte(static_cast<uint8_t>(slot->option));

	writeToOutputBuffer(msg);
}

void ProtocolGame::sendPreyPrices()
{
	if (!player) {
		return;
	}

	NetworkMessage msg;

	msg.addByte(0xE9);

	msg.add<uint32_t>(player->getPreyRerollPrice());
	msg.addByte(static_cast<uint8_t>(g_configManager().getNumber(PREY_BONUS_REROLL_PRICE)));
	msg.addByte(static_cast<uint8_t>(g_configManager().getNumber(PREY_SELECTION_LIST_PRICE)));
	msg.add<uint32_t>(player->getTaskHuntingRerollPrice());
	msg.add<uint32_t>(player->getTaskHuntingRerollPrice());
	msg.addByte(static_cast<uint8_t>(g_configManager().getNumber(TASK_HUNTING_SELECTION_LIST_PRICE)));
	msg.addByte(static_cast<uint8_t>(g_configManager().getNumber(TASK_HUNTING_BONUS_REROLL_PRICE)));

	writeToOutputBuffer(msg);
}

void ProtocolGame::sendStoreTrasactionHistory(HistoryStoreOfferList &list, uint32_t page, uint8_t entriesPerPage)
{
	NetworkMessage msg;
	uint32_t isLastPage = (list.size() <= entriesPerPage) ? 0x01 : 0x00;

	//TODO: Support multiple pages
	isLastPage = 0x01; //FIXME
	page = 0x00;
	////////////////////////

	msg.addByte(0xFD); //BrowseTransactionHistory
	msg.add<uint32_t>(page); //which page
	msg.add<uint32_t>(isLastPage); //is the last page? /
	msg.addByte((uint8_t)list.size()); //how many elements follows

	for (HistoryStoreOffer offer : list)
	{
		msg.add<uint32_t>(offer.time);
		msg.addByte(offer.mode);
		msg.add<uint32_t>(offer.amount); //FIXME: investigate why it doesn't send the price properly
		msg.addByte(0x00); // 0 = transferable tibia coin, 1 = normal tibia coin
		msg.addString(offer.description);
	}

	writeToOutputBuffer(msg);
}

void ProtocolGame::sendModalWindow(const ModalWindow &modalWindow)
{
	NetworkMessage msg;
	msg.addByte(0xFA);

	msg.add<uint32_t>(modalWindow.id);
	msg.addString(modalWindow.title);
	msg.addString(modalWindow.message);

	msg.addByte(modalWindow.buttons.size());
	for (const auto &it : modalWindow.buttons)
	{
		msg.addString(it.first);
		msg.addByte(it.second);
	}

	msg.addByte(modalWindow.choices.size());
	for (const auto &it : modalWindow.choices)
	{
		msg.addString(it.first);
		msg.addByte(it.second);
	}

	msg.addByte(modalWindow.defaultEscapeButton);
	msg.addByte(modalWindow.defaultEnterButton);
	msg.addByte(modalWindow.priority ? 0x01 : 0x00);

	writeToOutputBuffer(msg);
}

////////////// Add common messages
void ProtocolGame::AddCreature(NetworkMessage &msg, const Creature *creature, bool known, uint32_t remove)
{
	CreatureType_t creatureType = creature->getType();
	const Player *otherPlayer = creature->getPlayer();

	if (known)
	{
		msg.add<uint16_t>(0x62);
		msg.add<uint32_t>(creature->getID());
	}
	else
	{
		msg.add<uint16_t>(0x61);
		msg.add<uint32_t>(remove);
		msg.add<uint32_t>(creature->getID());
		if (creature->isHealthHidden())
		{
			msg.addByte(CREATURETYPE_HIDDEN);
		}
		else
		{
			msg.addByte(creatureType);
		}

		if (creatureType == CREATURETYPE_SUMMON_PLAYER)
		{
			const Creature *master = creature->getMaster();
			if (master)
			{
				msg.add<uint32_t>(master->getID());
			}
			else
			{
				msg.add<uint32_t>(0x00);
			}
		}

		if (creature->isHealthHidden())
		{
			msg.addString("");
		}
		else
		{
			msg.addString(creature->getName());
		}
	}

	if (creature->isHealthHidden())
	{
		msg.addByte(0x00);
	}
	else
	{
		msg.addByte(std::ceil((static_cast<double>(creature->getHealth()) / std::max<int32_t>(creature->getMaxHealth(), 1)) * 100));
	}

	msg.addByte(creature->getDirection());

	if (!creature->isInGhostMode() && !creature->isInvisible())
	{
		const Outfit_t &outfit = creature->getCurrentOutfit();
		AddOutfit(msg, outfit);
		if (outfit.lookMount != 0)
		{
			msg.addByte(outfit.lookMountHead);
			msg.addByte(outfit.lookMountBody);
			msg.addByte(outfit.lookMountLegs);
			msg.addByte(outfit.lookMountFeet);
		}
	}
	else
	{
		static Outfit_t outfit;
		AddOutfit(msg, outfit);
	}

	LightInfo lightInfo = creature->getCreatureLight();
	msg.addByte(player->isAccessPlayer() ? 0xFF : lightInfo.level);
	msg.addByte(lightInfo.color);

	msg.add<uint16_t>(creature->getStepSpeed() / 2);

	CreatureIcon_t icon = creature->getIcon();
	msg.addByte(icon != CREATUREICON_NONE); // Icons
	if (icon != CREATUREICON_NONE) {
		msg.addByte(icon);
		msg.addByte(1);
		msg.add<uint16_t>(0);
	}

	msg.addByte(player->getSkullClient(creature));
	msg.addByte(player->getPartyShield(otherPlayer));

	if (!known)
	{
		msg.addByte(player->getGuildEmblem(otherPlayer));
	}

	if (creatureType == CREATURETYPE_MONSTER)
	{
		const Creature *master = creature->getMaster();
		if (master)
		{
			const Player *masterPlayer = master->getPlayer();
			if (masterPlayer)
			{
				creatureType = CREATURETYPE_SUMMON_PLAYER;
			}
		}
	}

	if (creature->isHealthHidden())
	{
		msg.addByte(CREATURETYPE_HIDDEN);
	}
	else
	{
		msg.addByte(creatureType); // Type (for summons)
	}

	if (creatureType == CREATURETYPE_SUMMON_PLAYER)
	{
		const Creature *master = creature->getMaster();
		if (master)
		{
			msg.add<uint32_t>(master->getID());
		}
		else
		{
			msg.add<uint32_t>(0x00);
		}
	}

	if (creatureType == CREATURETYPE_PLAYER)
	{
		const Player *otherCreature = creature->getPlayer();
		if (otherCreature)
		{
			msg.addByte(otherCreature->getVocation()->getClientId());
		}
		else
		{
			msg.addByte(0);
		}
	}

	msg.addByte(creature->getSpeechBubble());
	msg.addByte(0xFF); // MARK_UNMARKED
	msg.addByte(0x00); // inspection type
	msg.addByte(player->canWalkthroughEx(creature) ? 0x00 : 0x01);
}

void ProtocolGame::AddPlayerStats(NetworkMessage &msg)
{
	msg.addByte(0xA0);

	msg.add<uint16_t>(std::min<int32_t>(player->getHealth(), std::numeric_limits<uint16_t>::max()));
	msg.add<uint16_t>(std::min<int32_t>(player->getMaxHealth(), std::numeric_limits<uint16_t>::max()));

	msg.add<uint32_t>(player->getFreeCapacity());

	msg.add<uint64_t>(player->getExperience());

	msg.add<uint16_t>(player->getLevel());
	msg.addByte(player->getLevelPercent());

	msg.add<uint16_t>(player->getBaseXpGain()); // base xp gain rate
	msg.add<uint16_t>(player->getGrindingXpBoost()); // low level bonus
	msg.add<uint16_t>(player->getStoreXpBoost()); // xp boost
	msg.add<uint16_t>(player->getStaminaXpBoost()); // stamina multiplier (100 = 1.0x)

	msg.add<uint16_t>(std::min<int32_t>(player->getMana(), std::numeric_limits<uint16_t>::max()));
	msg.add<uint16_t>(std::min<int32_t>(player->getMaxMana(), std::numeric_limits<uint16_t>::max()));

	msg.addByte(player->getSoul());

	msg.add<uint16_t>(player->getStaminaMinutes());

	msg.add<uint16_t>(player->getBaseSpeed() / 2);

	Condition *condition = player->getCondition(CONDITION_REGENERATION, CONDITIONID_DEFAULT);
	msg.add<uint16_t>(condition ? condition->getTicks() / 1000 : 0x00);

	msg.add<uint16_t>(player->getOfflineTrainingTime() / 60 / 1000);

	msg.add<uint16_t>(player->getExpBoostStamina()); // xp boost time (seconds)
	msg.addByte(1); // enables exp boost in the store

	msg.add<uint16_t>(player->getManaShield());  // remaining mana shield
	msg.add<uint16_t>(player->getMaxManaShield());  // total mana shield
}

void ProtocolGame::AddPlayerSkills(NetworkMessage &msg)
{
	msg.addByte(0xA1);

	msg.add<uint16_t>(player->getMagicLevel());
	msg.add<uint16_t>(player->getBaseMagicLevel());
	msg.add<uint16_t>(player->getBaseMagicLevel());
	msg.add<uint16_t>(player->getMagicLevelPercent() * 100);

	for (uint8_t i = SKILL_FIRST; i <= SKILL_FISHING; ++i)
	{
		msg.add<uint16_t>(std::min<int32_t>(player->getSkillLevel(i), std::numeric_limits<uint16_t>::max()));
		msg.add<uint16_t>(player->getBaseSkill(i));
		msg.add<uint16_t>(player->getBaseSkill(i));
		msg.add<uint16_t>(player->getSkillPercent(i) * 100);
	}

	for (uint8_t i = SKILL_CRITICAL_HIT_CHANCE; i <= SKILL_LAST; ++i)
	{
		msg.add<uint16_t>(std::min<int32_t>(player->getSkillLevel(i), std::numeric_limits<uint16_t>::max()));
		msg.add<uint16_t>(player->getBaseSkill(i));
	}

	// Version 12.81 new skill (Fatal, Dodge and Momentum)
	for (uint8_t i = 1; i <= 3; ++i) {
		msg.add<uint16_t>(0);
		msg.add<uint16_t>(0);
	}

	// used for imbuement (Feather)
	msg.add<uint32_t>(player->getCapacity()); // total capacity
	msg.add<uint32_t>(player->getBaseCapacity()); // base total capacity

}

void ProtocolGame::AddOutfit(NetworkMessage &msg, const Outfit_t &outfit, bool addMount /* = true*/)
{
	msg.add<uint16_t>(outfit.lookType);
	if (outfit.lookType != 0)
	{
		msg.addByte(outfit.lookHead);
		msg.addByte(outfit.lookBody);
		msg.addByte(outfit.lookLegs);
		msg.addByte(outfit.lookFeet);
		msg.addByte(outfit.lookAddons);
	}
	else
	{
		msg.add<uint16_t>(outfit.lookTypeEx);
	}

	if (addMount)
	{
		msg.add<uint16_t>(outfit.lookMount);
	}
}

void ProtocolGame::addImbuementInfo(NetworkMessage &msg, uint16_t imbuementId) const
{
	Imbuement *imbuement = g_imbuements().getImbuement(imbuementId);
	const BaseImbuement *baseImbuement = g_imbuements().getBaseByID(imbuement->getBaseID());
	const CategoryImbuement *categoryImbuement = g_imbuements().getCategoryByID(imbuement->getCategory());

	msg.add<uint32_t>(imbuementId);
	msg.addString(baseImbuement->name + " " + imbuement->getName());
	msg.addString(imbuement->getDescription());
	msg.addString(categoryImbuement->name + imbuement->getSubGroup());

	msg.add<uint16_t>(imbuement->getIconID());
	msg.add<uint32_t>(baseImbuement->duration);

	msg.addByte(imbuement->isPremium() ? 0x01 : 0x00);

	const auto &items = imbuement->getItems();
	msg.addByte(items.size());

	for (const auto &itm : items)
	{
		const ItemType &it = Item::items[itm.first];
		msg.add<uint16_t>(itm.first);
		msg.addString(it.name);
		msg.add<uint16_t>(itm.second);
	}

	msg.add<uint32_t>(baseImbuement->price);
	msg.addByte(baseImbuement->percent);
	msg.add<uint32_t>(baseImbuement->protectionPrice);
}

void ProtocolGame::openImbuementWindow(Item *item)
{
	if (!item || item->isRemoved())
	{
		return;
	}

	player->setImbuingItem(item);

	NetworkMessage msg;
	msg.addByte(0xEB);
	msg.add<uint16_t>(item->getID());
	if (Item::items[item->getID()].upgradeClassification > 0) {
		msg.addByte(0);
	}
	msg.addByte(item->getImbuementSlot());

	// Send imbuement time
	for (uint8_t slotid = 0; slotid < static_cast<uint8_t>(item->getImbuementSlot()); slotid++)
	{
		ImbuementInfo imbuementInfo;
		if (!item->getImbuementInfo(slotid, &imbuementInfo))
		{
			msg.addByte(0x00);
			continue;
		}

		msg.addByte(0x01);
		addImbuementInfo(msg, imbuementInfo.imbuement->getID());
		msg.add<uint32_t>(imbuementInfo.duration);
		msg.add<uint32_t>(g_imbuements().getBaseByID(imbuementInfo.imbuement->getBaseID())->removeCost);
	}

	std::vector<Imbuement *> imbuements = g_imbuements().getImbuements(player, item);
	phmap::flat_hash_map<uint16_t, uint16_t> needItems;

	msg.add<uint16_t>(imbuements.size());
	for (const Imbuement *imbuement : imbuements)
	{
		addImbuementInfo(msg, imbuement->getID());

		const auto &items = imbuement->getItems();
		for (const auto &itm : items)
		{
			if (!needItems.count(itm.first))
			{
				needItems[itm.first] = player->getItemTypeCount(itm.first);
				uint32_t stashCount = player->getStashItemCount(Item::items[itm.first].id);
				if (stashCount > 0) {
					needItems[itm.first] += stashCount;
				}
			}
		}
	}

	msg.add<uint32_t>(needItems.size());
	for (const auto &itm : needItems)
	{
		msg.add<uint16_t>(itm.first);
		msg.add<uint16_t>(itm.second);
	}

	sendResourcesBalance(player->getMoney(), player->getBankBalance(), player->getPreyCards(), player->getTaskHuntingPoints());

	writeToOutputBuffer(msg);
}

void ProtocolGame::sendMessageDialog(const std::string &message)
{
	NetworkMessage msg;
	msg.addByte(0xED);
	msg.addByte(0x14); // Unknown type
	msg.addString(message);
	writeToOutputBuffer(msg);
}

void ProtocolGame::sendImbuementResult(const std::string message)
{
	NetworkMessage msg;
	msg.addByte(0xED);
	msg.addByte(0x01);
	msg.addString(message);
	writeToOutputBuffer(msg);
}

void ProtocolGame::closeImbuementWindow()
{
	NetworkMessage msg;
	msg.addByte(0xEC);
	writeToOutputBuffer(msg);
}

void ProtocolGame::AddWorldLight(NetworkMessage &msg, LightInfo lightInfo)
{
	msg.addByte(0x82);
	msg.addByte((player->isAccessPlayer() ? 0xFF : lightInfo.level));
	msg.addByte(lightInfo.color);
}

void ProtocolGame::sendSpecialContainersAvailable()
{
	if (!player)
		return;

	NetworkMessage msg;
	msg.addByte(0x2A);
	msg.addByte(player->isSupplyStashMenuAvailable() ? 0x01 : 0x00);
	msg.addByte(player->isMarketMenuAvailable() ? 0x01 : 0x00);
	writeToOutputBuffer(msg);
}

void ProtocolGame::updatePartyTrackerAnalyzer(const Party* party)
{
	if (!player || !party || !party->getLeader())
		return;

	NetworkMessage msg;
	msg.addByte(0x2B);
	msg.add<uint32_t>(party->getAnalyzerTimeNow());
	msg.add<uint32_t>(party->getLeader()->getID());
	msg.addByte(static_cast<uint8_t>(party->priceType));

	msg.addByte(static_cast<uint8_t>(party->membersData.size()));
	for (const PartyAnalyzer* analyzer : party->membersData) {
		msg.add<uint32_t>(analyzer->id);
		if (const Player* member = g_game().getPlayerByID(analyzer->id);
			!member || !member->getParty() || member->getParty() != party) {
			msg.addByte(0);
		} else {
			msg.addByte(1);
		}

		msg.add<uint64_t>(analyzer->lootPrice);
		msg.add<uint64_t>(analyzer->supplyPrice);
		msg.add<uint64_t>(analyzer->damage);
		msg.add<uint64_t>(analyzer->healing);
	}

	bool showNames = !party->membersData.empty();
	msg.addByte(showNames ? 0x01 : 0x00);
	if (showNames) {
		msg.addByte(static_cast<uint8_t>(party->membersData.size()));
		for (const PartyAnalyzer* analyzer : party->membersData) {
			msg.add<uint32_t>(analyzer->id);
			msg.addString(analyzer->name);
		}
	}

	writeToOutputBuffer(msg);
}

void ProtocolGame::AddCreatureLight(NetworkMessage &msg, const Creature *creature)
{
	LightInfo lightInfo = creature->getCreatureLight();

	msg.addByte(0x8D);
	msg.add<uint32_t>(creature->getID());
	msg.addByte((player->isAccessPlayer() ? 0xFF : lightInfo.level));
	msg.addByte(lightInfo.color);
}

//tile
void ProtocolGame::RemoveTileThing(NetworkMessage &msg, const Position &pos, uint32_t stackpos)
{
	if (stackpos >= 10)
	{
		return;
	}

	msg.addByte(0x6C);
	msg.addPosition(pos);
	msg.addByte(stackpos);
}

void ProtocolGame::sendKillTrackerUpdate(Container *corpse, const std::string &name, const Outfit_t creatureOutfit)
{
	bool isCorpseEmpty = corpse->empty();

	NetworkMessage msg;
	msg.addByte(0xD1);
	msg.addString(name);
	msg.add<uint16_t>(creatureOutfit.lookType ? creatureOutfit.lookType : 21);
	msg.addByte(creatureOutfit.lookType ? creatureOutfit.lookHead : 0x00);
	msg.addByte(creatureOutfit.lookType ? creatureOutfit.lookBody : 0x00);
	msg.addByte(creatureOutfit.lookType ? creatureOutfit.lookLegs : 0x00);
	msg.addByte(creatureOutfit.lookType ? creatureOutfit.lookFeet : 0x00);
	msg.addByte(creatureOutfit.lookType ? creatureOutfit.lookAddons : 0x00);
	msg.addByte(isCorpseEmpty ? 0 : corpse->size());

	if (!isCorpseEmpty)
	{
		for (const auto &it : corpse->getItemList())
		{
			AddItem(msg, it);
		}
	}

	writeToOutputBuffer(msg);
}

void ProtocolGame::sendUpdateSupplyTracker(const Item *item)
{
	if (!player || !item)
	{
		return;
	}

	NetworkMessage msg;
	msg.addByte(0xCE);
	msg.add<uint16_t>(item->getID());

	writeToOutputBuffer(msg);
}

void ProtocolGame::sendUpdateImpactTracker(CombatType_t type, int32_t amount)
{
	NetworkMessage msg;
	msg.addByte(0xCC);
	if (type == COMBAT_HEALING)
	{
		msg.addByte(ANALYZER_HEAL);
		msg.add<uint32_t>(amount);
	}
	else
	{
		msg.addByte(ANALYZER_DAMAGE_DEALT);
		msg.add<uint32_t>(amount);
		msg.addByte(getCipbiaElement(type));
	}
	writeToOutputBuffer(msg);
}
void ProtocolGame::sendUpdateInputAnalyzer(CombatType_t type, int32_t amount, std::string target)
{
	NetworkMessage msg;
	msg.addByte(0xCC);
	msg.addByte(ANALYZER_DAMAGE_RECEIVED);
	msg.add<uint32_t>(amount);
	msg.addByte(getCipbiaElement(type));
	msg.addString(target);
	writeToOutputBuffer(msg);
}

void ProtocolGame::sendTaskHuntingData(const TaskHuntingSlot* slot)
{
	NetworkMessage msg;
	msg.addByte(0xBB);
	msg.addByte(static_cast<uint8_t>(slot->id));
	msg.addByte(static_cast<uint8_t>(slot->state));
	if (slot->state == PreyTaskDataState_Locked) {
		msg.addByte(player->isPremium() ? 0x01 : 0x00);
	} else if (slot->state == PreyTaskDataState_Inactive) {
		// Empty
	} else if (slot->state == PreyTaskDataState_Selection) {
		const Player* user = player;
		msg.add<uint16_t>(static_cast<uint16_t>(slot->raceIdList.size()));
		std::for_each(slot->raceIdList.begin(), slot->raceIdList.end(), [&msg, user](uint16_t raceid)
		{
			msg.add<uint16_t>(raceid);
			msg.addByte(user->isCreatureUnlockedOnTaskHunting(g_monsters().getMonsterTypeByRaceId(raceid)) ? 0x01 : 0x00);
		});
	} else if (slot->state == PreyTaskDataState_ListSelection) {
		const Player* user = player;
		const std::map<uint16_t, std::string> bestiaryList = g_game().getBestiaryList();
		msg.add<uint16_t>(static_cast<uint16_t>(bestiaryList.size()));
		std::for_each(bestiaryList.begin(), bestiaryList.end(), [&msg, user](auto& mType)
		{
			msg.add<uint16_t>(mType.first);
			msg.addByte(user->isCreatureUnlockedOnTaskHunting(g_monsters().getMonsterType(mType.second)) ? 0x01 : 0x00);
		});
	} else if (slot->state == PreyTaskDataState_Active) {
		if (const TaskHuntingOption* option = g_ioprey().GetTaskRewardOption(slot)) {
			msg.add<uint16_t>(slot->selectedRaceId);
			if (slot->upgrade) {
				msg.addByte(0x01);
				msg.add<uint16_t>(option->secondKills);
			} else {
				msg.addByte(0x00);
				msg.add<uint16_t>(option->firstKills);
			}
			msg.add<uint16_t>(slot->currentKills);
			msg.addByte(slot->rarity);
		} else {
			SPDLOG_WARN("[ProtocolGame::sendTaskHuntingData] - Unknown slot option {} on player {}", slot->id, player->getName());
			return;
		}
	} else if (slot->state == PreyTaskDataState_Completed) {
		if (const TaskHuntingOption* option = g_ioprey().GetTaskRewardOption(slot)) {
			msg.add<uint16_t>(slot->selectedRaceId);
			if (slot->upgrade) {
				msg.addByte(0x01);
				msg.add<uint16_t>(option->secondKills);
				msg.add<uint16_t>(std::min<uint16_t>(slot->currentKills, option->secondKills));
			} else {
				msg.addByte(0x00);
				msg.add<uint16_t>(option->firstKills);
				msg.add<uint16_t>(std::min<uint16_t>(slot->currentKills, option->firstKills));
			}
			msg.addByte(slot->rarity);
		} else {
			SPDLOG_WARN("[ProtocolGame::sendTaskHuntingData] - Unknown slot option {} on player {}", slot->id, player->getName());
			return;
		}
	} else {
		SPDLOG_WARN("[ProtocolGame::sendTaskHuntingData] - Unknown task hunting state: {}", slot->state);
		return;
	}

	msg.add<uint32_t>(std::max<uint32_t>(static_cast<uint32_t>(((slot->freeRerollTimeStamp - OTSYS_TIME()) / 1000)), 0));
	writeToOutputBuffer(msg);
}

void ProtocolGame::MoveUpCreature(NetworkMessage &msg, const Creature *creature, const Position &newPos, const Position &oldPos)
{
	if (creature != player)
	{
		return;
	}

	//floor change up
	msg.addByte(0xBE);

	//going to surface
	if (newPos.z == 7)
	{
		int32_t skip = -1;
		GetFloorDescription(msg, oldPos.x - 8, oldPos.y - 6, 5, 18, 14, 3, skip); //(floor 7 and 6 already set)
		GetFloorDescription(msg, oldPos.x - 8, oldPos.y - 6, 4, 18, 14, 4, skip);
		GetFloorDescription(msg, oldPos.x - 8, oldPos.y - 6, 3, 18, 14, 5, skip);
		GetFloorDescription(msg, oldPos.x - 8, oldPos.y - 6, 2, 18, 14, 6, skip);
		GetFloorDescription(msg, oldPos.x - 8, oldPos.y - 6, 1, 18, 14, 7, skip);
		GetFloorDescription(msg, oldPos.x - 8, oldPos.y - 6, 0, 18, 14, 8, skip);

		if (skip >= 0)
		{
			msg.addByte(skip);
			msg.addByte(0xFF);
		}
	}
	//underground, going one floor up (still underground)
	else if (newPos.z > 7)
	{
		int32_t skip = -1;
		GetFloorDescription(msg, oldPos.x - 8, oldPos.y - 6, oldPos.getZ() - 3, 18, 14, 3, skip);

		if (skip >= 0)
		{
			msg.addByte(skip);
			msg.addByte(0xFF);
		}
	}

	//moving up a floor up makes us out of sync
	//west
	msg.addByte(0x68);
	GetMapDescription(oldPos.x - 8, oldPos.y - 5, newPos.z, 1, 14, msg);

	//north
	msg.addByte(0x65);
	GetMapDescription(oldPos.x - 8, oldPos.y - 6, newPos.z, 18, 1, msg);
}

void ProtocolGame::MoveDownCreature(NetworkMessage &msg, const Creature *creature, const Position &newPos, const Position &oldPos)
{
	if (creature != player)
	{
		return;
	}

	//floor change down
	msg.addByte(0xBF);

	//going from surface to underground
	if (newPos.z == 8)
	{
		int32_t skip = -1;

		GetFloorDescription(msg, oldPos.x - 8, oldPos.y - 6, newPos.z, 18, 14, -1, skip);
		GetFloorDescription(msg, oldPos.x - 8, oldPos.y - 6, newPos.z + 1, 18, 14, -2, skip);
		GetFloorDescription(msg, oldPos.x - 8, oldPos.y - 6, newPos.z + 2, 18, 14, -3, skip);

		if (skip >= 0)
		{
			msg.addByte(skip);
			msg.addByte(0xFF);
		}
	}
	//going further down
	else if (newPos.z > oldPos.z && newPos.z > 8 && newPos.z < 14)
	{
		int32_t skip = -1;
		GetFloorDescription(msg, oldPos.x - 8, oldPos.y - 6, newPos.z + 2, 18, 14, -3, skip);

		if (skip >= 0)
		{
			msg.addByte(skip);
			msg.addByte(0xFF);
		}
	}

	//moving down a floor makes us out of sync
	//east
	msg.addByte(0x66);
	GetMapDescription(oldPos.x + 9, oldPos.y - 7, newPos.z, 1, 14, msg);

	//south
	msg.addByte(0x67);
	GetMapDescription(oldPos.x - 8, oldPos.y + 7, newPos.z, 18, 1, msg);
}

void ProtocolGame::AddHiddenShopItem(NetworkMessage &msg)
{
	// Empty bytes from AddShopItem
	msg.add<uint16_t>(0);
	msg.addByte(0);
	msg.addString(std::string());
	msg.add<uint32_t>(0);
	msg.add<uint32_t>(0);
	msg.add<uint32_t>(0);
}

void ProtocolGame::AddShopItem(NetworkMessage &msg, const ShopBlock &shopBlock)
{
	// Sends the item information empty if the player doesn't have the storage to buy/sell a certain item
	int32_t storageValue;
	player->getStorageValue(shopBlock.itemStorageKey, storageValue);
	if (shopBlock.itemStorageKey != 0 && storageValue < shopBlock.itemStorageValue)
	{
		AddHiddenShopItem(msg);
		return;
	}

	const ItemType &it = Item::items[shopBlock.itemId];
	msg.add<uint16_t>(shopBlock.itemId);
	if (it.isSplash() || it.isFluidContainer()) {
		msg.addByte(static_cast<uint8_t>(shopBlock.itemSubType));
	} else {
		msg.addByte(0x00);
	}

	// If not send "itemName" variable from the npc shop, will registered the name that is in items.xml
	if (shopBlock.itemName.empty()) {
		msg.addString(it.name);
	} else {
		msg.addString(shopBlock.itemName);
	}
	msg.add<uint32_t>(it.weight);
	msg.add<uint32_t>(shopBlock.itemBuyPrice == 4294967295 ? 0 : shopBlock.itemBuyPrice);
	msg.add<uint32_t>(shopBlock.itemSellPrice == 4294967295 ? 0 : shopBlock.itemSellPrice);
}

void ProtocolGame::parseExtendedOpcode(NetworkMessage &msg)
{
	uint8_t opcode = msg.getByte();
	const std::string &buffer = msg.getString();

	// process additional opcodes via lua script event
	addGameTask(&Game::parsePlayerExtendedOpcode, player->getID(), opcode, buffer);
}

void ProtocolGame::sendItemsPrice()
{
	NetworkMessage msg;
	msg.addByte(0xCD);

	msg.add<uint16_t>(g_game().getItemsPriceCount());
	if (g_game().getItemsPriceCount() > 0)
	{
		std::map<uint16_t, uint32_t> items = g_game().getItemsPrice();
		for (const auto &it : items)
		{
			msg.add<uint16_t>(it.first);
			if (Item::items[it.first].upgradeClassification > 0)
			{
				msg.addByte(0);
			}
			msg.add<uint32_t>(it.second);
			msg.add<uint32_t>(0);
		}
	}

	writeToOutputBuffer(msg);
}

void ProtocolGame::reloadCreature(const Creature *creature)
{
	if (!canSee(creature))
		return;

	uint32_t stackpos = creature->getTile()->getClientIndexOfCreature(player, creature);

	if (stackpos >= 10)
		return;

	NetworkMessage msg;

	phmap::flat_hash_set<uint32_t>::iterator it = std::find(knownCreatureSet.begin(), knownCreatureSet.end(), creature->getID());
	if (it != knownCreatureSet.end())
	{
		msg.addByte(0x6B);
		msg.addPosition(creature->getPosition());
		msg.addByte(stackpos);
		AddCreature(msg, creature, false, 0);
	}
	else
	{
		sendAddCreature(creature, creature->getPosition(), stackpos, false);
	}

	writeToOutputBuffer(msg);
}

void ProtocolGame::sendOpenStash()
{
	NetworkMessage msg;
	msg.addByte(0x29);
	StashItemList list = player->getStashItems();
	msg.add<uint16_t>(list.size());
	for (auto item : list) {
		msg.add<uint16_t>(item.first);
		msg.add<uint32_t>(item.second);
	}
	msg.add<uint16_t>(static_cast<uint16_t>(g_configManager().getNumber(STASH_ITEMS) - getStashSize(list)));
	writeToOutputBuffer(msg);
}

void ProtocolGame::parseStashWithdraw(NetworkMessage &msg)
{
	if (!player->isSupplyStashMenuAvailable()) {
		player->sendCancelMessage("You can't use supply stash right now.");
		return;
	}

	if (player->isStashExhausted()) {
		player->sendCancelMessage("You need to wait to do this again.");
		return;
	}

	Supply_Stash_Actions_t action = static_cast<Supply_Stash_Actions_t>(msg.getByte());
	switch (action)	{
		case SUPPLY_STASH_ACTION_STOW_ITEM: {
			Position pos = msg.getPosition();
			uint16_t itemId = msg.get<uint16_t>();
			uint8_t stackpos = msg.getByte();
			uint32_t count = msg.getByte();
			addGameTask(&Game::playerStowItem, player->getID(), pos, itemId, stackpos, count, false);
			break;
		}
		case SUPPLY_STASH_ACTION_STOW_CONTAINER: {
			Position pos = msg.getPosition();
			uint16_t itemId = msg.get<uint16_t>();
			uint8_t stackpos = msg.getByte();
			addGameTask(&Game::playerStowItem, player->getID(), pos, itemId, stackpos, 0, false);
			break;
		}
		case SUPPLY_STASH_ACTION_STOW_STACK: {
			Position pos = msg.getPosition();
			uint16_t itemId = msg.get<uint16_t>();
			uint8_t stackpos = msg.getByte();
			addGameTask(&Game::playerStowItem, player->getID(), pos, itemId, stackpos, 0, true);
			break;
		}
		case SUPPLY_STASH_ACTION_WITHDRAW: {
			uint16_t itemId = msg.get<uint16_t>();
			uint32_t count = msg.get<uint32_t>();
			uint8_t stackpos = msg.getByte();
			addGameTask(&Game::playerStashWithdraw, player->getID(), itemId, count, stackpos);
			break;
		}
		default:
			SPDLOG_ERROR("Unknown 'supply stash' action switch: {}", action);
			break;
	}

	player->updateStashExhausted();
}

void ProtocolGame::sendDepotItems(const ItemsTierCountList &itemMap, uint16_t count)
{
	NetworkMessage msg;
	msg.addByte(0x94);

	msg.add<uint16_t>(count);	// List size
	for (const auto &itemMap_it : itemMap) {
		for (const auto& [itemTier, itemCount] : itemMap_it.second) {
			msg.add<uint16_t>(itemMap_it.first);	// Item ID
			if (itemTier > 0) {
				msg.addByte(itemTier - 1);
			}
			msg.add<uint16_t>(static_cast<uint16_t>(itemCount));
		}
	}

	writeToOutputBuffer(msg);
}

void ProtocolGame::sendCloseDepotSearch()
{
	NetworkMessage msg;
	msg.addByte(0x9A);
	writeToOutputBuffer(msg);
}

void ProtocolGame::sendDepotSearchResultDetail(uint16_t itemId,
                                               uint8_t tier,
                                               uint32_t depotCount,
                                               const ItemVector &depotItems,
                                               uint32_t inboxCount,
                                               const ItemVector &inboxItems,
                                               uint32_t stashCount)
{
	NetworkMessage msg;
	msg.addByte(0x99);
	msg.add<uint16_t>(itemId);
	if (Item::items[itemId].upgradeClassification > 0) {
		msg.addByte(tier);
	}

	msg.add<uint32_t>(depotCount);
	msg.addByte(static_cast<uint8_t>(depotItems.size()));
	for (const auto& item : depotItems) {
		AddItem(msg, item);
	}

	msg.add<uint32_t>(inboxCount);
	msg.addByte(static_cast<uint8_t>(inboxItems.size()));
	for (const auto& item : inboxItems) {
		AddItem(msg, item);
	}

	msg.addByte(stashCount > 0 ? 0x01 : 0x00);
	if (stashCount > 0) {
		msg.add<uint16_t>(itemId);
		msg.add<uint32_t>(stashCount);
	}

	writeToOutputBuffer(msg);
}

void ProtocolGame::parseOpenDepotSearch()
{
	addGameTask(&Game::playerRequestDepotItems, player->getID());
}

void ProtocolGame::parseCloseDepotSearch()
{
	addGameTask(&Game::playerRequestCloseDepotSearch, player->getID());
}

void ProtocolGame::parseDepotSearchItemRequest(NetworkMessage &msg)
{
	uint16_t itemId = msg.get<uint16_t>();
	uint8_t itemTier = 0;
	if (Item::items[itemId].upgradeClassification > 0) {
		itemTier = msg.getByte();
	}
	
	addGameTask(&Game::playerRequestDepotSearchItem, player->getID(), itemId, itemTier);
}

void ProtocolGame::parseRetrieveDepotSearch(NetworkMessage &msg)
{
	uint16_t itemId = msg.get<uint16_t>();
	uint8_t itemTier = 0;
	if (Item::items[itemId].upgradeClassification > 0) {
		itemTier = msg.getByte();
	}
	uint8_t type = msg.getByte();
	
	addGameTask(&Game::playerRequestDepotSearchRetrieve, player->getID(), itemId, itemTier, type);
}

void ProtocolGame::parseOpenParentContainer(NetworkMessage &msg)
{
	Position pos = msg.getPosition();

	addGameTask(&Game::playerRequestOpenContainerFromDepotSearch, player->getID(), pos);
}<|MERGE_RESOLUTION|>--- conflicted
+++ resolved
@@ -1336,12 +1336,8 @@
 	uint16_t itemId = msg.get<uint16_t>();
 	uint8_t stackpos = msg.getByte();
 	bool lootAllCorpses = msg.getByte();
-<<<<<<< HEAD
-	addGameTask(&Game::playerQuickLoot, player->getID(), pos, spriteId, stackpos, nullptr, lootAllCorpses);
-=======
 	bool autoLoot = msg.getByte();
 	addGameTask(&Game::playerQuickLoot, player->getID(), pos, itemId, stackpos, nullptr, lootAllCorpses, autoLoot);
->>>>>>> 0e43691c
 }
 
 void ProtocolGame::parseLootContainer(NetworkMessage &msg)
@@ -2836,11 +2832,7 @@
 void ProtocolGame::sendCreatureIcon(const Creature* creature)
 {
 	if (!creature)
-<<<<<<< HEAD
-  	{
-=======
-	{
->>>>>>> 0e43691c
+	{
 		return;
 	}
 
@@ -2848,14 +2840,6 @@
 	NetworkMessage msg;
 	msg.addByte(0x8B);
 	msg.add<uint32_t>(creature->getID());
-<<<<<<< HEAD
-	msg.addByte(14); // type 14 for this
-	msg.addByte(icon != CREATUREICON_NONE); // 0 = no icon, 1 = we'll send an icon
-	if (icon != CREATUREICON_NONE) {
-		msg.addByte(icon);
-		msg.addByte(0); // Creature update
-		msg.add<uint16_t>(0); // Used for the life in the new quest
-=======
 	// Type 14 for this
 	msg.addByte(14);
 	// 0 = no icon, 1 = we'll send an icon
@@ -2866,7 +2850,6 @@
 		msg.addByte(1);
 		// Used for the life in the new quest
 		msg.add<uint16_t>(0);
->>>>>>> 0e43691c
 	}
 	writeToOutputBuffer(msg);
 }
@@ -3058,15 +3041,9 @@
 	msg.add<uint16_t>(player->getBaseMagicLevel());
 	msg.add<uint16_t>(player->getMagicLevelPercent() * 100);
 
-<<<<<<< HEAD
-	static const uint8_t HardcodedSkillIds[] = { 11, 9, 8, 10, 7, 6, 13 };
 	for (uint8_t i = SKILL_FIRST; i < SKILL_CRITICAL_HIT_CHANCE; ++i)
 	{
-=======
-	for (uint8_t i = SKILL_FIRST; i < SKILL_CRITICAL_HIT_CHANCE; ++i)
-	{
 		static const uint8_t HardcodedSkillIds[] = {11, 9, 8, 10, 7, 6, 13};
->>>>>>> 0e43691c
 		msg.addByte(HardcodedSkillIds[i]);
 		msg.add<uint16_t>(std::min<int32_t>(player->getSkillLevel(i), std::numeric_limits<uint16_t>::max()));
 		msg.add<uint16_t>(player->getBaseSkill(i));
@@ -3075,7 +3052,6 @@
 		msg.add<uint16_t>(player->getSkillPercent(i) * 100);
 	}
 
-<<<<<<< HEAD
 	auto bufferPosition = msg.getBufferPosition();
 	msg.skipBytes(1);
 	uint8_t total = 0;
@@ -3088,11 +3064,6 @@
 	}
 	msg.setBufferPosition(bufferPosition);
 	msg.addByte(total);
-=======
-	// Version 12.70
-	msg.addByte(0x00);
-
->>>>>>> 0e43691c
 	writeToOutputBuffer(msg);
 }
 
@@ -3108,39 +3079,16 @@
 		msg.add<uint16_t>(0);
 	}
 
-<<<<<<< HEAD
 	msg.add<uint16_t>(static_cast<uint16_t>(player->getCleavePercent())); //cleave %
 	msg.add<uint16_t>(static_cast<uint16_t>(player->getMagicShieldCapacityFlat())); //direct bonus
 	msg.add<uint16_t>(static_cast<uint16_t>(player->getMagicShieldCapacityPercent())); //percent bonus
 
-	//at range
+	// at range
 	for (uint8_t range = 1; range <= 5; range++) {
 		msg.add<uint16_t>(static_cast<uint16_t>(player->getPerfectShotDamage(range)));
 	}
 
 	msg.add<uint16_t>(static_cast<uint16_t>(player->getReflectFlat(COMBAT_PHYSICALDAMAGE))); //damage deflection
-=======
-	// Version 12.81 new skill (Fatal, Dodge and Momentum)
-	for (uint8_t i = 1; i <= 3; ++i) {
-		msg.add<uint16_t>(0);
-		msg.add<uint16_t>(0);
-	}
-
-	// Cleave (12.70)
-	msg.add<uint16_t>(0);
-	// Magic shield capacity (12.70)
-	msg.add<uint16_t>(0); // Direct bonus
-	msg.add<uint16_t>(0); // Percentage bonus
-
-	// Perfect shot range (12.70)
-	for (uint16_t i = 1; i <= 5; i++)
-	{
-		msg.add<uint16_t>(0x00);
-	}
-
-	// Damage reflection
-	msg.add<uint16_t>(0);
->>>>>>> 0e43691c
 
 	uint8_t haveBlesses = 0;
 	uint8_t blessings = 8;
@@ -3337,12 +3285,10 @@
 		}
 	}
 
-<<<<<<< HEAD
 	auto actual = msg.getBufferPosition();
-=======
+
 	// Concoctions potions (12.70)
 	msg.addByte(0x00);
->>>>>>> 0e43691c
 
 	msg.setBufferPosition(startCombats);
 	msg.addByte(combats);
@@ -4900,32 +4846,11 @@
 		msg.add<uint16_t>(0x00);
 	}
 
-	// Magic shield capacity modifier (12.70)
-	msg.add<uint16_t>(0x00);
-	// Cleave modifier (12.70)
-	msg.add<uint16_t>(0x00);
-	// Damage reflection modifier (12.70)
-	msg.add<uint16_t>(0x00);
-	// Perfect shot modifier (12.70)
-	msg.add<uint16_t>(0x00);
-
-	if (it.upgradeClassification > 0)
-	{
-		msg.addString(std::to_string(it.upgradeClassification));
-	}
-	else
-	{
-		msg.add<uint16_t>(0x00);
-	}
-
-<<<<<<< HEAD
 	// Version 12.70
-
 	//cleave
 	if (it.abilities) {
 
 		std::ostringstream string;
-
 		if (it.abilities->magicShieldCapacityFlat > 0)
 		{
 			string.clear();
@@ -4951,7 +4876,6 @@
 		} else {
 			msg.add<uint16_t>(0x00);
 		}
-		
 
 		if (it.abilities->perfectShotDamage > 0) {
 			string.clear();
@@ -4960,42 +4884,25 @@
 		} else {
 			msg.add<uint16_t>(0x00);
 		}
-
-
-
 	} else {
 		//cleave
 		msg.add<uint16_t>(0x00);
-
 		//magic shield capacity
 		msg.add<uint16_t>(0x00);
-
 		//perfect shot
 		msg.add<uint16_t>(0x00);
-
 		//damage deflect
 		msg.add<uint16_t>(0x00);
 	}
-=======
-	// Item tier modifier (12.82)
-	msg.add<uint16_t>(0x00);
->>>>>>> 0e43691c
 
 	MarketStatistics *statistics = IOMarket::getInstance().getPurchaseStatistics(itemId);
 	if (statistics)
 	{
 		msg.addByte(0x01);
 		msg.add<uint32_t>(statistics->numTransactions);
-<<<<<<< HEAD
-		msg.add<uint32_t>(std::min<uint64_t>(std::numeric_limits<uint32_t>::max(), statistics->totalPrice));
-		msg.add<uint32_t>(0);
-		msg.add<uint32_t>(statistics->highestPrice);
-		msg.add<uint32_t>(statistics->lowestPrice);
-=======
 		msg.add<uint64_t>(statistics->totalPrice);
 		msg.add<uint64_t>(statistics->highestPrice);
 		msg.add<uint64_t>(statistics->lowestPrice);
->>>>>>> 0e43691c
 	}
 	else
 	{
@@ -5007,16 +4914,9 @@
 	{
 		msg.addByte(0x01);
 		msg.add<uint32_t>(statistics->numTransactions);
-<<<<<<< HEAD
-		msg.add<uint32_t>(std::min<uint64_t>(std::numeric_limits<uint32_t>::max(), statistics->totalPrice));
-		msg.add<uint32_t>(0);
-		msg.add<uint32_t>(statistics->highestPrice);
-		msg.add<uint32_t>(statistics->lowestPrice);
-=======
 		msg.add<uint64_t>(std::min<uint64_t>(std::numeric_limits<uint32_t>::max(), statistics->totalPrice));
 		msg.add<uint64_t>(statistics->highestPrice);
 		msg.add<uint64_t>(statistics->lowestPrice);
->>>>>>> 0e43691c
 	}
 	else
 	{
