/**
 * Canary - A free and open-source MMORPG server emulator
 * Copyright (©) 2019-2024 OpenTibiaBR <opentibiabr@outlook.com>
 * Repository: https://github.com/opentibiabr/canary
 * License: https://github.com/opentibiabr/canary/blob/main/LICENSE
 * Contributors: https://github.com/opentibiabr/canary/graphs/contributors
 * Website: https://docs.opentibiabr.com/
 */

#include "pch.hpp"

#include "creatures/players/management/ban.hpp"
#include "core.hpp"
#include "declarations.hpp"
#include "game/game.hpp"
#include "creatures/players/imbuements/imbuements.hpp"
#include "io/functions/iologindata_load_player.hpp"
#include "io/iobestiary.hpp"
#include "io/io_bosstiary.hpp"
#include "io/iologindata.hpp"
#include "io/iomarket.hpp"
#include "lua/modules/modules.hpp"
#include "creatures/monsters/monster.hpp"
#include "creatures/monsters/monsters.hpp"
#include "game/modal_window/modal_window.hpp"
#include "server/network/message/outputmessage.hpp"
#include "creatures/players/player.hpp"
#include "creatures/players/wheel/player_wheel.hpp"
#include "creatures/players/achievement/player_achievement.hpp"
#include "creatures/players/cyclopedia/player_badge.hpp"
#include "creatures/players/cyclopedia/player_cyclopedia.hpp"
#include "creatures/players/cyclopedia/player_title.hpp"
#include "creatures/players/grouping/familiars.hpp"
#include "server/network/protocol/protocolgame.hpp"
#include "game/scheduling/dispatcher.hpp"
#include "creatures/combat/spells.hpp"
#include "utils/tools.hpp"
#include "creatures/players/management/waitlist.hpp"
#include "items/weapons/weapons.hpp"
#include "enums/object_category.hpp"
#include "enums/account_type.hpp"
#include "enums/account_group_type.hpp"
#include "enums/account_coins.hpp"
#include "enums/player_blessings.hpp"

#include "creatures/players/highscore_category.hpp"
#include "creatures/players/cast/cast_viewer.hpp"

/*
 * NOTE: This namespace is used so that we can add functions without having to declare them in the ".hpp/.hpp" file
 * Do not use functions only in the .cpp scope without having a namespace, it may conflict with functions in other files of the same name
 */

// This "getIteration" function will allow us to get the total number of iterations that run within a specific map
// Very useful to send the total amount in certain bytes in the ProtocolGame class
namespace {
	template <typename T>
	uint16_t getIterationIncreaseCount(T &map) {
		uint16_t totalIterationCount = 0;
		for ([[maybe_unused]] const auto &[first, second] : map) {
			totalIterationCount++;
		}

		return totalIterationCount;
	}

	template <typename T>
	uint16_t getVectorIterationIncreaseCount(T &vector) {
		uint16_t totalIterationCount = 0;
		for ([[maybe_unused]] const auto &vectorIteration : vector) {
			totalIterationCount++;
		}

		return totalIterationCount;
	}

	void addOutfitAndMountBytes(NetworkMessage &msg, std::shared_ptr<Item> item, const CustomAttribute* attribute, const std::string &head, const std::string &body, const std::string &legs, const std::string &feet, bool addAddon = false, bool addByte = false) {
		auto look = attribute->getAttribute<uint16_t>();
		msg.add<uint16_t>(look);
		if (look != 0) {
			const auto lookHead = item->getCustomAttribute(head);
			const auto lookBody = item->getCustomAttribute(body);
			const auto lookLegs = item->getCustomAttribute(legs);
			const auto lookFeet = item->getCustomAttribute(feet);

			msg.addByte(lookHead ? lookHead->getAttribute<uint8_t>() : 0);
			msg.addByte(lookBody ? lookBody->getAttribute<uint8_t>() : 0);
			msg.addByte(lookLegs ? lookLegs->getAttribute<uint8_t>() : 0);
			msg.addByte(lookFeet ? lookFeet->getAttribute<uint8_t>() : 0);

			if (addAddon) {
				const auto lookAddons = item->getCustomAttribute("LookAddons");
				msg.addByte(lookAddons ? lookAddons->getAttribute<uint8_t>() : 0);
			}
		} else {
			if (addByte) {
				msg.add<uint16_t>(0);
			}
		}
	}

	// Send bytes function for avoid repetitions
	void sendBosstiarySlotsBytes(NetworkMessage &msg, uint8_t bossRace, uint32_t bossKillCount, uint16_t bonusBossSlotOne, uint8_t killBonus, uint8_t isSlotOneInactive, uint32_t removePrice) {
		msg.addByte(bossRace); // Boss Race
		msg.add<uint32_t>(bossKillCount); // Kill Count
		msg.add<uint16_t>(bonusBossSlotOne); // Loot Bonus
		msg.addByte(killBonus); // Kill Bonus
		msg.addByte(bossRace); // Boss Race
		msg.add<uint32_t>(isSlotOneInactive == 1 ? 0 : removePrice); // Remove Price
		msg.addByte(isSlotOneInactive); // Inactive? (Only true if equal to Boosted Boss)
	}

	/**
	 * @brief Handles the imbuement damage for a player and adds it to the network message.
	 * @details This function checks if the player's weapon has any imbuements that provide combat-type damage.
	 * @details If such imbuements are found, the corresponding damage values and combat types are added to the network message.
	 * @details If no imbuement damage is found, default values are added to the message.
	 *
	 * @param msg The network message to which the imbuement damage should be added.
	 * @param player Pointer to the player for whom the imbuement damage should be handled.
	 */
	void handleImbuementDamage(NetworkMessage &msg, std::shared_ptr<Player> player) {
		bool imbueDmg = false;
		std::shared_ptr<Item> weapon = player->getWeapon();
		if (weapon) {
			uint8_t slots = Item::items[weapon->getID()].imbuementSlot;
			if (slots > 0) {
				for (uint8_t i = 0; i < slots; i++) {
					ImbuementInfo imbuementInfo;
					if (!weapon->getImbuementInfo(i, &imbuementInfo)) {
						continue;
					}

					if (imbuementInfo.duration > 0) {
						auto imbuement = *imbuementInfo.imbuement;
						if (imbuement.combatType != COMBAT_NONE) {
							msg.addByte(static_cast<uint32_t>(imbuement.elementDamage));
							msg.addByte(getCipbiaElement(imbuement.combatType));
							imbueDmg = true;
							break;
						}
					}
				}
			}
		}
		if (!imbueDmg) {
			msg.addByte(0);
			msg.addByte(0);
		}
	}

	/**
	 * @brief Calculates the absorb values for different combat types based on player's equipped items.
	 *
	 * This function calculates the absorb values for each combat type based on the items equipped by the player.
	 * The calculated absorb values are stored in the provided array.
	 *
	 * @param[in] player The pointer to the player whose equipped items are considered.
	 */
	void calculateAbsorbValues(std::shared_ptr<Player> player, NetworkMessage &msg, uint8_t &combats) {
		alignas(16) uint16_t damageModifiers[COMBAT_COUNT] = { 10000, 10000, 10000, 10000, 10000, 10000, 10000, 10000, 10000, 10000, 10000, 10000, 10000, 10000 };

		for (int32_t slot = CONST_SLOT_FIRST; slot <= CONST_SLOT_LAST; ++slot) {
			if (!player->isItemAbilityEnabled(static_cast<Slots_t>(slot))) {
				continue;
			}

			std::shared_ptr<Item> item = player->getInventoryItem(static_cast<Slots_t>(slot));
			if (!item) {
				continue;
			}

			const ItemType &itemType = Item::items[item->getID()];
			if (!itemType.abilities) {
				continue;
			}

			for (uint16_t i = 0; i < COMBAT_COUNT; ++i) {
				damageModifiers[i] *= (std::floor(100. - itemType.abilities->absorbPercent[i]) / 100.);
			}

			uint8_t imbuementSlots = itemType.imbuementSlot;
			if (imbuementSlots > 0) {
				for (uint8_t slotId = 0; slotId < imbuementSlots; ++slotId) {
					ImbuementInfo imbuementInfo;
					if (!item->getImbuementInfo(slotId, &imbuementInfo)) {
						continue;
					}

					if (imbuementInfo.duration == 0) {
						continue;
					}

					auto imbuement = *imbuementInfo.imbuement;
					for (uint16_t combat = 0; combat < COMBAT_COUNT; ++combat) {
						const int16_t &imbuementAbsorbPercent = imbuement.absorbPercent[combat];
						if (imbuementAbsorbPercent == 0) {
							continue;
						}

						g_logger().debug("[cyclopedia damage reduction] imbued item {}, reduced {} percent, for element {}", item->getName(), imbuementAbsorbPercent, combatTypeToName(indexToCombatType(combat)));

						damageModifiers[combat] *= (std::floor(100. - imbuementAbsorbPercent) / 100.);
					}
				}
			}
		}

		for (size_t i = 0; i < COMBAT_COUNT; ++i) {
			damageModifiers[i] -= 100 * player->getAbsorbPercent(indexToCombatType(i));
			if (g_configManager().getBoolean(TOGGLE_WHEELSYSTEM, __FUNCTION__)) {
				damageModifiers[i] -= player->wheel()->getResistance(indexToCombatType(i));
			}

			if (damageModifiers[i] != 10000) {
				int16_t clientModifier = std::clamp(10000 - static_cast<int16_t>(damageModifiers[i]), -10000, 10000);
				g_logger().debug("[{}] CombatType: {}, Damage Modifier: {}, Resulting Client Modifier: {}", __FUNCTION__, i, damageModifiers[i], clientModifier);
				msg.addByte(getCipbiaElement(indexToCombatType(i)));
				msg.add<int16_t>(clientModifier);
				++combats;
			}
		}
	}

	/**
	 * @brief Sends the container category to the network message.
	 *
	 * @note The default value is "all", which is the first enum (0). The message must always start with "All".
	 *
	 * @details for example of enum see the ContainerCategory_t
	 *
	 * @param msg The network message to send the category to.
	 */
	template <typename T>
	void sendContainerCategory(NetworkMessage &msg, const std::vector<T> &categories = {}, uint8_t categoryType = 0) {
		msg.addByte(categoryType);
		g_logger().debug("Sendding category type '{}', categories total size '{}'", categoryType, categories.size());
		msg.addByte(categories.size());
		for (auto value : categories) {
			if (value == T::All) {
				continue;
			}

			g_logger().debug("Sendding category number '{}', category name '{}'", static_cast<uint8_t>(value), magic_enum::enum_name(value).data());
			msg.addByte(static_cast<uint8_t>(value));
			msg.addString(toStartCaseWithSpace(magic_enum::enum_name(value).data()), "void sendContainerCategory - toStartCaseWithSpace(magic_enum::enum_name(value).data())");
		}
	}
} // namespace

ProtocolGame::ProtocolGame(Connection_ptr initConnection) :
	Protocol(initConnection) {
	version = CLIENT_VERSION;
}

void ProtocolGame::AddItem(NetworkMessage &msg, uint16_t id, uint8_t count, uint8_t tier) {
	const ItemType &it = Item::items[id];

	msg.add<uint16_t>(it.id);

	if (oldProtocol) {
		msg.addByte(0xFF);
	}

	if (it.stackable) {
		msg.addByte(count);
	}

	if (it.isSplash() || it.isFluidContainer()) {
		msg.addByte(count);
	}

	if (oldProtocol) {
		if (it.animationType == ANIMATION_RANDOM) {
			msg.addByte(0xFE);
		} else if (it.animationType == ANIMATION_DESYNC) {
			msg.addByte(0xFF);
		}

		return;
	}

	if (it.isContainer()) {
		msg.addByte(0x00);
	}

	if (it.isPodium) {
		msg.add<uint16_t>(0);
		msg.add<uint16_t>(0);
		msg.add<uint16_t>(0);

		msg.addByte(2);
		msg.addByte(0x01);
	}

	if (it.upgradeClassification > 0) {
		msg.addByte(tier);
	}

	if (it.expire || it.expireStop || it.clockExpire) {
		msg.add<uint32_t>(it.decayTime);
		msg.addByte(0x01); // Brand-new
	}

	if (it.wearOut) {
		msg.add<uint32_t>(it.charges);
		msg.addByte(0x01); // Brand-new
	}

	if (it.isWrapKit && !oldProtocol) {
		msg.add<uint16_t>(0x00);
	}
}

void ProtocolGame::AddItem(NetworkMessage &msg, std::shared_ptr<Item> item) {
	if (!item) {
		return;
	}

	const ItemType &it = Item::items[item->getID()];

	msg.add<uint16_t>(it.id);

	if (oldProtocol) {
		msg.addByte(0xFF);
	}

	if (it.stackable) {
		msg.addByte(static_cast<uint8_t>(std::min<uint16_t>(std::numeric_limits<uint8_t>::max(), item->getItemCount())));
	}

	if (it.isSplash() || it.isFluidContainer()) {
		msg.addByte(item->getAttribute<uint8_t>(ItemAttribute_t::FLUIDTYPE));
	}

	if (oldProtocol) {
		if (it.animationType == ANIMATION_RANDOM) {
			msg.addByte(0xFE);
		} else if (it.animationType == ANIMATION_DESYNC) {
			msg.addByte(0xFF);
		}

		return;
	}

	if (it.isContainer()) {
		uint8_t containerType = 0;

		std::shared_ptr<Container> container = item->getContainer();
		if (container && containerType == 0 && container->getHoldingPlayer() == player) {
			uint32_t lootFlags = 0;
			uint32_t obtainFlags = 0;
			for (auto [category, containerMap] : player->m_managedContainers) {
				if (!isValidObjectCategory(category)) {
					continue;
				}
				if (containerMap.first == container) {
					lootFlags |= 1 << category;
				}
				if (containerMap.second == container) {
					obtainFlags |= 1 << category;
				}
			}

			if (lootFlags != 0 || obtainFlags != 0) {
				containerType = 9;
				msg.addByte(containerType);
				msg.add<uint32_t>(lootFlags);
				msg.add<uint32_t>(obtainFlags);
			}
		}

		// Quiver ammo count
		if (container && containerType == 0 && item->isQuiver() && player->getThing(CONST_SLOT_RIGHT) == item) {
			uint16_t ammoTotal = 0;
			for (std::shared_ptr<Item> listItem : container->getItemList()) {
				if (player->getLevel() >= Item::items[listItem->getID()].minReqLevel) {
					ammoTotal += listItem->getItemCount();
				}
			}
			containerType = 2;
			msg.addByte(containerType);
			msg.add<uint32_t>(ammoTotal);
		}

		if (containerType == 0) {
			msg.addByte(0x00);
		}
	}

	if (it.isPodium) {
		const auto podiumVisible = item->getCustomAttribute("PodiumVisible");
		const auto lookType = item->getCustomAttribute("LookType");
		const auto lookTypeAttribute = item->getCustomAttribute("LookTypeEx");
		const auto lookMount = item->getCustomAttribute("LookMount");
		const auto lookDirection = item->getCustomAttribute("LookDirection");

		if (lookType && lookType->getAttribute<uint16_t>() != 0) {
			addOutfitAndMountBytes(msg, item, lookType, "LookHead", "LookBody", "LookLegs", "LookFeet", true);
		} else if (lookTypeAttribute) {
			auto lookTypeEx = lookTypeAttribute->getAttribute<uint16_t>();
			// "Tantugly's Head" boss have to send other looktype to the podium
			if (lookTypeEx == 35105) {
				lookTypeEx = 39003;
			}
			msg.add<uint16_t>(0);
			msg.add<uint16_t>(lookTypeEx);
		} else {
			msg.add<uint16_t>(0);
			msg.add<uint16_t>(0);
		}

		if (lookMount) {
			addOutfitAndMountBytes(msg, item, lookMount, "LookMountHead", "LookMountBody", "LookMountLegs", "LookMountFeet");
		} else {
			msg.add<uint16_t>(0);
		}

		msg.addByte(lookDirection ? lookDirection->getAttribute<uint8_t>() : 2);
		msg.addByte(podiumVisible ? podiumVisible->getAttribute<uint8_t>() : 0x01);
	}

	if (item->getClassification() > 0) {
		msg.addByte(item->getTier());
	}

	// Timer
	if (it.expire || it.expireStop || it.clockExpire) {
		if (item->hasAttribute(ItemAttribute_t::DURATION)) {
			msg.add<uint32_t>(item->getDuration() / 1000);
			msg.addByte((item->getDuration() / 1000) == it.decayTime ? 0x01 : 0x00); // Brand-new
		} else {
			msg.add<uint32_t>(it.decayTime);
			msg.addByte(0x01); // Brand-new
		}
	}

	// Charge
	if (it.wearOut) {
		if (item->getSubType() == 0) {
			msg.add<uint32_t>(it.charges);
			msg.addByte(0x01); // Brand-new
		} else {
			msg.add<uint32_t>(static_cast<uint32_t>(item->getSubType()));
			msg.addByte(item->getSubType() == it.charges ? 0x01 : 0x00); // Brand-new
		}
	}

	if (it.isWrapKit && !oldProtocol) {
		uint16_t unWrapId = item->getCustomAttribute("unWrapId") ? static_cast<uint16_t>(item->getCustomAttribute("unWrapId")->getInteger()) : 0;
		if (unWrapId != 0) {
			msg.add<uint16_t>(unWrapId);
		} else {
			msg.add<uint16_t>(0x00);
		}
	}
}

void ProtocolGame::release() {
	// dispatcher thread
	if (player && player->client) {
		if (!m_isCastViewer) {
			if (player->client->isCastBroadcasting()) {
				player->client->clear(true);
			}

			if (player->client->getCastOwner() == shared_from_this()) {
				player->client->resetCastOwner();
			}
		} else if (player->client->isCastBroadcasting()) {
			player->client->removeViewer(getThis());
		}

		if (player->hasClientOwner()) {
			player->getClient().reset();
		}

		player = nullptr;
	}

	OutputMessagePool::getInstance().removeProtocolFromAutosend(shared_from_this());
	Protocol::release();
}

void ProtocolGame::login(const std::string &name, uint32_t accountId, OperatingSystem_t operatingSystem) {
	// OTCV8 features
	if (otclientV8 > 0) {
		sendFeatures();
	}

	// Extended opcodes
	if (operatingSystem >= CLIENTOS_OTCLIENT_LINUX) {
		isOTC = true;
		NetworkMessage opcodeMessage;
		opcodeMessage.addByte(0x32);
		opcodeMessage.addByte(0x00);
		opcodeMessage.add<uint16_t>(0x00);
		writeToOutputBuffer(opcodeMessage);
	}

	g_logger().debug("Player logging in in version '{}' and oldProtocol '{}'", getVersion(), oldProtocol);

	// dispatcher thread
	std::shared_ptr<Player> foundPlayer = g_game().getPlayerUniqueLogin(name);
	if (!foundPlayer) {
		player = std::make_shared<Player>(getThis());
		player->setName(name);
		g_game().addPlayerUniqueLogin(player);

		player->setID();

		if (!IOLoginDataLoad::preLoadPlayer(player, name)) {
			g_game().removePlayerUniqueLogin(player);
			disconnectClient("Your character could not be loaded.");
			return;
		}

		if (IOBan::isPlayerNamelocked(player->getGUID())) {
			g_game().removePlayerUniqueLogin(player);
			disconnectClient("Your character has been namelocked.");
			return;
		}

		if (g_game().getGameState() == GAME_STATE_CLOSING && !player->hasFlag(PlayerFlags_t::CanAlwaysLogin)) {
			g_game().removePlayerUniqueLogin(player);
			disconnectClient("The game is just going down.\nPlease try again later.");
			return;
		}

		if (g_game().getGameState() == GAME_STATE_CLOSED && !player->hasFlag(PlayerFlags_t::CanAlwaysLogin)) {
			g_game().removePlayerUniqueLogin(player);
			auto maintainMessage = g_configManager().getString(MAINTAIN_MODE_MESSAGE, __FUNCTION__);
			if (!maintainMessage.empty()) {
				disconnectClient(maintainMessage);
			} else {
				disconnectClient("Server is currently closed.\nPlease try again later.");
			}
			return;
		}

		if (g_configManager().getBoolean(ONLY_PREMIUM_ACCOUNT, __FUNCTION__) && !player->isPremium() && (player->getGroup()->id < GROUP_TYPE_GAMEMASTER || player->getAccountType() < ACCOUNT_TYPE_GAMEMASTER)) {
			g_game().removePlayerUniqueLogin(player);
			disconnectClient("Your premium time for this account is out.\n\nTo play please buy additional premium time from our website");
			return;
		}

		auto onlineCount = g_game().getPlayersByAccount(player->getAccount()).size();
		auto maxOnline = g_configManager().getNumber(MAX_PLAYERS_PER_ACCOUNT, __FUNCTION__);
		if (player->getAccountType() < ACCOUNT_TYPE_GAMEMASTER && onlineCount >= maxOnline) {
			g_game().removePlayerUniqueLogin(player);
			disconnectClient(fmt::format("You may only login with {} character{}\nof your account at the same time.", maxOnline, maxOnline > 1 ? "s" : ""));
			return;
		}

		if (!player->hasFlag(PlayerFlags_t::CannotBeBanned)) {
			BanInfo banInfo;
			if (IOBan::isAccountBanned(accountId, banInfo)) {
				if (banInfo.reason.empty()) {
					banInfo.reason = "(none)";
				}

				std::ostringstream ss;
				if (banInfo.expiresAt > 0) {
					ss << "Your account has been banned until " << formatDateShort(banInfo.expiresAt) << " by " << banInfo.bannedBy << ".\n\nReason specified:\n"
					   << banInfo.reason;
				} else {
					ss << "Your account has been permanently banned by " << banInfo.bannedBy << ".\n\nReason specified:\n"
					   << banInfo.reason;
				}
				g_game().removePlayerUniqueLogin(player);
				disconnectClient(ss.str());
				return;
			}
		}

		WaitingList &waitingList = WaitingList::getInstance();
		if (!waitingList.clientLogin(player)) {
			auto currentSlot = static_cast<uint32_t>(waitingList.getClientSlot(player));
			auto retryTime = static_cast<uint32_t>(WaitingList::getTime(currentSlot));
			std::ostringstream ss;

			ss << "Too many players online.\nYou are at place "
			   << currentSlot << " on the waiting list.";

			auto output = OutputMessagePool::getOutputMessage();
			output->addByte(0x16);
			output->addString(ss.str(), "ProtocolGame::login - ss.str()");
			output->addByte(retryTime);
			send(output);
			disconnect();
			g_game().removePlayerUniqueLogin(player);
			return;
		}

		if (!IOLoginData::loadPlayerById(player, player->getGUID(), false)) {
			g_game().removePlayerUniqueLogin(player);
			disconnectClient("Your character could not be loaded.");
			g_logger().warn("Player {} could not be loaded", player->getName());
			return;
		}

		player->setOperatingSystem(operatingSystem);

		const auto tile = g_game().map.getOrCreateTile(player->getLoginPosition());
		// moving from a pz tile to a non-pz tile
		if (maxOnline > 1 && player->getAccountType() < ACCOUNT_TYPE_GAMEMASTER && !tile->hasFlag(TILESTATE_PROTECTIONZONE)) {
			auto maxOutsizePZ = g_configManager().getNumber(MAX_PLAYERS_OUTSIDE_PZ_PER_ACCOUNT, __FUNCTION__);
			auto accountPlayers = g_game().getPlayersByAccount(player->getAccount());
			int countOutsizePZ = 0;
			for (const auto &accountPlayer : accountPlayers) {
				if (accountPlayer != player && accountPlayer->getTile() && !accountPlayer->getTile()->hasFlag(TILESTATE_PROTECTIONZONE)) {
					++countOutsizePZ;
				}
			}
			if (countOutsizePZ >= maxOutsizePZ) {
				g_game().removePlayerUniqueLogin(player);
				disconnectClient(fmt::format("You can only have {} character{} from your account outside of a protection zone.", maxOutsizePZ == 1 ? "one" : std::to_string(maxOutsizePZ), maxOutsizePZ > 1 ? "s" : ""));
				return;
			}
		}

		if (!g_game().placeCreature(player, player->getLoginPosition()) && !g_game().placeCreature(player, player->getTemplePosition(), false, true)) {
			g_game().removePlayerUniqueLogin(player);
			disconnectClient("Temple position is wrong. Please, contact the administrator.");
			g_logger().warn("Player {} temple position is wrong", player->getName());
			return;
		}

		player->lastIP = player->getIP();
		player->lastLoginSaved = std::max<time_t>(time(nullptr), player->lastLoginSaved + 1);
		acceptPackets = true;
	} else {
		if (eventConnect != 0 || !g_configManager().getBoolean(REPLACE_KICK_ON_LOGIN, __FUNCTION__)) {
			// Already trying to connect
			disconnectClient("You are already logged in.");
			return;
		}

		if (foundPlayer->hasClientOwner()) {
			foundPlayer->disconnect();
			foundPlayer->isConnecting = true;

			eventConnect = g_dispatcher().scheduleEvent(
				1000,
				[self = getThis(), playerName = foundPlayer->getName(), operatingSystem] { self->connect(playerName, operatingSystem); }, "ProtocolGame::connect"
			);
		} else {
			connect(foundPlayer->getName(), operatingSystem);
		}
	}
	OutputMessagePool::getInstance().addProtocolToAutosend(shared_from_this());
	sendBosstiaryCooldownTimer();
}

void ProtocolGame::connect(const std::string &playerName, OperatingSystem_t operatingSystem) {
	eventConnect = 0;

	std::shared_ptr<Player> foundPlayer = g_game().getPlayerUniqueLogin(playerName);
	if (!foundPlayer || foundPlayer->hasClientOwner()) {
		disconnectClient("You are already logged in.");
		return;
	}

	if (isConnectionExpired()) {
		// ProtocolGame::release() has been called at this point and the Connection object
		// no longer exists, so we return to prevent leakage of the Player.
		return;
	}

	player = foundPlayer;
	g_game().addPlayerUniqueLogin(player);

	g_chat().removeUserFromAllChannels(player);
	player->clearModalWindows();
	player->setOperatingSystem(operatingSystem);
	player->isConnecting = false;

	player->client->setCastOwner(getThis());
	player->openPlayerContainers();
	sendAddCreature(player, player->getPosition(), 0, true);
	player->lastIP = player->getIP();
	player->lastLoginSaved = std::max<time_t>(time(nullptr), player->lastLoginSaved + 1);
	player->resetIdleTime();
	acceptPackets = true;
}

void ProtocolGame::logout(bool displayEffect, bool forced) {
	if (!player) {
		return;
	}

	if (m_isCastViewer) {
		disconnect();
		return;
	}

	bool removePlayer = !player->isRemoved() && !forced;
	auto tile = player->getTile();
	if (removePlayer && !player->isAccessPlayer()) {
		if (tile && tile->hasFlag(TILESTATE_NOLOGOUT)) {
			player->sendCancelMessage(RETURNVALUE_YOUCANNOTLOGOUTHERE);
			return;
		}

		if (tile && !tile->hasFlag(TILESTATE_PROTECTIONZONE) && player->hasCondition(CONDITION_INFIGHT)) {
			player->sendCancelMessage(RETURNVALUE_YOUMAYNOTLOGOUTDURINGAFIGHT);
			return;
		}
	}

	if (removePlayer && !g_creatureEvents().playerLogout(player)) {
		return;
	}

	displayEffect = displayEffect && !player->isRemoved() && player->getHealth() > 0 && !player->isInGhostMode();
	if (displayEffect) {
		g_game().addMagicEffect(player->getPosition(), CONST_ME_POFF);
	}

	sendSessionEndInformation(forced ? SESSION_END_FORCECLOSE : SESSION_END_LOGOUT);

	g_game().removeCreature(player, true);
}

void ProtocolGame::onRecvFirstMessage(NetworkMessage &msg) {
	if (g_game().getGameState() == GAME_STATE_SHUTDOWN) {
		disconnect();
		return;
	}

	OperatingSystem_t operatingSystem = static_cast<OperatingSystem_t>(msg.get<uint16_t>());
	version = msg.get<uint16_t>(); // Protocol version
	g_logger().trace("Protocol version: {}", version);

	// Old protocol support
	oldProtocol = g_configManager().getBoolean(OLD_PROTOCOL, __FUNCTION__) && version <= 1100;

	if (oldProtocol) {
		setChecksumMethod(CHECKSUM_METHOD_ADLER32);
	} else if (operatingSystem <= CLIENTOS_OTCLIENT_MAC) {
		setChecksumMethod(CHECKSUM_METHOD_SEQUENCE);
	}

	clientVersion = static_cast<int32_t>(msg.get<uint32_t>());

	if (!oldProtocol) {
		auto clientVersionString = msg.getString(); // Client version (String)
		g_logger().trace("Client version: {}", clientVersionString);
		if (version >= 1334) {
			auto assetHashIdentifier = msg.getString(); // Assets hash identifier
			g_logger().trace("Client asset hash identifier: {}", assetHashIdentifier);
		}
	}

	if (version < 1334) {
		auto datRevision = msg.get<uint16_t>(); // Dat revision
		g_logger().trace("Dat revision: {}", datRevision);
	}

	auto gamePreviewState = msg.getByte(); // U8 game preview state
	g_logger().trace("Game preview state: {}", gamePreviewState);

	if (!Protocol::RSA_decrypt(msg)) {
		g_logger().warn("[ProtocolGame::onRecvFirstMessage] - RSA Decrypt Failed");
		disconnect();
		return;
	}

	std::array<uint32_t, 4> key = { msg.get<uint32_t>(), msg.get<uint32_t>(), msg.get<uint32_t>(), msg.get<uint32_t>() };
	enableXTEAEncryption();
	setXTEAKey(key.data());

	auto isGameMaster = static_cast<bool>(msg.getByte()); // gamemaster flag
	g_logger().trace("Is Game Master: {}", isGameMaster);

	std::string authType = g_configManager().getString(AUTH_TYPE, __FUNCTION__);
	std::ostringstream ss;
	std::string sessionKey = msg.getString();
	std::string accountDescriptor = sessionKey;
	std::string password = "";

	if (authType != "session") {
		size_t pos = sessionKey.find('\n');
		if (pos == std::string::npos) {
			ss << "You must enter your " << (oldProtocol ? "username" : "email") << ".";
			disconnectClient(ss.str());
			return;
		}
		accountDescriptor = sessionKey.substr(0, pos);
		if (accountDescriptor.empty()) {
			ss.str(std::string());
			ss << "You must enter your " << (oldProtocol ? "username" : "email") << ".";
			disconnectClient(ss.str());
			return;
		}
		password = sessionKey.substr(pos + 1);
	}

	if (!oldProtocol && operatingSystem == CLIENTOS_NEW_LINUX) {
		// TODO: check what new info for linux is send
		msg.getString();
		msg.getString();
	}

	std::string characterName = msg.getString();

	std::shared_ptr<Player> foundPlayer = g_game().getPlayerUniqueLogin(characterName);
	if (foundPlayer && foundPlayer->getClient() && accountDescriptor != "@cast") {
		if (foundPlayer->getProtocolVersion() != getVersion() && foundPlayer->isOldProtocol() != oldProtocol) {
			disconnectClient(fmt::format("You are already logged in using protocol '{}'. Please log out from the other session to connect here.", foundPlayer->getProtocolVersion()));
			return;
		}

		foundPlayer->client->disconnectClient("You are already connected through another client. Please use only one client at a time!");
	}

	uint32_t timeStamp = msg.get<uint32_t>();
	uint8_t randNumber = msg.getByte();
	if (challengeTimestamp != timeStamp || challengeRandom != randNumber) {
		disconnect();
		return;
	}

	// OTCv8 version detection
	uint16_t otcV8StringLength = msg.get<uint16_t>();
	if (otcV8StringLength == 5 && msg.getString(5) == "OTCv8") {
		otclientV8 = msg.get<uint16_t>(); // 253, 260, 261, ...
	}

	if (!oldProtocol && clientVersion != CLIENT_VERSION) {
		ss.str(std::string());
		ss << "Only clients with protocol " << CLIENT_VERSION_UPPER << "." << CLIENT_VERSION_LOWER;
		if (g_configManager().getBoolean(OLD_PROTOCOL, __FUNCTION__)) {
			ss << " or 11.00";
		}
		ss << " allowed!";
		disconnectClient(ss.str());
		return;
	}

	if (g_game().getGameState() == GAME_STATE_STARTUP) {
		disconnectClient("Gameworld is starting up. Please wait.");
		return;
	}

	if (g_game().getGameState() == GAME_STATE_MAINTAIN) {
		disconnectClient("Gameworld is under maintenance. Please re-connect in a while.");
		return;
	}

	// Cast system login (show casting players)
	if (accountDescriptor == "@cast") {
		g_dispatcher().addEvent([self = getThis(), characterName, password] { self->castViewerLogin(characterName, password); }, "ProtocolGame::castViewerLogin");
		return;
	}

	BanInfo banInfo;
	if (IOBan::isIpBanned(getIP(), banInfo)) {
		if (banInfo.reason.empty()) {
			banInfo.reason = "(none)";
		}

		ss.str(std::string());
		ss << "Your IP has been banned until " << formatDateShort(banInfo.expiresAt) << " by " << banInfo.bannedBy << ".\n\nReason specified:\n"
		   << banInfo.reason;
		disconnectClient(ss.str());
		return;
	}

	uint32_t accountId;
	if (!IOLoginData::gameWorldAuthentication(accountDescriptor, password, characterName, accountId, oldProtocol)) {
		ss.str(std::string());
		if (authType == "session") {
			ss << "Your session has expired. Please log in again.";
		} else { // authType == "password"
			ss << "Your " << (oldProtocol ? "username" : "email") << " or password is not correct.";
		}

		auto output = OutputMessagePool::getOutputMessage();
		output->addByte(0x14);
		output->addString(ss.str(), "ProtocolGame::onRecvFirstMessage - ss.str()");
		send(output);
		g_dispatcher().scheduleEvent(
			1000, [self = getThis()] { self->disconnect(); }, "ProtocolGame::disconnect"
		);
		return;
	}

	g_dispatcher().addEvent([self = getThis(), characterName, accountId, operatingSystem] { self->login(characterName, accountId, operatingSystem); }, "ProtocolGame::login");
}

void ProtocolGame::onConnect() {
	auto output = OutputMessagePool::getOutputMessage();
	static std::random_device rd;
	static std::ranlux24 generator(rd());
	static std::uniform_int_distribution<uint16_t> randNumber(0x00, 0xFF);

	// Skip checksum
	output->skipBytes(sizeof(uint32_t));

	// Packet length & type
	output->add<uint16_t>(0x0006);
	output->addByte(0x1F);

	// Add timestamp & random number
	challengeTimestamp = static_cast<uint32_t>(time(nullptr));
	output->add<uint32_t>(challengeTimestamp);

	challengeRandom = randNumber(generator);
	output->addByte(challengeRandom);

	// Go back and write checksum
	output->skipBytes(-12);
	// To support 11.10-, not have problems with 11.11+
	output->add<uint32_t>(adlerChecksum(output->getOutputBuffer() + sizeof(uint32_t), 8));

	send(std::move(output));
}

void ProtocolGame::disconnectClient(const std::string &message) const {
	auto output = OutputMessagePool::getOutputMessage();
	output->addByte(0x14);
	output->addString(message, "ProtocolGame::disconnectClient - message");
	send(output);
	disconnect();
}

void ProtocolGame::writeToOutputBuffer(const NetworkMessage &msg) {
	auto out = getOutputBuffer(msg.getLength());
	out->append(msg);
}

void ProtocolGame::parsePacket(NetworkMessage &msg) {
	if (!acceptPackets || g_game().getGameState() == GAME_STATE_SHUTDOWN || msg.getLength() <= 0) {
		return;
	}

	uint8_t recvbyte = msg.getByte();

	if (!player || player->isRemoved()) {
		if (recvbyte == 0x0F) {
			disconnect();
		}
		return;
	}

	if (player->isDead() || player->getHealth() <= 0) {
		// Check player activity on death screen
		if (m_playerDeathTime == 0) {
			g_game().playerCheckActivity(player->getName(), 1000);
			m_playerDeathTime++;
		}

		parsePacketDead(recvbyte);
		return;
	}

	// Modules system
	if (player && recvbyte != 0xD3 && !m_isCastViewer) {
		g_modules().executeOnRecvbyte(player->getID(), msg, recvbyte);
	}

	parsePacketFromDispatcher(msg, recvbyte);
}

void ProtocolGame::parsePacketDead(uint8_t recvbyte) {
	if (recvbyte == 0x14) {
		// Remove player from game if click "ok" using otc
		if (player && isOTC) {
			g_game().removePlayerUniqueLogin(player->getName());
		}
		disconnect();
		IOLoginData::updateOnlineStatus(player->getGUID(), false);
		return;
	}

	if (recvbyte == 0x0F) {
		if (!player) {
			return;
		}

		g_dispatcher().scheduleEvent(
			100, [self = getThis()] { self->sendPing(); }, "ProtocolGame::sendPing"
		);

		if (!player->spawn()) {
			disconnect();
			g_game().removeCreature(player, true);
			return;
		}

		sendAddCreature(player, player->getPosition(), 0, false);
		addBless();
		resetPlayerDeathTime();
		return;
	}

	if (recvbyte == 0x1D) {
		// keep the connection alive
		g_dispatcher().scheduleEvent(
			100, [self = getThis()] { self->sendPingBack(); }, "ProtocolGame::sendPingBack"
		);
		return;
	}
}

void ProtocolGame::addBless() {
	if (!player) {
		return;
	}
	player->checkAndShowBlessingMessage();
}

void ProtocolGame::parsePacketFromDispatcher(NetworkMessage msg, uint8_t recvbyte) {
	if (!acceptPackets || g_game().getGameState() == GAME_STATE_SHUTDOWN) {
		return;
	}

	if (!player || player->isRemoved() || player->getHealth() <= 0) {
		return;
	}

	if (m_isCastViewer) {
		switch (recvbyte) {
			case 0x14:
				logout(true, false);
				break;
			case 0x1D:
				g_game().playerReceivePingBack(player->getID());
				break;
			case 0x1E:
				g_game().playerReceivePing(player->getID());
				break;
			case 0x96:
				parseSay(msg);
				break;
			case 0xCA:
				parseUpdateContainer(msg);
				break;
			case 0xE8:
				parseDebugAssert(msg);
				break;
			case 0xA1:
				sendCancelTarget();
				break;
			default:
				sendCancelWalk();
				break;
		}
		return;
	}

	switch (recvbyte) {
		case 0x14:
			logout(true, false);
			break;
		case 0x1D:
			g_game().playerReceivePingBack(player->getID());
			break;
		case 0x1E:
			g_game().playerReceivePing(player->getID());
			break;
		case 0x2a:
			parseCyclopediaMonsterTracker(msg);
			break;
		case 0x2B:
			parsePartyAnalyzerAction(msg);
			break;
		case 0x2c:
			parseLeaderFinderWindow(msg);
			break;
		case 0x2d:
			parseMemberFinderWindow(msg);
			break;
		case 0x28:
			parseStashWithdraw(msg);
			break;
		case 0x29:
			parseRetrieveDepotSearch(msg);
			break;
		case 0x32:
			parseExtendedOpcode(msg);
			break; // otclient extended opcode
		case 0x60:
			parseInventoryImbuements(msg);
			break;
		case 0x61:
			parseOpenWheel(msg);
			break;
		case 0x62:
			parseSaveWheel(msg);
			break;
		case 0x64:
			parseAutoWalk(msg);
			break;
		case 0x65:
			g_game().playerMove(player->getID(), DIRECTION_NORTH);
			break;
		case 0x66:
			g_game().playerMove(player->getID(), DIRECTION_EAST);
			break;
		case 0x67:
			g_game().playerMove(player->getID(), DIRECTION_SOUTH);
			break;
		case 0x68:
			g_game().playerMove(player->getID(), DIRECTION_WEST);
			break;
		case 0x69:
			g_game().playerStopAutoWalk(player->getID());
			break;
		case 0x6A:
			g_game().playerMove(player->getID(), DIRECTION_NORTHEAST);
			break;
		case 0x6B:
			g_game().playerMove(player->getID(), DIRECTION_SOUTHEAST);
			break;
		case 0x6C:
			g_game().playerMove(player->getID(), DIRECTION_SOUTHWEST);
			break;
		case 0x6D:
			g_game().playerMove(player->getID(), DIRECTION_NORTHWEST);
			break;
		case 0x6F:
			g_game().playerTurn(player->getID(), DIRECTION_NORTH);
			break;
		case 0x70:
			g_game().playerTurn(player->getID(), DIRECTION_EAST);
			break;
		case 0x71:
			g_game().playerTurn(player->getID(), DIRECTION_SOUTH);
			break;
		case 0x72:
			g_game().playerTurn(player->getID(), DIRECTION_WEST);
			break;
		case 0x73:
			parseTeleport(msg);
			break;
		case 0x77:
			parseHotkeyEquip(msg);
			break;
		case 0x78:
			parseThrow(msg);
			break;
		case 0x79:
			parseLookInShop(msg);
			break;
		case 0x7A:
			parsePlayerBuyOnShop(msg);
			break;
		case 0x7B:
			parsePlayerSellOnShop(msg);
			break;
		case 0x7C:
			g_game().playerCloseShop(player->getID());
			break;
		case 0x7D:
			parseRequestTrade(msg);
			break;
		case 0x7E:
			parseLookInTrade(msg);
			break;
		case 0x7F:
			g_game().playerAcceptTrade(player->getID());
			break;
		case 0x80:
			g_game().playerCloseTrade(player->getID());
			break;
		case 0x81:
			parseFriendSystemAction(msg);
			break;
		case 0x82:
			parseUseItem(msg);
			break;
		case 0x83:
			parseUseItemEx(msg);
			break;
		case 0x84:
			parseUseWithCreature(msg);
			break;
		case 0x85:
			parseRotateItem(msg);
			break;
		case 0x86:
			parseConfigureShowOffSocket(msg);
			break;
		case 0x87:
			parseCloseContainer(msg);
			break;
		case 0x88:
			parseUpArrowContainer(msg);
			break;
		case 0x89:
			parseTextWindow(msg);
			break;
		case 0x8A:
			parseHouseWindow(msg);
			break;
		case 0x8B:
			parseWrapableItem(msg);
			break;
		case 0x8C:
			parseLookAt(msg);
			break;
		case 0x8D:
			parseLookInBattleList(msg);
			break;
		case 0x8E: /* join aggression */
			break;
		case 0x8F:
			parseQuickLoot(msg);
			break;
		case 0x90:
			parseLootContainer(msg);
			break;
		case 0x91:
			parseQuickLootBlackWhitelist(msg);
			break;
		case 0x92:
			parseOpenDepotSearch();
			break;
		case 0x93:
			parseCloseDepotSearch();
			break;
		case 0x94:
			parseDepotSearchItemRequest(msg);
			break;
		case 0x95:
			parseOpenParentContainer(msg);
			break;
		case 0x96:
			parseSay(msg);
			break;
		case 0x97:
			g_game().playerRequestChannels(player->getID());
			break;
		case 0x98:
			parseOpenChannel(msg);
			break;
		case 0x99:
			parseCloseChannel(msg);
			break;
		case 0x9A:
			parseOpenPrivateChannel(msg);
			break;
		case 0x9E:
			g_game().playerCloseNpcChannel(player->getID());
			break;
		case 0x9F:
			parseSetMonsterPodium(msg);
			break;
		case 0xA0:
			parseFightModes(msg);
			break;
		case 0xA1:
			parseAttack(msg);
			break;
		case 0xA2:
			parseFollow(msg);
			break;
		case 0xA3:
			parseInviteToParty(msg);
			break;
		case 0xA4:
			parseJoinParty(msg);
			break;
		case 0xA5:
			parseRevokePartyInvite(msg);
			break;
		case 0xA6:
			parsePassPartyLeadership(msg);
			break;
		case 0xA7:
			g_game().playerLeaveParty(player->getID());
			break;
		case 0xA8:
			parseEnableSharedPartyExperience(msg);
			break;
		case 0xAA:
			g_game().playerCreatePrivateChannel(player->getID());
			break;
		case 0xAB:
			parseChannelInvite(msg);
			break;
		case 0xAC:
			parseChannelExclude(msg);
			break;
		case 0xAE:
			parseSendBosstiary();
			break;
		case 0xAF:
			parseSendBosstiarySlots();
			break;
		case 0xB0:
			parseBosstiarySlot(msg);
			break;
		case 0xB1:
			parseHighscores(msg);
			break;
		case 0xBA:
			parseTaskHuntingAction(msg);
			break;
		case 0xBE:
			g_game().playerCancelAttackAndFollow(player->getID());
			break;
		case 0xBF:
			parseForgeEnter(msg);
			break;
		case 0xC0:
			parseForgeBrowseHistory(msg);
			break;
		case 0xC9: /* update tile */
			break;
		case 0xCA:
			parseUpdateContainer(msg);
			break;
		case 0xCB:
			parseBrowseField(msg);
			break;
		case 0xCC:
			parseSeekInContainer(msg);
			break;
		case 0xCD:
			parseInspectionObject(msg);
			break;
		case 0xD2:
			g_game().playerRequestOutfit(player->getID());
			break;
		case 0xD3:
			parseSetOutfit(msg);
			break;
		case 0xD4:
			parseToggleMount(msg);
			break;
		case 0xD5:
			parseApplyImbuement(msg);
			break;
		case 0xD6:
			parseClearImbuement(msg);
			break;
		case 0xD7:
			parseCloseImbuementWindow(msg);
			break;
		case 0xDC:
			parseAddVip(msg);
			break;
		case 0xDD:
			parseRemoveVip(msg);
			break;
		case 0xDE:
			parseEditVip(msg);
			break;
		case 0xDF:
			parseVipGroupActions(msg);
			break;
		case 0xE1:
			parseBestiarysendRaces();
			break;
		case 0xE2:
			parseBestiarysendCreatures(msg);
			break;
		case 0xE3:
			parseBestiarysendMonsterData(msg);
			break;
		case 0xE4:
			parseSendBuyCharmRune(msg);
			break;
		case 0xE5:
			parseCyclopediaCharacterInfo(msg);
			break;
		case 0xE6:
			parseBugReport(msg);
			break;
		case 0xE7:
			parseWheelGemAction(msg);
			break;
		case 0xE8:
			parseDebugAssert(msg);
			break;
		case 0xEB:
			parsePreyAction(msg);
			break;
		case 0xED:
			parseSendResourceBalance();
			break;
		case 0xEE:
			parseGreet(msg);
			break;
		// Premium coins transfer
		// case 0xEF: parseCoinTransfer(msg); break;
		case 0xF0:
			g_game().playerShowQuestLog(player->getID());
			break;
		case 0xF1:
			parseQuestLine(msg);
			break;
		// case 0xF2: parseRuleViolationReport(msg); break;
		case 0xF3: /* get object info */
			break;
		case 0xF4:
			parseMarketLeave();
			break;
		case 0xF5:
			parseMarketBrowse(msg);
			break;
		case 0xF6:
			parseMarketCreateOffer(msg);
			break;
		case 0xF7:
			parseMarketCancelOffer(msg);
			break;
		case 0xF8:
			parseMarketAcceptOffer(msg);
			break;
		case 0xF9:
			parseModalWindowAnswer(msg);
			break;
		case 0xFF:
			parseRewardChestCollect(msg);
			break;
			// case 0xFA: parseStoreOpen(msg); break;
			// case 0xFB: parseStoreRequestOffers(msg); break;
			// case 0xFC: parseStoreBuyOffer(msg) break;
			// case 0xFD: parseStoreOpenTransactionHistory(msg); break;
			// case 0xFE: parseStoreRequestTransactionHistory(msg); break;

			// case 0xDF, 0xE0, 0xE1, 0xFB, 0xFC, 0xFD, 0xFE Premium Shop.

		default:
			std::string hexString = fmt::format("0x{:02x}", recvbyte);
			g_logger().debug("Player '{}' sent unknown packet header: hex[{}], decimal[{}]", player->getName(), asUpperCaseString(hexString), recvbyte);
			break;
	}
}

void ProtocolGame::parseHotkeyEquip(NetworkMessage &msg) {
	if (!player) {
		return;
	}

	uint16_t itemId = msg.get<uint16_t>();
	uint8_t tier = msg.get<uint8_t>();
	g_game().playerEquipItem(player->getID(), itemId, Item::items[itemId].upgradeClassification > 0, tier);
}

void ProtocolGame::GetTileDescription(std::shared_ptr<Tile> tile, NetworkMessage &msg) {
	if (oldProtocol) {
		msg.add<uint16_t>(0x00); // Env effects
	}

	int32_t count;
	std::shared_ptr<Item> ground = tile->getGround();
	if (ground) {
		AddItem(msg, ground);
		count = 1;
	} else {
		count = 0;
	}

	const TileItemVector* items = tile->getItemList();
	if (items) {
		for (auto it = items->getBeginTopItem(), end = items->getEndTopItem(); it != end; ++it) {
			AddItem(msg, *it);

			count++;
			if (count == 9 && tile->getPosition() == player->getPosition()) {
				break;
			} else if (count == 10) {
				return;
			}
		}
	}

	const CreatureVector* creatures = tile->getCreatures();
	if (creatures) {
		bool playerAdded = false;
		for (auto it = creatures->rbegin(); it != creatures->rend(); ++it) {
			std::shared_ptr<Creature> creature = *it;
			if (!player->canSeeCreature(creature)) {
				continue;
			}

			if (tile->getPosition() == player->getPosition() && count == 9 && !playerAdded) {
				creature = player;
			}

			if (creature->getID() == player->getID()) {
				playerAdded = true;
			}

			bool known;
			uint32_t removedKnown;
			checkCreatureAsKnown(creature->getID(), known, removedKnown);
			AddCreature(msg, creature, known, removedKnown);

			if (++count == 10) {
				return;
			}
		}
	}

	if (items) {
		for (auto it = items->getBeginDownItem(), end = items->getEndDownItem(); it != end; ++it) {
			AddItem(msg, *it);

			if (++count == 10) {
				return;
			}
		}
	}
}

void ProtocolGame::GetMapDescription(int32_t x, int32_t y, int32_t z, int32_t width, int32_t height, NetworkMessage &msg) {
	int32_t skip = -1;
	int32_t startz, endz, zstep;

	if (z > MAP_INIT_SURFACE_LAYER) {
		startz = z - MAP_LAYER_VIEW_LIMIT;
		endz = std::min<int32_t>(MAP_MAX_LAYERS - 1, z + MAP_LAYER_VIEW_LIMIT);
		zstep = 1;
	} else {
		startz = MAP_INIT_SURFACE_LAYER;
		endz = 0;
		zstep = -1;
	}

	for (int32_t nz = startz; nz != endz + zstep; nz += zstep) {
		GetFloorDescription(msg, x, y, nz, width, height, z - nz, skip);
	}

	if (skip >= 0) {
		msg.addByte(skip);
		msg.addByte(0xFF);
	}
}

void ProtocolGame::GetFloorDescription(NetworkMessage &msg, int32_t x, int32_t y, int32_t z, int32_t width, int32_t height, int32_t offset, int32_t &skip) {
	for (int32_t nx = 0; nx < width; nx++) {
		for (int32_t ny = 0; ny < height; ny++) {
			std::shared_ptr<Tile> tile = g_game().map.getTile(static_cast<uint16_t>(x + nx + offset), static_cast<uint16_t>(y + ny + offset), static_cast<uint8_t>(z));
			if (tile) {
				if (skip >= 0) {
					msg.addByte(skip);
					msg.addByte(0xFF);
				}

				skip = 0;
				GetTileDescription(tile, msg);
			} else if (skip == 0xFE) {
				msg.addByte(0xFF);
				msg.addByte(0xFF);
				skip = -1;
			} else {
				++skip;
			}
		}
	}
}

void ProtocolGame::checkCreatureAsKnown(uint32_t id, bool &known, uint32_t &removedKnown) {
	if (auto [creatureKnown, creatureInserted] = knownCreatureSet.insert(id);
	    !creatureInserted) {
		known = true;
		return;
	}
	known = false;
	if (knownCreatureSet.size() > 1300) {
		// Look for a creature to remove
		for (auto it = knownCreatureSet.begin(), end = knownCreatureSet.end(); it != end; ++it) {
			if (*it == id) {
				continue;
			}
			// We need to protect party players from removing
			std::shared_ptr<Creature> creature = g_game().getCreatureByID(*it);
			if (std::shared_ptr<Player> checkPlayer;
			    creature && (checkPlayer = creature->getPlayer()) != nullptr) {
				if (player->getParty() != checkPlayer->getParty() && !canSee(creature)) {
					removedKnown = *it;
					knownCreatureSet.erase(it);
					return;
				}
			} else if (!canSee(creature)) {
				removedKnown = *it;
				knownCreatureSet.erase(it);
				return;
			}
		}

		// Bad situation. Let's just remove anyone.
		auto it = knownCreatureSet.begin();
		if (*it == id) {
			++it;
		}

		removedKnown = *it;
		knownCreatureSet.erase(it);
	} else {
		removedKnown = 0;
	}
}

bool ProtocolGame::canSee(std::shared_ptr<Creature> c) const {
	if (!c || !player || c->isRemoved()) {
		return false;
	}

	if (!player->canSeeCreature(c)) {
		return false;
	}

	return canSee(c->getPosition());
}

bool ProtocolGame::canSee(const Position &pos) const {
	return canSee(pos.x, pos.y, pos.z);
}

bool ProtocolGame::canSee(int32_t x, int32_t y, int32_t z) const {
	if (!player) {
		return false;
	}

	const Position &myPos = player->getPosition();
	if (myPos.z <= MAP_INIT_SURFACE_LAYER) {
		// we are on ground level or above (7 -> 0)
		// view is from 7 -> 0
		if (z > MAP_INIT_SURFACE_LAYER) {
			return false;
		}
	} else if (myPos.z >= MAP_INIT_SURFACE_LAYER + 1) {
		// we are underground (8 -> 15)
		// view is +/- 2 from the floor we stand on
		if (std::abs(myPos.getZ() - z) > MAP_LAYER_VIEW_LIMIT) {
			return false;
		}
	}

	// negative offset means that the action taken place is on a lower floor than ourself
	const int8_t offsetz = myPos.getZ() - z;
	return (x >= myPos.getX() - MAP_MAX_CLIENT_VIEW_PORT_X + offsetz) && (x <= myPos.getX() + (MAP_MAX_CLIENT_VIEW_PORT_X + 1) + offsetz) && (y >= myPos.getY() - MAP_MAX_CLIENT_VIEW_PORT_Y + offsetz) && (y <= myPos.getY() + (MAP_MAX_CLIENT_VIEW_PORT_Y + 1) + offsetz);
}

// Parse methods
void ProtocolGame::parseChannelInvite(NetworkMessage &msg) {
	const std::string name = msg.getString();
	g_game().playerChannelInvite(player->getID(), name);
}

void ProtocolGame::parseChannelExclude(NetworkMessage &msg) {
	const std::string name = msg.getString();
	g_game().playerChannelExclude(player->getID(), name);
}

void ProtocolGame::parseOpenChannel(NetworkMessage &msg) {
	uint16_t channelId = msg.get<uint16_t>();
	g_game().playerOpenChannel(player->getID(), channelId);
}

void ProtocolGame::parseCloseChannel(NetworkMessage &msg) {
	uint16_t channelId = msg.get<uint16_t>();
	g_game().playerCloseChannel(player->getID(), channelId);
}

void ProtocolGame::parseOpenPrivateChannel(NetworkMessage &msg) {
	std::string receiver = msg.getString();
	g_game().playerOpenPrivateChannel(player->getID(), receiver);
}

void ProtocolGame::parseAutoWalk(NetworkMessage &msg) {
	uint8_t numdirs = msg.getByte();
	if (numdirs == 0 || (msg.getBufferPosition() + numdirs) != (msg.getLength() + 8)) {
		return;
	}

	std::vector<Direction> path;
	path.resize(numdirs, DIRECTION_NORTH);
	for (size_t i = numdirs; --i < numdirs;) {
		const uint8_t rawdir = msg.getByte();
		switch (rawdir) {
			case 1:
				path[i] = DIRECTION_EAST;
				break;
			case 2:
				path[i] = DIRECTION_NORTHEAST;
				break;
			case 3:
				path[i] = DIRECTION_NORTH;
				break;
			case 4:
				path[i] = DIRECTION_NORTHWEST;
				break;
			case 5:
				path[i] = DIRECTION_WEST;
				break;
			case 6:
				path[i] = DIRECTION_SOUTHWEST;
				break;
			case 7:
				path[i] = DIRECTION_SOUTH;
				break;
			case 8:
				path[i] = DIRECTION_SOUTHEAST;
				break;
			default:
				break;
		}
	}

	if (path.empty()) {
		return;
	}

	g_game().playerAutoWalk(player->getID(), path);
}

void ProtocolGame::parseSetOutfit(NetworkMessage &msg) {
	if (!player || player->isRemoved()) {
		return;
	}

	uint16_t startBufferPosition = msg.getBufferPosition();
	Module* outfitModule = g_modules().getEventByRecvbyte(0xD3, false);
	if (outfitModule) {
		outfitModule->executeOnRecvbyte(player, msg);
	}

	if (msg.getBufferPosition() == startBufferPosition) {
		uint8_t outfitType = !oldProtocol ? msg.getByte() : 0;
		Outfit_t newOutfit;
		newOutfit.lookType = msg.get<uint16_t>();
		newOutfit.lookHead = std::min<uint8_t>(132, msg.getByte());
		newOutfit.lookBody = std::min<uint8_t>(132, msg.getByte());
		newOutfit.lookLegs = std::min<uint8_t>(132, msg.getByte());
		newOutfit.lookFeet = std::min<uint8_t>(132, msg.getByte());
		newOutfit.lookAddons = msg.getByte();
		if (outfitType == 0) {
			newOutfit.lookMount = msg.get<uint16_t>();
			if (!oldProtocol) {
				newOutfit.lookMountHead = std::min<uint8_t>(132, msg.getByte());
				newOutfit.lookMountBody = std::min<uint8_t>(132, msg.getByte());
				newOutfit.lookMountLegs = std::min<uint8_t>(132, msg.getByte());
				newOutfit.lookMountFeet = std::min<uint8_t>(132, msg.getByte());
				bool isMounted = msg.getByte();
				newOutfit.lookFamiliarsType = msg.get<uint16_t>();
				g_logger().debug("Bool isMounted: {}", isMounted);
			}

			uint8_t isMountRandomized = msg.getByte();
			g_game().playerChangeOutfit(player->getID(), newOutfit, isMountRandomized);
		} else if (outfitType == 1) {
			// This value probably has something to do with try outfit variable inside outfit window dialog
			// if try outfit is set to 2 it expects uint32_t value after mounted and disable mounts from outfit window dialog
			newOutfit.lookMount = 0;
			msg.get<uint32_t>();
		} else if (outfitType == 2) {
			Position pos = msg.getPosition();
			uint16_t itemId = msg.get<uint16_t>();
			uint8_t stackpos = msg.getByte();
			newOutfit.lookMount = msg.get<uint16_t>();
			newOutfit.lookMountHead = std::min<uint8_t>(132, msg.getByte());
			newOutfit.lookMountBody = std::min<uint8_t>(132, msg.getByte());
			newOutfit.lookMountLegs = std::min<uint8_t>(132, msg.getByte());
			newOutfit.lookMountFeet = std::min<uint8_t>(132, msg.getByte());
			uint8_t direction = std::max<uint8_t>(DIRECTION_NORTH, std::min<uint8_t>(DIRECTION_WEST, msg.getByte()));
			uint8_t podiumVisible = msg.getByte();
			g_game().playerSetShowOffSocket(player->getID(), newOutfit, pos, stackpos, itemId, podiumVisible, direction);
		}
	}
}

void ProtocolGame::parseToggleMount(NetworkMessage &msg) {
	bool mount = msg.getByte() != 0;
	g_game().playerToggleMount(player->getID(), mount);
}

void ProtocolGame::parseApplyImbuement(NetworkMessage &msg) {
	uint8_t slot = msg.getByte();
	uint32_t imbuementId = msg.get<uint32_t>();
	bool protectionCharm = msg.getByte() != 0x00;
	g_game().playerApplyImbuement(player->getID(), imbuementId, slot, protectionCharm);
}

void ProtocolGame::parseClearImbuement(NetworkMessage &msg) {
	uint8_t slot = msg.getByte();
	g_game().playerClearImbuement(player->getID(), slot);
}

void ProtocolGame::parseCloseImbuementWindow(NetworkMessage &) {
	g_game().playerCloseImbuementWindow(player->getID());
}

void ProtocolGame::parseUseItem(NetworkMessage &msg) {
	Position pos = msg.getPosition();
	uint16_t itemId = msg.get<uint16_t>();
	uint8_t stackpos = msg.getByte();
	uint8_t index = msg.getByte();
	g_game().playerUseItem(player->getID(), pos, stackpos, index, itemId);
}

void ProtocolGame::parseUseItemEx(NetworkMessage &msg) {
	Position fromPos = msg.getPosition();
	uint16_t fromItemId = msg.get<uint16_t>();
	uint8_t fromStackPos = msg.getByte();
	Position toPos = msg.getPosition();
	uint16_t toItemId = msg.get<uint16_t>();
	uint8_t toStackPos = msg.getByte();
	g_game().playerUseItemEx(player->getID(), fromPos, fromStackPos, fromItemId, toPos, toStackPos, toItemId);
}

void ProtocolGame::parseUseWithCreature(NetworkMessage &msg) {
	Position fromPos = msg.getPosition();
	uint16_t itemId = msg.get<uint16_t>();
	uint8_t fromStackPos = msg.getByte();
	uint32_t creatureId = msg.get<uint32_t>();
	g_game().playerUseWithCreature(player->getID(), fromPos, fromStackPos, creatureId, itemId);
}

void ProtocolGame::parseCloseContainer(NetworkMessage &msg) {
	uint8_t cid = msg.getByte();
	g_game().playerCloseContainer(player->getID(), cid);
}

void ProtocolGame::parseUpArrowContainer(NetworkMessage &msg) {
	uint8_t cid = msg.getByte();
	g_game().playerMoveUpContainer(player->getID(), cid);
}

void ProtocolGame::parseUpdateContainer(NetworkMessage &msg) {
	uint8_t cid = msg.getByte();
	g_game().playerUpdateContainer(player->getID(), cid);
}

void ProtocolGame::parseTeleport(NetworkMessage &msg) {
	Position newPosition = msg.getPosition();
	g_game().playerTeleport(player->getID(), newPosition);
}

void ProtocolGame::parseThrow(NetworkMessage &msg) {
	Position fromPos = msg.getPosition();
	uint16_t itemId = msg.get<uint16_t>();
	uint8_t fromStackpos = msg.getByte();
	Position toPos = msg.getPosition();
	uint8_t count = msg.getByte();

	if (toPos != fromPos) {
		g_game().playerMoveThing(player->getID(), fromPos, itemId, fromStackpos, toPos, count);
	}
}

void ProtocolGame::parseLookAt(NetworkMessage &msg) {
	Position pos = msg.getPosition();
	uint16_t itemId = msg.get<uint16_t>();
	uint8_t stackpos = msg.getByte();
	g_game().playerLookAt(player->getID(), itemId, pos, stackpos);
}

void ProtocolGame::parseLookInBattleList(NetworkMessage &msg) {
	uint32_t creatureId = msg.get<uint32_t>();
	g_game().playerLookInBattleList(player->getID(), creatureId);
}

void ProtocolGame::parseQuickLoot(NetworkMessage &msg) {
	if (oldProtocol) {
		return;
	}

	uint8_t variant = msg.getByte();
	const Position pos = msg.getPosition();
	uint16_t itemId = 0;
	uint8_t stackpos = 0;
	bool lootAllCorpses = true;
	bool autoLoot = true;

	if (variant == 2) {
		// Loot player nearby (13.40)
	} else {
		itemId = msg.get<uint16_t>();
		stackpos = msg.getByte();
		lootAllCorpses = variant == 1;
		autoLoot = false;
	}
	g_logger().debug("[{}] variant {}, pos {}, itemId {}, stackPos {}", __FUNCTION__, variant, pos.toString(), itemId, stackpos);

	g_game().playerQuickLoot(player->getID(), pos, itemId, stackpos, nullptr, lootAllCorpses, autoLoot);
}

void ProtocolGame::parseLootContainer(NetworkMessage &msg) {
	if (oldProtocol) {
		return;
	}

	uint8_t action = msg.getByte();
	if (action == 0) {
		ObjectCategory_t category = (ObjectCategory_t)msg.getByte();
		Position pos = msg.getPosition();
		uint16_t itemId = msg.get<uint16_t>();
		uint8_t stackpos = msg.getByte();
		g_game().playerSetManagedContainer(player->getID(), category, pos, itemId, stackpos, true);
	} else if (action == 1) {
		ObjectCategory_t category = (ObjectCategory_t)msg.getByte();
		g_game().playerClearManagedContainer(player->getID(), category, true);
	} else if (action == 2) {
		ObjectCategory_t category = (ObjectCategory_t)msg.getByte();
		g_game().playerOpenManagedContainer(player->getID(), category, true);
	} else if (action == 3) {
		bool useMainAsFallback = msg.getByte() == 1;
		g_game().playerSetQuickLootFallback(player->getID(), useMainAsFallback);
	} else if (action == 4) {
		ObjectCategory_t category = (ObjectCategory_t)msg.getByte();
		Position pos = msg.getPosition();
		uint16_t itemId = msg.get<uint16_t>();
		uint8_t stackpos = msg.getByte();
		g_logger().debug("[{}] action {}, category {}, pos {}, itemId {}, stackPos {}", __FUNCTION__, action, static_cast<uint8_t>(category), pos.toString(), itemId, stackpos);
		g_game().playerSetManagedContainer(player->getID(), category, pos, itemId, stackpos, false);
	} else if (action == 5) {
		ObjectCategory_t category = (ObjectCategory_t)msg.getByte();
		g_game().playerClearManagedContainer(player->getID(), category, false);
	} else if (action == 6) {
		ObjectCategory_t category = (ObjectCategory_t)msg.getByte();
		g_game().playerOpenManagedContainer(player->getID(), category, false);
	}

	g_logger().debug("[{}] action type {}", __FUNCTION__, action);
}

void ProtocolGame::parseQuickLootBlackWhitelist(NetworkMessage &msg) {
	if (oldProtocol) {
		return;
	}

	QuickLootFilter_t filter = (QuickLootFilter_t)msg.getByte();
	std::vector<uint16_t> listedItems;

	uint16_t size = msg.get<uint16_t>();
	listedItems.reserve(size);

	for (int i = 0; i < size; i++) {
		listedItems.push_back(msg.get<uint16_t>());
	}

	g_game().playerQuickLootBlackWhitelist(player->getID(), filter, listedItems);
}

void ProtocolGame::parseSay(NetworkMessage &msg) {
	std::string receiver;
	uint16_t channelId;

	SpeakClasses type = static_cast<SpeakClasses>(msg.getByte());
	switch (type) {
		case TALKTYPE_PRIVATE_TO:
		case TALKTYPE_PRIVATE_RED_TO:
			receiver = msg.getString();
			channelId = 0;
			break;

		case TALKTYPE_CHANNEL_Y:
		case TALKTYPE_CHANNEL_R1:
			channelId = msg.get<uint16_t>();
			break;

		default:
			channelId = 0;
			break;
	}

	const std::string text = msg.getString();
	if (text.length() > 255) {
		return;
	}

	if (m_isCastViewer) {
		g_dispatcher().addEvent(
			[client = player->client, self = getThis(), text, channelId] { client->handle(self, text, channelId); }, "CastViewer::handle"
		);
		return;
	}

	g_game().playerSay(player->getID(), channelId, type, receiver, text);
}

void ProtocolGame::parseFightModes(NetworkMessage &msg) {
	uint8_t rawFightMode = msg.getByte(); // 1 - offensive, 2 - balanced, 3 - defensive
	uint8_t rawChaseMode = msg.getByte(); // 0 - stand while fightning, 1 - chase opponent
	uint8_t rawSecureMode = msg.getByte(); // 0 - can't attack unmarked, 1 - can attack unmarked
	// uint8_t rawPvpMode = msg.getByte(); // pvp mode introduced in 10.0

	FightMode_t fightMode;
	if (rawFightMode == 1) {
		fightMode = FIGHTMODE_ATTACK;
	} else if (rawFightMode == 2) {
		fightMode = FIGHTMODE_BALANCED;
	} else {
		fightMode = FIGHTMODE_DEFENSE;
	}

	g_game().playerSetFightModes(player->getID(), fightMode, rawChaseMode != 0, rawSecureMode != 0);
}

void ProtocolGame::parseAttack(NetworkMessage &msg) {
	uint32_t creatureId = msg.get<uint32_t>();
	// msg.get<uint32_t>(); creatureId (same as above)
	g_game().playerSetAttackedCreature(player->getID(), creatureId);
}

void ProtocolGame::parseFollow(NetworkMessage &msg) {
	uint32_t creatureId = msg.get<uint32_t>();
	// msg.get<uint32_t>(); creatureId (same as above)
	g_game().playerFollowCreature(player->getID(), creatureId);
}

void ProtocolGame::parseTextWindow(NetworkMessage &msg) {
	uint32_t windowTextId = msg.get<uint32_t>();
	const std::string newText = msg.getString();
	g_game().playerWriteItem(player->getID(), windowTextId, newText);
}

void ProtocolGame::parseHouseWindow(NetworkMessage &msg) {
	uint8_t doorId = msg.getByte();
	uint32_t id = msg.get<uint32_t>();
	const std::string text = msg.getString();
	g_game().playerUpdateHouseWindow(player->getID(), doorId, id, text);
}

void ProtocolGame::parseLookInShop(NetworkMessage &msg) {
	uint16_t id = msg.get<uint16_t>();
	uint8_t count = msg.getByte();
	g_game().playerLookInShop(player->getID(), id, count);
}

void ProtocolGame::parsePlayerBuyOnShop(NetworkMessage &msg) {
	uint16_t id = msg.get<uint16_t>();
	uint8_t count = msg.getByte();
	uint16_t amount = oldProtocol ? static_cast<uint16_t>(msg.getByte()) : msg.get<uint16_t>();
	bool ignoreCap = msg.getByte() != 0;
	bool inBackpacks = msg.getByte() != 0;
	g_game().playerBuyItem(player->getID(), id, count, amount, ignoreCap, inBackpacks);
}

void ProtocolGame::parsePlayerSellOnShop(NetworkMessage &msg) {
	uint16_t id = msg.get<uint16_t>();
	uint8_t count = std::max(msg.getByte(), (uint8_t)1);
	uint16_t amount = oldProtocol ? static_cast<uint16_t>(msg.getByte()) : msg.get<uint16_t>();
	bool ignoreEquipped = msg.getByte() != 0;

	g_game().playerSellItem(player->getID(), id, count, amount, ignoreEquipped);
}

void ProtocolGame::parseRequestTrade(NetworkMessage &msg) {
	Position pos = msg.getPosition();
	uint16_t itemId = msg.get<uint16_t>();
	uint8_t stackpos = msg.getByte();
	uint32_t playerId = msg.get<uint32_t>();
	g_game().playerRequestTrade(player->getID(), pos, stackpos, playerId, itemId);
}

void ProtocolGame::parseLookInTrade(NetworkMessage &msg) {
	bool counterOffer = (msg.getByte() == 0x01);
	uint8_t index = msg.getByte();
	g_game().playerLookInTrade(player->getID(), counterOffer, index);
}

void ProtocolGame::parseAddVip(NetworkMessage &msg) {
	const std::string name = msg.getString();
	g_game().playerRequestAddVip(player->getID(), name);
}

void ProtocolGame::parseRemoveVip(NetworkMessage &msg) {
	uint32_t guid = msg.get<uint32_t>();
	g_game().playerRequestRemoveVip(player->getID(), guid);
}

void ProtocolGame::parseEditVip(NetworkMessage &msg) {
	std::vector<uint8_t> vipGroupsId;
	uint32_t guid = msg.get<uint32_t>();
	const std::string description = msg.getString();
	uint32_t icon = std::min<uint32_t>(10, msg.get<uint32_t>()); // 10 is max icon in 9.63
	bool notify = msg.getByte() != 0;
	uint8_t groupsAmount = msg.getByte();
	for (uint8_t i = 0; i < groupsAmount; ++i) {
		uint8_t groupId = msg.getByte();
		vipGroupsId.emplace_back(groupId);
	}
	g_game().playerRequestEditVip(player->getID(), guid, description, icon, notify, vipGroupsId);
}

void ProtocolGame::parseVipGroupActions(NetworkMessage &msg) {
	uint8_t action = msg.getByte();

	switch (action) {
		case 0x01: {
			const std::string groupName = msg.getString();
			player->vip()->addGroup(groupName);
			break;
		}
		case 0x02: {
			const uint8_t groupId = msg.getByte();
			const std::string newGroupName = msg.getString();
			player->vip()->editGroup(groupId, newGroupName);
			break;
		}
		case 0x03: {
			const uint8_t groupId = msg.getByte();
			player->vip()->removeGroup(groupId);
			break;
		}
		default: {
			break;
		}
	}
}

void ProtocolGame::parseRotateItem(NetworkMessage &msg) {
	Position pos = msg.getPosition();
	uint16_t itemId = msg.get<uint16_t>();
	uint8_t stackpos = msg.getByte();
	const auto &itemType = Item::items[itemId];
	if (itemType.isPodium) {
		g_game().playerRotatePodium(player->getID(), pos, stackpos, itemId);
	} else {
		g_game().playerRotateItem(player->getID(), pos, stackpos, itemId);
	}
}

void ProtocolGame::parseWrapableItem(NetworkMessage &msg) {
	Position pos = msg.getPosition();
	uint16_t itemId = msg.get<uint16_t>();
	uint8_t stackpos = msg.getByte();
	g_game().playerWrapableItem(player->getID(), pos, stackpos, itemId);
}

void ProtocolGame::parseInspectionObject(NetworkMessage &msg) {
	if (oldProtocol) {
		return;
	}

	uint8_t inspectionType = msg.getByte();
	if (inspectionType == INSPECT_NORMALOBJECT) {
		Position pos = msg.getPosition();
		g_game().playerInspectItem(player, pos);
	} else if (inspectionType == INSPECT_NPCTRADE || inspectionType == INSPECT_CYCLOPEDIA) {
		uint16_t itemId = msg.get<uint16_t>();
		uint16_t itemCount = msg.getByte();
		g_game().playerInspectItem(player, itemId, static_cast<int8_t>(itemCount), (inspectionType == INSPECT_CYCLOPEDIA));
	}
}

void ProtocolGame::sendSessionEndInformation(SessionEndInformations information) {
	if (!oldProtocol) {
		auto output = OutputMessagePool::getOutputMessage();
		output->addByte(0x18);
		output->addByte(information);
		send(output);
	}
	disconnect();
}

void ProtocolGame::sendItemInspection(uint16_t itemId, uint8_t itemCount, std::shared_ptr<Item> item, bool cyclopedia) {
	if (oldProtocol) {
		return;
	}

	NetworkMessage msg;
	msg.addByte(0x76);
	msg.addByte(0x00);
	msg.addByte(cyclopedia ? 0x01 : 0x00);
	msg.add<uint32_t>(player->getID()); // 13.00 Creature ID
	msg.addByte(0x01);

	const ItemType &it = Item::items[itemId];

	if (item) {
		msg.addString(item->getName(), "ProtocolGame::sendItemInspection - item->getName()");
		AddItem(msg, item);
	} else {
		msg.addString(it.name, "ProtocolGame::sendItemInspection - it.name");
		AddItem(msg, it.id, itemCount, 0);
	}
	msg.addByte(0);

	auto descriptions = Item::getDescriptions(it, item);
	msg.addByte(descriptions.size());
	for (const auto &description : descriptions) {
		msg.addString(description.first, "ProtocolGame::sendItemInspection - description.first");
		msg.addString(description.second, "ProtocolGame::sendItemInspection - description.second");
	}
	writeToOutputBuffer(msg);
}

void ProtocolGame::parseFriendSystemAction(NetworkMessage &msg) {
	uint8_t state = msg.getByte();
	if (state == 0x0E) {
		uint8_t titleId = msg.getByte();
		g_game().playerFriendSystemAction(player, state, titleId);
	}
}

void ProtocolGame::parseCyclopediaCharacterInfo(NetworkMessage &msg) {
	if (oldProtocol) {
		return;
	}

	uint32_t characterID;
	CyclopediaCharacterInfoType_t characterInfoType;
	characterID = msg.get<uint32_t>();
	characterInfoType = static_cast<CyclopediaCharacterInfoType_t>(msg.getByte());
	uint16_t entriesPerPage = 0, page = 0;
	if (characterInfoType == CYCLOPEDIA_CHARACTERINFO_RECENTDEATHS || characterInfoType == CYCLOPEDIA_CHARACTERINFO_RECENTPVPKILLS) {
		entriesPerPage = std::min<uint16_t>(30, std::max<uint16_t>(5, msg.get<uint16_t>()));
		page = std::max<uint16_t>(1, msg.get<uint16_t>());
	}
	if (characterID == 0) {
		characterID = player->getGUID();
	}
	g_game().playerCyclopediaCharacterInfo(player, characterID, characterInfoType, entriesPerPage, page);
}

void ProtocolGame::parseHighscores(NetworkMessage &msg) {
	if (oldProtocol) {
		return;
	}

	HighscoreType_t type = static_cast<HighscoreType_t>(msg.getByte());
	uint8_t category = msg.getByte();
	uint32_t vocation = msg.get<uint32_t>();
	uint16_t page = 1;
	const std::string worldName = msg.getString();
	msg.getByte(); // Game World Category
	msg.getByte(); // BattlEye World Type
	if (type == HIGHSCORE_GETENTRIES) {
		page = std::max<uint16_t>(1, msg.get<uint16_t>());
	}
	uint8_t entriesPerPage = std::min<uint8_t>(30, std::max<uint8_t>(5, msg.getByte()));
	g_game().playerHighscores(player, type, category, vocation, worldName, page, entriesPerPage);
}

void ProtocolGame::parseTaskHuntingAction(NetworkMessage &msg) {
	if (oldProtocol) {
		return;
	}

	uint8_t slot = msg.getByte();
	uint8_t action = msg.getByte();
	bool upgrade = msg.getByte() != 0;
	uint16_t raceId = msg.get<uint16_t>();

	if (!g_configManager().getBoolean(TASK_HUNTING_ENABLED, __FUNCTION__)) {
		return;
	}

	g_game().playerTaskHuntingAction(player->getID(), slot, action, upgrade, raceId);
}

void ProtocolGame::sendHighscoresNoData() {
	if (oldProtocol) {
		return;
	}

	NetworkMessage msg;
	msg.addByte(0xB1);
	msg.addByte(0x01); // No data available
	writeToOutputBuffer(msg);
}

void ProtocolGame::sendHighscores(const std::vector<HighscoreCharacter> &characters, uint8_t categoryId, uint32_t vocationId, uint16_t page, uint16_t pages, uint32_t updateTimer) {
	if (oldProtocol) {
		return;
	}

	NetworkMessage msg;
	msg.addByte(0xB1);
	msg.addByte(0x00); // All data available

	msg.addByte(1); // Worlds
	auto serverName = g_configManager().getString(SERVER_NAME, __FUNCTION__);
	msg.addString(serverName, "ProtocolGame::sendHighscores - g_configManager().getString(SERVER_NAME)"); // First World
	msg.addString(serverName, "ProtocolGame::sendHighscores - g_configManager().getString(SERVER_NAME)"); // Selected World

	msg.addByte(0); // Game World Category: 0xFF(-1) - Selected World
	msg.addByte(0); // BattlEye World Type

	auto vocationPosition = msg.getBufferPosition();
	uint8_t vocations = 1;

	msg.skipBytes(1); // Vocation Count
	msg.add<uint32_t>(0xFFFFFFFF); // All Vocations - hardcoded
	msg.addString("(all)", "ProtocolGame::sendHighscores - (all)"); // All Vocations - hardcoded

	uint32_t selectedVocation = 0xFFFFFFFF;
	const auto vocationsMap = g_vocations().getVocations();
	for (const auto &it : vocationsMap) {
		const auto &vocation = it.second;
		if (vocation->getFromVocation() == static_cast<uint32_t>(vocation->getId())) {
			msg.add<uint32_t>(vocation->getFromVocation()); // Vocation Id
			msg.addString(vocation->getVocName(), "ProtocolGame::sendHighscores - vocation.getVocName()"); // Vocation Name
			++vocations;
			if (vocation->getFromVocation() == vocationId) {
				selectedVocation = vocationId;
			}
		}
	}
	msg.add<uint32_t>(selectedVocation); // Selected Vocation

	uint8_t selectedCategory = 0;
	const auto &highscoreCategories = g_game().getHighscoreCategories();
	msg.addByte(highscoreCategories.size()); // Category Count
	g_logger().debug("[ProtocolGame::sendHighscores] - Category Count: {}", highscoreCategories.size());
	for (const HighscoreCategory &category : highscoreCategories) {
		g_logger().debug("[ProtocolGame::sendHighscores] - Category: {} - Name: {}", category.m_id, category.m_name);
		msg.addByte(category.m_id); // Category Id
		msg.addString(category.m_name, "ProtocolGame::sendHighscores - category.name"); // Category Name
		if (category.m_id == categoryId) {
			selectedCategory = categoryId;
		}
	}
	msg.addByte(selectedCategory); // Selected Category

	msg.add<uint16_t>(page); // Current page
	msg.add<uint16_t>(pages); // Pages

	msg.addByte(characters.size()); // Character Count
	for (const HighscoreCharacter &character : characters) {
		msg.add<uint32_t>(character.rank); // Rank
		msg.addString(character.name, "ProtocolGame::sendHighscores - character.name"); // Character Name
		msg.addString(character.loyaltyTitle, "ProtocolGame::sendHighscores - character.loyaltyTitle"); // Character Loyalty Title
		msg.addByte(character.vocation); // Vocation Id
		msg.addString(serverName, "ProtocolGame::sendHighscores - g_configManager().getString(SERVER_NAME)"); // World
		msg.add<uint16_t>(character.level); // Level
		msg.addByte((player->getGUID() == character.id)); // Player Indicator Boolean
		msg.add<uint64_t>(character.points); // Points
	}

	msg.addByte(0xFF); // ??
	msg.addByte(0); // ??
	msg.addByte(1); // ??
	msg.add<uint32_t>(updateTimer); // Last Update
	msg.setBufferPosition(vocationPosition);
	msg.addByte(vocations);
	writeToOutputBuffer(msg);
}

void ProtocolGame::parseConfigureShowOffSocket(NetworkMessage &msg) {
	if (oldProtocol) {
		return;
	}

	Position pos = msg.getPosition();
	uint16_t itemId = msg.get<uint16_t>();
	uint8_t stackpos = msg.getByte();
	g_game().playerConfigureShowOffSocket(player->getID(), pos, stackpos, itemId);
}

void ProtocolGame::parseRuleViolationReport(NetworkMessage &msg) {
	uint8_t reportType = msg.getByte();
	uint8_t reportReason = msg.getByte();
	const std::string &targetName = msg.getString();
	const std::string &comment = msg.getString();
	std::string translation;
	if (reportType == REPORT_TYPE_NAME) {
		translation = msg.getString();
	} else if (reportType == REPORT_TYPE_STATEMENT) {
		translation = msg.getString();
		msg.get<uint32_t>(); // statement id, used to get whatever player have said, we don't log that.
	}

	g_game().playerReportRuleViolationReport(player->getID(), targetName, reportType, reportReason, comment, translation);
}

void ProtocolGame::parseBestiarysendRaces() {
	if (oldProtocol) {
		return;
	}

	NetworkMessage msg;
	msg.addByte(0xd5);
	msg.add<uint16_t>(BESTY_RACE_LAST);
	std::map<uint16_t, std::string> mtype_list = g_game().getBestiaryList();
	for (uint8_t i = BESTY_RACE_FIRST; i <= BESTY_RACE_LAST; i++) {
		std::string BestClass = "";
		uint16_t count = 0;
		for (const auto &rit : mtype_list) {
			const auto mtype = g_monsters().getMonsterType(rit.second);
			if (!mtype) {
				return;
			}
			if (mtype->info.bestiaryRace == static_cast<BestiaryType_t>(i)) {
				count += 1;
				BestClass = mtype->info.bestiaryClass;
			}
		}
		msg.addString(BestClass, "ProtocolGame::parseBestiarysendRaces - BestClass");
		msg.add<uint16_t>(count);
		uint16_t unlockedCount = g_iobestiary().getBestiaryRaceUnlocked(player, static_cast<BestiaryType_t>(i));
		msg.add<uint16_t>(unlockedCount);
	}
	writeToOutputBuffer(msg);

	player->sendBestiaryCharms();
}

void ProtocolGame::sendBestiaryEntryChanged(uint16_t raceid) {
	if (oldProtocol) {
		return;
	}

	NetworkMessage msg;
	msg.addByte(0xd9);
	msg.add<uint16_t>(raceid);
	writeToOutputBuffer(msg);
}

void ProtocolGame::parseBestiarysendMonsterData(NetworkMessage &msg) {
	if (oldProtocol) {
		return;
	}

	uint16_t raceId = msg.get<uint16_t>();
	std::string Class = "";
	std::shared_ptr<MonsterType> mtype = nullptr;
	std::map<uint16_t, std::string> mtype_list = g_game().getBestiaryList();

	auto ait = mtype_list.find(raceId);
	if (ait != mtype_list.end()) {
		auto mType = g_monsters().getMonsterType(ait->second);
		if (mType) {
			Class = mType->info.bestiaryClass;
			mtype = mType;
		}
	}

	if (!mtype) {
		g_logger().warn("[ProtocolGame::parseBestiarysendMonsterData] - "
		                "MonsterType was not found");
		return;
	}

	uint32_t killCounter = player->getBestiaryKillCount(raceId);
	uint8_t currentLevel = g_iobestiary().getKillStatus(mtype, killCounter);

	NetworkMessage newmsg;
	newmsg.addByte(0xd7);
	newmsg.add<uint16_t>(raceId);
	newmsg.addString(Class, "ProtocolGame::parseBestiarysendMonsterData - Class");

	newmsg.addByte(currentLevel);

	newmsg.add<uint16_t>(0); // Animus Mastery Bonus
	newmsg.add<uint16_t>(0); // Animus Mastery Points

	newmsg.add<uint32_t>(killCounter);

	newmsg.add<uint16_t>(mtype->info.bestiaryFirstUnlock);
	newmsg.add<uint16_t>(mtype->info.bestiarySecondUnlock);
	newmsg.add<uint16_t>(mtype->info.bestiaryToUnlock);

	newmsg.addByte(mtype->info.bestiaryStars);
	newmsg.addByte(mtype->info.bestiaryOccurrence);

	std::vector<LootBlock> lootList = mtype->info.lootItems;
	newmsg.addByte(lootList.size());
	for (const LootBlock &loot : lootList) {
		int8_t difficult = g_iobestiary().calculateDifficult(loot.chance);
		bool shouldAddItem = false;

		switch (currentLevel) {
			case 1:
				shouldAddItem = false;
				break;
			case 2:
				if (difficult < 2) {
					shouldAddItem = true;
				}
				break;
			case 3:
				if (difficult < 3) {
					shouldAddItem = true;
				}
				break;
			case 4:
				shouldAddItem = true;
				break;
		}

		newmsg.add<uint16_t>(g_configManager().getBoolean(SHOW_LOOTS_IN_BESTIARY, __FUNCTION__) || shouldAddItem == true ? loot.id : 0);
		newmsg.addByte(difficult);
		newmsg.addByte(0); // 1 if special event - 0 if regular loot (?)
		if (g_configManager().getBoolean(SHOW_LOOTS_IN_BESTIARY, __FUNCTION__) || shouldAddItem == true) {
			newmsg.addString(loot.name, "ProtocolGame::parseBestiarysendMonsterData - loot.name");
			newmsg.addByte(loot.countmax > 0 ? 0x1 : 0x0);
		}
	}

	if (currentLevel > 1) {
		newmsg.add<uint16_t>(mtype->info.bestiaryCharmsPoints);
		int8_t attackmode = 0;
		if (!mtype->info.isHostile) {
			attackmode = 2;
		} else if (mtype->info.targetDistance) {
			attackmode = 1;
		}

		newmsg.addByte(attackmode);
		newmsg.addByte(0x2);
		newmsg.add<uint32_t>(mtype->info.healthMax);
		newmsg.add<uint32_t>(mtype->info.experience);
		newmsg.add<uint16_t>(mtype->getBaseSpeed());
		newmsg.add<uint16_t>(mtype->info.armor);
		newmsg.addDouble(mtype->info.mitigation);
	}

	if (currentLevel > 2) {
		std::map<uint8_t, int16_t> elements = g_iobestiary().getMonsterElements(mtype);

		newmsg.addByte(elements.size());
		for (auto it = std::begin(elements), end = std::end(elements); it != end; it++) {
			newmsg.addByte(it->first);
			newmsg.add<uint16_t>(it->second);
		}

		newmsg.add<uint16_t>(1);
		newmsg.addString(mtype->info.bestiaryLocations, "ProtocolGame::parseBestiarysendMonsterData - mtype->info.bestiaryLocations");
	}

	if (currentLevel > 3) {
		charmRune_t mType_c = g_iobestiary().getCharmFromTarget(player, mtype);
		if (mType_c != CHARM_NONE) {
			newmsg.addByte(1);
			newmsg.addByte(mType_c);
			newmsg.add<uint32_t>(player->getLevel() * 100);
		} else {
			newmsg.addByte(0);
			newmsg.addByte(1);
		}
	}

	writeToOutputBuffer(newmsg);
}

void ProtocolGame::parseCyclopediaMonsterTracker(NetworkMessage &msg) {
	uint16_t monsterRaceId = msg.get<uint16_t>();
	// Bosstiary tracker: 0 = disabled, 1 = enabled
	// Bestiary tracker: 1 = enabled
	auto trackerButtonType = msg.getByte();

	// Bosstiary tracker logic
	if (const auto monsterType = g_ioBosstiary().getMonsterTypeByBossRaceId(monsterRaceId)) {
		if (player->getBestiaryKillCount(monsterRaceId)) {
			if (trackerButtonType == 1) {
				player->addMonsterToCyclopediaTrackerList(monsterType, true, true);
			} else {
				player->removeMonsterFromCyclopediaTrackerList(monsterType, true, true);
			}
		}
		return;
	}

	// Bestiary tracker logic
	const auto bestiaryMonsters = g_game().getBestiaryList();
	auto it = bestiaryMonsters.find(monsterRaceId);
	if (it != bestiaryMonsters.end()) {
		const auto mtype = g_monsters().getMonsterType(it->second);
		if (!mtype) {
			g_logger().error("[{}] player {} have wrong boss with race {}", __FUNCTION__, player->getName(), monsterRaceId);
			return;
		}

		if (trackerButtonType == 1) {
			player->addMonsterToCyclopediaTrackerList(mtype, false, true);
		} else {
			player->removeMonsterFromCyclopediaTrackerList(mtype, false, true);
		}
	}
}

void ProtocolGame::sendTeamFinderList() {
	if (!player || oldProtocol) {
		return;
	}

	NetworkMessage msg;
	msg.addByte(0x2D);
	msg.addByte(0x00); // Bool value, with 'true' the player exceed packets for second.
	const auto &teamFinder = g_game().getTeamFinderList();
	msg.add<uint16_t>(teamFinder.size());
	for (const auto &it : teamFinder) {
		const auto &leader = g_game().getPlayerByGUID(it.first);
		if (!leader) {
			return;
		}

		const auto &teamAssemble = it.second;
		if (!teamAssemble) {
			return;
		}

		uint8_t status = 0;
		uint16_t membersSize = 0;
		msg.add<uint32_t>(leader->getGUID());
		msg.addString(leader->getName(), "ProtocolGame::sendTeamFinderList - leader->getName()");
		msg.add<uint16_t>(teamAssemble->minLevel);
		msg.add<uint16_t>(teamAssemble->maxLevel);
		msg.addByte(teamAssemble->vocationIDs);
		msg.add<uint16_t>(teamAssemble->teamSlots);
		for (auto itt : teamAssemble->membersMap) {
			std::shared_ptr<Player> member = g_game().getPlayerByGUID(it.first);
			if (member) {
				if (itt.first == player->getGUID()) {
					status = itt.second;
				}

				if (itt.second == 3) {
					membersSize += 1;
				}
			}
		}
		msg.add<uint16_t>(std::max<uint16_t>((teamAssemble->teamSlots - teamAssemble->freeSlots), membersSize));
		// The leader does not count on this math, he is included inside the 'freeSlots'.
		msg.add<uint32_t>(teamAssemble->timestamp);
		msg.addByte(teamAssemble->teamType);

		switch (teamAssemble->teamType) {
			case 1: {
				msg.add<uint16_t>(teamAssemble->bossID);
				break;
			}
			case 2: {
				msg.add<uint16_t>(teamAssemble->hunt_type);
				msg.add<uint16_t>(teamAssemble->hunt_area);
				break;
			}
			case 3: {
				msg.add<uint16_t>(teamAssemble->questID);
				break;
			}

			default:
				break;
		}

		msg.addByte(status);
	}
	writeToOutputBuffer(msg);
}

void ProtocolGame::sendLeaderTeamFinder(bool reset) {
	if (!player || oldProtocol) {
		return;
	}

	const auto &teamAssemble = g_game().getTeamFinder(player);
	if (!teamAssemble) {
		return;
	}

	NetworkMessage msg;
	msg.addByte(0x2C);
	msg.addByte(reset ? 1 : 0);
	if (reset) {
		g_game().removeTeamFinderListed(player->getGUID());
		return;
	}

	msg.add<uint16_t>(teamAssemble->minLevel);
	msg.add<uint16_t>(teamAssemble->maxLevel);
	msg.addByte(teamAssemble->vocationIDs);
	msg.add<uint16_t>(teamAssemble->teamSlots);
	msg.add<uint16_t>(teamAssemble->freeSlots);
	msg.add<uint32_t>(teamAssemble->timestamp);
	msg.addByte(teamAssemble->teamType);

	switch (teamAssemble->teamType) {
		case 1: {
			msg.add<uint16_t>(teamAssemble->bossID);
			break;
		}
		case 2: {
			msg.add<uint16_t>(teamAssemble->hunt_type);
			msg.add<uint16_t>(teamAssemble->hunt_area);
			break;
		}
		case 3: {
			msg.add<uint16_t>(teamAssemble->questID);
			break;
		}

		default:
			break;
	}

	uint16_t membersSize = 1;
	for (auto memberPair : teamAssemble->membersMap) {
		std::shared_ptr<Player> member = g_game().getPlayerByGUID(memberPair.first);
		if (member) {
			membersSize += 1;
		}
	}

	msg.add<uint16_t>(membersSize);
	std::shared_ptr<Player> leader = g_game().getPlayerByGUID(teamAssemble->leaderGuid);
	if (!leader) {
		return;
	}

	msg.add<uint32_t>(leader->getGUID());
	msg.addString(leader->getName(), "ProtocolGame::sendLeaderTeamFinder - leader->getName()");
	msg.add<uint16_t>(leader->getLevel());
	msg.addByte(leader->getVocation()->getClientId());
	msg.addByte(3);

	for (auto memberPair : teamAssemble->membersMap) {
		std::shared_ptr<Player> member = g_game().getPlayerByGUID(memberPair.first);
		if (!member) {
			continue;
		}
		msg.add<uint32_t>(member->getGUID());
		msg.addString(member->getName(), "ProtocolGame::sendLeaderTeamFinder - member->getName()");
		msg.add<uint16_t>(member->getLevel());
		msg.addByte(member->getVocation()->getClientId());
		msg.addByte(memberPair.second);
	}

	writeToOutputBuffer(msg);
}

void ProtocolGame::createLeaderTeamFinder(NetworkMessage &msg) {
	if (!player || oldProtocol) {
		return;
	}

	const auto &teamAssemble = g_game().getOrCreateTeamFinder(player);
	teamAssemble->minLevel = msg.get<uint16_t>();
	teamAssemble->maxLevel = msg.get<uint16_t>();
	teamAssemble->vocationIDs = msg.getByte();
	teamAssemble->teamSlots = msg.get<uint16_t>();
	teamAssemble->freeSlots = msg.get<uint16_t>();
	teamAssemble->partyBool = (msg.getByte() == 1);
	teamAssemble->timestamp = msg.get<uint32_t>();
	teamAssemble->teamType = msg.getByte();

	uint16_t bossID = 0;
	uint16_t huntType1 = 0;
	uint16_t huntType2 = 0;
	uint16_t questID = 0;

	switch (teamAssemble->teamType) {
		case 1: {
			bossID = msg.get<uint16_t>();
			break;
		}
		case 2: {
			huntType1 = msg.get<uint16_t>();
			huntType2 = msg.get<uint16_t>();
			break;
		}

		case 3: {
			questID = msg.get<uint16_t>();
			break;
		}

		default:
			break;
	}

	teamAssemble->bossID = bossID;
	teamAssemble->hunt_type = huntType1;
	teamAssemble->hunt_area = huntType2;
	teamAssemble->questID = questID;
	teamAssemble->leaderGuid = player->getGUID();

	auto party = player->getParty();
	if (teamAssemble->partyBool && party) {
		for (const std::shared_ptr<Player> &member : party->getMembers()) {
			if (member && member->getGUID() != player->getGUID()) {
				teamAssemble->membersMap.insert({ member->getGUID(), 3 });
			}
		}
		auto partyLeader = party->getLeader();
		if (partyLeader && partyLeader->getGUID() != player->getGUID()) {
			teamAssemble->membersMap.insert({ partyLeader->getGUID(), 3 });
		}
	}
}

void ProtocolGame::parsePartyAnalyzerAction(NetworkMessage &msg) const {
	if (!player || oldProtocol) {
		return;
	}

	std::shared_ptr<Party> party = player->getParty();
	if (!party || !party->getLeader() || party->getLeader()->getID() != player->getID()) {
		return;
	}

	PartyAnalyzerAction_t action = static_cast<PartyAnalyzerAction_t>(msg.getByte());
	if (action == PARTYANALYZERACTION_RESET) {
		party->resetAnalyzer();
	} else if (action == PARTYANALYZERACTION_PRICETYPE) {
		party->switchAnalyzerPriceType();
	} else if (action == PARTYANALYZERACTION_PRICEVALUE) {
		uint16_t size = msg.get<uint16_t>();
		for (uint16_t i = 1; i <= size; i++) {
			uint16_t itemId = msg.get<uint16_t>();
			uint64_t price = msg.get<uint64_t>();
			player->setItemCustomPrice(itemId, price);
		}
		party->reloadPrices();
		party->updateTrackerAnalyzer();
	}
}

void ProtocolGame::parseLeaderFinderWindow(NetworkMessage &msg) {
	if (!player || oldProtocol) {
		return;
	}

	uint8_t action = msg.getByte();
	switch (action) {
		case 0: {
			player->sendLeaderTeamFinder(false);
			break;
		}
		case 1: {
			player->sendLeaderTeamFinder(true);
			break;
		}
		case 2: {
			uint32_t memberID = msg.get<uint32_t>();
			std::shared_ptr<Player> member = g_game().getPlayerByGUID(memberID);
			if (!member) {
				return;
			}

			const auto &teamAssemble = g_game().getTeamFinder(player);
			if (!teamAssemble) {
				return;
			}

			uint8_t memberStatus = msg.getByte();
			for (auto &memberPair : teamAssemble->membersMap) {
				if (memberPair.first == memberID) {
					memberPair.second = memberStatus;
				}
			}

			switch (memberStatus) {
				case 2: {
					member->sendTextMessage(MESSAGE_STATUS, "You are invited to a new team.");
					break;
				}
				case 3: {
					member->sendTextMessage(MESSAGE_STATUS, "Your team finder request was accepted.");
					break;
				}
				case 4: {
					member->sendTextMessage(MESSAGE_STATUS, "Your team finder request was denied.");
					break;
				}

				default:
					break;
			}
			player->sendLeaderTeamFinder(false);
			break;
		}
		case 3: {
			player->createLeaderTeamFinder(msg);
			player->sendLeaderTeamFinder(false);
			break;
		}

		default:
			break;
	}
}

void ProtocolGame::parseMemberFinderWindow(NetworkMessage &msg) {
	if (!player || oldProtocol) {
		return;
	}

	uint8_t action = msg.getByte();
	if (action == 0) {
		player->sendTeamFinderList();
	} else {
		uint32_t leaderID = msg.get<uint32_t>();
		std::shared_ptr<Player> leader = g_game().getPlayerByGUID(leaderID);
		if (!leader) {
			return;
		}

		const auto &teamAssemble = g_game().getTeamFinder(player);
		if (!teamAssemble) {
			return;
		}

		if (action == 1) {
			leader->sendTextMessage(MESSAGE_STATUS, "There is a new request to join your team.");
			teamAssemble->membersMap.insert({ player->getGUID(), 1 });
		} else {
			for (auto itt = teamAssemble->membersMap.begin(), end = teamAssemble->membersMap.end(); itt != end; ++itt) {
				if (itt->first == player->getGUID()) {
					teamAssemble->membersMap.erase(itt);
					break;
				}
			}
		}
		player->sendTeamFinderList();
	}
}

void ProtocolGame::parseSendBuyCharmRune(NetworkMessage &msg) {
	if (!player || oldProtocol) {
		return;
	}

	charmRune_t runeID = static_cast<charmRune_t>(msg.getByte());
	uint8_t action = msg.getByte();
	uint16_t raceid = msg.get<uint16_t>();
	g_iobestiary().sendBuyCharmRune(player, runeID, action, raceid);
}

void ProtocolGame::refreshCyclopediaMonsterTracker(const std::unordered_set<std::shared_ptr<MonsterType>> &trackerSet, bool isBoss) {
	if (!player || oldProtocol) {
		return;
	}

	NetworkMessage msg;
	msg.addByte(0xB9);
	msg.addByte(isBoss ? 0x01 : 0x00);
	msg.addByte(trackerSet.size());
	for (const auto &mtype : trackerSet) {
		auto raceId = mtype->info.raceid;
		const auto stages = g_ioBosstiary().getBossRaceKillStages(mtype->info.bosstiaryRace);
		if (isBoss && (stages.empty() || stages.size() != 3)) {
			return;
		}

		uint32_t killAmount = player->getBestiaryKillCount(raceId);
		msg.add<uint16_t>(raceId);
		msg.add<uint32_t>(killAmount);
		bool completed = false;
		if (isBoss) {
			for (const auto &stage : stages) {
				msg.add<uint16_t>(static_cast<uint16_t>(stage.kills));
			}
			completed = g_ioBosstiary().getBossCurrentLevel(player, raceId) == 3;
		} else {
			msg.add<uint16_t>(mtype->info.bestiaryFirstUnlock);
			msg.add<uint16_t>(mtype->info.bestiarySecondUnlock);
			msg.add<uint16_t>(mtype->info.bestiaryToUnlock);
			completed = g_iobestiary().getKillStatus(mtype, killAmount) == 4;
		}

		if (completed) {
			msg.addByte(4);
		} else {
			msg.addByte(0);
		}
	}

	writeToOutputBuffer(msg);
}

void ProtocolGame::sendBestiaryCharms() {
	if (!player || oldProtocol) {
		return;
	}

	int32_t removeRuneCost = player->getLevel() * 100;
	if (player->hasCharmExpansion()) {
		removeRuneCost = (removeRuneCost * 75) / 100;
	}
	NetworkMessage msg;
	msg.addByte(0xd8);
	msg.add<uint32_t>(player->getCharmPoints());

	const auto charmList = g_game().getCharmList();
	msg.addByte(charmList.size());
	for (const auto &c_type : charmList) {
		msg.addByte(c_type->id);
		msg.addString(c_type->name, "ProtocolGame::sendBestiaryCharms - c_type->name");
		msg.addString(c_type->description, "ProtocolGame::sendBestiaryCharms - c_type->description");
		msg.addByte(0); // Unknown
		msg.add<uint16_t>(c_type->points);
		if (g_iobestiary().hasCharmUnlockedRuneBit(c_type, player->getUnlockedRunesBit())) {
			msg.addByte(1);
			uint16_t raceid = player->parseRacebyCharm(c_type->id, false, 0);
			if (raceid > 0) {
				msg.addByte(1);
				msg.add<uint16_t>(raceid);
				msg.add<uint32_t>(removeRuneCost);
			} else {
				msg.addByte(0);
			}
		} else {
			msg.addByte(0);
			msg.addByte(0);
		}
	}
	msg.addByte(4); // Unknown

	auto finishedMonstersSet = g_iobestiary().getBestiaryFinished(player);
	for (charmRune_t charmRune : g_iobestiary().getCharmUsedRuneBitAll(player)) {
		const auto tmpCharm = g_iobestiary().getBestiaryCharm(charmRune);
		uint16_t tmp_raceid = player->parseRacebyCharm(tmpCharm->id, false, 0);

		std::erase(finishedMonstersSet, tmp_raceid);
	}

	msg.add<uint16_t>(finishedMonstersSet.size());
	for (uint16_t raceid_tmp : finishedMonstersSet) {
		msg.add<uint16_t>(raceid_tmp);
	}

	writeToOutputBuffer(msg);
}

void ProtocolGame::parseBestiarysendCreatures(NetworkMessage &msg) {
	if (!player || oldProtocol) {
		return;
	}

	std::ostringstream ss;
	std::map<uint16_t, std::string> race = {};
	std::string text = "";
	uint8_t search = msg.getByte();

	if (search == 1) {
		uint16_t monsterAmount = msg.get<uint16_t>();
		std::map<uint16_t, std::string> mtype_list = g_game().getBestiaryList();
		for (uint16_t monsterCount = 1; monsterCount <= monsterAmount; monsterCount++) {
			uint16_t raceid = msg.get<uint16_t>();
			if (player->getBestiaryKillCount(raceid) > 0) {
				auto it = mtype_list.find(raceid);
				if (it != mtype_list.end()) {
					race.insert({ raceid, it->second });
				}
			}
		}
	} else {
		std::string raceName = msg.getString();
		race = g_iobestiary().findRaceByName(raceName);

		if (race.empty()) {
			g_logger().warn("[ProtocolGame::parseBestiarysendCreature] - "
			                "Race was not found: {}, search: {}",
			                raceName, search);
			return;
		}
		text = raceName;
	}
	NetworkMessage newmsg;
	newmsg.addByte(0xd6);
	newmsg.addString(text, "ProtocolGame::parseBestiarysendCreatures - text");
	newmsg.add<uint16_t>(race.size());
	std::map<uint16_t, uint32_t> creaturesKilled = g_iobestiary().getBestiaryKillCountByMonsterIDs(player, race);

	for (const auto &it_ : race) {
		uint16_t raceid_ = it_.first;
		newmsg.add<uint16_t>(raceid_);

		uint8_t progress = 0;
		uint8_t occurrence = 0;
		for (const auto &_it : creaturesKilled) {
			if (_it.first == raceid_) {
				const auto tmpType = g_monsters().getMonsterType(it_.second);
				if (!tmpType) {
					return;
				}
				progress = g_iobestiary().getKillStatus(tmpType, _it.second);
				occurrence = tmpType->info.bestiaryOccurrence;
			}
		}

		if (progress > 0) {
			newmsg.addByte(progress);
			newmsg.addByte(occurrence);
		} else {
			newmsg.addByte(0);
		}

		newmsg.add<uint16_t>(0); // Creature Animous Bonus
	}

	newmsg.add<uint16_t>(0); // Animus Mastery Points

	writeToOutputBuffer(newmsg);
}

void ProtocolGame::parseBugReport(NetworkMessage &msg) {
	uint8_t category = msg.getByte();
	std::string message = msg.getString();

	Position position;
	if (category == BUG_CATEGORY_MAP) {
		position = msg.getPosition();
	}

	g_game().playerReportBug(player->getID(), message, position, category);
}

void ProtocolGame::parseGreet(NetworkMessage &msg) {
	uint32_t npcId = msg.get<uint32_t>();
	g_game().playerNpcGreet(player->getID(), npcId);
}

void ProtocolGame::parseDebugAssert(NetworkMessage &msg) {
	if (debugAssertSent) {
		return;
	}

	debugAssertSent = true;

	std::string assertLine = msg.getString();
	std::string date = msg.getString();
	std::string description = msg.getString();
	std::string comment = msg.getString();
	g_game().playerDebugAssert(player->getID(), assertLine, date, description, comment);
}

void ProtocolGame::parsePreyAction(NetworkMessage &msg) {
	int8_t index = -1;
	uint8_t slot = msg.getByte();
	uint8_t action = msg.getByte();
	uint8_t option = 0;
	uint16_t raceId = 0;
	if (action == static_cast<uint8_t>(PreyAction_MonsterSelection)) {
		index = msg.getByte();
	} else if (action == static_cast<uint8_t>(PreyAction_Option)) {
		option = msg.getByte();
	} else if (action == static_cast<uint8_t>(PreyAction_ListAll_Selection)) {
		raceId = msg.get<uint16_t>();
	}

	if (!g_configManager().getBoolean(PREY_ENABLED, __FUNCTION__)) {
		return;
	}

	g_game().playerPreyAction(player->getID(), slot, action, option, index, raceId);
}

void ProtocolGame::parseSendResourceBalance() {
	auto [sliverCount, coreCount] = player->getForgeSliversAndCores();

	sendResourcesBalance(
		player->getMoney(),
		player->getBankBalance(),
		player->getPreyCards(),
		player->getTaskHuntingPoints(),
		player->getForgeDusts(),
		sliverCount,
		coreCount
	);
}

void ProtocolGame::parseInviteToParty(NetworkMessage &msg) {
	uint32_t targetId = msg.get<uint32_t>();
	g_game().playerInviteToParty(player->getID(), targetId);
}

void ProtocolGame::parseJoinParty(NetworkMessage &msg) {
	uint32_t targetId = msg.get<uint32_t>();
	g_game().playerJoinParty(player->getID(), targetId);
}

void ProtocolGame::parseRevokePartyInvite(NetworkMessage &msg) {
	uint32_t targetId = msg.get<uint32_t>();
	g_game().playerRevokePartyInvitation(player->getID(), targetId);
}

void ProtocolGame::parsePassPartyLeadership(NetworkMessage &msg) {
	uint32_t targetId = msg.get<uint32_t>();
	g_game().playerPassPartyLeadership(player->getID(), targetId);
}

void ProtocolGame::parseEnableSharedPartyExperience(NetworkMessage &msg) {
	bool sharedExpActive = msg.getByte() == 1;
	g_game().playerEnableSharedPartyExperience(player->getID(), sharedExpActive);
}

void ProtocolGame::parseQuestLine(NetworkMessage &msg) {
	uint16_t questId = msg.get<uint16_t>();
	g_game().playerShowQuestLine(player->getID(), questId);
}

void ProtocolGame::parseMarketLeave() {
	g_game().playerLeaveMarket(player->getID());
}

void ProtocolGame::parseMarketBrowse(NetworkMessage &msg) {
	uint16_t browseId = oldProtocol ? msg.get<uint16_t>() : static_cast<uint16_t>(msg.getByte());

	if ((oldProtocol && browseId == MARKETREQUEST_OWN_OFFERS_OLD) || (!oldProtocol && browseId == MARKETREQUEST_OWN_OFFERS)) {
		g_game().playerBrowseMarketOwnOffers(player->getID());
	} else if ((oldProtocol && browseId == MARKETREQUEST_OWN_HISTORY_OLD) || (!oldProtocol && browseId == MARKETREQUEST_OWN_HISTORY)) {
		g_game().playerBrowseMarketOwnHistory(player->getID());
	} else if (!oldProtocol) {
		uint16_t itemId = msg.get<uint16_t>();
		uint8_t tier = msg.get<uint8_t>();
		player->sendMarketEnter(player->getLastDepotId());
		g_game().playerBrowseMarket(player->getID(), itemId, tier);
	} else {
		g_game().playerBrowseMarket(player->getID(), browseId, 0);
	}
}

void ProtocolGame::parseMarketCreateOffer(NetworkMessage &msg) {
	uint8_t type = msg.getByte();
	uint16_t itemId = msg.get<uint16_t>();
	uint8_t itemTier = 0;
	if (!oldProtocol && Item::items[itemId].upgradeClassification > 0) {
		itemTier = msg.getByte();
	}

	uint16_t amount = msg.get<uint16_t>();
	uint64_t price = oldProtocol ? static_cast<uint64_t>(msg.get<uint32_t>()) : msg.get<uint64_t>();
	bool anonymous = (msg.getByte() != 0);
	if (amount > 0 && price > 0) {
		g_game().playerCreateMarketOffer(player->getID(), type, itemId, amount, price, itemTier, anonymous);
	}
}

void ProtocolGame::parseMarketCancelOffer(NetworkMessage &msg) {
	uint32_t timestamp = msg.get<uint32_t>();
	uint16_t counter = msg.get<uint16_t>();
	if (counter > 0) {
		g_game().playerCancelMarketOffer(player->getID(), timestamp, counter);
	}

	updateCoinBalance();
}

void ProtocolGame::parseMarketAcceptOffer(NetworkMessage &msg) {
	uint32_t timestamp = msg.get<uint32_t>();
	uint16_t counter = msg.get<uint16_t>();
	uint16_t amount = msg.get<uint16_t>();
	if (amount > 0 && counter > 0) {
		g_game().playerAcceptMarketOffer(player->getID(), timestamp, counter, amount);
	}

	updateCoinBalance();
}

void ProtocolGame::parseModalWindowAnswer(NetworkMessage &msg) {
	uint32_t id = msg.get<uint32_t>();
	uint8_t button = msg.getByte();
	uint8_t choice = msg.getByte();
	g_game().playerAnswerModalWindow(player->getID(), id, button, choice);
}

void ProtocolGame::parseRewardChestCollect(NetworkMessage &msg) {
	const auto position = msg.getPosition();
	auto itemId = msg.get<uint16_t>();
	auto stackPosition = msg.getByte();

	// Block collect reward
	auto useCollect = g_configManager().getBoolean(REWARD_CHEST_COLLECT_ENABLED, __FUNCTION__);
	if (!useCollect) {
		return;
	}

	auto maxCollectItems = g_configManager().getNumber(REWARD_CHEST_MAX_COLLECT_ITEMS, __FUNCTION__);
	g_game().playerRewardChestCollect(player->getID(), position, itemId, stackPosition, maxCollectItems);
}

void ProtocolGame::parseBrowseField(NetworkMessage &msg) {
	const Position &pos = msg.getPosition();
	g_game().playerBrowseField(player->getID(), pos);
}

void ProtocolGame::parseSeekInContainer(NetworkMessage &msg) {
	uint8_t containerId = msg.getByte();
	uint16_t index = msg.get<uint16_t>();
	auto primaryType = msg.getByte();
	g_game().playerSeekInContainer(player->getID(), containerId, index, primaryType);
}

// Send methods
void ProtocolGame::sendOpenPrivateChannel(const std::string &receiver) {
	NetworkMessage msg;
	msg.addByte(0xAD);
	msg.addString(receiver, "ProtocolGame::sendOpenPrivateChannel - receiver");
	writeToOutputBuffer(msg);
}

void ProtocolGame::sendExperienceTracker(int64_t rawExp, int64_t finalExp) {
	if (!player || oldProtocol) {
		return;
	}

	NetworkMessage msg;
	msg.addByte(0xAF);
	msg.add<int64_t>(rawExp);
	msg.add<int64_t>(finalExp);
	writeToOutputBuffer(msg);
}

void ProtocolGame::sendChannelEvent(uint16_t channelId, const std::string &playerName, ChannelEvent_t channelEvent) {
	NetworkMessage msg;
	msg.addByte(0xF3);
	msg.add<uint16_t>(channelId);
	msg.addString(playerName, "ProtocolGame::sendChannelEvent - playerName");
	msg.addByte(channelEvent);
	writeToOutputBuffer(msg);
}

void ProtocolGame::sendCreatureOutfit(std::shared_ptr<Creature> creature, const Outfit_t &outfit) {
	if (!canSee(creature)) {
		return;
	}

	Outfit_t newOutfit = outfit;
	if (player->isWearingSupportOutfit()) {
		player->setCurrentMount(0);
		newOutfit.lookMount = 0;
	}

	NetworkMessage msg;
	msg.addByte(0x8E);
	msg.add<uint32_t>(creature->getID());
	AddOutfit(msg, newOutfit);

	if (!oldProtocol && newOutfit.lookMount != 0) {
		msg.addByte(newOutfit.lookMountHead);
		msg.addByte(newOutfit.lookMountBody);
		msg.addByte(newOutfit.lookMountLegs);
		msg.addByte(newOutfit.lookMountFeet);
	}
	writeToOutputBuffer(msg);
}

void ProtocolGame::sendCreatureLight(std::shared_ptr<Creature> creature) {
	if (!canSee(creature)) {
		return;
	}

	NetworkMessage msg;
	AddCreatureLight(msg, creature);
	writeToOutputBuffer(msg);
}

void ProtocolGame::addCreatureIcon(NetworkMessage &msg, std::shared_ptr<Creature> creature) {
	if (!creature || !player || oldProtocol) {
		return;
	}

	const auto icons = creature->getIcons();
	// client only supports 3 icons, otherwise it will crash
	const auto count = icons.size() > 3 ? 3 : icons.size();
	msg.addByte(count);
	for (uint8_t i = 0; i < count; ++i) {
		const auto icon = icons[i];
		msg.addByte(icon.serialize());
		msg.addByte(static_cast<uint8_t>(icon.category));
		msg.add<uint16_t>(icon.count);
	}
}

void ProtocolGame::sendCreatureIcon(std::shared_ptr<Creature> creature) {
	if (!creature || !player || oldProtocol) {
		return;
	}

	NetworkMessage msg;
	msg.addByte(0x8B);
	msg.add<uint32_t>(creature->getID());
	// Type 14 for this
	msg.addByte(14);
	addCreatureIcon(msg, creature);
	writeToOutputBuffer(msg);
}

void ProtocolGame::sendWorldLight(const LightInfo &lightInfo) {
	NetworkMessage msg;
	AddWorldLight(msg, lightInfo);
	writeToOutputBuffer(msg);
}

void ProtocolGame::sendTibiaTime(int32_t time) {
	if (!player || oldProtocol) {
		return;
	}

	NetworkMessage msg;
	msg.addByte(0xEF);
	msg.addByte(time / 60);
	msg.addByte(time % 60);
	writeToOutputBuffer(msg);
}

void ProtocolGame::sendCreatureWalkthrough(std::shared_ptr<Creature> creature, bool walkthrough) {
	if (!canSee(creature)) {
		return;
	}

	NetworkMessage msg;
	msg.addByte(0x92);
	msg.add<uint32_t>(creature->getID());
	msg.addByte(walkthrough ? 0x00 : 0x01);
	writeToOutputBuffer(msg);
}

void ProtocolGame::sendCreatureShield(std::shared_ptr<Creature> creature) {
	if (!canSee(creature)) {
		return;
	}

	NetworkMessage msg;
	msg.addByte(0x91);
	msg.add<uint32_t>(creature->getID());
	msg.addByte(player->getPartyShield(creature->getPlayer()));
	writeToOutputBuffer(msg);
}

void ProtocolGame::sendCreatureEmblem(std::shared_ptr<Creature> creature) {
	if (!creature || !canSee(creature) || oldProtocol) {
		return;
	}

	auto tile = creature->getTile();
	if (!tile) {
		return;
	}

	// Remove creature from client and re-add to update
	Position pos = creature->getPosition();
	int32_t stackpos = tile->getClientIndexOfCreature(player, creature);
	sendRemoveTileThing(pos, stackpos);
	NetworkMessage msg;
	msg.addByte(0x6A);
	msg.addPosition(pos);
	msg.addByte(static_cast<uint8_t>(stackpos));
	AddCreature(msg, creature, false, creature->getID());
	writeToOutputBuffer(msg);
}

void ProtocolGame::sendCreatureSkull(std::shared_ptr<Creature> creature) {
	if (g_game().getWorldType() != WORLD_TYPE_PVP) {
		return;
	}

	if (!canSee(creature)) {
		return;
	}

	NetworkMessage msg;
	msg.addByte(0x90);
	msg.add<uint32_t>(creature->getID());
	msg.addByte(player->getSkullClient(creature));
	writeToOutputBuffer(msg);
}

void ProtocolGame::sendCreatureType(std::shared_ptr<Creature> creature, uint8_t creatureType) {
	NetworkMessage msg;
	msg.addByte(0x95);
	msg.add<uint32_t>(creature->getID());
	if (creatureType == CREATURETYPE_SUMMON_OTHERS) {
		creatureType = CREATURETYPE_SUMMON_PLAYER;
	}
	msg.addByte(creatureType); // type or any byte idk
	if (!oldProtocol && creatureType == CREATURETYPE_SUMMON_PLAYER) {
		std::shared_ptr<Creature> master = creature->getMaster();
		if (master) {
			msg.add<uint32_t>(master->getID());
		} else {
			msg.add<uint32_t>(0);
		}
	}

	writeToOutputBuffer(msg);
}

void ProtocolGame::sendCreatureSquare(std::shared_ptr<Creature> creature, SquareColor_t color) {
	if (!canSee(creature)) {
		return;
	}

	NetworkMessage msg;
	msg.addByte(0x93);
	msg.add<uint32_t>(creature->getID());
	msg.addByte(0x01);
	msg.addByte(color);
	writeToOutputBuffer(msg);
}

void ProtocolGame::sendTutorial(uint8_t tutorialId) {
	NetworkMessage msg;
	msg.addByte(0xDC);
	msg.addByte(tutorialId);
	writeToOutputBuffer(msg);
}

void ProtocolGame::sendAddMarker(const Position &pos, uint8_t markType, const std::string &desc) {
	NetworkMessage msg;
	msg.addByte(0xDD);

	if (!oldProtocol) {
		msg.addByte(enumToValue(CyclopediaMapData_t::MinimapMarker));
	}

	msg.addPosition(pos);
	msg.addByte(markType);
	msg.addString(desc, "ProtocolGame::sendAddMarker - desc");
	writeToOutputBuffer(msg);
}

void ProtocolGame::sendCyclopediaCharacterNoData(CyclopediaCharacterInfoType_t characterInfoType, uint8_t errorCode) {
	if (!player || oldProtocol) {
		return;
	}

	NetworkMessage msg;
	msg.addByte(0xDA);
	msg.addByte(static_cast<uint8_t>(characterInfoType));
	msg.addByte(errorCode);
	writeToOutputBuffer(msg);
}

void ProtocolGame::sendCyclopediaCharacterBaseInformation() {
	if (!player || oldProtocol) {
		return;
	}

	NetworkMessage msg;
	msg.addByte(0xDA);
	msg.addByte(CYCLOPEDIA_CHARACTERINFO_BASEINFORMATION);
	msg.addByte(0x00);
	msg.addString(player->getName(), "ProtocolGame::sendCyclopediaCharacterBaseInformation - player->getName()");
	msg.addString(player->getVocation()->getVocName(), "ProtocolGame::sendCyclopediaCharacterBaseInformation - player->getVocation()->getVocName()");
	msg.add<uint16_t>(player->getLevel());
	AddOutfit(msg, player->getDefaultOutfit(), false);

	msg.addByte(0x01); // Store summary & Character titles
	msg.addString(player->title()->getCurrentTitleName(), "ProtocolGame::sendCyclopediaCharacterBaseInformation - player->title()->getCurrentTitleName()"); // character title
	writeToOutputBuffer(msg);
}

void ProtocolGame::sendCyclopediaCharacterGeneralStats() {
	if (!player || oldProtocol) {
		return;
	}

	NetworkMessage msg;
	msg.addByte(0xDA);
	msg.addByte(CYCLOPEDIA_CHARACTERINFO_GENERALSTATS);
	// Send no error
	// 1: No data available at the moment.
	// 2: You are not allowed to see this character's data.
	// 3: You are not allowed to inspect this character.
	msg.addByte(0x00); // 0x00 Here means 'no error'

	msg.add<uint64_t>(player->getExperience());
	msg.add<uint16_t>(player->getLevel());
	msg.addByte(player->getLevelPercent());
	msg.add<uint16_t>(player->getBaseXpGain()); // BaseXPGainRate
	msg.add<uint16_t>(player->getGrindingXpBoost()); // LowLevelBonus
	msg.add<uint16_t>(player->getXpBoostPercent()); // XPBoost
	msg.add<uint16_t>(player->getStaminaXpBoost()); // StaminaMultiplier(100=x1.0)
	msg.add<uint16_t>(player->getXpBoostTime()); // xpBoostRemainingTime
	msg.addByte(player->getXpBoostTime() > 0 ? 0x00 : 0x01); // canBuyXpBoost
	msg.add<uint32_t>(std::min<int32_t>(player->getHealth(), std::numeric_limits<uint16_t>::max()));
	msg.add<uint32_t>(std::min<int32_t>(player->getMaxHealth(), std::numeric_limits<uint16_t>::max()));
	msg.add<uint32_t>(std::min<int32_t>(player->getMana(), std::numeric_limits<uint16_t>::max()));
	msg.add<uint32_t>(std::min<int32_t>(player->getMaxMana(), std::numeric_limits<uint16_t>::max()));
	msg.addByte(player->getSoul());
	msg.add<uint16_t>(player->getStaminaMinutes());

	std::shared_ptr<Condition> condition = player->getCondition(CONDITION_REGENERATION, CONDITIONID_DEFAULT);
	msg.add<uint16_t>(condition ? condition->getTicks() / 1000 : 0x00);
	msg.add<uint16_t>(player->getOfflineTrainingTime() / 60 / 1000);
	msg.add<uint16_t>(player->getSpeed());
	msg.add<uint16_t>(player->getBaseSpeed());
	msg.add<uint32_t>(player->getCapacity());
	msg.add<uint32_t>(player->getBaseCapacity());
	msg.add<uint32_t>(player->hasFlag(PlayerFlags_t::HasInfiniteCapacity) ? 1000000 : player->getFreeCapacity());
	msg.addByte(8);
	msg.addByte(1);
	msg.add<uint16_t>(player->getMagicLevel());
	msg.add<uint16_t>(player->getBaseMagicLevel());
	msg.add<uint16_t>(player->getLoyaltyMagicLevel());
	msg.add<uint16_t>(player->getMagicLevelPercent() * 100);

	for (uint8_t i = SKILL_FIRST; i < SKILL_CRITICAL_HIT_CHANCE; ++i) {
		static const uint8_t HardcodedSkillIds[] = { 11, 9, 8, 10, 7, 6, 13 };
		const auto skill = static_cast<skills_t>(i);
		msg.addByte(HardcodedSkillIds[i]);
		msg.add<uint16_t>(std::min<int32_t>(player->getSkillLevel(skill), std::numeric_limits<uint16_t>::max()));
		msg.add<uint16_t>(player->getBaseSkill(skill));
		msg.add<uint16_t>(player->getLoyaltySkill(skill));
		msg.add<uint16_t>(player->getSkillPercent(skill) * 100);
	}

	auto bufferPosition = msg.getBufferPosition();
	msg.skipBytes(1);
	uint8_t total = 0;
	for (size_t i = 0; i < COMBAT_COUNT; i++) {
		auto specializedMagicLevel = player->getSpecializedMagicLevel(indexToCombatType(i));
		if (specializedMagicLevel > 0) {
			++total;
			msg.addByte(getCipbiaElement(indexToCombatType(i)));
			msg.add<uint16_t>(specializedMagicLevel);
		}
	}
	msg.setBufferPosition(bufferPosition);
	msg.addByte(total);
	writeToOutputBuffer(msg);
}

void ProtocolGame::sendCyclopediaCharacterCombatStats() {
	if (!player || oldProtocol) {
		return;
	}

	NetworkMessage msg;
	msg.addByte(0xDA);
	msg.addByte(CYCLOPEDIA_CHARACTERINFO_COMBATSTATS);
	msg.addByte(0x00);
	for (uint8_t i = SKILL_CRITICAL_HIT_CHANCE; i <= SKILL_LAST; ++i) {
		if (i == SKILL_LIFE_LEECH_CHANCE || i == SKILL_MANA_LEECH_CHANCE) {
			continue;
		}
		skills_t skill = static_cast<skills_t>(i);
		msg.add<uint16_t>(std::min<int32_t>(player->getSkillLevel(skill), std::numeric_limits<uint16_t>::max()));
		msg.add<uint16_t>(0);
	}

	// Version 12.81 new skill (Fatal, Dodge and Momentum)
	sendForgeSkillStats(msg);

	// Cleave (12.70)
	msg.add<uint16_t>(static_cast<uint16_t>(player->getCleavePercent()));
	// Magic shield capacity (12.70)
	msg.add<uint16_t>(static_cast<uint16_t>(player->getMagicShieldCapacityFlat())); // Direct bonus
	msg.add<uint16_t>(static_cast<uint16_t>(player->getMagicShieldCapacityPercent())); // Percentage bonus

	// Perfect shot range (12.70)
	for (uint8_t range = 1; range <= 5; range++) {
		msg.add<uint16_t>(static_cast<uint16_t>(player->getPerfectShotDamage(range)));
	}

	// Damage reflection (12.70)
	msg.add<uint16_t>(static_cast<uint16_t>(player->getReflectFlat(COMBAT_PHYSICALDAMAGE)));

	uint8_t haveBlesses = 0;
	for (auto bless : magic_enum::enum_values<Blessings>()) {
		if (player->hasBlessing(enumToValue(bless))) {
			++haveBlesses;
		}
	}

	msg.addByte(haveBlesses);
	msg.addByte(magic_enum::enum_count<Blessings>());

	std::shared_ptr<Item> weapon = player->getWeapon();
	if (weapon) {
		const ItemType &it = Item::items[weapon->getID()];
		if (it.weaponType == WEAPON_WAND) {
			msg.add<uint16_t>(it.maxHitChance);
			msg.addByte(getCipbiaElement(it.combatType));
			msg.addByte(0);
			msg.addByte(0);
		} else if (it.weaponType == WEAPON_DISTANCE || it.weaponType == WEAPON_AMMO || it.weaponType == WEAPON_MISSILE) {
			int32_t attackValue = weapon->getAttack();
			if (it.weaponType == WEAPON_AMMO) {
				std::shared_ptr<Item> weaponItem = player->getWeapon(true);
				if (weaponItem) {
					attackValue += weaponItem->getAttack();
				}
			}

			int32_t attackSkill = player->getSkillLevel(SKILL_DISTANCE);
			float attackFactor = player->getAttackFactor();
			int32_t maxDamage = static_cast<int32_t>(Weapons::getMaxWeaponDamage(player->getLevel(), attackSkill, attackValue, attackFactor, true) * player->getVocation()->distDamageMultiplier);
			if (it.abilities && it.abilities->elementType != COMBAT_NONE) {
				maxDamage += static_cast<int32_t>(Weapons::getMaxWeaponDamage(player->getLevel(), attackSkill, attackValue - weapon->getAttack() + it.abilities->elementDamage, attackFactor, true) * player->getVocation()->distDamageMultiplier);
			}
			msg.add<uint16_t>(maxDamage >> 1);
			msg.addByte(CIPBIA_ELEMENTAL_PHYSICAL);
			if (it.abilities && it.abilities->elementType != COMBAT_NONE) {
				if (attackValue) {
					msg.addByte(static_cast<uint32_t>(it.abilities->elementDamage) * 100 / attackValue);
				} else {
					msg.addByte(0);
				}
				msg.addByte(getCipbiaElement(it.abilities->elementType));
			} else {
				handleImbuementDamage(msg, player);
			}
		} else {
			int32_t attackValue = std::max<int32_t>(0, weapon->getAttack());
			int32_t attackSkill = player->getWeaponSkill(weapon);
			float attackFactor = player->getAttackFactor();
			int32_t maxDamage = static_cast<int32_t>(Weapons::getMaxWeaponDamage(player->getLevel(), attackSkill, attackValue, attackFactor, true) * player->getVocation()->meleeDamageMultiplier);
			if (it.abilities && it.abilities->elementType != COMBAT_NONE) {
				maxDamage += static_cast<int32_t>(Weapons::getMaxWeaponDamage(player->getLevel(), attackSkill, it.abilities->elementDamage, attackFactor, true) * player->getVocation()->meleeDamageMultiplier);
			}
			msg.add<uint16_t>(maxDamage >> 1);
			msg.addByte(CIPBIA_ELEMENTAL_PHYSICAL);
			if (it.abilities && it.abilities->elementType != COMBAT_NONE) {
				if (attackValue) {
					msg.addByte(static_cast<uint32_t>(it.abilities->elementDamage) * 100 / attackValue);
				} else {
					msg.addByte(0);
				}
				msg.addByte(getCipbiaElement(it.abilities->elementType));
			} else {
				handleImbuementDamage(msg, player);
			}
		}
	} else {
		float attackFactor = player->getAttackFactor();
		int32_t attackSkill = player->getSkillLevel(SKILL_FIST);
		int32_t attackValue = 7;

		int32_t maxDamage = Weapons::getMaxWeaponDamage(player->getLevel(), attackSkill, attackValue, attackFactor, true);
		msg.add<uint16_t>(maxDamage >> 1);
		msg.addByte(CIPBIA_ELEMENTAL_PHYSICAL);
		msg.addByte(0);
		msg.addByte(0);
	}

	msg.add<uint16_t>(player->getArmor());
	msg.add<uint16_t>(player->getDefense());
	// Wheel of destiny mitigation
	if (g_configManager().getBoolean(TOGGLE_WHEELSYSTEM, __FUNCTION__)) {
		msg.addDouble(player->getMitigation());
	} else {
		msg.addDouble(0);
	}

	// Store the "combats" to increase in absorb values function and send to client later
	uint8_t combats = 0;
	auto startCombats = msg.getBufferPosition();
	msg.skipBytes(1);

	// Calculate and parse the combat absorbs values
	calculateAbsorbValues(player, msg, combats);

	// Now set the buffer position skiped and send the total combats count
	auto endCombats = msg.getBufferPosition();
	msg.setBufferPosition(startCombats);
	msg.addByte(combats);
	msg.setBufferPosition(endCombats);

	// Concoctions potions (12.70)
	auto startConcoctions = msg.getBufferPosition();
	msg.skipBytes(1);
	auto activeConcoctions = player->getActiveConcoctions();
	uint8_t concoctions = 0;
	for (const auto &concoction : activeConcoctions) {
		if (concoction.second == 0) {
			continue;
		}
		msg.add<uint16_t>(concoction.first);
		msg.add<uint16_t>(concoction.second);
		++concoctions;
	}

	msg.setBufferPosition(startConcoctions);
	msg.addByte(concoctions);

	writeToOutputBuffer(msg);
}

void ProtocolGame::sendCyclopediaCharacterRecentDeaths(uint16_t page, uint16_t pages, const std::vector<RecentDeathEntry> &entries) {
	if (!player || oldProtocol) {
		return;
	}

	NetworkMessage msg;
	msg.addByte(0xDA);
	msg.addByte(CYCLOPEDIA_CHARACTERINFO_RECENTDEATHS);
	msg.addByte(0x00); // 0x00 Here means 'no error'
	msg.add<uint16_t>(page);
	msg.add<uint16_t>(pages);
	msg.add<uint16_t>(entries.size());
	for (const RecentDeathEntry &entry : entries) {
		msg.add<uint32_t>(entry.timestamp);
		msg.addString(entry.cause, "ProtocolGame::sendCyclopediaCharacterRecentDeaths - entry.cause");
	}

	writeToOutputBuffer(msg);
}

void ProtocolGame::sendCyclopediaCharacterRecentPvPKills(uint16_t page, uint16_t pages, const std::vector<RecentPvPKillEntry> &entries) {
	if (!player || oldProtocol) {
		return;
	}

	NetworkMessage msg;
	msg.addByte(0xDA);
	msg.addByte(CYCLOPEDIA_CHARACTERINFO_RECENTPVPKILLS);
	msg.addByte(0x00); // 0x00 Here means 'no error'
	msg.add<uint16_t>(page);
	msg.add<uint16_t>(pages);
	msg.add<uint16_t>(entries.size());
	for (const RecentPvPKillEntry &entry : entries) {
		msg.add<uint32_t>(entry.timestamp);
		msg.addString(entry.description, "ProtocolGame::sendCyclopediaCharacterRecentPvPKills - entry.description");
		msg.addByte(entry.status);
	}

	writeToOutputBuffer(msg);
}

void ProtocolGame::sendCyclopediaCharacterAchievements(uint16_t secretsUnlocked, std::vector<std::pair<Achievement, uint32_t>> achievementsUnlocked) {
	if (!player || oldProtocol) {
		return;
	}

	NetworkMessage msg;
	msg.addByte(0xDA);
	msg.addByte(CYCLOPEDIA_CHARACTERINFO_ACHIEVEMENTS);
	msg.addByte(0x00); // 0x00 Here means 'no error'
	msg.add<uint16_t>(player->achiev()->getPoints());
	msg.add<uint16_t>(secretsUnlocked);
	msg.add<uint16_t>(static_cast<uint16_t>(achievementsUnlocked.size()));
	std::string messageAchievName = "ProtocolGame::sendCyclopediaCharacterAchievements - achievement.name";
	std::string messageAchievDesc = "ProtocolGame::sendCyclopediaCharacterAchievements - achievement.description";
	for (const auto &[achievement, addedTimestamp] : achievementsUnlocked) {
		msg.add<uint16_t>(achievement.id);
		msg.add<uint32_t>(addedTimestamp);
		if (achievement.secret) {
			msg.addByte(0x01);
			msg.addString(achievement.name, messageAchievName);
			msg.addString(achievement.description, messageAchievDesc);
			msg.addByte(achievement.grade);
		} else {
			msg.addByte(0x00);
		}
	}
	writeToOutputBuffer(msg);
}

void ProtocolGame::sendCyclopediaCharacterItemSummary(const ItemsTierCountList &inventoryItems, const ItemsTierCountList &storeInboxItems, const StashItemList &supplyStashItems, const ItemsTierCountList &depotBoxItems, const ItemsTierCountList &inboxItems) {
	if (!player || oldProtocol) {
		return;
	}

	NetworkMessage msg;
	msg.addByte(0xDA);
	msg.addByte(CYCLOPEDIA_CHARACTERINFO_ITEMSUMMARY);
	msg.addByte(0x00); // 0x00 Here means 'no error'

	uint16_t inventoryItemsCount = 0;
	const auto startInventory = msg.getBufferPosition();
	msg.skipBytes(2);

	for (const auto &inventoryItems_it : inventoryItems) {
		for (const auto &[itemTier, itemCount] : inventoryItems_it.second) {
			const ItemType &it = Item::items[inventoryItems_it.first];
			msg.add<uint16_t>(inventoryItems_it.first); // Item ID
			if (it.upgradeClassification > 0) {
				msg.addByte(itemTier);
			}
			msg.add<uint32_t>(itemCount);

			++inventoryItemsCount;
		}
	}

	const auto endInventory = msg.getBufferPosition();

	msg.setBufferPosition(startInventory);
	msg.add<uint16_t>(inventoryItemsCount);

	msg.setBufferPosition(endInventory);

	uint16_t storeInboxItemsCount = 0;
	const auto startStoreInbox = msg.getBufferPosition();
	msg.skipBytes(2);

	for (const auto &storeInboxItems_it : storeInboxItems) {
		for (const auto &[itemTier, itemCount] : storeInboxItems_it.second) {
			const ItemType &it = Item::items[storeInboxItems_it.first];
			msg.add<uint16_t>(storeInboxItems_it.first); // Item ID
			if (it.upgradeClassification > 0) {
				msg.addByte(itemTier);
			}
			msg.add<uint32_t>(itemCount);

			++storeInboxItemsCount;
		}
	}

	const auto endStoreInbox = msg.getBufferPosition();

	msg.setBufferPosition(startStoreInbox);
	msg.add<uint16_t>(storeInboxItemsCount);

	msg.setBufferPosition(endStoreInbox);

	msg.add<uint16_t>(supplyStashItems.size());

	for (const auto &[itemId, itemCount] : supplyStashItems) {
		msg.add<uint16_t>(itemId);
		msg.add<uint32_t>(itemCount);
	}

	uint16_t depotBoxItemsCount = 0;
	const auto startDepotBox = msg.getBufferPosition();
	msg.skipBytes(2);

	for (const auto &depotBoxItems_it : depotBoxItems) {
		for (const auto &[itemTier, itemCount] : depotBoxItems_it.second) {
			const ItemType &it = Item::items[depotBoxItems_it.first];
			msg.add<uint16_t>(depotBoxItems_it.first); // Item ID
			if (it.upgradeClassification > 0) {
				msg.addByte(itemTier);
			}
			msg.add<uint32_t>(itemCount);

			++depotBoxItemsCount;
		}
	}

	const auto endDepotBox = msg.getBufferPosition();

	msg.setBufferPosition(startDepotBox);
	msg.add<uint16_t>(depotBoxItemsCount);

	msg.setBufferPosition(endDepotBox);

	uint16_t inboxItemsCount = 0;
	const auto startInbox = msg.getBufferPosition();
	msg.skipBytes(2);

	for (const auto &inboxItems_it : inboxItems) {
		for (const auto &[itemTier, itemCount] : inboxItems_it.second) {
			const ItemType &it = Item::items[inboxItems_it.first];
			msg.add<uint16_t>(inboxItems_it.first); // Item ID
			if (it.upgradeClassification > 0) {
				msg.addByte(itemTier);
			}
			msg.add<uint32_t>(itemCount);

			++inboxItemsCount;
		}
	}

	msg.setBufferPosition(startInbox);
	msg.add<uint16_t>(inboxItemsCount);

	writeToOutputBuffer(msg);
}

void ProtocolGame::sendCyclopediaCharacterOutfitsMounts() {
	if (!player || oldProtocol) {
		return;
	}

	NetworkMessage msg;
	msg.addByte(0xDA);
	msg.addByte(CYCLOPEDIA_CHARACTERINFO_OUTFITSMOUNTS);
	msg.addByte(0x00);
	Outfit_t currentOutfit = player->getDefaultOutfit();

	uint16_t outfitSize = 0;
	auto startOutfits = msg.getBufferPosition();
	msg.skipBytes(2);

	const auto outfits = Outfits::getInstance().getOutfits(player->getSex());
	for (const auto &outfit : outfits) {
		uint8_t addons;
		if (!player->getOutfitAddons(outfit, addons)) {
			continue;
		}
		const std::string from = outfit->from;
		++outfitSize;

		msg.add<uint16_t>(outfit->lookType);
		msg.addString(outfit->name, "ProtocolGame::sendCyclopediaCharacterOutfitsMounts - outfit->name");
		msg.addByte(addons);
		if (from == "store") {
			msg.addByte(CYCLOPEDIA_CHARACTERINFO_OUTFITTYPE_STORE);
		} else if (from == "quest") {
			msg.addByte(CYCLOPEDIA_CHARACTERINFO_OUTFITTYPE_QUEST);
		} else {
			msg.addByte(CYCLOPEDIA_CHARACTERINFO_OUTFITTYPE_NONE);
		}
		if (outfit->lookType == currentOutfit.lookType) {
			msg.add<uint32_t>(1000);
		} else {
			msg.add<uint32_t>(0);
		}
	}
	if (outfitSize > 0) {
		msg.addByte(currentOutfit.lookHead);
		msg.addByte(currentOutfit.lookBody);
		msg.addByte(currentOutfit.lookLegs);
		msg.addByte(currentOutfit.lookFeet);
	}

	uint16_t mountSize = 0;
	auto startMounts = msg.getBufferPosition();
	msg.skipBytes(2);
	for (const auto &mount : g_game().mounts.getMounts()) {
		const std::string type = mount->type;
		if (player->hasMount(mount)) {
			++mountSize;

			msg.add<uint16_t>(mount->clientId);
			msg.addString(mount->name, "ProtocolGame::sendCyclopediaCharacterOutfitsMounts - mount->name");
			if (type == "store") {
				msg.addByte(CYCLOPEDIA_CHARACTERINFO_OUTFITTYPE_STORE);
			} else if (type == "quest") {
				msg.addByte(CYCLOPEDIA_CHARACTERINFO_OUTFITTYPE_QUEST);
			} else {
				msg.addByte(CYCLOPEDIA_CHARACTERINFO_OUTFITTYPE_NONE);
			}
			msg.add<uint32_t>(1000);
		}
	}
	if (mountSize > 0) {
		msg.addByte(currentOutfit.lookMountHead);
		msg.addByte(currentOutfit.lookMountBody);
		msg.addByte(currentOutfit.lookMountLegs);
		msg.addByte(currentOutfit.lookMountFeet);
	}

	uint16_t familiarsSize = 0;
	auto startFamiliars = msg.getBufferPosition();
	msg.skipBytes(2);
	const auto familiars = Familiars::getInstance().getFamiliars(player->getVocationId());
	for (const auto &familiar : familiars) {
		const std::string type = familiar->type;
		if (!player->getFamiliar(familiar)) {
			continue;
		}
		++familiarsSize;
		msg.add<uint16_t>(familiar->lookType);
		msg.addString(familiar->name, "ProtocolGame::sendCyclopediaCharacterOutfitsMounts - familiar.name");
		if (type == "quest") {
			msg.addByte(CYCLOPEDIA_CHARACTERINFO_OUTFITTYPE_QUEST);
		} else {
			msg.addByte(CYCLOPEDIA_CHARACTERINFO_OUTFITTYPE_NONE);
		}
		msg.add<uint32_t>(0);
	}

	msg.setBufferPosition(startOutfits);
	msg.add<uint16_t>(outfitSize);
	msg.setBufferPosition(startMounts);
	msg.add<uint16_t>(mountSize);
	msg.setBufferPosition(startFamiliars);
	msg.add<uint16_t>(familiarsSize);
	writeToOutputBuffer(msg);
}

void ProtocolGame::sendCyclopediaCharacterStoreSummary() {
	if (!player || oldProtocol) {
		return;
	}

	NetworkMessage msg;
	msg.addByte(0xDA);
	msg.addByte(CYCLOPEDIA_CHARACTERINFO_STORESUMMARY);
	msg.addByte(0x00); // 0x00 Here means 'no error'
	msg.add<uint32_t>(player->getXpBoostTime()); // Remaining Store Xp Boost Time
	auto remaining = player->kv()->get("daily-reward-xp-boost");
	msg.add<uint32_t>(remaining ? static_cast<uint32_t>(remaining->getNumber()) : 0); // Remaining Daily Reward Xp Boost Time

	auto cyclopediaSummary = player->cyclopedia()->getSummary();

	msg.addByte(static_cast<uint8_t>(magic_enum::enum_count<Blessings>()));
	for (auto bless : magic_enum::enum_values<Blessings>()) {
		std::string name = toStartCaseWithSpace(magic_enum::enum_name(bless).data());
		msg.addString(name, "ProtocolGame::sendCyclopediaCharacterStoreSummary - blessing.name");
		auto blessValue = enumToValue(bless);
		if (player->hasBlessing(blessValue)) {
			msg.addByte(static_cast<uint16_t>(player->blessings[blessValue - 1]));
		} else {
			msg.addByte(0x00);
		}
	}

	uint8_t preySlotsUnlocked = 0;
	// Prey third slot unlocked
	if (const auto &slotP = player->getPreySlotById(PreySlot_Three);
	    slotP && slotP->state != PreyDataState_Locked) {
		preySlotsUnlocked++;
	}
	// Task hunting third slot unlocked
	if (const auto &slotH = player->getTaskHuntingSlotById(PreySlot_Three);
	    slotH && slotH->state != PreyTaskDataState_Locked) {
		preySlotsUnlocked++;
	}
	msg.addByte(preySlotsUnlocked); // getPreySlotById + getTaskHuntingSlotById

	msg.addByte(cyclopediaSummary.m_preyWildcards); // getPreyCardsObtained
	msg.addByte(cyclopediaSummary.m_instantRewards); // getRewardCollectionObtained
	msg.addByte(player->hasCharmExpansion() ? 0x01 : 0x00);
	msg.addByte(cyclopediaSummary.m_hirelings); // getHirelingsObtained

	std::vector<uint16_t> m_hSkills;
	for (const auto &it : g_game().getHirelingSkills()) {
		if (player->kv()->scoped("hireling-skills")->get(it.second)) {
			m_hSkills.emplace_back(it.first);
			g_logger().debug("skill id: {}, name: {}", it.first, it.second);
		}
	}
	msg.addByte(m_hSkills.size());
	for (const auto &id : m_hSkills) {
		msg.addByte(id - 1000);
	}

	/*std::vector<uint16_t> m_hOutfits;
	for (const auto &it : g_game().getHirelingOutfits()) {
	    if (player->kv()->scoped("hireling-outfits")->get(it.second)) {
	        m_hOutfits.emplace_back(it.first);
	        g_logger().debug("outfit id: {}, name: {}", it.first, it.second);
	    }
	}
	msg.addByte(m_hOutfits.size());
	for (const auto &id : m_hOutfits) {
	    msg.addByte(0x01); // TODO need to get the correct id from hireling outfit
	}*/
	msg.addByte(0x00); // hireling outfit size

	auto houseItems = player->cyclopedia()->getResult(static_cast<uint8_t>(Summary_t::HOUSE_ITEMS));
	msg.add<uint16_t>(houseItems.size());
	for (const auto &hItem_it : houseItems) {
		const ItemType &it = Item::items[hItem_it.first];
		msg.add<uint16_t>(it.id); // Item ID
		msg.addString(it.name, "ProtocolGame::sendCyclopediaCharacterStoreSummary - houseItem.name");
		msg.addByte(hItem_it.second);
	}

	writeToOutputBuffer(msg);
}

void ProtocolGame::sendCyclopediaCharacterInspection() {
	if (!player || oldProtocol) {
		return;
	}

	NetworkMessage msg;
	msg.addByte(0xDA);
	msg.addByte(CYCLOPEDIA_CHARACTERINFO_INSPECTION);
	msg.addByte(0x00);
	uint8_t inventoryItems = 0;
	auto startInventory = msg.getBufferPosition();
	msg.skipBytes(1);
	for (std::underlying_type<Slots_t>::type slot = CONST_SLOT_FIRST; slot <= CONST_SLOT_LAST; slot++) {
		std::shared_ptr<Item> inventoryItem = player->getInventoryItem(static_cast<Slots_t>(slot));
		if (inventoryItem) {
			++inventoryItems;

			msg.addByte(slot);
			msg.addString(inventoryItem->getName(), "ProtocolGame::sendCyclopediaCharacterInspection - inventoryItem->getName()");
			AddItem(msg, inventoryItem);

			uint8_t itemImbuements = 0;
			auto startImbuements = msg.getBufferPosition();
			msg.skipBytes(1);
			for (uint8_t slotid = 0; slotid < inventoryItem->getImbuementSlot(); slotid++) {
				ImbuementInfo imbuementInfo;
				if (!inventoryItem->getImbuementInfo(slotid, &imbuementInfo)) {
					continue;
				}

				msg.add<uint16_t>(imbuementInfo.imbuement->getID());
				itemImbuements++;
			}

			auto endImbuements = msg.getBufferPosition();
			msg.setBufferPosition(startImbuements);
			msg.addByte(itemImbuements);
			msg.setBufferPosition(endImbuements);

			auto descriptions = Item::getDescriptions(Item::items[inventoryItem->getID()], inventoryItem);
			msg.addByte(descriptions.size());
			for (const auto &description : descriptions) {
				msg.addString(description.first, "ProtocolGame::sendCyclopediaCharacterInspection - description.first");
				msg.addString(description.second, "ProtocolGame::sendCyclopediaCharacterInspection - description.second");
			}
		}
	}
	msg.addString(player->getName(), "ProtocolGame::sendCyclopediaCharacterInspection - player->getName()");
	AddOutfit(msg, player->getDefaultOutfit(), false);

	// Player overall summary
	uint8_t playerDescriptionSize = 0;
	auto playerDescriptionPosition = msg.getBufferPosition();
	msg.skipBytes(1);

	// Player title
	if (player->title()->getCurrentTitle() != 0) {
		playerDescriptionSize++;
		msg.addString("Character Title", "ProtocolGame::sendCyclopediaCharacterInspection - Title");
		msg.addString(player->title()->getCurrentTitleName(), "ProtocolGame::sendCyclopediaCharacterInspection - player->title()->getCurrentTitleName()");
	}

	// Level description
	playerDescriptionSize++;
	msg.addString("Level", "ProtocolGame::sendCyclopediaCharacterInspection - Level");
	msg.addString(std::to_string(player->getLevel()), "ProtocolGame::sendCyclopediaCharacterInspection - std::to_string(player->getLevel())");

	// Vocation description
	playerDescriptionSize++;
	msg.addString("Vocation", "ProtocolGame::sendCyclopediaCharacterInspection - Vocation");
	msg.addString(player->getVocation()->getVocName(), "ProtocolGame::sendCyclopediaCharacterInspection - player->getVocation()->getVocName()");

	// Loyalty title
	if (!player->getLoyaltyTitle().empty()) {
		playerDescriptionSize++;
		msg.addString("Loyalty Title", "ProtocolGame::sendCyclopediaCharacterInspection - Loyalty Title");
		msg.addString(player->getLoyaltyTitle(), "ProtocolGame::sendCyclopediaCharacterInspection - player->getLoyaltyTitle()");
	}

	// Marriage description
	if (const auto spouseId = player->getMarriageSpouse(); spouseId > 0) {
		if (const auto &spouse = g_game().getPlayerByID(spouseId, true); spouse) {
			playerDescriptionSize++;
			msg.addString("Married to", "ProtocolGame::sendCyclopediaCharacterInspection - Married to");
			msg.addString(spouse->getName(), "ProtocolGame::sendCyclopediaCharacterInspection - spouse->getName()");
		}
	}

	// Prey description
	for (uint8_t slotId = PreySlot_First; slotId <= PreySlot_Last; slotId++) {
		if (const auto &slot = player->getPreySlotById(static_cast<PreySlot_t>(slotId));
		    slot && slot->isOccupied()) {
			playerDescriptionSize++;
			std::string activePrey = fmt::format("Active Prey {}", slotId + 1);
			msg.addString(activePrey, "ProtocolGame::sendCyclopediaCharacterInspection - active prey");

			std::string desc;
			if (auto mtype = g_monsters().getMonsterTypeByRaceId(slot->selectedRaceId)) {
				desc.append(mtype->name);
			} else {
				desc.append("Unknown creature");
			}

			if (slot->bonus == PreyBonus_Damage) {
				desc.append(" (Improved Damage +");
			} else if (slot->bonus == PreyBonus_Defense) {
				desc.append(" (Improved Defense +");
			} else if (slot->bonus == PreyBonus_Experience) {
				desc.append(" (Improved Experience +");
			} else if (slot->bonus == PreyBonus_Loot) {
				desc.append(" (Improved Loot +");
			}
			desc.append(fmt::format("{}%, remaining", slot->bonusPercentage));
			uint8_t hours = slot->bonusTimeLeft / 3600;
			uint8_t minutes = (slot->bonusTimeLeft - (hours * 3600)) / 60;
			desc.append(fmt::format("{}:{}{}h", hours, (minutes < 10 ? "0" : ""), minutes));
			msg.addString(desc, "ProtocolGame::sendCyclopediaCharacterInspection - prey description");
		}
	}

	// Outfit description
	playerDescriptionSize++;
	msg.addString("Outfit", "ProtocolGame::sendCyclopediaCharacterInspection - Outfit");
	if (const auto outfit = Outfits::getInstance().getOutfitByLookType(player, player->getDefaultOutfit().lookType)) {
		msg.addString(outfit->name, "ProtocolGame::sendCyclopediaCharacterInspection - outfit->name");
	} else {
		msg.addString("unknown", "ProtocolGame::sendCyclopediaCharacterInspection - unknown");
	}

	msg.setBufferPosition(startInventory);
	msg.addByte(inventoryItems);

	msg.setBufferPosition(playerDescriptionPosition);
	msg.addByte(playerDescriptionSize);

	writeToOutputBuffer(msg);
}

void ProtocolGame::sendCyclopediaCharacterBadges() {
	if (!player || oldProtocol) {
		return;
	}

	NetworkMessage msg;
	msg.addByte(0xDA);
	msg.addByte(CYCLOPEDIA_CHARACTERINFO_BADGES);
	msg.addByte(0x00);
	msg.addByte(0x01); // ShowAccountInformation, if 0x01 will show IsOnline, IsPremium, character title, badges

	const auto loggedPlayer = g_game().getPlayerUniqueLogin(player->getName());
	msg.addByte(loggedPlayer ? 0x01 : 0x00); // IsOnline
	msg.addByte(player->isPremium() ? 0x01 : 0x00); // IsPremium (GOD has always 'Premium')
	// Character loyalty title
	msg.addString(player->getLoyaltyTitle(), "ProtocolGame::sendCyclopediaCharacterBadges - player->getLoyaltyTitle()");

	uint8_t badgesSize = 0;
	auto badgesSizePosition = msg.getBufferPosition();
	msg.skipBytes(1);
	for (const auto &badge : g_game().getBadges()) {
		if (player->badge()->hasBadge(badge.m_id)) {
			msg.add<uint32_t>(badge.m_id);
			msg.addString(badge.m_name, "ProtocolGame::sendCyclopediaCharacterBadges - name");
			badgesSize++;
		}
	}

	msg.setBufferPosition(badgesSizePosition);
	msg.addByte(badgesSize);

	writeToOutputBuffer(msg);
}

void ProtocolGame::sendCyclopediaCharacterTitles() {
	if (!player || oldProtocol) {
		return;
	}

	auto titles = g_game().getTitles();

	NetworkMessage msg;
	msg.addByte(0xDA);
	msg.addByte(CYCLOPEDIA_CHARACTERINFO_TITLES);
	msg.addByte(0x00); // 0x00 Here means 'no error'
	msg.addByte(player->title()->getCurrentTitle());
	msg.addByte(static_cast<uint8_t>(titles.size()));

	std::string messageTitleName = "ProtocolGame::sendCyclopediaCharacterTitles - title.name";
	std::string messageTitleDesc = "ProtocolGame::sendCyclopediaCharacterTitles - title.description";
	for (const auto &title : titles) {
		msg.addByte(title.m_id);
		auto titleName = player->title()->getNameBySex(player->getSex(), title.m_maleName, title.m_femaleName);
		msg.addString(titleName, messageTitleName);
		msg.addString(title.m_description, messageTitleDesc);
		msg.addByte(title.m_permanent ? 0x01 : 0x00);
		auto isUnlocked = player->title()->isTitleUnlocked(title.m_id);
		msg.addByte(isUnlocked ? 0x01 : 0x00);
	}

	writeToOutputBuffer(msg);
}

void ProtocolGame::sendReLoginWindow(uint8_t unfairFightReduction) {
	NetworkMessage msg;
	msg.addByte(0x28);
	msg.addByte(0x00);
	msg.addByte(unfairFightReduction);
	if (!oldProtocol) {
		msg.addByte(0x00); // use death redemption (boolean)
	}
	writeToOutputBuffer(msg);
}

void ProtocolGame::sendStats() {
	NetworkMessage msg;
	AddPlayerStats(msg);
	writeToOutputBuffer(msg);
}

void ProtocolGame::sendBasicData() {
	if (!player) {
		return;
	}

	NetworkMessage msg;
	msg.addByte(0x9F);
	if (player->isPremium() || player->isVip()) {
		msg.addByte(1);
		msg.add<uint32_t>(getTimeNow() + ((player->getPremiumDays() + 1) * 86400));
	} else {
		msg.addByte(0);
		msg.add<uint32_t>(0);
	}
	msg.addByte(player->getVocation()->getClientId());

	// Prey window
	if (player->getVocation()->getId() == 0 && player->getGroup()->id < GROUP_TYPE_GAMEMASTER) {
		msg.addByte(0);
	} else {
		msg.addByte(1); // has reached Main (allow player to open Prey window)
	}

	// Filter only valid ids
	std::list<uint16_t> spellsList = g_spells().getSpellsByVocation(player->getVocationId());
	std::vector<std::shared_ptr<InstantSpell>> validSpells;
	for (uint16_t sid : spellsList) {
		auto spell = g_spells().getInstantSpellById(sid);
		if (spell && spell->getSpellId() > 0) {
			validSpells.push_back(spell);
		}
	}

	// Send total size of spells
	msg.add<uint16_t>(validSpells.size());
	// Send each spell valid ids
	for (const auto &spell : validSpells) {
		if (!spell) {
			continue;
		}

		// Only send valid spells to old client
		if (oldProtocol) {
			msg.addByte(spell->getSpellId());
			continue;
		}

		if (spell->isLearnable() && !player->hasLearnedInstantSpell(spell->getName())) {
			msg.add<uint16_t>(0);
		} else if (spell && spell->isLearnable() && player->hasLearnedInstantSpell(spell->getName())) {
			// Ignore spell if not have wheel grade (or send if you have)
			auto grade = player->wheel()->getSpellUpgrade(spell->getName());
			if (static_cast<uint8_t>(grade) == 0) {
				msg.add<uint16_t>(0);
			} else {
				msg.add<uint16_t>(spell->getSpellId());
			}
		} else {
			msg.add<uint16_t>(spell->getSpellId());
		}
	}

	if (!oldProtocol) {
		msg.addByte(player->getVocation()->getMagicShield()); // bool - determine whether magic shield is active or not
	}

	writeToOutputBuffer(msg);
}

void ProtocolGame::sendBlessStatus() {
	if (!player) {
		return;
	}

	NetworkMessage msg;
	// uint8_t maxClientBlessings = (player->operatingSystem == CLIENTOS_NEW_WINDOWS) ? 8 : 6; (compartability for the client 10)
	// Ignore ToF (bless 1)
	uint8_t blessCount = 0;
	uint16_t flag = 0;
	uint16_t pow2 = 2;
	for (int i = 1; i <= 8; i++) {
		if (player->hasBlessing(i)) {
			if (i > 1) {
				blessCount++;
			}

			flag |= pow2;
		}
	}

	msg.addByte(0x9C);
	if (oldProtocol) {
		msg.add<uint16_t>(blessCount >= 5 ? 0x01 : 0x00);
	} else {
		bool glow = player->getVocationId() > VOCATION_NONE && ((g_configManager().getBoolean(INVENTORY_GLOW, __FUNCTION__) && blessCount >= 5) || player->getLevel() < g_configManager().getNumber(ADVENTURERSBLESSING_LEVEL, __FUNCTION__));
		msg.add<uint16_t>(glow ? 1 : 0); // Show up the glowing effect in items if you have all blesses or adventurer's blessing
		msg.addByte((blessCount >= 7) ? 3 : ((blessCount >= 5) ? 2 : 1)); // 1 = Disabled | 2 = normal | 3 = green
	}

	writeToOutputBuffer(msg);
}

void ProtocolGame::sendPremiumTrigger() {
	if (!g_configManager().getBoolean(FREE_PREMIUM, __FUNCTION__) && !g_configManager().getBoolean(VIP_SYSTEM_ENABLED, __FUNCTION__)) {
		NetworkMessage msg;
		msg.addByte(0x9E);
		msg.addByte(16);
		for (uint16_t i = 0; i <= 15; i++) {
			// PREMIUM_TRIGGER_TRAIN_OFFLINE = false, PREMIUM_TRIGGER_XP_BOOST = false, PREMIUM_TRIGGER_MARKET = false, PREMIUM_TRIGGER_VIP_LIST = false, PREMIUM_TRIGGER_DEPOT_SPACE = false, PREMIUM_TRIGGER_INVITE_PRIVCHAT = false
			msg.addByte(0x01);
		}
		writeToOutputBuffer(msg);
	}
}

void ProtocolGame::sendTextMessage(const TextMessage &message) {
	if (message.type == MESSAGE_NONE) {
		g_logger().error("[ProtocolGame::sendTextMessage] - Message type is wrong, missing or invalid for player with name {}, on position {}", player->getName(), player->getPosition().toString());
		player->sendTextMessage(MESSAGE_ADMINISTRATOR, "There was a problem requesting your message, please contact the administrator");
		return;
	}

	MessageClasses internalType = message.type;
	if (oldProtocol && message.type > MESSAGE_LAST_OLDPROTOCOL) {
		switch (internalType) {
			case MESSAGE_REPORT: {
				internalType = MESSAGE_LOOT;
				break;
			}
			case MESSAGE_HOTKEY_PRESSED: {
				internalType = MESSAGE_LOOK;
				break;
			}
			case MESSAGE_TUTORIAL_HINT: {
				internalType = MESSAGE_LOGIN;
				break;
			}
			case MESSAGE_THANK_YOU: {
				internalType = MESSAGE_LOGIN;
				break;
			}
			case MESSAGE_MARKET: {
				internalType = MESSAGE_EVENT_ADVANCE;
				break;
			}
			case MESSAGE_MANA: {
				internalType = MESSAGE_HEALED;
				break;
			}
			case MESSAGE_BEYOND_LAST: {
				internalType = MESSAGE_LOOT;
				break;
			}
			case MESSAGE_ATTENTION: {
				internalType = MESSAGE_EVENT_ADVANCE;
				break;
			}
			case MESSAGE_BOOSTED_CREATURE: {
				internalType = MESSAGE_LOOT;
				break;
			}
			case MESSAGE_OFFLINE_TRAINING: {
				internalType = MESSAGE_LOOT;
				break;
			}
			case MESSAGE_TRANSACTION: {
				internalType = MESSAGE_LOOT;
				break;
			}
			case MESSAGE_POTION: {
				internalType = MESSAGE_FAILURE;
				break;
			}

			default: {
				internalType = MESSAGE_EVENT_ADVANCE;
				break;
			}
		}
	}

	NetworkMessage msg;
	msg.addByte(0xB4);
	msg.addByte(internalType);
	switch (internalType) {
		case MESSAGE_DAMAGE_DEALT:
		case MESSAGE_DAMAGE_RECEIVED:
		case MESSAGE_DAMAGE_OTHERS: {
			msg.addPosition(message.position);
			msg.add<uint32_t>(message.primary.value);
			msg.addByte(message.primary.color);
			msg.add<uint32_t>(message.secondary.value);
			msg.addByte(message.secondary.color);
			break;
		}
		case MESSAGE_HEALED:
		case MESSAGE_HEALED_OTHERS: {
			msg.addPosition(message.position);
			msg.add<uint32_t>(message.primary.value);
			msg.addByte(message.primary.color);
			break;
		}
		case MESSAGE_EXPERIENCE:
		case MESSAGE_EXPERIENCE_OTHERS: {
			msg.addPosition(message.position);
			if (!oldProtocol) {
				msg.add<uint64_t>(message.primary.value);
			} else {
				msg.add<uint32_t>(message.primary.value);
			}
			msg.addByte(message.primary.color);
			break;
		}
		case MESSAGE_GUILD:
		case MESSAGE_PARTY_MANAGEMENT:
		case MESSAGE_PARTY:
			msg.add<uint16_t>(message.channelId);
			break;
		default:
			break;
	}
	msg.addString(message.text, "ProtocolGame::sendTextMessage - message.text");
	writeToOutputBuffer(msg);
}

void ProtocolGame::sendClosePrivate(uint16_t channelId) {
	NetworkMessage msg;
	msg.addByte(0xB3);
	msg.add<uint16_t>(channelId);
	writeToOutputBuffer(msg);
}

void ProtocolGame::sendCreatePrivateChannel(uint16_t channelId, const std::string &channelName) {
	NetworkMessage msg;
	msg.addByte(0xB2);
	msg.add<uint16_t>(channelId);
	msg.addString(channelName, "ProtocolGame::sendCreatePrivateChannel - channelName");
	msg.add<uint16_t>(0x01);
	msg.addString(player->getName(), "ProtocolGame::sendCreatePrivateChannel - player->getName()");
	msg.add<uint16_t>(0x00);
	writeToOutputBuffer(msg);
}

void ProtocolGame::sendChannelsDialog() {
	NetworkMessage msg;
	msg.addByte(0xAB);

	const ChannelList &list = g_chat().getChannelList(player);
	msg.addByte(list.size());
	for (const auto &channel : list) {
		msg.add<uint16_t>(channel->getId());
		msg.addString(channel->getName(), "ProtocolGame::sendChannelsDialog - channel->getName()");
	}

	writeToOutputBuffer(msg);
}

void ProtocolGame::sendChannel(uint16_t channelId, const std::string &channelName, const UsersMap* channelUsers, const InvitedMap* invitedUsers) {
	NetworkMessage msg;
	msg.addByte(0xAC);

	msg.add<uint16_t>(channelId);
	msg.addString(channelName, "ProtocolGame::sendChannel - channelName");

	if (channelUsers) {
		msg.add<uint16_t>(channelUsers->size());
		for (const auto &it : *channelUsers) {
			msg.addString(it.second->getName(), "ProtocolGame::sendChannel - it.second->getName()");
		}
	} else {
		msg.add<uint16_t>(0x00);
	}

	if (invitedUsers) {
		msg.add<uint16_t>(invitedUsers->size());
		for (const auto &it : *invitedUsers) {
			msg.addString(it.second->getName(), "ProtocolGame::sendChannel - it.second->getName()");
		}
	} else {
		msg.add<uint16_t>(0x00);
	}
	writeToOutputBuffer(msg);
}

void ProtocolGame::sendChannelMessage(const std::string &author, const std::string &text, SpeakClasses type, uint16_t channel) {
	NetworkMessage msg;
	msg.addByte(0xAA);
	msg.add<uint32_t>(0x00);
	msg.addString(author, "ProtocolGame::sendChannelMessage - author");
	msg.add<uint16_t>(0x00);
	msg.addByte(type);
	msg.add<uint16_t>(channel);
	msg.addString(text, "ProtocolGame::sendChannelMessage - text");
	writeToOutputBuffer(msg);
}

void ProtocolGame::sendIcons(const std::unordered_set<PlayerIcon> &iconSet, const IconBakragore iconBakragore) {
	NetworkMessage msg;
	msg.addByte(0xA2);

	std::bitset<static_cast<size_t>(PlayerIcon::Count)> iconsBitSet;
	for (const auto &icon : iconSet) {
		iconsBitSet.set(enumToValue(icon));
	}

	uint32_t icons = iconsBitSet.to_ulong();

	if (oldProtocol) {
		// Send as uint16_t in old protocol
		msg.add<uint16_t>(static_cast<uint16_t>(icons));
	} else {
		// Send as uint32_t in new protocol
		msg.add<uint32_t>(icons);
		msg.addByte(enumToValue(iconBakragore)); // Icons Bakragore
	}

	writeToOutputBuffer(msg);
}

void ProtocolGame::sendIconBakragore(const IconBakragore icon) {
	NetworkMessage msg;
	msg.addByte(0xA2);
	msg.add<uint32_t>(0); // Send empty normal icons
	msg.addByte(enumToValue(icon));
	writeToOutputBuffer(msg);
}

void ProtocolGame::sendUnjustifiedPoints(const uint8_t &dayProgress, const uint8_t &dayLeft, const uint8_t &weekProgress, const uint8_t &weekLeft, const uint8_t &monthProgress, const uint8_t &monthLeft, const uint8_t &skullDuration) {
	NetworkMessage msg;
	msg.addByte(0xB7);
	msg.addByte(dayProgress);
	msg.addByte(dayLeft);
	msg.addByte(weekProgress);
	msg.addByte(weekLeft);
	msg.addByte(monthProgress);
	msg.addByte(monthLeft);
	msg.addByte(skullDuration);
	writeToOutputBuffer(msg);
}

void ProtocolGame::sendContainer(uint8_t cid, std::shared_ptr<Container> container, bool hasParent, uint16_t firstIndex) {
	if (!player) {
		return;
	}

	NetworkMessage msg;
	msg.addByte(0x6E);

	msg.addByte(cid);

	if (container->getID() == ITEM_BROWSEFIELD) {
		AddItem(msg, ITEM_BAG, 1, container->getTier());
		msg.addString("Browse Field", "ProtocolGame::sendContainer - Browse Field");
	} else {
		AddItem(msg, container);
		msg.addString(container->getName(), "ProtocolGame::sendContainer - container->getName()");
	}

	const auto itemsStoreInboxToSend = container->getStoreInboxFilteredItems();

	msg.addByte(container->capacity());

	msg.addByte(hasParent ? 0x01 : 0x00);

	// Depot search
	if (!oldProtocol) {
		msg.addByte((player->isDepotSearchAvailable() && container->isInsideDepot(true)) ? 0x01 : 0x00);
	}

	msg.addByte(container->isUnlocked() ? 0x01 : 0x00); // Drag and drop
	msg.addByte(container->hasPagination() ? 0x01 : 0x00); // Pagination

	uint32_t containerSize = container->size();
	if (!itemsStoreInboxToSend.empty()) {
		containerSize = itemsStoreInboxToSend.size();
	}
	msg.add<uint16_t>(containerSize);
	msg.add<uint16_t>(firstIndex);

	uint32_t maxItemsToSend;

	if (container->hasPagination() && firstIndex > 0) {
		maxItemsToSend = std::min<uint32_t>(container->capacity(), containerSize - firstIndex);
	} else {
		maxItemsToSend = container->capacity();
	}

	const ItemDeque &itemList = container->getItemList();
	if (firstIndex >= containerSize) {
		msg.addByte(0x00);
	} else if (container->getID() == ITEM_STORE_INBOX && !itemsStoreInboxToSend.empty()) {
		msg.addByte(std::min<uint32_t>(maxItemsToSend, containerSize));
		for (const auto &item : itemsStoreInboxToSend) {
			AddItem(msg, item);
		}
	} else {
		msg.addByte(std::min<uint32_t>(maxItemsToSend, containerSize));

		uint32_t i = 0;
		for (ItemDeque::const_iterator it = itemList.begin() + firstIndex, end = itemList.end(); i < maxItemsToSend && it != end; ++it, ++i) {
			AddItem(msg, *it);
		}
	}

	// From here on down is for version 13.21+
	if (oldProtocol) {
		writeToOutputBuffer(msg);
		return;
	}

	if (container->isStoreInbox()) {
		const auto &categories = container->getStoreInboxValidCategories();
		const auto enumName = container->getAttribute<std::string>(ItemAttribute_t::STORE_INBOX_CATEGORY);
		auto category = magic_enum::enum_cast<ContainerCategory_t>(enumName);
		if (category.has_value()) {
			bool toSendCategory = false;
			// Check if category exist in the deque
			for (const auto &tempCategory : categories) {
				if (tempCategory == category.value()) {
					toSendCategory = true;
					g_logger().debug("found category {}", toSendCategory);
				}
			}

			if (!toSendCategory) {
				std::shared_ptr<Container> container = player->getContainerByID(cid);
				if (container) {
					container->removeAttribute(ItemAttribute_t::STORE_INBOX_CATEGORY);
				}
			}
			sendContainerCategory<ContainerCategory_t>(msg, categories, static_cast<uint8_t>(category.value()));
		} else {
			sendContainerCategory<ContainerCategory_t>(msg, categories);
		}
	} else {
		msg.addByte(0x00);
		msg.addByte(0x00);
	}

	// New container menu options
	if (container->isMovable()) { // Pickupable/Moveable (?)
		msg.addByte(1);
	} else {
		msg.addByte(0);
	}

	if (container->getHoldingPlayer()) { // Player holding the item (?)
		msg.addByte(1);
	} else {
		msg.addByte(0);
	}

	writeToOutputBuffer(msg);
}

void ProtocolGame::sendLootContainers() {
	if (!player || oldProtocol) {
		return;
	}

	NetworkMessage msg;
	msg.addByte(0xC0);
	msg.addByte(player->quickLootFallbackToMainContainer ? 1 : 0);

	std::map<ObjectCategory_t, std::pair<std::shared_ptr<Container>, std::shared_ptr<Container>>> managedContainersMap;
	for (auto [category, containersPair] : player->m_managedContainers) {
		if (containersPair.first && !containersPair.first->isRemoved()) {
			managedContainersMap[category].first = containersPair.first;
		}
		if (containersPair.second && !containersPair.second->isRemoved()) {
			managedContainersMap[category].second = containersPair.second;
		}
	}

	auto msgPosition = msg.getBufferPosition();
	msg.skipBytes(1);
	uint8_t containers = 0;
	for (auto [category, containersPair] : managedContainersMap) {
		if (!isValidObjectCategory(category)) {
			continue;
		}
		containers++;
		msg.addByte(category);
		uint16_t lootContainerId = containersPair.first ? containersPair.first->getID() : 0;
		uint16_t obtainContainerId = containersPair.second ? containersPair.second->getID() : 0;
		msg.add<uint16_t>(lootContainerId);
		msg.add<uint16_t>(obtainContainerId);
	}
	msg.setBufferPosition(msgPosition);
	msg.addByte(containers);

	writeToOutputBuffer(msg);
}

void ProtocolGame::sendLootStats(std::shared_ptr<Item> item, uint8_t count) {
	if (!item) {
		return;
	}

	if (oldProtocol) {
		item->setIsLootTrackeable(false);
		return;
	}

	std::shared_ptr<Item> lootedItem = nullptr;
	lootedItem = item->clone();
	lootedItem->setItemCount(count);

	NetworkMessage msg;
	msg.addByte(0xCF);
	AddItem(msg, lootedItem);
	msg.addString(lootedItem->getName(), "ProtocolGame::sendLootStats - lootedItem->getName()");
	item->setIsLootTrackeable(false);
	writeToOutputBuffer(msg);

	lootedItem = nullptr;
}

void ProtocolGame::sendShop(std::shared_ptr<Npc> npc) {
	Benchmark brenchmark;
	NetworkMessage msg;
	msg.addByte(0x7A);
	msg.addString(npc->getName(), "ProtocolGame::sendShop - npc->getName()");

	if (!oldProtocol) {
		msg.add<uint16_t>(npc->getCurrency());
		msg.addString(std::string()); // Currency name
	}

	const auto &shoplist = npc->getShopItemVector(player->getGUID());
	uint16_t itemsToSend = std::min<size_t>(shoplist.size(), std::numeric_limits<uint16_t>::max());
	msg.add<uint16_t>(itemsToSend);

	// Initialize before the loop to avoid database overload on each iteration
	auto talkactionHidden = player->kv()->get("npc-shop-hidden-sell-item");
	// Initialize the inventoryMap outside the loop to avoid creation on each iteration
	std::map<uint16_t, uint16_t> inventoryMap;
	player->getAllSaleItemIdAndCount(inventoryMap);
	uint16_t i = 0;
	for (const ShopBlock &shopBlock : shoplist) {
		if (++i > itemsToSend) {
			break;
		}

		// Hidden sell items from the shop if they are not in the player's inventory
		if (talkactionHidden && talkactionHidden->get<bool>()) {
			const auto &foundItem = inventoryMap.find(shopBlock.itemId);
			if (foundItem == inventoryMap.end() && shopBlock.itemSellPrice > 0 && shopBlock.itemBuyPrice == 0) {
				AddHiddenShopItem(msg);
				continue;
			}
		}

		AddShopItem(msg, shopBlock);
	}

	writeToOutputBuffer(msg);
	g_logger().debug("ProtocolGame::sendShop - Time: {} ms, shop items: {}", brenchmark.duration(), shoplist.size());
}

void ProtocolGame::sendCloseShop() {
	NetworkMessage msg;
	msg.addByte(0x7C);
	writeToOutputBuffer(msg);
}

void ProtocolGame::sendClientCheck() {
	if (!player || oldProtocol) {
		return;
	}

	NetworkMessage msg;
	msg.addByte(0x63);
	msg.add<uint32_t>(1);
	msg.addByte(1);
	writeToOutputBuffer(msg);
}

void ProtocolGame::sendGameNews() {
	if (!player || oldProtocol) {
		return;
	}

	NetworkMessage msg;
	msg.addByte(0x98);
	msg.add<uint32_t>(1); // unknown
	msg.addByte(1); //(0 = open | 1 = highlight)
	writeToOutputBuffer(msg);
}

void ProtocolGame::sendResourcesBalance(uint64_t money /*= 0*/, uint64_t bank /*= 0*/, uint64_t preyCards /*= 0*/, uint64_t taskHunting /*= 0*/, uint64_t forgeDust /*= 0*/, uint64_t forgeSliver /*= 0*/, uint64_t forgeCores /*= 0*/) {
	sendResourceBalance(RESOURCE_BANK, bank);
	sendResourceBalance(RESOURCE_INVENTORY_MONEY, money);
	sendResourceBalance(RESOURCE_PREY_CARDS, preyCards);
	sendResourceBalance(RESOURCE_TASK_HUNTING, taskHunting);
	sendResourceBalance(RESOURCE_FORGE_DUST, forgeDust);
	sendResourceBalance(RESOURCE_FORGE_SLIVER, forgeSliver);
	sendResourceBalance(RESOURCE_FORGE_CORES, forgeCores);
}

void ProtocolGame::sendResourceBalance(Resource_t resourceType, uint64_t value) {
	if (oldProtocol && resourceType > RESOURCE_PREY_CARDS) {
		return;
	}

	NetworkMessage msg;
	msg.addByte(0xEE);
	msg.addByte(resourceType);
	msg.add<uint64_t>(value);
	writeToOutputBuffer(msg);
}

void ProtocolGame::sendSaleItemList(const std::vector<ShopBlock> &shopVector, const std::map<uint16_t, uint16_t> &inventoryMap) {
	sendResourceBalance(RESOURCE_BANK, player->getBankBalance());

	uint16_t currency = player->getShopOwner() ? player->getShopOwner()->getCurrency() : static_cast<uint16_t>(ITEM_GOLD_COIN);
	if (currency == ITEM_GOLD_COIN) {
		// Since we already have full inventory map we shouldn't call getMoney here - it is simply wasting cpu power
		uint64_t playerMoney = 0;
		auto it = inventoryMap.find(ITEM_CRYSTAL_COIN);
		if (it != inventoryMap.end()) {
			playerMoney += static_cast<uint64_t>(it->second) * 10000;
		}
		it = inventoryMap.find(ITEM_PLATINUM_COIN);
		if (it != inventoryMap.end()) {
			playerMoney += static_cast<uint64_t>(it->second) * 100;
		}
		it = inventoryMap.find(ITEM_GOLD_COIN);
		if (it != inventoryMap.end()) {
			playerMoney += static_cast<uint64_t>(it->second);
		}
		sendResourceBalance(RESOURCE_INVENTORY_MONEY, playerMoney);
	} else {
		uint64_t customCurrencyValue = 0;
		auto search = inventoryMap.find(currency);
		if (search != inventoryMap.end()) {
			customCurrencyValue += static_cast<uint64_t>(search->second);
		}
		sendResourceBalance(oldProtocol ? RESOURCE_INVENTORY_MONEY : RESOURCE_INVENTORY_CURRENCY_CUSTOM, customCurrencyValue);
	}

	NetworkMessage msg;
	msg.addByte(0x7B);

	if (oldProtocol) {
		msg.add<uint64_t>(player->getMoney() + player->getBankBalance());
	}

	uint16_t itemsToSend = 0;
	const uint16_t ItemsToSendLimit = oldProtocol ? 0xFF : 0xFFFF;
	auto msgPosition = msg.getBufferPosition();
	msg.skipBytes(oldProtocol ? 1 : 2);

	for (const ShopBlock &shopBlock : shopVector) {
		if (shopBlock.itemSellPrice == 0) {
			continue;
		}

		auto it = inventoryMap.find(shopBlock.itemId);
		if (it != inventoryMap.end()) {
			msg.add<uint16_t>(shopBlock.itemId);
			if (oldProtocol) {
				msg.addByte(static_cast<uint8_t>(std::min<uint16_t>(it->second, std::numeric_limits<uint8_t>::max())));
			} else {
				msg.add<uint16_t>(std::min<uint16_t>(it->second, std::numeric_limits<uint16_t>::max()));
			}
			if (++itemsToSend >= ItemsToSendLimit) {
				break;
			}
		}
	}

	msg.setBufferPosition(msgPosition);
	if (oldProtocol) {
		msg.addByte(static_cast<uint8_t>(itemsToSend));
	} else {
		msg.add<uint16_t>(itemsToSend);
	}
	writeToOutputBuffer(msg);
}

void ProtocolGame::sendMarketEnter(uint32_t depotId) {
	NetworkMessage msg;
	msg.addByte(0xF6);

	if (oldProtocol) {
		msg.add<uint64_t>(player->getBankBalance());
	}

	msg.addByte(static_cast<uint8_t>(std::min<uint32_t>(IOMarket::getPlayerOfferCount(player->getGUID()), std::numeric_limits<uint8_t>::max())));

	std::shared_ptr<DepotLocker> depotLocker = player->getDepotLocker(depotId);
	if (!depotLocker) {
		msg.add<uint16_t>(0x00);
		writeToOutputBuffer(msg);
		return;
	}

	player->setInMarket(true);

	// Only use here locker items, itemVector is for use of Game::createMarketOffer
	auto [itemVector, lockerItems] = player->requestLockerItems(depotLocker, true);
	auto totalItemsCountPosition = msg.getBufferPosition();
	msg.skipBytes(2); // Total items count

	uint16_t totalItemsCount = 0;
	for (const auto &[itemId, tierAndCountMap] : lockerItems) {
		for (const auto &[tier, count] : tierAndCountMap) {
			msg.add<uint16_t>(itemId);
			if (!oldProtocol && Item::items[itemId].upgradeClassification > 0) {
				msg.addByte(tier);
			}
			msg.add<uint16_t>(static_cast<uint16_t>(count));
			totalItemsCount++;
		}
	}

	msg.setBufferPosition(totalItemsCountPosition);
	msg.add<uint16_t>(totalItemsCount);
	writeToOutputBuffer(msg);

	updateCoinBalance();
	sendResourcesBalance(player->getMoney(), player->getBankBalance(), player->getPreyCards(), player->getTaskHuntingPoints());
}

void ProtocolGame::sendCoinBalance() {
	if (!player) {
		return;
	}

	// send is updating
	// TODO: export this to it own function
	NetworkMessage msg;
	msg.addByte(0xF2);
	msg.addByte(0x01);
	writeToOutputBuffer(msg);

	msg.reset();

	// send update
	msg.addByte(0xDF);
	msg.addByte(0x01);

	msg.add<uint32_t>(player->coinBalance); // Normal Coins
	msg.add<uint32_t>(player->coinTransferableBalance); // Transferable Coins

	if (!oldProtocol) {
		msg.add<uint32_t>(player->coinBalance); // Reserved Auction Coins
	}

	writeToOutputBuffer(msg);
}

void ProtocolGame::updateCoinBalance() {
	if (!player) {
		return;
	}

	g_dispatcher().addEvent([playerId = player->getID()] {
		const auto &threadPlayer = g_game().getPlayerByID(playerId);
		if (threadPlayer && threadPlayer->getAccount()) {
			const auto [coins, errCoin] = threadPlayer->getAccount()->getCoins(enumToValue(CoinType::Normal));
			const auto [transferCoins, errTCoin] = threadPlayer->getAccount()->getCoins(enumToValue(CoinType::Transferable));

			threadPlayer->coinBalance = coins;
			threadPlayer->coinTransferableBalance = transferCoins;
			threadPlayer->sendCoinBalance();
		}
	},
	                        "ProtocolGame::updateCoinBalance");
}

void ProtocolGame::sendMarketLeave() {
	NetworkMessage msg;
	msg.addByte(0xF7);
	writeToOutputBuffer(msg);
}

void ProtocolGame::sendMarketBrowseItem(uint16_t itemId, const MarketOfferList &buyOffers, const MarketOfferList &sellOffers, uint8_t tier) {
	NetworkMessage msg;

	msg.addByte(0xF9);
	if (!oldProtocol) {
		msg.addByte(MARKETREQUEST_ITEM_BROWSE);
	}

	msg.add<uint16_t>(itemId);
	if (!oldProtocol && Item::items[itemId].upgradeClassification > 0) {
		msg.addByte(tier);
	}

	msg.add<uint32_t>(buyOffers.size());
	for (const MarketOffer &offer : buyOffers) {
		msg.add<uint32_t>(offer.timestamp);
		msg.add<uint16_t>(offer.counter);
		msg.add<uint16_t>(offer.amount);
		if (oldProtocol) {
			msg.add<uint32_t>(offer.price);
		} else {
			msg.add<uint64_t>(static_cast<uint64_t>(offer.price));
		}
		msg.addString(offer.playerName, "ProtocolGame::sendMarketBrowseItem - offer.playerName");
	}

	msg.add<uint32_t>(sellOffers.size());
	for (const MarketOffer &offer : sellOffers) {
		msg.add<uint32_t>(offer.timestamp);
		msg.add<uint16_t>(offer.counter);
		msg.add<uint16_t>(offer.amount);
		if (oldProtocol) {
			msg.add<uint32_t>(offer.price);
		} else {
			msg.add<uint64_t>(static_cast<uint64_t>(offer.price));
		}
		msg.addString(offer.playerName, "ProtocolGame::sendMarketBrowseItem - offer.playerName");
	}

	updateCoinBalance();
	writeToOutputBuffer(msg);
}

void ProtocolGame::sendMarketAcceptOffer(const MarketOfferEx &offer) {
	NetworkMessage msg;
	msg.addByte(0xF9);
	if (!oldProtocol) {
		msg.addByte(MARKETREQUEST_ITEM_BROWSE);
	}

	msg.add<uint16_t>(offer.itemId);
	if (!oldProtocol && Item::items[offer.itemId].upgradeClassification > 0) {
		msg.addByte(offer.tier);
	}

	if (offer.type == MARKETACTION_BUY) {
		msg.add<uint32_t>(0x01);
		msg.add<uint32_t>(offer.timestamp);
		msg.add<uint16_t>(offer.counter);
		msg.add<uint16_t>(offer.amount);
		if (oldProtocol) {
			msg.add<uint32_t>(offer.price);
		} else {
			msg.add<uint64_t>(static_cast<uint64_t>(offer.price));
		}
		msg.addString(offer.playerName, "ProtocolGame::sendMarketAcceptOffer - offer.playerName");
		msg.add<uint32_t>(0x00);
	} else {
		msg.add<uint32_t>(0x00);
		msg.add<uint32_t>(0x01);
		msg.add<uint32_t>(offer.timestamp);
		msg.add<uint16_t>(offer.counter);
		msg.add<uint16_t>(offer.amount);
		if (oldProtocol) {
			msg.add<uint32_t>(offer.price);
		} else {
			msg.add<uint64_t>(static_cast<uint64_t>(offer.price));
		}
		msg.addString(offer.playerName, "ProtocolGame::sendMarketAcceptOffer - offer.playerName");
	}

	writeToOutputBuffer(msg);
}

void ProtocolGame::sendMarketBrowseOwnOffers(const MarketOfferList &buyOffers, const MarketOfferList &sellOffers) {
	NetworkMessage msg;
	msg.addByte(0xF9);
	if (oldProtocol) {
		msg.add<uint16_t>(MARKETREQUEST_OWN_OFFERS_OLD);
	} else {
		msg.addByte(MARKETREQUEST_OWN_OFFERS);
	}

	msg.add<uint32_t>(buyOffers.size());
	for (const MarketOffer &offer : buyOffers) {
		msg.add<uint32_t>(offer.timestamp);
		msg.add<uint16_t>(offer.counter);
		msg.add<uint16_t>(offer.itemId);
		if (!oldProtocol && Item::items[offer.itemId].upgradeClassification > 0) {
			msg.addByte(offer.tier);
		}
		msg.add<uint16_t>(offer.amount);
		if (oldProtocol) {
			msg.add<uint32_t>(offer.price);
		} else {
			msg.add<uint64_t>(static_cast<uint64_t>(offer.price));
		}
	}

	msg.add<uint32_t>(sellOffers.size());
	for (const MarketOffer &offer : sellOffers) {
		msg.add<uint32_t>(offer.timestamp);
		msg.add<uint16_t>(offer.counter);
		msg.add<uint16_t>(offer.itemId);
		if (!oldProtocol && Item::items[offer.itemId].upgradeClassification > 0) {
			msg.addByte(offer.tier);
		}
		msg.add<uint16_t>(offer.amount);
		if (oldProtocol) {
			msg.add<uint32_t>(offer.price);
		} else {
			msg.add<uint64_t>(static_cast<uint64_t>(offer.price));
		}
	}

	writeToOutputBuffer(msg);
}

void ProtocolGame::sendMarketCancelOffer(const MarketOfferEx &offer) {
	NetworkMessage msg;
	msg.addByte(0xF9);
	if (oldProtocol) {
		msg.add<uint16_t>(MARKETREQUEST_OWN_OFFERS_OLD);
	} else {
		msg.addByte(MARKETREQUEST_OWN_OFFERS);
	}

	if (offer.type == MARKETACTION_BUY) {
		msg.add<uint32_t>(0x01);
		msg.add<uint32_t>(offer.timestamp);
		msg.add<uint16_t>(offer.counter);
		msg.add<uint16_t>(offer.itemId);
		if (!oldProtocol && Item::items[offer.itemId].upgradeClassification > 0) {
			msg.addByte(offer.tier);
		}
		msg.add<uint16_t>(offer.amount);
		if (oldProtocol) {
			msg.add<uint32_t>(offer.price);
		} else {
			msg.add<uint64_t>(static_cast<uint64_t>(offer.price));
		}
		msg.add<uint32_t>(0x00);
	} else {
		msg.add<uint32_t>(0x00);
		msg.add<uint32_t>(0x01);
		msg.add<uint32_t>(offer.timestamp);
		msg.add<uint16_t>(offer.counter);
		msg.add<uint16_t>(offer.itemId);
		if (!oldProtocol && Item::items[offer.itemId].upgradeClassification > 0) {
			msg.addByte(offer.tier);
		}
		msg.add<uint16_t>(offer.amount);
		if (oldProtocol) {
			msg.add<uint32_t>(offer.price);
		} else {
			msg.add<uint64_t>(static_cast<uint64_t>(offer.price));
		}
	}

	writeToOutputBuffer(msg);
}

void ProtocolGame::sendMarketBrowseOwnHistory(const HistoryMarketOfferList &buyOffers, const HistoryMarketOfferList &sellOffers) {
	uint32_t i = 0;
	std::map<uint32_t, uint16_t> counterMap;
	uint32_t buyOffersToSend = std::min<uint32_t>(buyOffers.size(), 810 + std::max<int32_t>(0, 810 - sellOffers.size()));
	uint32_t sellOffersToSend = std::min<uint32_t>(sellOffers.size(), 810 + std::max<int32_t>(0, 810 - buyOffers.size()));

	NetworkMessage msg;
	msg.addByte(0xF9);
	if (oldProtocol) {
		msg.add<uint16_t>(MARKETREQUEST_OWN_HISTORY_OLD);
	} else {
		msg.addByte(MARKETREQUEST_OWN_HISTORY);
	}

	msg.add<uint32_t>(buyOffersToSend);
	for (auto it = buyOffers.begin(); i < buyOffersToSend; ++it, ++i) {
		msg.add<uint32_t>(it->timestamp);
		msg.add<uint16_t>(counterMap[it->timestamp]++);
		msg.add<uint16_t>(it->itemId);
		if (!oldProtocol && Item::items[it->itemId].upgradeClassification > 0) {
			msg.addByte(it->tier);
		}
		msg.add<uint16_t>(it->amount);
		if (oldProtocol) {
			msg.add<uint32_t>(it->price);
		} else {
			msg.add<uint64_t>(static_cast<uint64_t>(it->price));
		}
		msg.addByte(it->state);
	}

	counterMap.clear();
	i = 0;

	msg.add<uint32_t>(sellOffersToSend);
	for (auto it = sellOffers.begin(); i < sellOffersToSend; ++it, ++i) {
		msg.add<uint32_t>(it->timestamp);
		msg.add<uint16_t>(counterMap[it->timestamp]++);
		msg.add<uint16_t>(it->itemId);
		if (Item::items[it->itemId].upgradeClassification > 0) {
			msg.addByte(it->tier);
		}
		msg.add<uint16_t>(it->amount);
		msg.add<uint64_t>(it->price);
		msg.addByte(it->state);
	}

	writeToOutputBuffer(msg);
}

void ProtocolGame::sendForgingData() {
	if (!player || oldProtocol) {
		return;
	}

	NetworkMessage msg;
	msg.addByte(0x86);

	std::map<uint8_t, uint16_t> tierCorePrices;
	std::map<uint8_t, uint64_t> convergenceFusionPrices;
	std::map<uint8_t, uint64_t> convergenceTransferPrices;

	const auto classifications = g_game().getItemsClassifications();
	msg.addByte(classifications.size());
	for (const auto &classification : classifications) {
		msg.addByte(classification->id);
		msg.addByte(classification->tiers.size());
		for (const auto &[tier, tierInfo] : classification->tiers) {
			msg.addByte(tier - 1);
			msg.add<uint64_t>(tierInfo.regularPrice);
			tierCorePrices[tier] = tierInfo.corePrice;
			convergenceFusionPrices[tier] = tierInfo.convergenceFusionPrice;
			convergenceTransferPrices[tier] = tierInfo.convergenceTransferPrice;
		}
	}

	// Version 13.30
	// Forge Config Bytes

	// Exalted core table per tier
	msg.addByte(static_cast<uint8_t>(tierCorePrices.size()));
	for (const auto &[tier, cores] : tierCorePrices) {
		msg.addByte(tier);
		msg.addByte(cores);
	}

	// Convergence fusion prices per tier
	msg.addByte(static_cast<uint8_t>(convergenceFusionPrices.size()));
	for (const auto &[tier, price] : convergenceFusionPrices) {
		msg.addByte(tier - 1);
		msg.add<uint64_t>(price);
	}

	// Convergence transfer prices per tier
	msg.addByte(static_cast<uint8_t>(convergenceTransferPrices.size()));
	for (const auto &[tier, price] : convergenceTransferPrices) {
		msg.addByte(tier);
		msg.add<uint64_t>(price);
	}

	// (conversion) (left column top) Cost to make 1 bottom item - 20
	msg.addByte(static_cast<uint8_t>(g_configManager().getNumber(FORGE_COST_ONE_SLIVER, __FUNCTION__)));
	// (conversion) (left column bottom) How many items to make - 3
	msg.addByte(static_cast<uint8_t>(g_configManager().getNumber(FORGE_SLIVER_AMOUNT, __FUNCTION__)));
	// (conversion) (middle column top) Cost to make 1 - 50
	msg.addByte(static_cast<uint8_t>(g_configManager().getNumber(FORGE_CORE_COST, __FUNCTION__)));
	// (conversion) (right column top) Current stored dust limit minus this number = cost to increase stored dust limit - 75
	msg.addByte(75);
	// (conversion) (right column bottom) Starting stored dust limit
	msg.add<uint16_t>(player->getForgeDustLevel());
	// (conversion) (right column bottom) Max stored dust limit - 325
	msg.add<uint16_t>(g_configManager().getNumber(FORGE_MAX_DUST, __FUNCTION__));
	// (normal fusion) dust cost - 100
	msg.addByte(static_cast<uint8_t>(g_configManager().getNumber(FORGE_FUSION_DUST_COST, __FUNCTION__)));
	// (convergence fusion) dust cost - 130
	msg.addByte(static_cast<uint8_t>(g_configManager().getNumber(FORGE_CONVERGENCE_FUSION_DUST_COST, __FUNCTION__)));
	// (normal transfer) dust cost - 100
	msg.addByte(static_cast<uint8_t>(g_configManager().getNumber(FORGE_TRANSFER_DUST_COST, __FUNCTION__)));
	// (convergence transfer) dust cost - 160
	msg.addByte(static_cast<uint8_t>(g_configManager().getNumber(FORGE_CONVERGENCE_TRANSFER_DUST_COST, __FUNCTION__)));
	// (fusion) Base success rate - 50
	msg.addByte(static_cast<uint8_t>(g_configManager().getNumber(FORGE_BASE_SUCCESS_RATE, __FUNCTION__)));
	// (fusion) Bonus success rate - 15
	msg.addByte(static_cast<uint8_t>(g_configManager().getNumber(FORGE_BONUS_SUCCESS_RATE, __FUNCTION__)));
	// (fusion) Tier loss chance after reduction - 50
	msg.addByte(static_cast<uint8_t>(g_configManager().getNumber(FORGE_TIER_LOSS_REDUCTION, __FUNCTION__)));

	// Update player resources
	parseSendResourceBalance();

	writeToOutputBuffer(msg);
}

void ProtocolGame::sendOpenForge() {
	// We will use it when sending the bytes to send the item information to the client
	std::map<uint16_t, std::map<uint8_t, uint16_t>> fusionItemsMap;
	std::map<int32_t, std::map<uint16_t, std::map<uint8_t, uint16_t>>> convergenceItemsMap;
	std::map<uint16_t, std::map<uint8_t, uint16_t>> donorTierItemMap;
	std::map<uint16_t, std::map<uint8_t, uint16_t>> receiveTierItemMap;

	auto maxConfigTier = g_configManager().getNumber(FORGE_MAX_ITEM_TIER, __FUNCTION__);

	/*
	 *Start - Parsing items informations
	 */
	for (const auto &item : player->getAllInventoryItems(true)) {
		if (item->hasImbuements()) {
			continue;
		}

		auto itemClassification = item->getClassification();
		auto itemTier = item->getTier();
		auto maxTier = (itemClassification == 4 ? maxConfigTier : itemClassification);
		// Save fusion items on map
		if (itemClassification != 0 && itemTier < maxTier) {
			getForgeInfoMap(item, fusionItemsMap);
		}

		if (itemClassification > 0) {
			if (itemClassification < 4 && itemTier > maxTier) {
				continue;
			}
			// Save transfer (donator of tier) items on map
			if (itemTier > 1) {
				getForgeInfoMap(item, donorTierItemMap);
			}
			// Save transfer (receiver of tier) items on map
			if (itemTier == 0) {
				getForgeInfoMap(item, receiveTierItemMap);
			}
			if (itemClassification == 4) {
				getForgeInfoMap(item, convergenceItemsMap[item->getClassification()]);
			}
		}
	}

	// Checking size of map to send in the addByte (total fusion items count)
	uint8_t fusionTotalItemsCount = 0;
	for (const auto &[itemId, tierAndCountMap] : fusionItemsMap) {
		for (const auto [itemTier, itemCount] : tierAndCountMap) {
			if (itemCount >= 2) {
				fusionTotalItemsCount++;
			}
		}
	}

	/*
	 * Start - Sending bytes
	 */
	NetworkMessage msg;

	// Header byte (135)
	msg.addByte(0x87);

	msg.add<uint16_t>(fusionTotalItemsCount);
	for (const auto &[itemId, tierAndCountMap] : fusionItemsMap) {
		for (const auto [itemTier, itemCount] : tierAndCountMap) {
			if (itemCount >= 2) {
				msg.addByte(0x01); // Number of friend items?
				msg.add<uint16_t>(itemId);
				msg.addByte(itemTier);
				msg.add<uint16_t>(itemCount);
			}
		}
	}

	// msg.add<uint16_t>(convergenceItemsMap.size());
	auto convergenceFusionCountPosition = msg.getBufferPosition();
	msg.skipBytes(2);
	uint16_t convergenceFusionCount = 0;
	/*
	for each convergence fusion (1 per item slot, only class 4):
	1 byte: count fusable items
	for each fusable item:
	    2 bytes: item id
	    1 byte: tier
	    2 bytes: count
	*/
	for (const auto &[slot, itemMap] : convergenceItemsMap) {
		uint8_t totalItemsCount = 0;
		auto totalItemsCountPosition = msg.getBufferPosition();
		msg.skipBytes(1); // Total items count
		for (const auto &[itemId, tierAndCountMap] : itemMap) {
			for (const auto [tier, itemCount] : tierAndCountMap) {
				if (tier >= maxConfigTier) {
					continue;
				}
				totalItemsCount++;
				msg.add<uint16_t>(itemId);
				msg.addByte(tier);
				msg.add<uint16_t>(itemCount);
			}
		}
		auto endPosition = msg.getBufferPosition();
		msg.setBufferPosition(totalItemsCountPosition);
		if (totalItemsCount > 0) {
			msg.addByte(totalItemsCount);
			msg.setBufferPosition(endPosition);
			convergenceFusionCount++;
		}
	}

	auto transferTotalCountPosition = msg.getBufferPosition();
	msg.setBufferPosition(convergenceFusionCountPosition);
	msg.add<uint16_t>(convergenceFusionCount);
	msg.setBufferPosition(transferTotalCountPosition);

	auto transferTotalCount = getIterationIncreaseCount(donorTierItemMap);
	msg.addByte(static_cast<uint8_t>(transferTotalCount));
	if (transferTotalCount > 0) {
		for (const auto &[itemId, tierAndCountMap] : donorTierItemMap) {
			// Let's access the itemType to check the item's (donator of tier) classification level
			// Must be the same as the item that will receive the tier
			const ItemType &donorType = Item::items[itemId];

			// Total count of item (donator of tier)
			auto donorTierTotalItemsCount = getIterationIncreaseCount(tierAndCountMap);
			msg.add<uint16_t>(donorTierTotalItemsCount);
			for (const auto [donorItemTier, donorItemCount] : tierAndCountMap) {
				msg.add<uint16_t>(itemId);
				msg.addByte(donorItemTier);
				msg.add<uint16_t>(donorItemCount);
			}

			uint16_t receiveTierTotalItemCount = 0;
			for (const auto &[iteratorItemId, unusedTierAndCountMap] : receiveTierItemMap) {
				// Let's access the itemType to check the item's (receiver of tier) classification level
				const ItemType &receiveType = Item::items[iteratorItemId];
				if (donorType.upgradeClassification == receiveType.upgradeClassification) {
					receiveTierTotalItemCount++;
				}
			}

			// Total count of item (receiver of tier)
			msg.add<uint16_t>(receiveTierTotalItemCount);
			if (receiveTierTotalItemCount > 0) {
				for (const auto &[receiveItemId, receiveTierAndCountMap] : receiveTierItemMap) {
					// Let's access the itemType to check the item's (receiver of tier) classification level
					const ItemType &receiveType = Item::items[receiveItemId];
					if (donorType.upgradeClassification == receiveType.upgradeClassification) {
						for (const auto [receiveItemTier, receiveItemCount] : receiveTierAndCountMap) {
							msg.add<uint16_t>(receiveItemId);
							msg.add<uint16_t>(receiveItemCount);
						}
					}
				}
			}
		}
	}

	auto convergenceCountPosition = msg.getBufferPosition();
	msg.skipBytes(1);
	uint8_t convergenceTransferCount = 0;

	/*
	for each convergence transfer:
	    2 bytes: count donors
	    for each donor:
	        2 bytes: item id
	        1 byte: tier
	        2 bytes: count
	    2 bytes: count receivers
	    for each receiver:
	        2 bytes: item id
	        2 bytes: count
	*/
	for (const auto &[slot, itemMap] : convergenceItemsMap) {
		uint16_t donorCount = 0;
		uint16_t receiverCount = 0;
		auto donorCountPosition = msg.getBufferPosition();
		msg.skipBytes(2); // Donor count
		for (const auto &[itemId, tierAndCountMap] : itemMap) {
			for (const auto [tier, itemCount] : tierAndCountMap) {
				if (tier >= 1) {
					donorCount++;
					msg.add<uint16_t>(itemId);
					msg.addByte(tier);
					msg.add<uint16_t>(itemCount);
				} else {
					receiverCount++;
				}
			}
		}
		if (donorCount == 0 && receiverCount == 0) {
			msg.setBufferPosition(donorCountPosition);
			continue;
		}
		auto receiverCountPosition = msg.getBufferPosition();
		msg.setBufferPosition(donorCountPosition);
		msg.add<uint16_t>(donorCount);
		++convergenceTransferCount;
		msg.setBufferPosition(receiverCountPosition);
		msg.add<uint16_t>(receiverCount);
		for (const auto &[itemId, tierAndCountMap] : itemMap) {
			for (const auto [tier, itemCount] : tierAndCountMap) {
				if (tier == 0) {
					msg.add<uint16_t>(itemId);
					msg.add<uint16_t>(itemCount);
				}
			}
		}
	}
	auto dustLevelPosition = msg.getBufferPosition();
	msg.setBufferPosition(convergenceCountPosition);
	msg.addByte(convergenceTransferCount);
	msg.setBufferPosition(dustLevelPosition);

	msg.add<uint16_t>(player->getForgeDustLevel()); // Player dust limit
	writeToOutputBuffer(msg);
	// Update forging informations
	sendForgingData();
}

void ProtocolGame::parseForgeEnter(NetworkMessage &msg) {
	if (oldProtocol) {
		return;
	}

	// 0xBF -> 0 = fusion, 1 = transfer, 2 = dust to sliver, 3 = sliver to core, 4 = increase dust limit
	auto actionType = static_cast<ForgeAction_t>(msg.getByte());
	bool convergence = msg.getByte();
	uint16_t firstItem = msg.get<uint16_t>();
	uint8_t tier = msg.getByte();
	uint16_t secondItem = msg.get<uint16_t>();
	bool usedCore = msg.getByte();
	bool reduceTierLoss = msg.getByte();
	if (actionType == ForgeAction_t::FUSION) {
		g_game().playerForgeFuseItems(player->getID(), actionType, firstItem, tier, secondItem, usedCore, reduceTierLoss, convergence);
	} else if (actionType == ForgeAction_t::TRANSFER) {
		g_game().playerForgeTransferItemTier(player->getID(), actionType, firstItem, tier, secondItem, convergence);
	} else if (actionType <= ForgeAction_t::INCREASELIMIT) {
		g_game().playerForgeResourceConversion(player->getID(), actionType);
	}
}

void ProtocolGame::parseForgeBrowseHistory(NetworkMessage &msg) {
	if (oldProtocol) {
		return;
	}

	g_game().playerBrowseForgeHistory(player->getID(), msg.getByte());
}

void ProtocolGame::sendForgeResult(ForgeAction_t actionType, uint16_t leftItemId, uint8_t leftTier, uint16_t rightItemId, uint8_t rightTier, bool success, uint8_t bonus, uint8_t coreCount, bool convergence) {
	NetworkMessage msg;
	msg.addByte(0x8A);

	// 0 = fusion | 1 = transfer
	msg.addByte(static_cast<uint8_t>(actionType));
	msg.addByte(convergence);

	if (convergence && actionType == ForgeAction_t::FUSION) {
		success = true;
		std::swap(leftItemId, rightItemId);
	}

	msg.addByte(success);

	msg.add<uint16_t>(leftItemId);
	msg.addByte(leftTier);
	msg.add<uint16_t>(rightItemId);
	msg.addByte(rightTier);

	if (actionType == ForgeAction_t::TRANSFER) {
		msg.addByte(0x00); // Bonus type always none for transfer
	} else {
		msg.addByte(bonus); // Roll fusion bonus
		// Core kept
		if (bonus == 2) {
			msg.addByte(coreCount);
		} else if (bonus >= 4 && bonus <= 8) {
			msg.add<uint16_t>(leftItemId);
			msg.addByte(leftTier);
		}
	}

	writeToOutputBuffer(msg);
	g_logger().debug("Send forge fusion: type {}, left item {}, left tier {}, right item {}, rightTier {}, success {}, bonus {}, coreCount {}, convergence {}", fmt::underlying(actionType), leftItemId, leftTier, rightItemId, rightTier, success, bonus, coreCount, convergence);
	sendOpenForge();
}

void ProtocolGame::sendForgeHistory(uint8_t page) {
	page = page + 1;
	auto historyVector = player->getForgeHistory();
	auto historyVectorLen = getVectorIterationIncreaseCount(historyVector);

	uint16_t lastPage = (1 < std::floor((historyVectorLen - 1) / 9) + 1) ? static_cast<uint16_t>(std::floor((historyVectorLen - 1) / 9) + 1) : 1;
	uint16_t currentPage = (lastPage < page) ? lastPage : page;

	std::vector<ForgeHistory> historyPerPage;
	uint16_t pageFirstEntry = (0 < historyVectorLen - (currentPage - 1) * 9) ? historyVectorLen - (currentPage - 1) * 9 : 0;
	uint16_t pageLastEntry = (0 < historyVectorLen - currentPage * 9) ? historyVectorLen - currentPage * 9 : 0;
	for (uint16_t entry = pageFirstEntry; entry > pageLastEntry; --entry) {
		historyPerPage.push_back(historyVector[entry - 1]);
	}

	auto historyPageToSend = getVectorIterationIncreaseCount(historyPerPage);

	NetworkMessage msg;
	msg.addByte(0x88);
	msg.add<uint16_t>(currentPage - 1); // Current page
	msg.add<uint16_t>(lastPage); // Last page
	msg.addByte(static_cast<uint8_t>(historyPageToSend)); // History to send

	if (historyPageToSend > 0) {
		for (const auto &history : historyPerPage) {
			auto action = magic_enum::enum_integer(history.actionType);
			msg.add<uint32_t>(static_cast<uint32_t>(history.createdAt));
			msg.addByte(action);
			msg.addString(history.description, "ProtocolGame::sendForgeHistory - history.description");
			msg.addByte((history.bonus >= 1 && history.bonus < 8) ? 0x01 : 0x00);
		}
	}

	writeToOutputBuffer(msg);
}

void ProtocolGame::sendForgeError(const ReturnValue returnValue) {
	sendMessageDialog(getReturnMessage(returnValue));
	closeForgeWindow();
}

void ProtocolGame::closeForgeWindow() {
	NetworkMessage msg;
	msg.addByte(0x89);
	writeToOutputBuffer(msg);
}

void ProtocolGame::sendMarketDetail(uint16_t itemId, uint8_t tier) {
	NetworkMessage msg;
	msg.addByte(0xF8);
	msg.add<uint16_t>(itemId);
	const ItemType &it = Item::items[itemId];

	if (!oldProtocol && it.upgradeClassification > 0) {
		msg.addByte(tier);
	}

	if (it.armor != 0) {
		msg.addString(std::to_string(it.armor), "ProtocolGame::sendMarketDetail - std::to_string(it.armor)");
	} else {
		msg.add<uint16_t>(0x00);
	}

	if (it.isRanged()) {
		std::ostringstream ss;
		bool separator = false;

		if (it.attack != 0) {
			ss << "attack +" << it.attack;
			separator = true;
		}

		if (it.hitChance != 0) {
			if (separator) {
				ss << ", ";
			}
			ss << "chance to hit +" << static_cast<int16_t>(it.hitChance) << "%";
			separator = true;
		}

		if (it.shootRange != 0) {
			if (separator) {
				ss << ", ";
			}
			ss << static_cast<uint16_t>(it.shootRange) << " fields";
		}
		msg.addString(ss.str(), "ProtocolGame::sendMarketDetail - ss.str()");
	} else if (!it.isRanged() && it.attack != 0) {
		if (it.abilities && it.abilities->elementType != COMBAT_NONE && it.abilities->elementDamage != 0) {
			std::ostringstream ss;
			ss << it.attack << " physical +" << it.abilities->elementDamage << ' ' << getCombatName(it.abilities->elementType);
			msg.addString(ss.str(), "ProtocolGame::sendMarketDetail - ss.str()");
		} else {
			msg.addString(std::to_string(it.attack), "ProtocolGame::sendMarketDetail - std::to_string(it.attack)");
		}
	} else {
		msg.add<uint16_t>(0x00);
	}

	if (it.isContainer()) {
		msg.addString(std::to_string(it.maxItems), "ProtocolGame::sendMarketDetail - std::to_string(it.maxItems)");
	} else {
		msg.add<uint16_t>(0x00);
	}

	if (it.defense != 0 || it.isMissile()) {
		if (it.extraDefense != 0) {
			std::ostringstream ss;
			ss << it.defense << ' ' << std::showpos << it.extraDefense << std::noshowpos;
			msg.addString(ss.str(), "ProtocolGame::sendMarketDetail - ss.str()");
		} else {
			msg.addString(std::to_string(it.defense), "ProtocolGame::sendMarketDetail - std::to_string(it.defense)");
		}
	} else {
		msg.add<uint16_t>(0x00);
	}

	if (!it.description.empty()) {
		const std::string &descr = it.description;
		if (descr.back() == '.') {
			msg.addString(std::string(descr, 0, descr.length() - 1), "ProtocolGame::sendMarketDetail - std::string(descr, 0, descr.length() - 1)");
		} else {
			msg.addString(descr, "ProtocolGame::sendMarketDetail - descr");
		}
	} else {
		msg.add<uint16_t>(0x00);
	}

	if (it.decayTime != 0) {
		std::ostringstream ss;
		ss << it.decayTime << " seconds";
		msg.addString(ss.str(), "ProtocolGame::sendMarketDetail - ss.str()");
	} else {
		msg.add<uint16_t>(0x00);
	}

	if (it.abilities) {
		std::ostringstream ss;
		bool separator = false;

		for (size_t i = 0; i < COMBAT_COUNT; ++i) {
			if (it.abilities->absorbPercent[i] == 0) {
				continue;
			}

			if (separator) {
				ss << ", ";
			} else {
				separator = true;
			}

			ss << fmt::format("{} {:+}%", getCombatName(indexToCombatType(i)), it.abilities->absorbPercent[i]);
		}

		msg.addString(ss.str(), "ProtocolGame::sendMarketDetail - ss.str()");
	} else {
		msg.add<uint16_t>(0x00);
	}

	if (it.minReqLevel != 0) {
		msg.addString(std::to_string(it.minReqLevel), "ProtocolGame::sendMarketDetail - std::to_string(it.minReqLevel)");
	} else {
		msg.add<uint16_t>(0x00);
	}

	if (it.minReqMagicLevel != 0) {
		msg.addString(std::to_string(it.minReqMagicLevel), "ProtocolGame::sendMarketDetail - std::to_string(it.minReqMagicLevel)");
	} else {
		msg.add<uint16_t>(0x00);
	}

	msg.addString(it.vocationString, "ProtocolGame::sendMarketDetail - it.vocationString");
	msg.addString(it.runeSpellName, "ProtocolGame::sendMarketDetail - it.runeSpellName");

	if (it.abilities) {
		std::ostringstream ss;
		bool separator = false;

		for (uint8_t i = SKILL_FIRST; i <= SKILL_FISHING; i++) {
			if (!it.abilities->skills[i]) {
				continue;
			}

			if (separator) {
				ss << ", ";
			} else {
				separator = true;
			}

			ss << fmt::format("{} {:+}", getSkillName(i), it.abilities->skills[i]);
		}

		for (uint8_t i = SKILL_CRITICAL_HIT_CHANCE; i <= SKILL_LAST; i++) {
			auto skills = it.abilities->skills[i];
			if (!skills) {
				continue;
			}

			if (separator) {
				ss << ", ";
			} else {
				separator = true;
			}

			ss << fmt::format("{} {:+.2f}%", getSkillName(i), skills / 100.0);
		}

		if (it.abilities->stats[STAT_MAGICPOINTS] != 0) {
			if (separator) {
				ss << ", ";
			} else {
				separator = true;
			}

			ss << fmt::format(" magic level {:+}", it.abilities->stats[STAT_MAGICPOINTS]);
		}

		// Version 12.72 (Specialized magic level modifier)
		for (uint8_t i = 1; i <= 11; i++) {
			if (it.abilities->specializedMagicLevel[i]) {
				if (separator) {
					ss << ", ";
				} else {
					separator = true;
				}
				std::string combatName = getCombatName(indexToCombatType(i));
				ss << std::showpos << combatName << std::noshowpos << "magic level +" << it.abilities->specializedMagicLevel[i];
			}
		}

		if (it.abilities->speed != 0) {
			if (separator) {
				ss << ", ";
			}

			ss << fmt::format("speed {:+}", (it.abilities->speed >> 1));
		}

		msg.addString(ss.str(), "ProtocolGame::sendMarketDetail - ss.str()");
	} else {
		msg.add<uint16_t>(0x00);
	}

	if (it.charges != 0) {
		msg.addString(std::to_string(it.charges), "ProtocolGame::sendMarketDetail - std::to_string(it.charges)");
	} else {
		msg.add<uint16_t>(0x00);
	}

	std::string weaponName = getWeaponName(it.weaponType);

	if (it.slotPosition & SLOTP_TWO_HAND) {
		if (!weaponName.empty()) {
			weaponName += ", two-handed";
		} else {
			weaponName = "two-handed";
		}
	}

	msg.addString(weaponName, "ProtocolGame::sendMarketDetail - weaponName");

	if (it.weight != 0) {
		std::ostringstream ss;
		if (it.weight < 10) {
			ss << "0.0" << it.weight;
		} else if (it.weight < 100) {
			ss << "0." << it.weight;
		} else {
			std::string weightString = std::to_string(it.weight);
			weightString.insert(weightString.end() - 2, '.');
			ss << weightString;
		}
		ss << " oz";
		msg.addString(ss.str(), "ProtocolGame::sendMarketDetail - ss.str()");
	} else {
		msg.add<uint16_t>(0x00);
	}

	if (!oldProtocol) {
		std::string augmentsDescription = it.parseAugmentDescription(true);
		if (!augmentsDescription.empty()) {
			msg.addString(augmentsDescription, "ProtocolGame::sendMarketDetail - augmentsDescription");
		} else {
			msg.add<uint16_t>(0x00); // no augments
		}
	}

	if (it.imbuementSlot > 0) {
		msg.addString(std::to_string(it.imbuementSlot), "ProtocolGame::sendMarketDetail - std::to_string(it.imbuementSlot)");
	} else {
		msg.add<uint16_t>(0x00);
	}

	if (!oldProtocol) {
		// Version 12.70 new skills
		if (it.abilities) {
			std::ostringstream string;
			if (it.abilities->magicShieldCapacityFlat > 0) {
				string.clear();
				string << std::showpos << it.abilities->magicShieldCapacityFlat << std::noshowpos << " and " << it.abilities->magicShieldCapacityPercent << "%";
				msg.addString(string.str(), "ProtocolGame::sendMarketDetail - string.str()");
			} else {
				msg.add<uint16_t>(0x00);
			}

			if (it.abilities->cleavePercent > 0) {
				string.clear();
				string << it.abilities->cleavePercent << "%";
				msg.addString(string.str(), "ProtocolGame::sendMarketDetail - string.str()");
			} else {
				msg.add<uint16_t>(0x00);
			}

			if (it.abilities->reflectFlat[COMBAT_PHYSICALDAMAGE] > 0) {
				string.clear();
				string << it.abilities->reflectFlat[COMBAT_PHYSICALDAMAGE];
				msg.addString(string.str(), "ProtocolGame::sendMarketDetail - string.str()");
			} else {
				msg.add<uint16_t>(0x00);
			}

			if (it.abilities->perfectShotDamage > 0) {
				string.clear();
				string << std::showpos << it.abilities->perfectShotDamage << std::noshowpos << " at range " << unsigned(it.abilities->perfectShotRange);
				msg.addString(string.str(), "ProtocolGame::sendMarketDetail - string.str()");
			} else {
				msg.add<uint16_t>(0x00);
			}
		} else {
			// Send empty skills
			// Cleave modifier
			msg.add<uint16_t>(0x00);
			// Magic shield capacity
			msg.add<uint16_t>(0x00);
			// Damage reflection modifie
			msg.add<uint16_t>(0x00);
			// Perfect shot modifier
			msg.add<uint16_t>(0x00);
		}

		// Upgrade and tier detail modifier
		if (it.upgradeClassification > 0 && tier > 0) {
			msg.addString(std::to_string(it.upgradeClassification), "ProtocolGame::sendMarketDetail - std::to_string(it.upgradeClassification)");
			std::ostringstream ss;

			double chance;
			if (it.isWeapon()) {
				chance = 0.5 * tier + 0.05 * ((tier - 1) * (tier - 1));
				ss << fmt::format("{} ({:.2f}% Onslaught)", static_cast<uint16_t>(tier), chance);
			} else if (it.isHelmet()) {
				chance = 2 * tier + 0.05 * ((tier - 1) * (tier - 1));
				ss << fmt::format("{} ({:.2f}% Momentum)", static_cast<uint16_t>(tier), chance);
			} else if (it.isArmor()) {
				chance = (0.0307576 * tier * tier) + (0.440697 * tier) + 0.026;
				ss << fmt::format("{} ({:.2f}% Ruse)", static_cast<uint16_t>(tier), chance);
			}
			msg.addString(ss.str(), "ProtocolGame::sendMarketDetail - ss.str()");
		} else if (it.upgradeClassification > 0 && tier == 0) {
			msg.addString(std::to_string(it.upgradeClassification), "ProtocolGame::sendMarketDetail - std::to_string(it.upgradeClassification)");
			msg.addString(std::to_string(tier), "ProtocolGame::sendMarketDetail - std::to_string(tier)");
		} else {
			msg.add<uint16_t>(0x00);
			msg.add<uint16_t>(0x00);
		}
	}

	const auto &purchaseStatsMap = IOMarket::getInstance().getPurchaseStatistics();
	auto purchaseIterator = purchaseStatsMap.find(itemId);
	if (purchaseIterator != purchaseStatsMap.end()) {
		const auto &tierStatsMap = purchaseIterator->second;
		auto tierStatsIter = tierStatsMap.find(tier);
		if (tierStatsIter != tierStatsMap.end()) {
			const auto &purchaseStatistics = tierStatsIter->second;
			msg.addByte(0x01);
			msg.add<uint32_t>(purchaseStatistics.numTransactions);
			if (oldProtocol) {
				msg.add<uint32_t>(std::min<uint64_t>(std::numeric_limits<uint32_t>::max(), purchaseStatistics.totalPrice));
				msg.add<uint32_t>(std::min<uint64_t>(std::numeric_limits<uint32_t>::max(), purchaseStatistics.highestPrice));
				msg.add<uint32_t>(std::min<uint64_t>(std::numeric_limits<uint32_t>::max(), purchaseStatistics.lowestPrice));
			} else {
				msg.add<uint64_t>(purchaseStatistics.totalPrice);
				msg.add<uint64_t>(purchaseStatistics.highestPrice);
				msg.add<uint64_t>(purchaseStatistics.lowestPrice);
			}
		} else {
			msg.addByte(0x00);
		}
	} else {
		msg.addByte(0x00); // send to old protocol ?
	}

	const auto &saleStatsMap = IOMarket::getInstance().getSaleStatistics();
	auto saleIterator = saleStatsMap.find(itemId);
	if (saleIterator != saleStatsMap.end()) {
		const auto &tierStatsMap = saleIterator->second;
		auto tierStatsIter = tierStatsMap.find(tier);
		if (tierStatsIter != tierStatsMap.end()) {
			const auto &saleStatistics = tierStatsIter->second;
			msg.addByte(0x01);
			msg.add<uint32_t>(saleStatistics.numTransactions);
			if (oldProtocol) {
				msg.add<uint32_t>(std::min<uint64_t>(std::numeric_limits<uint32_t>::max(), saleStatistics.totalPrice));
				msg.add<uint32_t>(std::min<uint64_t>(std::numeric_limits<uint32_t>::max(), saleStatistics.highestPrice));
				msg.add<uint32_t>(std::min<uint64_t>(std::numeric_limits<uint32_t>::max(), saleStatistics.lowestPrice));
			} else {
				msg.add<uint64_t>(std::min<uint64_t>(std::numeric_limits<uint32_t>::max(), saleStatistics.totalPrice));
				msg.add<uint64_t>(saleStatistics.highestPrice);
				msg.add<uint64_t>(saleStatistics.lowestPrice);
			}
		} else {
			msg.addByte(0x00);
		}
	} else {
		msg.addByte(0x00); // send to old protocol ?
	}

	writeToOutputBuffer(msg);
}

void ProtocolGame::sendTradeItemRequest(const std::string &traderName, std::shared_ptr<Item> item, bool ack) {
	NetworkMessage msg;

	if (ack) {
		msg.addByte(0x7D);
	} else {
		msg.addByte(0x7E);
	}

	msg.addString(traderName, "ProtocolGame::sendTradeItemRequest - traderName");

	if (std::shared_ptr<Container> tradeContainer = item->getContainer()) {
		std::list<std::shared_ptr<Container>> listContainer { tradeContainer };
		std::list<std::shared_ptr<Item>> itemList { tradeContainer };
		while (!listContainer.empty()) {
			std::shared_ptr<Container> container = listContainer.front();
			listContainer.pop_front();

			for (const std::shared_ptr<Item> &containerItem : container->getItemList()) {
				std::shared_ptr<Container> tmpContainer = containerItem->getContainer();
				if (tmpContainer) {
					listContainer.push_back(tmpContainer);
				}
				itemList.push_back(containerItem);
			}
		}

		msg.addByte(itemList.size());
		for (const std::shared_ptr<Item> &listItem : itemList) {
			AddItem(msg, listItem);
		}
	} else {
		msg.addByte(0x01);
		AddItem(msg, item);
	}
	writeToOutputBuffer(msg);
}

void ProtocolGame::sendCloseTrade() {
	NetworkMessage msg;
	msg.addByte(0x7F);
	writeToOutputBuffer(msg);
}

void ProtocolGame::sendCloseContainer(uint8_t cid) {
	NetworkMessage msg;
	msg.addByte(0x6F);
	msg.addByte(cid);
	writeToOutputBuffer(msg);
}

void ProtocolGame::sendCreatureTurn(std::shared_ptr<Creature> creature, uint32_t stackPos) {
	if (!canSee(creature)) {
		return;
	}

	NetworkMessage msg;
	msg.addByte(0x6B);
	msg.addPosition(creature->getPosition());
	msg.addByte(static_cast<uint8_t>(stackPos));
	msg.add<uint16_t>(0x63);
	msg.add<uint32_t>(creature->getID());
	msg.addByte(creature->getDirection());
	msg.addByte(player->canWalkthroughEx(creature) ? 0x00 : 0x01);
	writeToOutputBuffer(msg);
}

void ProtocolGame::sendCreatureSay(std::shared_ptr<Creature> creature, SpeakClasses type, const std::string &text, const Position* pos /* = nullptr*/) {
	NetworkMessage msg;
	msg.addByte(0xAA);

	static uint32_t statementId = 0;
	msg.add<uint32_t>(++statementId);

	msg.addString(creature->getName(), "ProtocolGame::sendCreatureSay - creature->getName()");

	if (!oldProtocol) {
		msg.addByte(0x00); // Show (Traded)
	}

	// Add level only for players
	if (std::shared_ptr<Player> speaker = creature->getPlayer()) {
		msg.add<uint16_t>(speaker->getLevel());
	} else {
		msg.add<uint16_t>(0x00);
	}

	if (oldProtocol && type >= TALKTYPE_MONSTER_LAST_OLDPROTOCOL && type != TALKTYPE_CHANNEL_R2) {
		msg.addByte(TALKTYPE_MONSTER_SAY);
	} else {
		msg.addByte(type);
	}

	if (pos) {
		msg.addPosition(*pos);
	} else {
		msg.addPosition(creature->getPosition());
	}

	msg.addString(text, "ProtocolGame::sendCreatureSay - text");
	writeToOutputBuffer(msg);
}

void ProtocolGame::sendToChannel(std::shared_ptr<Creature> creature, SpeakClasses type, const std::string &text, uint16_t channelId) {
	NetworkMessage msg;
	msg.addByte(0xAA);

	static uint32_t statementId = 0;
	msg.add<uint32_t>(++statementId);
	if (!creature) {
		msg.add<uint32_t>(0x00);
		if (!oldProtocol && statementId != 0) {
			msg.addByte(0x00); // Show (Traded)
		}
	} else if (type == TALKTYPE_CHANNEL_R2) {
		msg.add<uint32_t>(0x00);
		if (!oldProtocol && statementId != 0) {
			msg.addByte(0x00); // Show (Traded)
		}
		type = TALKTYPE_CHANNEL_R1;
	} else {
		msg.addString(creature->getName(), "ProtocolGame::sendToChannel - creature->getName()");
		if (!oldProtocol && statementId != 0) {
			msg.addByte(0x00); // Show (Traded)
		}

		// Add level only for players
		if (std::shared_ptr<Player> speaker = creature->getPlayer()) {
			msg.add<uint16_t>(speaker->getLevel());
		} else {
			msg.add<uint16_t>(0x00);
		}
	}

	if (oldProtocol && type >= TALKTYPE_MONSTER_LAST_OLDPROTOCOL && type != TALKTYPE_CHANNEL_R2) {
		msg.addByte(TALKTYPE_CHANNEL_O);
	} else {
		msg.addByte(type);
	}

	msg.add<uint16_t>(channelId);
	msg.addString(text, "ProtocolGame::sendToChannel - text");
	writeToOutputBuffer(msg);
}

void ProtocolGame::sendPrivateMessage(std::shared_ptr<Player> speaker, SpeakClasses type, const std::string &text) {
	NetworkMessage msg;
	msg.addByte(0xAA);
	static uint32_t statementId = 0;
	msg.add<uint32_t>(++statementId);
	if (speaker) {
		msg.addString(speaker->getName(), "ProtocolGame::sendPrivateMessage - speaker->getName()");
		if (!oldProtocol && statementId != 0) {
			msg.addByte(0x00); // Show (Traded)
		}
		msg.add<uint16_t>(speaker->getLevel());
	} else {
		msg.add<uint32_t>(0x00);
		if (!oldProtocol && statementId != 0) {
			msg.addByte(0x00); // Show (Traded)
		}
	}

	if (oldProtocol && type >= TALKTYPE_MONSTER_LAST_OLDPROTOCOL && type != TALKTYPE_CHANNEL_R2) {
		msg.addByte(TALKTYPE_PRIVATE_TO);
	} else {
		msg.addByte(type);
	}

	msg.addString(text, "ProtocolGame::sendPrivateMessage - text");
	writeToOutputBuffer(msg);
}

void ProtocolGame::sendCancelTarget() {
	NetworkMessage msg;
	msg.addByte(0xA3);
	msg.add<uint32_t>(0x00);
	writeToOutputBuffer(msg);
}

void ProtocolGame::sendChangeSpeed(std::shared_ptr<Creature> creature, uint16_t speed) {
	NetworkMessage msg;
	msg.addByte(0x8F);
	msg.add<uint32_t>(creature->getID());
	msg.add<uint16_t>(creature->getBaseSpeed());
	msg.add<uint16_t>(speed);
	writeToOutputBuffer(msg);
}

void ProtocolGame::sendCancelWalk() {
	if (player) {
		NetworkMessage msg;
		msg.addByte(0xB5);
		msg.addByte(player->getDirection());
		writeToOutputBuffer(msg);
	}
}

void ProtocolGame::sendSkills() {
	NetworkMessage msg;
	AddPlayerSkills(msg);
	writeToOutputBuffer(msg);
}

void ProtocolGame::sendPing() {
	if (player) {
		NetworkMessage msg;
		msg.addByte(0x1D);
		writeToOutputBuffer(msg);
	}
}

void ProtocolGame::sendPingBack() {
	NetworkMessage msg;
	msg.addByte(0x1E);
	writeToOutputBuffer(msg);
}

void ProtocolGame::sendDistanceShoot(const Position &from, const Position &to, uint16_t type) {
	if (oldProtocol && type > 0xFF) {
		return;
	}
	NetworkMessage msg;
	if (oldProtocol) {
		msg.addByte(0x85);
		msg.addPosition(from);
		msg.addPosition(to);
		msg.addByte(static_cast<uint8_t>(type));
	} else {
		msg.addByte(0x83);
		msg.addPosition(from);
		msg.addByte(MAGIC_EFFECTS_CREATE_DISTANCEEFFECT);
		msg.add<uint16_t>(type);
		msg.addByte(static_cast<uint8_t>(static_cast<int8_t>(static_cast<int32_t>(to.x) - static_cast<int32_t>(from.x))));
		msg.addByte(static_cast<uint8_t>(static_cast<int8_t>(static_cast<int32_t>(to.y) - static_cast<int32_t>(from.y))));
		msg.addByte(MAGIC_EFFECTS_END_LOOP);
	}
	writeToOutputBuffer(msg);
}

void ProtocolGame::sendRestingStatus(uint8_t protection) {
	if (oldProtocol || !player) {
		return;
	}

	NetworkMessage msg;
	msg.addByte(0xA9);
	msg.addByte(protection); // 1 / 0

	uint8_t dailyStreak = 0;
	auto dailyRewardKV = player->kv()->scoped("daily-reward")->get("streak");
	if (dailyRewardKV && dailyRewardKV.has_value()) {
		dailyStreak = static_cast<uint8_t>(dailyRewardKV->getNumber());
	}

	msg.addByte(dailyStreak < 2 ? 0 : 1);
	if (dailyStreak < 2) {
		msg.addString("Resting Area (no active bonus)", "ProtocolGame::sendRestingStatus - Resting Area (no active bonus)");
	} else {
		std::ostringstream ss;
		ss << "Active Resting Area Bonuses: ";
		if (dailyStreak < DAILY_REWARD_DOUBLE_HP_REGENERATION) {
			ss << "\nHit Points Regeneration";
		} else {
			ss << "\nDouble Hit Points Regeneration";
		}
		if (dailyStreak >= DAILY_REWARD_MP_REGENERATION) {
			if (dailyStreak < DAILY_REWARD_DOUBLE_MP_REGENERATION) {
				ss << ",\nMana Points Regeneration";
			} else {
				ss << ",\nDouble Mana Points Regeneration";
			}
		}
		if (dailyStreak >= DAILY_REWARD_STAMINA_REGENERATION) {
			ss << ",\nStamina Points Regeneration";
		}
		if (dailyStreak >= DAILY_REWARD_SOUL_REGENERATION) {
			ss << ",\nSoul Points Regeneration";
		}
		ss << ".";
		msg.addString(ss.str(), "ProtocolGame::sendRestingStatus - ss.str()");
	}
	writeToOutputBuffer(msg);
}

void ProtocolGame::sendMagicEffect(const Position &pos, uint16_t type) {
	if (!canSee(pos) || (oldProtocol && type > 0xFF)) {
		return;
	}

	NetworkMessage msg;
	if (oldProtocol) {
		msg.addByte(0x83);
		msg.addPosition(pos);
		msg.addByte(static_cast<uint8_t>(type));
	} else {
		msg.addByte(0x83);
		msg.addPosition(pos);
		msg.addByte(MAGIC_EFFECTS_CREATE_EFFECT);
		msg.add<uint16_t>(type);
		msg.addByte(MAGIC_EFFECTS_END_LOOP);
	}
	writeToOutputBuffer(msg);
}

void ProtocolGame::removeMagicEffect(const Position &pos, uint16_t type) {
	if (oldProtocol && type > 0xFF) {
		return;
	}
	NetworkMessage msg;
	msg.addByte(0x84);
	msg.addPosition(pos);
	if (oldProtocol) {
		msg.addByte(static_cast<uint8_t>(type));
	} else {
		msg.add<uint16_t>(type);
	}
	writeToOutputBuffer(msg);
}

void ProtocolGame::sendCreatureHealth(std::shared_ptr<Creature> creature) {
	if (creature->isHealthHidden()) {
		return;
	}

	NetworkMessage msg;
	msg.addByte(0x8C);
	msg.add<uint32_t>(creature->getID());
	if (creature->isHealthHidden()) {
		msg.addByte(0x00);
	} else {
		msg.addByte(static_cast<uint8_t>(std::min<double>(100, std::ceil((static_cast<double>(creature->getHealth()) / std::max<int32_t>(creature->getMaxHealth(), 1)) * 100))));
	}

	writeToOutputBuffer(msg);
}

void ProtocolGame::sendPartyCreatureUpdate(std::shared_ptr<Creature> target) {
	if (!player || oldProtocol) {
		return;
	}

	bool known;
	uint32_t removedKnown = 0;
	uint32_t cid = target->getID();
	checkCreatureAsKnown(cid, known, removedKnown);

	NetworkMessage msg;
	msg.addByte(0x8B);
	msg.add<uint32_t>(cid);
	msg.addByte(0); // creature update
	AddCreature(msg, target, known, removedKnown);
	writeToOutputBuffer(msg);
}

void ProtocolGame::sendPartyCreatureShield(std::shared_ptr<Creature> target) {
	uint32_t cid = target->getID();
	if (!knownCreatureSet.contains(cid)) {
		sendPartyCreatureUpdate(target);
		return;
	}

	NetworkMessage msg;
	msg.addByte(0x91);
	msg.add<uint32_t>(cid);
	msg.addByte(player->getPartyShield(target->getPlayer()));
	writeToOutputBuffer(msg);
}

void ProtocolGame::sendPartyCreatureSkull(std::shared_ptr<Creature> target) {
	if (g_game().getWorldType() != WORLD_TYPE_PVP) {
		return;
	}

	uint32_t cid = target->getID();
	if (!knownCreatureSet.contains(cid)) {
		sendPartyCreatureUpdate(target);
		return;
	}

	NetworkMessage msg;
	msg.addByte(0x90);
	msg.add<uint32_t>(cid);
	msg.addByte(player->getSkullClient(target));
	writeToOutputBuffer(msg);
}

void ProtocolGame::sendPartyCreatureHealth(std::shared_ptr<Creature> target, uint8_t healthPercent) {
	uint32_t cid = target->getID();
	if (!knownCreatureSet.contains(cid)) {
		sendPartyCreatureUpdate(target);
		return;
	}

	NetworkMessage msg;
	msg.addByte(0x8C);
	msg.add<uint32_t>(cid);
	msg.addByte(std::min<uint8_t>(100, healthPercent));
	writeToOutputBuffer(msg);
}

void ProtocolGame::sendPartyPlayerMana(std::shared_ptr<Player> target, uint8_t manaPercent) {
	uint32_t cid = target->getID();
	if (!knownCreatureSet.contains(cid)) {
		sendPartyCreatureUpdate(target);
	}

	if (oldProtocol) {
		return;
	}

	NetworkMessage msg;
	msg.addByte(0x8B);
	msg.add<uint32_t>(cid);
	msg.addByte(11); // mana percent
	msg.addByte(std::min<uint8_t>(100, manaPercent));
	writeToOutputBuffer(msg);
}

void ProtocolGame::sendPartyCreatureShowStatus(std::shared_ptr<Creature> target, bool showStatus) {
	uint32_t cid = target->getID();
	if (!knownCreatureSet.contains(cid)) {
		sendPartyCreatureUpdate(target);
	}

	if (oldProtocol) {
		return;
	}

	NetworkMessage msg;
	msg.addByte(0x8B);
	msg.add<uint32_t>(cid);
	msg.addByte(12); // show status
	msg.addByte((showStatus ? 0x01 : 0x00));
	writeToOutputBuffer(msg);
}

void ProtocolGame::sendPartyPlayerVocation(std::shared_ptr<Player> target) {
	if (!target) {
		return;
	}

	uint32_t cid = target->getID();
	if (!knownCreatureSet.contains(cid)) {
		sendPartyCreatureUpdate(target);
		return;
	}

	if (oldProtocol) {
		return;
	}

	NetworkMessage msg;
	msg.addByte(0x8B);
	msg.add<uint32_t>(cid);
	msg.addByte(13); // vocation
	msg.addByte(target->getVocation()->getClientId());
	writeToOutputBuffer(msg);
}

void ProtocolGame::sendPlayerVocation(std::shared_ptr<Player> target) {
	if (!player || !target || oldProtocol) {
		return;
	}

	NetworkMessage msg;
	msg.addByte(0x8B);
	msg.add<uint32_t>(target->getID());
	msg.addByte(13); // vocation
	msg.addByte(target->getVocation()->getClientId());
	writeToOutputBuffer(msg);
}

void ProtocolGame::sendFYIBox(const std::string &message) {
	NetworkMessage msg;
	msg.addByte(0x15);
	msg.addString(message, "ProtocolGame::sendFYIBox - message");
	writeToOutputBuffer(msg);
}

// tile
void ProtocolGame::sendMapDescription(const Position &pos) {
	NetworkMessage msg;
	msg.addByte(0x64);
	msg.addPosition(player->getPosition());
	GetMapDescription(pos.x - MAP_MAX_CLIENT_VIEW_PORT_X, pos.y - MAP_MAX_CLIENT_VIEW_PORT_Y, pos.z, (MAP_MAX_CLIENT_VIEW_PORT_X + 1) * 2, (MAP_MAX_CLIENT_VIEW_PORT_Y + 1) * 2, msg);
	writeToOutputBuffer(msg);
}

void ProtocolGame::sendAddTileItem(const Position &pos, uint32_t stackpos, std::shared_ptr<Item> item) {
	if (!canSee(pos)) {
		return;
	}

	NetworkMessage msg;
	msg.addByte(0x6A);
	msg.addPosition(pos);
	msg.addByte(static_cast<uint8_t>(stackpos));
	AddItem(msg, item);
	writeToOutputBuffer(msg);
}

void ProtocolGame::sendUpdateTileItem(const Position &pos, uint32_t stackpos, std::shared_ptr<Item> item) {
	if (!canSee(pos)) {
		return;
	}

	NetworkMessage msg;
	msg.addByte(0x6B);
	msg.addPosition(pos);
	msg.addByte(static_cast<uint8_t>(stackpos));
	AddItem(msg, item);
	writeToOutputBuffer(msg);
}

void ProtocolGame::sendRemoveTileThing(const Position &pos, uint32_t stackpos) {
	if (!canSee(pos)) {
		return;
	}

	NetworkMessage msg;
	RemoveTileThing(msg, pos, stackpos);
	writeToOutputBuffer(msg);
}

void ProtocolGame::sendUpdateTileCreature(const Position &pos, uint32_t stackpos, const std::shared_ptr<Creature> creature) {
	if (!canSee(pos)) {
		return;
	}

	NetworkMessage msg;
	msg.addByte(0x6B);
	msg.addPosition(pos);
	msg.addByte(static_cast<uint8_t>(stackpos));

	bool known;
	uint32_t removedKnown;
	checkCreatureAsKnown(creature->getID(), known, removedKnown);
	AddCreature(msg, creature, false, removedKnown);
	writeToOutputBuffer(msg);
}

void ProtocolGame::sendUpdateTile(std::shared_ptr<Tile> tile, const Position &pos) {
	if (!canSee(pos)) {
		return;
	}

	NetworkMessage msg;
	msg.addByte(0x69);
	msg.addPosition(pos);

	if (tile) {
		GetTileDescription(tile, msg);
		msg.addByte(0x00);
		msg.addByte(0xFF);
	} else {
		msg.addByte(0x01);
		msg.addByte(0xFF);
	}

	writeToOutputBuffer(msg);
}

void ProtocolGame::sendPendingStateEntered() {
	if (!player || oldProtocol) {
		return;
	}

	NetworkMessage msg;
	msg.addByte(0x0A);
	writeToOutputBuffer(msg);
}

void ProtocolGame::sendEnterWorld() {
	NetworkMessage msg;
	msg.addByte(0x0F);
	writeToOutputBuffer(msg);
}

void ProtocolGame::sendFightModes() {
	NetworkMessage msg;
	msg.addByte(0xA7);
	msg.addByte(player->fightMode);
	msg.addByte(player->chaseMode);
	msg.addByte(player->secureMode);
	msg.addByte(PVP_MODE_DOVE);
	writeToOutputBuffer(msg);
}

void ProtocolGame::sendAllowBugReport() {
	if (oldProtocol) {
		return;
	}

	NetworkMessage msg;
	msg.addByte(0x1A);
	msg.addByte(0x00); // 0x01 = DISABLE bug report
	writeToOutputBuffer(msg);
}

void ProtocolGame::sendAddCreature(std::shared_ptr<Creature> creature, const Position &pos, int32_t stackpos, bool isLogin) {
	if (!canSee(pos)) {
		return;
	}

	if (creature != player) {
		if (stackpos >= 10) {
			return;
		}

		NetworkMessage msg;
		msg.addByte(0x6A);
		msg.addPosition(pos);
		msg.addByte(static_cast<uint8_t>(stackpos));

		bool known;
		uint32_t removedKnown;
		checkCreatureAsKnown(creature->getID(), known, removedKnown);
		AddCreature(msg, creature, known, removedKnown);
		writeToOutputBuffer(msg);

		if (isLogin) {
			if (std::shared_ptr<Player> creaturePlayer = creature->getPlayer()) {
				if (!creaturePlayer->isAccessPlayer() || creaturePlayer->getAccountType() == ACCOUNT_TYPE_NORMAL) {
					sendMagicEffect(pos, CONST_ME_TELEPORT);
				}
			} else {
				sendMagicEffect(pos, CONST_ME_TELEPORT);
			}
		}

		return;
	}

	NetworkMessage msg;
	msg.addByte(0x17);

	msg.add<uint32_t>(player->getID());
	msg.add<uint16_t>(SERVER_BEAT); // beat duration (50)

	msg.addDouble(Creature::speedA, 3);
	msg.addDouble(Creature::speedB, 3);
	msg.addDouble(Creature::speedC, 3);

	// Allow bug report (Ctrl + Z)
	if (oldProtocol) {
		if (player->getAccountType() >= ACCOUNT_TYPE_NORMAL) {
			msg.addByte(0x01);
		} else {
			msg.addByte(0x00);
		}
	}

	msg.addByte(0x00); // can change pvp framing option
	msg.addByte(0x00); // expert mode button enabled

	msg.addString(g_configManager().getString(STORE_IMAGES_URL, __FUNCTION__), "ProtocolGame::sendAddCreature - g_configManager().getString(STORE_IMAGES_URL)");
	msg.add<uint16_t>(static_cast<uint16_t>(g_configManager().getNumber(STORE_COIN_PACKET, __FUNCTION__)));

	if (!oldProtocol) {
		msg.addByte(shouldAddExivaRestrictions ? 0x01 : 0x00); // exiva button enabled
	}

	writeToOutputBuffer(msg);

	// Allow bug report (Ctrl + Z)
	sendAllowBugReport();

	sendTibiaTime(g_game().getLightHour());
	sendPendingStateEntered();
	sendEnterWorld();
	sendMapDescription(pos);
	loggedIn = true;

	if (isLogin) {
		sendMagicEffect(pos, CONST_ME_TELEPORT);
		sendHotkeyPreset();
		sendDisableLoginMusic();
	}

	for (int i = CONST_SLOT_FIRST; i <= CONST_SLOT_LAST; ++i) {
		sendInventoryItem(static_cast<Slots_t>(i), player->getInventoryItem(static_cast<Slots_t>(i)));
	}

	sendStats();
	sendSkills();
	sendBlessStatus();
	sendPremiumTrigger();
	sendItemsPrice();
	sendPreyPrices();
	player->sendPreyData();
	player->sendTaskHuntingData();
	sendForgingData();

	// gameworld light-settings
	sendWorldLight(g_game().getWorldLightInfo());

	// player light level
	sendCreatureLight(creature);

	sendVIPGroups();

	const auto &vipEntries = IOLoginData::getVIPEntries(player->getAccountId());

	if (player->isAccessPlayer()) {
		for (const VIPEntry &entry : vipEntries) {
			VipStatus_t vipStatus;

			std::shared_ptr<Player> vipPlayer = g_game().getPlayerByGUID(entry.guid);
			if (!vipPlayer) {
				vipStatus = VipStatus_t::Offline;
			} else {
				vipStatus = vipPlayer->vip()->getStatus();
			}

			sendVIP(entry.guid, entry.name, entry.description, entry.icon, entry.notify, vipStatus);
		}
	} else {
		for (const VIPEntry &entry : vipEntries) {
			VipStatus_t vipStatus;

			std::shared_ptr<Player> vipPlayer = g_game().getPlayerByGUID(entry.guid);
			if (!vipPlayer || vipPlayer->isInGhostMode()) {
				vipStatus = VipStatus_t::Offline;
			} else {
				vipStatus = vipPlayer->vip()->getStatus();
			}

			sendVIP(entry.guid, entry.name, entry.description, entry.icon, entry.notify, vipStatus);
		}
	}

	sendInventoryIds();
	std::shared_ptr<Item> slotItem = player->getInventoryItem(CONST_SLOT_BACKPACK);
	if (slotItem) {
		player->setMainBackpackUnassigned(slotItem->getContainer());
	}

	sendLootContainers();
	sendBasicData();
	// Wheel of destiny cooldown
	if (!oldProtocol && g_configManager().getBoolean(TOGGLE_WHEELSYSTEM, __FUNCTION__)) {
		player->wheel()->sendGiftOfLifeCooldown();
	}

	player->sendClientCheck();
	player->sendGameNews();
	player->sendIcons();

	// We need to manually send the open containers on player login, on IOLoginData it won't work.
	if (isLogin && oldProtocol) {
		player->openPlayerContainers();
	}
}

void ProtocolGame::sendMoveCreature(std::shared_ptr<Creature> creature, const Position &newPos, int32_t newStackPos, const Position &oldPos, int32_t oldStackPos, bool teleport) {
	if (creature == player) {
		if (oldStackPos >= 10) {
			sendMapDescription(newPos);
		} else if (teleport) {
			NetworkMessage msg;
			RemoveTileThing(msg, oldPos, oldStackPos);
			writeToOutputBuffer(msg);
			sendMapDescription(newPos);
		} else {
			NetworkMessage msg;
			if (oldPos.z == MAP_INIT_SURFACE_LAYER && newPos.z >= MAP_INIT_SURFACE_LAYER + 1) {
				RemoveTileThing(msg, oldPos, oldStackPos);
			} else {
				msg.addByte(0x6D);
				msg.addPosition(oldPos);
				msg.addByte(static_cast<uint8_t>(oldStackPos));
				msg.addPosition(newPos);
			}

			if (newPos.z > oldPos.z) {
				MoveDownCreature(msg, creature, newPos, oldPos);
			} else if (newPos.z < oldPos.z) {
				MoveUpCreature(msg, creature, newPos, oldPos);
			}

			if (oldPos.y > newPos.y) { // north, for old x
				msg.addByte(0x65);
				GetMapDescription(oldPos.x - MAP_MAX_CLIENT_VIEW_PORT_X, newPos.y - MAP_MAX_CLIENT_VIEW_PORT_Y, newPos.z, (MAP_MAX_CLIENT_VIEW_PORT_X + 1) * 2, 1, msg);
			} else if (oldPos.y < newPos.y) { // south, for old x
				msg.addByte(0x67);
				GetMapDescription(oldPos.x - MAP_MAX_CLIENT_VIEW_PORT_X, newPos.y + (MAP_MAX_CLIENT_VIEW_PORT_Y + 1), newPos.z, (MAP_MAX_CLIENT_VIEW_PORT_X + 1) * 2, 1, msg);
			}

			if (oldPos.x < newPos.x) { // east, [with new y]
				msg.addByte(0x66);
				GetMapDescription(newPos.x + (MAP_MAX_CLIENT_VIEW_PORT_X + 1), newPos.y - MAP_MAX_CLIENT_VIEW_PORT_Y, newPos.z, 1, (MAP_MAX_CLIENT_VIEW_PORT_Y + 1) * 2, msg);
			} else if (oldPos.x > newPos.x) { // west, [with new y]
				msg.addByte(0x68);
				GetMapDescription(newPos.x - MAP_MAX_CLIENT_VIEW_PORT_X, newPos.y - MAP_MAX_CLIENT_VIEW_PORT_Y, newPos.z, 1, (MAP_MAX_CLIENT_VIEW_PORT_Y + 1) * 2, msg);
			}
			writeToOutputBuffer(msg);
		}
	} else if (canSee(oldPos) && canSee(newPos)) {
		if (teleport || (oldPos.z == MAP_INIT_SURFACE_LAYER && newPos.z >= MAP_INIT_SURFACE_LAYER + 1) || oldStackPos >= 10) {
			sendRemoveTileThing(oldPos, oldStackPos);
			sendAddCreature(creature, newPos, newStackPos, false);
		} else {
			NetworkMessage msg;
			msg.addByte(0x6D);
			msg.addPosition(oldPos);
			msg.addByte(static_cast<uint8_t>(oldStackPos));
			msg.addPosition(newPos);
			writeToOutputBuffer(msg);
		}
	} else if (canSee(oldPos)) {
		sendRemoveTileThing(oldPos, oldStackPos);
	} else if (canSee(newPos)) {
		sendAddCreature(creature, newPos, newStackPos, false);
	}
}

void ProtocolGame::sendInventoryItem(Slots_t slot, std::shared_ptr<Item> item) {
	NetworkMessage msg;
	if (item) {
		msg.addByte(0x78);
		msg.addByte(slot);
		AddItem(msg, item);
	} else {
		msg.addByte(0x79);
		msg.addByte(slot);
	}
	writeToOutputBuffer(msg);
}

void ProtocolGame::sendInventoryIds() {
	ItemsTierCountList items = player->getInventoryItemsId();

	NetworkMessage msg;
	msg.addByte(0xF5);
	auto countPosition = msg.getBufferPosition();
	msg.skipBytes(2); // Total items count

	for (uint16_t i = 1; i <= 11; i++) {
		msg.add<uint16_t>(i);
		msg.addByte(0x00);
		msg.add<uint16_t>(0x01);
	}

	uint16_t totalItemsCount = 0;
	for (const auto &[itemId, item] : items) {
		for (const auto [tier, count] : item) {
			msg.add<uint16_t>(itemId);
			msg.addByte(tier);
			msg.add<uint16_t>(static_cast<uint16_t>(count));
			totalItemsCount++;
		}
	}

	msg.setBufferPosition(countPosition);
	msg.add<uint16_t>(totalItemsCount + 11);
	writeToOutputBuffer(msg);
}

void ProtocolGame::sendAddContainerItem(uint8_t cid, uint16_t slot, std::shared_ptr<Item> item) {
	NetworkMessage msg;
	msg.addByte(0x70);
	msg.addByte(cid);
	msg.add<uint16_t>(slot);
	AddItem(msg, item);
	writeToOutputBuffer(msg);
}

void ProtocolGame::sendUpdateContainerItem(uint8_t cid, uint16_t slot, std::shared_ptr<Item> item) {
	NetworkMessage msg;
	msg.addByte(0x71);
	msg.addByte(cid);
	msg.add<uint16_t>(slot);
	AddItem(msg, item);
	writeToOutputBuffer(msg);
}

void ProtocolGame::sendRemoveContainerItem(uint8_t cid, uint16_t slot, std::shared_ptr<Item> lastItem) {
	NetworkMessage msg;
	msg.addByte(0x72);
	msg.addByte(cid);
	msg.add<uint16_t>(slot);
	if (lastItem) {
		AddItem(msg, lastItem);
	} else {
		msg.add<uint16_t>(0x00);
	}
	writeToOutputBuffer(msg);
}

void ProtocolGame::sendTextWindow(uint32_t windowTextId, std::shared_ptr<Item> item, uint16_t maxlen, bool canWrite) {
	NetworkMessage msg;
	msg.addByte(0x96);
	msg.add<uint32_t>(windowTextId);
	AddItem(msg, item);

	if (canWrite) {
		msg.add<uint16_t>(maxlen);
		msg.addString(item->getAttribute<std::string>(ItemAttribute_t::TEXT), "ProtocolGame::sendTextWindow - item->getAttribute<std::string>(ItemAttribute_t::TEXT)");
	} else {
		const std::string &text = item->getAttribute<std::string>(ItemAttribute_t::TEXT);
		msg.add<uint16_t>(text.size());
		msg.addString(text, "ProtocolGame::sendTextWindow - text");
	}

	const std::string &writer = item->getAttribute<std::string>(ItemAttribute_t::WRITER);
	if (!writer.empty()) {
		msg.addString(writer, "ProtocolGame::sendTextWindow - writer");
	} else {
		msg.add<uint16_t>(0x00);
	}

	if (!oldProtocol) {
		msg.addByte(0x00); // Show (Traded)
	}

	auto writtenDate = item->getAttribute<time_t>(ItemAttribute_t::DATE);
	if (writtenDate != 0) {
		msg.addString(formatDateShort(writtenDate), "ProtocolGame::sendTextWindow - formatDateShort(writtenDate)");
	} else {
		msg.add<uint16_t>(0x00);
	}

	writeToOutputBuffer(msg);
}

void ProtocolGame::sendTextWindow(uint32_t windowTextId, uint32_t itemId, const std::string &text) {
	NetworkMessage msg;
	msg.addByte(0x96);
	msg.add<uint32_t>(windowTextId);
	AddItem(msg, itemId, 1, 0);
	msg.add<uint16_t>(text.size());
	msg.addString(text, "ProtocolGame::sendTextWindow - text");
	msg.add<uint16_t>(0x00);

	if (!oldProtocol) {
		msg.addByte(0x00); // Show (Traded)
	}

	msg.add<uint16_t>(0x00);
	writeToOutputBuffer(msg);
}

void ProtocolGame::sendHouseWindow(uint32_t windowTextId, const std::string &text) {
	NetworkMessage msg;
	msg.addByte(0x97);
	msg.addByte(0x00);
	msg.add<uint32_t>(windowTextId);
	msg.addString(text, "ProtocolGame::sendHouseWindow - text");
	writeToOutputBuffer(msg);
}

void ProtocolGame::sendOutfitWindow() {
	NetworkMessage msg;
	msg.addByte(0xC8);

	Outfit_t currentOutfit = player->getDefaultOutfit();
	auto isSupportOutfit = player->isWearingSupportOutfit();
	bool mounted = false;

	if (!isSupportOutfit) {
		const auto currentMount = g_game().mounts.getMountByID(player->getLastMount());
		if (currentMount) {
			mounted = (currentOutfit.lookMount == currentMount->clientId);
			currentOutfit.lookMount = currentMount->clientId;
		}
	} else {
		currentOutfit.lookMount = 0;
	}

	AddOutfit(msg, currentOutfit);

	if (oldProtocol) {
		std::vector<ProtocolOutfit> protocolOutfits;
		const auto outfits = Outfits::getInstance().getOutfits(player->getSex());
		protocolOutfits.reserve(outfits.size());
		for (const auto &outfit : outfits) {
			uint8_t addons;
			if (!player->getOutfitAddons(outfit, addons)) {
				continue;
			}

			protocolOutfits.emplace_back(outfit->name, outfit->lookType, addons);
			// Game client doesn't allow more than 100 outfits
			if (protocolOutfits.size() == 150) {
				break;
			}
		}

		msg.addByte(protocolOutfits.size());
		for (const ProtocolOutfit &outfit : protocolOutfits) {
			msg.add<uint16_t>(outfit.lookType);
			msg.addString(outfit.name, "ProtocolGame::sendOutfitWindow - outfit.name");
			msg.addByte(outfit.addons);
		}

		std::vector<std::shared_ptr<Mount>> mounts;
		for (const auto &mount : g_game().mounts.getMounts()) {
			if (player->hasMount(mount)) {
				mounts.push_back(mount);
			}
		}

		msg.addByte(mounts.size());
		for (const auto &mount : mounts) {
			msg.add<uint16_t>(mount->clientId);
			msg.addString(mount->name, "ProtocolGame::sendOutfitWindow - mount->name");
		}

		writeToOutputBuffer(msg);
		return;
	}

	msg.addByte(isSupportOutfit ? 0 : currentOutfit.lookMountHead);
	msg.addByte(isSupportOutfit ? 0 : currentOutfit.lookMountBody);
	msg.addByte(isSupportOutfit ? 0 : currentOutfit.lookMountLegs);
	msg.addByte(isSupportOutfit ? 0 : currentOutfit.lookMountFeet);
	msg.add<uint16_t>(currentOutfit.lookFamiliarsType);

	auto startOutfits = msg.getBufferPosition();
	// 100 is the limit of old protocol clients.
	uint16_t limitOutfits = std::numeric_limits<uint16_t>::max();
	uint16_t outfitSize = 0;
	msg.skipBytes(2);

	if (player->isAccessPlayer() && g_configManager().getBoolean(ENABLE_SUPPORT_OUTFIT, __FUNCTION__)) {
		msg.add<uint16_t>(75);
		msg.addString("Gamemaster", "ProtocolGame::sendOutfitWindow - Gamemaster");
		msg.addByte(0);
		msg.addByte(0x00);
		++outfitSize;

		msg.add<uint16_t>(266);
		msg.addString("Customer Support", "ProtocolGame::sendOutfitWindow - Customer Support");
		msg.addByte(0);
		msg.addByte(0x00);
		++outfitSize;

		msg.add<uint16_t>(302);
		msg.addString("Community Manager", "ProtocolGame::sendOutfitWindow - Community Manager");
		msg.addByte(0);
		msg.addByte(0x00);
		++outfitSize;
	}

	const auto outfits = Outfits::getInstance().getOutfits(player->getSex());

	for (const auto &outfit : outfits) {
		uint8_t addons;
		if (player->getOutfitAddons(outfit, addons)) {
			msg.add<uint16_t>(outfit->lookType);
			msg.addString(outfit->name, "ProtocolGame::sendOutfitWindow - outfit->name");
			msg.addByte(addons);
			msg.addByte(0x00);
			++outfitSize;
		} else if (outfit->lookType == 1210 || outfit->lookType == 1211) {
			if (player->canWear(1210, 0) || player->canWear(1211, 0)) {
				msg.add<uint16_t>(outfit->lookType);
				msg.addString(outfit->name, "ProtocolGame::sendOutfitWindow - outfit->name");
				msg.addByte(3);
				msg.addByte(0x02);
				++outfitSize;
			}
		} else if (outfit->lookType == 1456 || outfit->lookType == 1457) {
			if (player->canWear(1456, 0) || player->canWear(1457, 0)) {
				msg.add<uint16_t>(outfit->lookType);
				msg.addString(outfit->name, "ProtocolGame::sendOutfitWindow - outfit->name");
				msg.addByte(3);
				msg.addByte(0x03);
				++outfitSize;
			}
		} else if (outfit->from == "store") {
			msg.add<uint16_t>(outfit->lookType);
			msg.addString(outfit->name, "ProtocolGame::sendOutfitWindow - outfit->name");
			msg.addByte(outfit->lookType >= 962 && outfit->lookType <= 975 ? 0 : 3);
			msg.addByte(0x01);
			msg.add<uint32_t>(0x00);
			++outfitSize;
		}

		if (outfitSize == limitOutfits) {
			break;
		}
	}

	auto endOutfits = msg.getBufferPosition();
	msg.setBufferPosition(startOutfits);
	msg.add<uint16_t>(outfitSize);
	msg.setBufferPosition(endOutfits);

	auto startMounts = msg.getBufferPosition();
	uint16_t limitMounts = std::numeric_limits<uint16_t>::max();
	uint16_t mountSize = 0;
	msg.skipBytes(2);

	const auto mounts = g_game().mounts.getMounts();
	for (const auto &mount : mounts) {
		if (player->hasMount(mount)) {
			msg.add<uint16_t>(mount->clientId);
			msg.addString(mount->name, "ProtocolGame::sendOutfitWindow - mount->name");
			msg.addByte(0x00);
			++mountSize;
		} else if (mount->type == "store") {
			msg.add<uint16_t>(mount->clientId);
			msg.addString(mount->name, "ProtocolGame::sendOutfitWindow - mount->name");
			msg.addByte(0x01);
			msg.add<uint32_t>(0x00);
			++mountSize;
		}

		if (mountSize == limitMounts) {
			break;
		}
	}

	auto endMounts = msg.getBufferPosition();
	msg.setBufferPosition(startMounts);
	msg.add<uint16_t>(mountSize);
	msg.setBufferPosition(endMounts);

	auto startFamiliars = msg.getBufferPosition();
	uint16_t limitFamiliars = std::numeric_limits<uint16_t>::max();
	uint16_t familiarSize = 0;
	msg.skipBytes(2);

	const auto familiars = Familiars::getInstance().getFamiliars(player->getVocationId());

	for (const auto &familiar : familiars) {
		if (!player->getFamiliar(familiar)) {
			continue;
		}

		msg.add<uint16_t>(familiar->lookType);
		msg.addString(familiar->name, "ProtocolGame::sendOutfitWindow - familiar.name");
		msg.addByte(0x00);
		if (++familiarSize == limitFamiliars) {
			break;
		}
	}

	auto endFamiliars = msg.getBufferPosition();
	msg.setBufferPosition(startFamiliars);
	msg.add<uint16_t>(familiarSize);
	msg.setBufferPosition(endFamiliars);

	msg.addByte(0x00); // Try outfit
	msg.addByte(mounted ? 0x01 : 0x00);

	// Version 12.81 - Random mount 'bool'
	msg.addByte(isSupportOutfit ? 0x00 : (player->isRandomMounted() ? 0x01 : 0x00));

	writeToOutputBuffer(msg);
}

void ProtocolGame::sendPodiumWindow(std::shared_ptr<Item> podium, const Position &position, uint16_t itemId, uint8_t stackpos) {
	if (!podium || oldProtocol) {
		g_logger().error("[{}] item is nullptr", __FUNCTION__);
		return;
	}

	NetworkMessage msg;
	msg.addByte(0xC8);

	const auto podiumVisible = podium->getCustomAttribute("PodiumVisible");
	const auto lookType = podium->getCustomAttribute("LookType");
	const auto lookMount = podium->getCustomAttribute("LookMount");
	const auto lookDirection = podium->getCustomAttribute("LookDirection");
	if (lookType) {
		addOutfitAndMountBytes(msg, podium, lookType, "LookHead", "LookBody", "LookLegs", "LookFeet", true);
	} else {
		msg.add<uint16_t>(0);
	}

	if (lookMount) {
		addOutfitAndMountBytes(msg, podium, lookMount, "LookMountHead", "LookMountBody", "LookMountLegs", "LookMountFeet");
	} else {
		msg.add<uint16_t>(0);
		msg.addByte(0);
		msg.addByte(0);
		msg.addByte(0);
		msg.addByte(0);
	}
	msg.add<uint16_t>(0);

	auto startOutfits = msg.getBufferPosition();
	uint16_t limitOutfits = std::numeric_limits<uint16_t>::max();
	uint16_t outfitSize = 0;
	msg.skipBytes(2);

	const auto outfits = Outfits::getInstance().getOutfits(player->getSex());
	for (const auto &outfit : outfits) {
		uint8_t addons;
		if (!player->getOutfitAddons(outfit, addons)) {
			continue;
		}

		msg.add<uint16_t>(outfit->lookType);
		msg.addString(outfit->name, "ProtocolGame::sendPodiumWindow - outfit->name");
		msg.addByte(addons);
		msg.addByte(0x00);
		if (++outfitSize == limitOutfits) {
			break;
		}
	}

	auto endOutfits = msg.getBufferPosition();
	msg.setBufferPosition(startOutfits);
	msg.add<uint16_t>(outfitSize);
	msg.setBufferPosition(endOutfits);

	auto startMounts = msg.getBufferPosition();
	uint16_t limitMounts = std::numeric_limits<uint16_t>::max();
	uint16_t mountSize = 0;
	msg.skipBytes(2);

	const auto mounts = g_game().mounts.getMounts();
	for (const auto &mount : mounts) {
		if (player->hasMount(mount)) {
			msg.add<uint16_t>(mount->clientId);
			msg.addString(mount->name, "ProtocolGame::sendPodiumWindow - mount->name");
			msg.addByte(0x00);
			if (++mountSize == limitMounts) {
				break;
			}
		}
	}

	auto endMounts = msg.getBufferPosition();
	msg.setBufferPosition(startMounts);
	msg.add<uint16_t>(mountSize);
	msg.setBufferPosition(endMounts);

	msg.add<uint16_t>(0);

	msg.addByte(0x05);
	msg.addByte(lookMount ? 0x01 : 0x00);

	msg.add<uint16_t>(0);

	msg.addPosition(position);
	msg.add<uint16_t>(itemId);
	msg.addByte(stackpos);

	msg.addByte(podiumVisible ? podiumVisible->getAttribute<uint8_t>() : 0x01);
	msg.addByte(lookType ? 0x01 : 0x00);
	msg.addByte(lookDirection ? lookDirection->getAttribute<uint8_t>() : 2);
	writeToOutputBuffer(msg);
}

void ProtocolGame::sendUpdatedVIPStatus(uint32_t guid, VipStatus_t newStatus) {
	if (oldProtocol && newStatus == VipStatus_t::Training) {
		return;
	}

	NetworkMessage msg;
	msg.addByte(0xD3);
	msg.add<uint32_t>(guid);
	msg.addByte(enumToValue(newStatus));
	writeToOutputBuffer(msg);
}

void ProtocolGame::sendVIP(uint32_t guid, const std::string &name, const std::string &description, uint32_t icon, bool notify, VipStatus_t status) {
	if (oldProtocol && status == VipStatus_t::Training) {
		return;
	}

	NetworkMessage msg;
	msg.addByte(0xD2);
	msg.add<uint32_t>(guid);
	msg.addString(name, "ProtocolGame::sendVIP - name");
	msg.addString(description, "ProtocolGame::sendVIP - description");
	msg.add<uint32_t>(std::min<uint32_t>(10, icon));
	msg.addByte(notify ? 0x01 : 0x00);
	msg.addByte(enumToValue(status));

	const auto &vipGuidGroups = player->vip()->getGroupsIdGuidBelongs(guid);

	if (!oldProtocol) {
		msg.addByte(vipGuidGroups.size()); // vipGroups
		for (const auto &vipGroupID : vipGuidGroups) {
			msg.addByte(vipGroupID);
		}
	}

	writeToOutputBuffer(msg);
}

void ProtocolGame::sendVIPGroups() {
	if (oldProtocol) {
		return;
	}

	const auto &vipGroups = player->vip()->getGroups();

	NetworkMessage msg;
	msg.addByte(0xD4);
	msg.addByte(vipGroups.size()); // vipGroups.size()
	for (const auto &vipGroup : vipGroups) {
		msg.addByte(vipGroup->id);
		msg.addString(vipGroup->name, "ProtocolGame::sendVIP - vipGroup.name");
		msg.addByte(vipGroup->customizable ? 0x01 : 0x00); // 0x00 = not Customizable, 0x01 = Customizable
	}
	msg.addByte(player->vip()->getMaxGroupEntries() - vipGroups.size()); // max vip groups

	writeToOutputBuffer(msg);
}

void ProtocolGame::sendSpellCooldown(uint16_t spellId, uint32_t time) {
	NetworkMessage msg;
	msg.addByte(0xA4);
	if (oldProtocol && spellId >= 170) {
		msg.addByte(170);
	} else {
		if (oldProtocol) {
			msg.addByte(spellId);
		} else {
			msg.add<uint16_t>(spellId);
		}
	}
	msg.add<uint32_t>(time);
	writeToOutputBuffer(msg);
}

void ProtocolGame::sendSpellGroupCooldown(SpellGroup_t groupId, uint32_t time) {
	if (oldProtocol) {
		return;
	}

	NetworkMessage msg;
	msg.addByte(0xA5);
	msg.addByte(groupId);
	msg.add<uint32_t>(time);
	writeToOutputBuffer(msg);
}

void ProtocolGame::sendUseItemCooldown(uint32_t time) {
	if (!player || oldProtocol) {
		return;
	}

	NetworkMessage msg;
	msg.addByte(0xA6);
	msg.add<uint32_t>(time);
	writeToOutputBuffer(msg);
}

void ProtocolGame::sendPreyTimeLeft(const std::unique_ptr<PreySlot> &slot) {
	if (!player || !slot) {
		return;
	}

	NetworkMessage msg;

	msg.addByte(0xE7);
	msg.addByte(static_cast<uint8_t>(slot->id));
	msg.add<uint16_t>(slot->bonusTimeLeft);

	writeToOutputBuffer(msg);
}

void ProtocolGame::sendPreyData(const std::unique_ptr<PreySlot> &slot) {
	if (!player) {
		return;
	}

	NetworkMessage msg;
	msg.addByte(0xE8);
	std::vector<uint16_t> validRaceIds;
	for (auto raceId : slot->raceIdList) {
		if (g_monsters().getMonsterTypeByRaceId(raceId)) {
			validRaceIds.push_back(raceId);
		} else {
			g_logger().error("[ProtocolGame::sendPreyData] - Unknown monster type raceid: {}, removing prey slot from player {}", raceId, player->getName());
			// Remove wrong raceid from slot
			slot->removeMonsterType(raceId);
			// Send empty bytes (do not debug client)
			msg.addByte(0);
			msg.addByte(1);
			msg.add<uint32_t>(0);
			msg.addByte(0);
			writeToOutputBuffer(msg);
			return;
		}
	}

	msg.addByte(static_cast<uint8_t>(slot->id));
	msg.addByte(static_cast<uint8_t>(slot->state));

	if (slot->state == PreyDataState_Locked) {
		msg.addByte(player->isPremium() ? 0x01 : 0x00);
	} else if (slot->state == PreyDataState_Inactive) {
		// Empty
	} else if (slot->state == PreyDataState_Active) {
		if (const auto mtype = g_monsters().getMonsterTypeByRaceId(slot->selectedRaceId)) {
			msg.addString(mtype->name, "ProtocolGame::sendPreyData - mtype->name");
			const Outfit_t outfit = mtype->info.outfit;
			msg.add<uint16_t>(outfit.lookType);
			if (outfit.lookType == 0) {
				msg.add<uint16_t>(outfit.lookTypeEx);
			} else {
				msg.addByte(outfit.lookHead);
				msg.addByte(outfit.lookBody);
				msg.addByte(outfit.lookLegs);
				msg.addByte(outfit.lookFeet);
				msg.addByte(outfit.lookAddons);
			}

			msg.addByte(static_cast<uint8_t>(slot->bonus));
			msg.add<uint16_t>(slot->bonusPercentage);
			msg.addByte(slot->bonusRarity);
			msg.add<uint16_t>(slot->bonusTimeLeft);
		}
	} else if (slot->state == PreyDataState_Selection) {
		msg.addByte(static_cast<uint8_t>(validRaceIds.size()));
		for (uint16_t raceId : validRaceIds) {
			const auto mtype = g_monsters().getMonsterTypeByRaceId(raceId);
			if (!mtype) {
				continue;
			}

			msg.addString(mtype->name, "ProtocolGame::sendPreyData - mtype->name");
			const Outfit_t outfit = mtype->info.outfit;
			msg.add<uint16_t>(outfit.lookType);
			if (outfit.lookType == 0) {
				msg.add<uint16_t>(outfit.lookTypeEx);
				continue;
			}

			msg.addByte(outfit.lookHead);
			msg.addByte(outfit.lookBody);
			msg.addByte(outfit.lookLegs);
			msg.addByte(outfit.lookFeet);
			msg.addByte(outfit.lookAddons);
		}
	} else if (slot->state == PreyDataState_SelectionChangeMonster) {
		msg.addByte(static_cast<uint8_t>(slot->bonus));
		msg.add<uint16_t>(slot->bonusPercentage);
		msg.addByte(slot->bonusRarity);
		msg.addByte(static_cast<uint8_t>(validRaceIds.size()));
		for (uint16_t raceId : validRaceIds) {
			const auto mtype = g_monsters().getMonsterTypeByRaceId(raceId);
			if (!mtype) {
				continue;
			}

			msg.addString(mtype->name, "ProtocolGame::sendPreyData - mtype->name");
			const Outfit_t outfit = mtype->info.outfit;
			msg.add<uint16_t>(outfit.lookType);
			if (outfit.lookType == 0) {
				msg.add<uint16_t>(outfit.lookTypeEx);
				continue;
			}

			msg.addByte(outfit.lookHead);
			msg.addByte(outfit.lookBody);
			msg.addByte(outfit.lookLegs);
			msg.addByte(outfit.lookFeet);
			msg.addByte(outfit.lookAddons);
		}
	} else if (slot->state == PreyDataState_ListSelection) {
		const std::map<uint16_t, std::string> bestiaryList = g_game().getBestiaryList();
		msg.add<uint16_t>(static_cast<uint16_t>(bestiaryList.size()));
		std::for_each(bestiaryList.begin(), bestiaryList.end(), [&msg](auto mType) {
			msg.add<uint16_t>(mType.first);
		});
	} else {
		g_logger().warn("[ProtocolGame::sendPreyData] - Unknown prey state: {}", fmt::underlying(slot->state));
		return;
	}

	if (oldProtocol) {
		auto currentTime = OTSYS_TIME();
		auto timeDiffMs = (slot->freeRerollTimeStamp > currentTime) ? (slot->freeRerollTimeStamp - currentTime) : 0;
		auto timeDiffMinutes = timeDiffMs / 60000;
		msg.add<uint16_t>(timeDiffMinutes ? timeDiffMinutes : 0);
	} else {
		msg.add<uint32_t>(std::max<uint32_t>(static_cast<uint32_t>(((slot->freeRerollTimeStamp - OTSYS_TIME()) / 1000)), 0));
		msg.addByte(static_cast<uint8_t>(slot->option));
	}

	writeToOutputBuffer(msg);
}

void ProtocolGame::sendPreyPrices() {
	if (!player) {
		return;
	}

	NetworkMessage msg;

	msg.addByte(0xE9);
	msg.add<uint32_t>(player->getPreyRerollPrice());
	if (!oldProtocol) {
		msg.addByte(static_cast<uint8_t>(g_configManager().getNumber(PREY_BONUS_REROLL_PRICE, __FUNCTION__)));
		msg.addByte(static_cast<uint8_t>(g_configManager().getNumber(PREY_SELECTION_LIST_PRICE, __FUNCTION__)));
		msg.add<uint32_t>(player->getTaskHuntingRerollPrice());
		msg.add<uint32_t>(player->getTaskHuntingRerollPrice());
		msg.addByte(static_cast<uint8_t>(g_configManager().getNumber(TASK_HUNTING_SELECTION_LIST_PRICE, __FUNCTION__)));
		msg.addByte(static_cast<uint8_t>(g_configManager().getNumber(TASK_HUNTING_BONUS_REROLL_PRICE, __FUNCTION__)));
	}

	writeToOutputBuffer(msg);
}

void ProtocolGame::sendModalWindow(const ModalWindow &modalWindow) {
	if (!player) {
		return;
	}

	NetworkMessage msg;
	msg.addByte(0xFA);

	msg.add<uint32_t>(modalWindow.id);
	msg.addString(modalWindow.title, "ProtocolGame::sendModalWindow - modalWindow.title");
	msg.addString(modalWindow.message, "ProtocolGame::sendModalWindow - modalWindow.message");

	msg.addByte(modalWindow.buttons.size());
	for (const auto &it : modalWindow.buttons) {
		msg.addString(it.first, "ProtocolGame::sendModalWindow - it.first");
		msg.addByte(it.second);
	}

	msg.addByte(modalWindow.choices.size());
	for (const auto &it : modalWindow.choices) {
		msg.addString(it.first, "ProtocolGame::sendModalWindow - it.first");
		msg.addByte(it.second);
	}

	msg.addByte(modalWindow.defaultEscapeButton);
	msg.addByte(modalWindow.defaultEnterButton);
	msg.addByte(modalWindow.priority ? 0x01 : 0x00);

	writeToOutputBuffer(msg);
}

////////////// Add common messages
void ProtocolGame::AddCreature(NetworkMessage &msg, std::shared_ptr<Creature> creature, bool known, uint32_t remove) {
	CreatureType_t creatureType = creature->getType();
	std::shared_ptr<Player> otherPlayer = creature->getPlayer();

	if (known) {
		msg.add<uint16_t>(0x62);
		msg.add<uint32_t>(creature->getID());
	} else {
		msg.add<uint16_t>(0x61);
		msg.add<uint32_t>(remove);
		msg.add<uint32_t>(creature->getID());
		if (!oldProtocol && creature->isHealthHidden()) {
			msg.addByte(CREATURETYPE_HIDDEN);
		} else {
			msg.addByte(creatureType);
		}

		if (!oldProtocol && creatureType == CREATURETYPE_SUMMON_PLAYER) {
			if (std::shared_ptr<Creature> master = creature->getMaster()) {
				msg.add<uint32_t>(master->getID());
			} else {
				msg.add<uint32_t>(0x00);
			}
		}

		if (!oldProtocol && creature->isHealthHidden()) {
			msg.addString(std::string());
		} else {
			msg.addString(creature->getName(), "ProtocolGame::AddCreature - creature->getName()");
		}
	}

	if (creature->isHealthHidden()) {
		msg.addByte(0x00);
	} else {
		msg.addByte(std::ceil((static_cast<double>(creature->getHealth()) / std::max<int32_t>(creature->getMaxHealth(), 1)) * 100));
	}

	msg.addByte(creature->getDirection());

	if (!creature->isInGhostMode() && !creature->isInvisible()) {
		const Outfit_t &outfit = creature->getCurrentOutfit();
		AddOutfit(msg, outfit);
		if (!oldProtocol && outfit.lookMount != 0) {
			msg.addByte(outfit.lookMountHead);
			msg.addByte(outfit.lookMountBody);
			msg.addByte(outfit.lookMountLegs);
			msg.addByte(outfit.lookMountFeet);
		}
	} else {
		static Outfit_t outfit;
		AddOutfit(msg, outfit);
	}

	LightInfo lightInfo = creature->getCreatureLight();
	msg.addByte(player->isAccessPlayer() ? 0xFF : lightInfo.level);
	msg.addByte(lightInfo.color);

	msg.add<uint16_t>(creature->getStepSpeed());

	addCreatureIcon(msg, creature);

	msg.addByte(player->getSkullClient(creature));
	msg.addByte(player->getPartyShield(otherPlayer));

	if (!known) {
		msg.addByte(player->getGuildEmblem(otherPlayer));
	}

	if (!oldProtocol && creatureType == CREATURETYPE_MONSTER) {
		if (std::shared_ptr<Creature> master = creature->getMaster()) {
			if (std::shared_ptr<Player> masterPlayer = master->getPlayer()) {
				creatureType = CREATURETYPE_SUMMON_PLAYER;
			}
		}
	}

	if (!oldProtocol && creature->isHealthHidden()) {
		msg.addByte(CREATURETYPE_HIDDEN);
	} else {
		msg.addByte(creatureType); // Type (for summons)
	}

	if (!oldProtocol && creatureType == CREATURETYPE_SUMMON_PLAYER) {
		if (std::shared_ptr<Creature> master = creature->getMaster()) {
			msg.add<uint32_t>(master->getID());
		} else {
			msg.add<uint32_t>(0x00);
		}
	}

	if (!oldProtocol && creatureType == CREATURETYPE_PLAYER) {
		if (std::shared_ptr<Player> otherCreature = creature->getPlayer()) {
			msg.addByte(otherCreature->getVocation()->getClientId());
		} else {
			msg.addByte(0);
		}
	}

	auto bubble = creature->getSpeechBubble();
	msg.addByte(oldProtocol && bubble == SPEECHBUBBLE_HIRELING ? static_cast<uint8_t>(SPEECHBUBBLE_NONE) : bubble);
	msg.addByte(0xFF); // MARK_UNMARKED
	if (!oldProtocol) {
		msg.addByte(0x00); // inspection type
	} else {
		if (otherPlayer) {
			msg.add<uint16_t>(otherPlayer->getHelpers());
		} else {
			msg.add<uint16_t>(0x00);
		}
	}

	msg.addByte(player->canWalkthroughEx(creature) ? 0x00 : 0x01);
}

void ProtocolGame::AddPlayerStats(NetworkMessage &msg) {
	msg.addByte(0xA0);

	if (oldProtocol) {
		msg.add<uint16_t>(std::min<int32_t>(player->getHealth(), std::numeric_limits<uint16_t>::max()));
		msg.add<uint16_t>(std::min<int32_t>(player->getMaxHealth(), std::numeric_limits<uint16_t>::max()));
	} else {
		msg.add<uint32_t>(std::min<int32_t>(player->getHealth(), std::numeric_limits<int32_t>::max()));
		msg.add<uint32_t>(std::min<int32_t>(player->getMaxHealth(), std::numeric_limits<int32_t>::max()));
	}

	msg.add<uint32_t>(player->hasFlag(PlayerFlags_t::HasInfiniteCapacity) ? 1000000 : player->getFreeCapacity());
	if (oldProtocol) {
		msg.add<uint32_t>(player->getFreeCapacity());
	}

	msg.add<uint64_t>(player->getExperience());

	msg.add<uint16_t>(player->getLevel());
	msg.addByte(std::min<uint8_t>(player->getLevelPercent(), 100));

	msg.add<uint16_t>(player->getBaseXpGain()); // base xp gain rate

	if (oldProtocol) {
		msg.add<uint16_t>(player->getVoucherXpBoost()); // xp voucher
	}

	msg.add<uint16_t>(player->getGrindingXpBoost()); // low level bonus
	msg.add<uint16_t>(player->getXpBoostPercent()); // xp boost
	msg.add<uint16_t>(player->getStaminaXpBoost()); // stamina multiplier (100 = 1.0x)

	if (!oldProtocol) {
		msg.add<uint32_t>(std::min<int32_t>(player->getMana(), std::numeric_limits<int32_t>::max()));
		msg.add<uint32_t>(std::min<int32_t>(player->getMaxMana(), std::numeric_limits<int32_t>::max()));
	} else {
		msg.add<uint16_t>(std::min<int32_t>(player->getMana(), std::numeric_limits<uint16_t>::max()));
		msg.add<uint16_t>(std::min<int32_t>(player->getMaxMana(), std::numeric_limits<uint16_t>::max()));

		msg.addByte(static_cast<uint8_t>(std::min<uint32_t>(player->getMagicLevel(), std::numeric_limits<uint8_t>::max())));
		msg.addByte(static_cast<uint8_t>(std::min<uint32_t>(player->getBaseMagicLevel(), std::numeric_limits<uint8_t>::max())));
		msg.addByte(std::min<uint8_t>(static_cast<uint8_t>(player->getMagicLevelPercent()), 100));
	}

	msg.addByte(player->getSoul());

	msg.add<uint16_t>(player->getStaminaMinutes());

	msg.add<uint16_t>(player->getBaseSpeed());

	std::shared_ptr<Condition> condition = player->getCondition(CONDITION_REGENERATION, CONDITIONID_DEFAULT);
	msg.add<uint16_t>(condition ? condition->getTicks() / 1000 : 0x00);

	msg.add<uint16_t>(player->getOfflineTrainingTime() / 60 / 1000);

	msg.add<uint16_t>(player->getXpBoostTime()); // xp boost time (seconds)
	msg.addByte(1); // enables exp boost in the store

	if (!oldProtocol) {
		msg.add<uint32_t>(player->getManaShield()); // remaining mana shield
		msg.add<uint32_t>(player->getMaxManaShield()); // total mana shield
	}
}

void ProtocolGame::AddPlayerSkills(NetworkMessage &msg) {
	msg.addByte(0xA1);

	if (oldProtocol) {
		for (uint8_t i = SKILL_FIRST; i <= SKILL_FISHING; ++i) {
			skills_t skill = static_cast<skills_t>(i);
			msg.add<uint16_t>(std::min<int32_t>(player->getSkillLevel(skill), std::numeric_limits<uint16_t>::max()));
			msg.add<uint16_t>(player->getBaseSkill(skill));
			msg.addByte(std::min<uint8_t>(100, static_cast<uint8_t>(player->getSkillPercent(skill))));
		}
	} else {
		msg.add<uint16_t>(player->getMagicLevel());
		msg.add<uint16_t>(player->getBaseMagicLevel());
		msg.add<uint16_t>(player->getLoyaltyMagicLevel());
		msg.add<uint16_t>(player->getMagicLevelPercent() * 100);

		for (uint8_t i = SKILL_FIRST; i <= SKILL_FISHING; ++i) {
			skills_t skill = static_cast<skills_t>(i);
			msg.add<uint16_t>(std::min<int32_t>(player->getSkillLevel(skill), std::numeric_limits<uint16_t>::max()));
			msg.add<uint16_t>(player->getBaseSkill(skill));
			msg.add<uint16_t>(player->getLoyaltySkill(skill));
			msg.add<uint16_t>(player->getSkillPercent(skill) * 100);
		}
	}

	for (uint8_t i = SKILL_CRITICAL_HIT_CHANCE; i <= SKILL_LAST; ++i) {
		if (!oldProtocol && (i == SKILL_LIFE_LEECH_CHANCE || i == SKILL_MANA_LEECH_CHANCE)) {
			continue;
		}
		skills_t skill = static_cast<skills_t>(i);
		msg.add<uint16_t>(std::min<int32_t>(player->getSkillLevel(skill), std::numeric_limits<uint16_t>::max()));
		msg.add<uint16_t>(player->getBaseSkill(skill));
	}

	if (!oldProtocol) {
		// 13.10 list (U8 + U16)
		msg.addByte(0);
		// Version 12.81 new skill (Fatal, Dodge and Momentum)
		sendForgeSkillStats(msg);

		// used for imbuement (Feather)
		msg.add<uint32_t>(player->getCapacity()); // total capacity
		msg.add<uint32_t>(player->getBaseCapacity()); // base total capacity
	}
}

void ProtocolGame::AddOutfit(NetworkMessage &msg, const Outfit_t &outfit, bool addMount /* = true*/) {
	msg.add<uint16_t>(outfit.lookType);
	if (outfit.lookType != 0) {
		msg.addByte(outfit.lookHead);
		msg.addByte(outfit.lookBody);
		msg.addByte(outfit.lookLegs);
		msg.addByte(outfit.lookFeet);
		msg.addByte(outfit.lookAddons);
	} else {
		msg.add<uint16_t>(outfit.lookTypeEx);
	}

	if (addMount) {
		msg.add<uint16_t>(outfit.lookMount);
	}
}

void ProtocolGame::addImbuementInfo(NetworkMessage &msg, uint16_t imbuementId) const {
	Imbuement* imbuement = g_imbuements().getImbuement(imbuementId);
	const BaseImbuement* baseImbuement = g_imbuements().getBaseByID(imbuement->getBaseID());
	const CategoryImbuement* categoryImbuement = g_imbuements().getCategoryByID(imbuement->getCategory());

	msg.add<uint32_t>(imbuementId);
	msg.addString(baseImbuement->name + " " + imbuement->getName(), "ProtocolGame::addImbuementInfo - baseImbuement->name + "
	                                                                " + imbuement->getName()");
	msg.addString(imbuement->getDescription(), "ProtocolGame::addImbuementInfo - imbuement->getDescription()");
	msg.addString(categoryImbuement->name + imbuement->getSubGroup(), "ProtocolGame::addImbuementInfo - categoryImbuement->name + imbuement->getSubGroup()");

	msg.add<uint16_t>(imbuement->getIconID());
	msg.add<uint32_t>(baseImbuement->duration);

	msg.addByte(imbuement->isPremium() ? 0x01 : 0x00);

	const auto items = imbuement->getItems();
	msg.addByte(items.size());

	for (const auto &itm : items) {
		const ItemType &it = Item::items[itm.first];
		msg.add<uint16_t>(itm.first);
		msg.addString(it.name, "ProtocolGame::addImbuementInfo - it.name");
		msg.add<uint16_t>(itm.second);
	}

	msg.add<uint32_t>(baseImbuement->price);
	msg.addByte(baseImbuement->percent);
	msg.add<uint32_t>(baseImbuement->protectionPrice);
}

void ProtocolGame::openImbuementWindow(std::shared_ptr<Item> item) {
	if (!item || item->isRemoved()) {
		return;
	}

	player->setImbuingItem(item);

	NetworkMessage msg;
	msg.addByte(0xEB);
	msg.add<uint16_t>(item->getID());
	if (!oldProtocol && item->getClassification() > 0) {
		msg.addByte(0);
	}
	msg.addByte(item->getImbuementSlot());

	// Send imbuement time
	for (uint8_t slotid = 0; slotid < static_cast<uint8_t>(item->getImbuementSlot()); slotid++) {
		ImbuementInfo imbuementInfo;
		if (!item->getImbuementInfo(slotid, &imbuementInfo)) {
			msg.addByte(0x00);
			continue;
		}

		msg.addByte(0x01);
		addImbuementInfo(msg, imbuementInfo.imbuement->getID());
		msg.add<uint32_t>(imbuementInfo.duration);
		msg.add<uint32_t>(g_imbuements().getBaseByID(imbuementInfo.imbuement->getBaseID())->removeCost);
	}

	std::vector<Imbuement*> imbuements = g_imbuements().getImbuements(player, item);
	phmap::flat_hash_map<uint16_t, uint16_t> needItems;

	msg.add<uint16_t>(imbuements.size());
	for (const Imbuement* imbuement : imbuements) {
		addImbuementInfo(msg, imbuement->getID());

		const auto items = imbuement->getItems();
		for (const auto &itm : items) {
			if (!needItems.count(itm.first)) {
				needItems[itm.first] = player->getItemTypeCount(itm.first);
				uint32_t stashCount = player->getStashItemCount(Item::items[itm.first].id);
				if (stashCount > 0) {
					needItems[itm.first] += stashCount;
				}
			}
		}
	}

	msg.add<uint32_t>(needItems.size());
	for (const auto &itm : needItems) {
		msg.add<uint16_t>(itm.first);
		msg.add<uint16_t>(itm.second);
	}

	sendResourcesBalance(player->getMoney(), player->getBankBalance(), player->getPreyCards(), player->getTaskHuntingPoints());

	writeToOutputBuffer(msg);
}

void ProtocolGame::sendMessageDialog(const std::string &message) {
	NetworkMessage msg;
	msg.addByte(0xED);
	msg.addByte(0x14); // Unknown type
	msg.addString(message, "ProtocolGame::sendMessageDialog - message");
	writeToOutputBuffer(msg);
}

void ProtocolGame::sendImbuementResult(const std::string message) {
	NetworkMessage msg;
	msg.addByte(0xED);
	msg.addByte(0x01);
	msg.addString(message, "ProtocolGame::sendImbuementResult - message");
	writeToOutputBuffer(msg);
}

void ProtocolGame::closeImbuementWindow() {
	NetworkMessage msg;
	msg.addByte(0xEC);
	writeToOutputBuffer(msg);
}

void ProtocolGame::AddWorldLight(NetworkMessage &msg, LightInfo lightInfo) {
	msg.addByte(0x82);
	msg.addByte((player->isAccessPlayer() ? 0xFF : lightInfo.level));
	msg.addByte(lightInfo.color);
}

void ProtocolGame::sendSpecialContainersAvailable() {
	if (oldProtocol || !player) {
		return;
	}

	NetworkMessage msg;
	msg.addByte(0x2A);
	msg.addByte(player->isSupplyStashMenuAvailable() ? 0x01 : 0x00);
	msg.addByte(player->isMarketMenuAvailable() ? 0x01 : 0x00);
	writeToOutputBuffer(msg);
}

void ProtocolGame::updatePartyTrackerAnalyzer(const std::shared_ptr<Party> party) {
	if (oldProtocol || !player || !party || !party->getLeader()) {
		return;
	}

	NetworkMessage msg;
	msg.addByte(0x2B);
	msg.add<uint32_t>(party->getAnalyzerTimeNow());
	msg.add<uint32_t>(party->getLeader()->getID());
	msg.addByte(static_cast<uint8_t>(party->priceType));

	msg.addByte(static_cast<uint8_t>(party->membersData.size()));
	for (const std::shared_ptr<PartyAnalyzer> &analyzer : party->membersData) {
		msg.add<uint32_t>(analyzer->id);
		if (std::shared_ptr<Player> member = g_game().getPlayerByID(analyzer->id);
		    !member || !member->getParty() || member->getParty() != party) {
			msg.addByte(0);
		} else {
			msg.addByte(1);
		}

		msg.add<uint64_t>(analyzer->lootPrice);
		msg.add<uint64_t>(analyzer->supplyPrice);
		msg.add<uint64_t>(analyzer->damage);
		msg.add<uint64_t>(analyzer->healing);
	}

	bool showNames = !party->membersData.empty();
	msg.addByte(showNames ? 0x01 : 0x00);
	if (showNames) {
		msg.addByte(static_cast<uint8_t>(party->membersData.size()));
		for (const std::shared_ptr<PartyAnalyzer> &analyzer : party->membersData) {
			msg.add<uint32_t>(analyzer->id);
			msg.addString(analyzer->name, "ProtocolGame::updatePartyTrackerAnalyzer - analyzer->name");
		}
	}

	writeToOutputBuffer(msg);
}

void ProtocolGame::AddCreatureLight(NetworkMessage &msg, std::shared_ptr<Creature> creature) {
	LightInfo lightInfo = creature->getCreatureLight();

	msg.addByte(0x8D);
	msg.add<uint32_t>(creature->getID());
	msg.addByte((player->isAccessPlayer() ? 0xFF : lightInfo.level));
	msg.addByte(lightInfo.color);
}

// tile
void ProtocolGame::RemoveTileThing(NetworkMessage &msg, const Position &pos, uint32_t stackpos) {
	if (stackpos >= 10) {
		return;
	}

	msg.addByte(0x6C);
	msg.addPosition(pos);
	msg.addByte(static_cast<uint8_t>(stackpos));
}

void ProtocolGame::sendKillTrackerUpdate(std::shared_ptr<Container> corpse, const std::string &name, const Outfit_t creatureOutfit) {
	if (oldProtocol) {
		return;
	}

	bool isCorpseEmpty = corpse->empty();

	NetworkMessage msg;
	msg.addByte(0xD1);
	msg.addString(name, "ProtocolGame::sendKillTrackerUpdate - name");
	msg.add<uint16_t>(creatureOutfit.lookType ? creatureOutfit.lookType : 21);
	msg.addByte(creatureOutfit.lookType ? creatureOutfit.lookHead : 0x00);
	msg.addByte(creatureOutfit.lookType ? creatureOutfit.lookBody : 0x00);
	msg.addByte(creatureOutfit.lookType ? creatureOutfit.lookLegs : 0x00);
	msg.addByte(creatureOutfit.lookType ? creatureOutfit.lookFeet : 0x00);
	msg.addByte(creatureOutfit.lookType ? creatureOutfit.lookAddons : 0x00);
	msg.addByte(isCorpseEmpty ? 0 : corpse->size());

	if (!isCorpseEmpty) {
		for (const auto &it : corpse->getItemList()) {
			AddItem(msg, it);
		}
	}

	writeToOutputBuffer(msg);
}

void ProtocolGame::sendUpdateSupplyTracker(std::shared_ptr<Item> item) {
	if (oldProtocol || !player || !item) {
		return;
	}

	NetworkMessage msg;
	msg.addByte(0xCE);
	msg.add<uint16_t>(item->getID());

	writeToOutputBuffer(msg);
}

void ProtocolGame::sendUpdateImpactTracker(CombatType_t type, int32_t amount) {
	if (!player || oldProtocol) {
		return;
	}

	auto clientElement = getCipbiaElement(type);
	if (clientElement == CIPBIA_ELEMENTAL_UNDEFINED) {
		return;
	}

	NetworkMessage msg;
	msg.addByte(0xCC);
	if (type == COMBAT_HEALING) {
		msg.addByte(ANALYZER_HEAL);
		msg.add<uint32_t>(amount);
	} else {
		msg.addByte(ANALYZER_DAMAGE_DEALT);
		msg.add<uint32_t>(amount);
		msg.addByte(clientElement);
	}
	writeToOutputBuffer(msg);
}

void ProtocolGame::sendUpdateInputAnalyzer(CombatType_t type, int32_t amount, std::string target) {
	if (!player || oldProtocol) {
		return;
	}

	auto clientElement = getCipbiaElement(type);
	if (clientElement == CIPBIA_ELEMENTAL_UNDEFINED) {
		return;
	}

	NetworkMessage msg;
	msg.addByte(0xCC);
	msg.addByte(ANALYZER_DAMAGE_RECEIVED);
	msg.add<uint32_t>(amount);
	msg.addByte(clientElement);
	msg.addString(target, "ProtocolGame::sendUpdateInputAnalyzer - target");
	writeToOutputBuffer(msg);
}

void ProtocolGame::sendTaskHuntingData(const std::unique_ptr<TaskHuntingSlot> &slot) {
	if (!player || oldProtocol) {
		return;
	}

	NetworkMessage msg;
	msg.addByte(0xBB);
	msg.addByte(static_cast<uint8_t>(slot->id));
	msg.addByte(static_cast<uint8_t>(slot->state));
	if (slot->state == PreyTaskDataState_Locked) {
		msg.addByte(player->isPremium() ? 0x01 : 0x00);
	} else if (slot->state == PreyTaskDataState_Inactive) {
		// Empty
	} else if (slot->state == PreyTaskDataState_Selection) {
		std::shared_ptr<Player> user = player;
		msg.add<uint16_t>(static_cast<uint16_t>(slot->raceIdList.size()));
		std::for_each(slot->raceIdList.begin(), slot->raceIdList.end(), [&msg, user](uint16_t raceid) {
			msg.add<uint16_t>(raceid);
			msg.addByte(user->isCreatureUnlockedOnTaskHunting(g_monsters().getMonsterTypeByRaceId(raceid)) ? 0x01 : 0x00);
		});
	} else if (slot->state == PreyTaskDataState_ListSelection) {
		std::shared_ptr<Player> user = player;
		const std::map<uint16_t, std::string> bestiaryList = g_game().getBestiaryList();
		msg.add<uint16_t>(static_cast<uint16_t>(bestiaryList.size()));
		std::for_each(bestiaryList.begin(), bestiaryList.end(), [&msg, user](auto mType) {
			msg.add<uint16_t>(mType.first);
			msg.addByte(user->isCreatureUnlockedOnTaskHunting(g_monsters().getMonsterType(mType.second)) ? 0x01 : 0x00);
		});
	} else if (slot->state == PreyTaskDataState_Active) {
		if (const auto &option = g_ioprey().getTaskRewardOption(slot)) {
			msg.add<uint16_t>(slot->selectedRaceId);
			if (slot->upgrade) {
				msg.addByte(0x01);
				msg.add<uint16_t>(option->secondKills);
			} else {
				msg.addByte(0x00);
				msg.add<uint16_t>(option->firstKills);
			}
			msg.add<uint16_t>(slot->currentKills);
			msg.addByte(slot->rarity);
		} else {
			g_logger().warn("[ProtocolGame::sendTaskHuntingData] - Unknown slot option {} on player {}", fmt::underlying(slot->id), player->getName());
			return;
		}
	} else if (slot->state == PreyTaskDataState_Completed) {
		if (const auto &option = g_ioprey().getTaskRewardOption(slot)) {
			msg.add<uint16_t>(slot->selectedRaceId);
			if (slot->upgrade) {
				msg.addByte(0x01);
				msg.add<uint16_t>(option->secondKills);
				msg.add<uint16_t>(std::min<uint16_t>(slot->currentKills, option->secondKills));
			} else {
				msg.addByte(0x00);
				msg.add<uint16_t>(option->firstKills);
				msg.add<uint16_t>(std::min<uint16_t>(slot->currentKills, option->firstKills));
			}
			msg.addByte(slot->rarity);
		} else {
			g_logger().warn("[ProtocolGame::sendTaskHuntingData] - Unknown slot option {} on player {}", fmt::underlying(slot->id), player->getName());
			return;
		}
	} else {
		g_logger().warn("[ProtocolGame::sendTaskHuntingData] - Unknown task hunting state: {}", fmt::underlying(slot->state));
		return;
	}

	msg.add<uint32_t>(std::max<uint32_t>(static_cast<uint32_t>(((slot->freeRerollTimeStamp - OTSYS_TIME()) / 1000)), 0));
	writeToOutputBuffer(msg);
}

void ProtocolGame::MoveUpCreature(NetworkMessage &msg, std::shared_ptr<Creature> creature, const Position &newPos, const Position &oldPos) {
	if (creature != player) {
		return;
	}

	// floor change up
	msg.addByte(0xBE);

	// going to surface
	if (newPos.z == MAP_INIT_SURFACE_LAYER) {
		int32_t skip = -1;
		GetFloorDescription(msg, oldPos.x - MAP_MAX_CLIENT_VIEW_PORT_X, oldPos.y - MAP_MAX_CLIENT_VIEW_PORT_Y, 5, (MAP_MAX_CLIENT_VIEW_PORT_X + 1) * 2, (MAP_MAX_CLIENT_VIEW_PORT_Y + 1) * 2, 3, skip); //(floor 7 and 6 already set)
		GetFloorDescription(msg, oldPos.x - MAP_MAX_CLIENT_VIEW_PORT_X, oldPos.y - MAP_MAX_CLIENT_VIEW_PORT_Y, 4, (MAP_MAX_CLIENT_VIEW_PORT_X + 1) * 2, (MAP_MAX_CLIENT_VIEW_PORT_Y + 1) * 2, 4, skip);
		GetFloorDescription(msg, oldPos.x - MAP_MAX_CLIENT_VIEW_PORT_X, oldPos.y - MAP_MAX_CLIENT_VIEW_PORT_Y, 3, (MAP_MAX_CLIENT_VIEW_PORT_X + 1) * 2, (MAP_MAX_CLIENT_VIEW_PORT_Y + 1) * 2, 5, skip);
		GetFloorDescription(msg, oldPos.x - MAP_MAX_CLIENT_VIEW_PORT_X, oldPos.y - MAP_MAX_CLIENT_VIEW_PORT_Y, 2, (MAP_MAX_CLIENT_VIEW_PORT_X + 1) * 2, (MAP_MAX_CLIENT_VIEW_PORT_Y + 1) * 2, 6, skip);
		GetFloorDescription(msg, oldPos.x - MAP_MAX_CLIENT_VIEW_PORT_X, oldPos.y - MAP_MAX_CLIENT_VIEW_PORT_Y, 1, (MAP_MAX_CLIENT_VIEW_PORT_X + 1) * 2, (MAP_MAX_CLIENT_VIEW_PORT_Y + 1) * 2, 7, skip);
		GetFloorDescription(msg, oldPos.x - MAP_MAX_CLIENT_VIEW_PORT_X, oldPos.y - MAP_MAX_CLIENT_VIEW_PORT_Y, 0, (MAP_MAX_CLIENT_VIEW_PORT_X + 1) * 2, (MAP_MAX_CLIENT_VIEW_PORT_Y + 1) * 2, 8, skip);

		if (skip >= 0) {
			msg.addByte(skip);
			msg.addByte(0xFF);
		}
	}
	// underground, going one floor up (still underground)
	else if (newPos.z > MAP_INIT_SURFACE_LAYER) {
		int32_t skip = -1;
		GetFloorDescription(msg, oldPos.x - MAP_MAX_CLIENT_VIEW_PORT_X, oldPos.y - MAP_MAX_CLIENT_VIEW_PORT_Y, oldPos.getZ() - 3, (MAP_MAX_CLIENT_VIEW_PORT_X + 1) * 2, (MAP_MAX_CLIENT_VIEW_PORT_Y + 1) * 2, 3, skip);

		if (skip >= 0) {
			msg.addByte(skip);
			msg.addByte(0xFF);
		}
	}

	// moving up a floor up makes us out of sync
	// west
	msg.addByte(0x68);
	GetMapDescription(oldPos.x - MAP_MAX_CLIENT_VIEW_PORT_X, oldPos.y - (MAP_MAX_CLIENT_VIEW_PORT_Y - 1), newPos.z, 1, (MAP_MAX_CLIENT_VIEW_PORT_Y + 1) * 2, msg);

	// north
	msg.addByte(0x65);
	GetMapDescription(oldPos.x - MAP_MAX_CLIENT_VIEW_PORT_X, oldPos.y - MAP_MAX_CLIENT_VIEW_PORT_Y, newPos.z, (MAP_MAX_CLIENT_VIEW_PORT_X + 1) * 2, 1, msg);
}

void ProtocolGame::MoveDownCreature(NetworkMessage &msg, std::shared_ptr<Creature> creature, const Position &newPos, const Position &oldPos) {
	if (creature != player) {
		return;
	}

	// floor change down
	msg.addByte(0xBF);

	// going from surface to underground
	if (newPos.z == MAP_INIT_SURFACE_LAYER + 1) {
		int32_t skip = -1;

		GetFloorDescription(msg, oldPos.x - MAP_MAX_CLIENT_VIEW_PORT_X, oldPos.y - MAP_MAX_CLIENT_VIEW_PORT_Y, newPos.z, (MAP_MAX_CLIENT_VIEW_PORT_X + 1) * 2, (MAP_MAX_CLIENT_VIEW_PORT_Y + 1) * 2, -1, skip);
		GetFloorDescription(msg, oldPos.x - MAP_MAX_CLIENT_VIEW_PORT_X, oldPos.y - MAP_MAX_CLIENT_VIEW_PORT_Y, newPos.z + 1, (MAP_MAX_CLIENT_VIEW_PORT_X + 1) * 2, (MAP_MAX_CLIENT_VIEW_PORT_Y + 1) * 2, -2, skip);
		GetFloorDescription(msg, oldPos.x - MAP_MAX_CLIENT_VIEW_PORT_X, oldPos.y - MAP_MAX_CLIENT_VIEW_PORT_Y, newPos.z + 2, (MAP_MAX_CLIENT_VIEW_PORT_X + 1) * 2, (MAP_MAX_CLIENT_VIEW_PORT_Y + 1) * 2, -3, skip);

		if (skip >= 0) {
			msg.addByte(skip);
			msg.addByte(0xFF);
		}
	}
	// going further down
	else if (newPos.z > oldPos.z && newPos.z > MAP_INIT_SURFACE_LAYER + 1 && newPos.z < MAP_MAX_LAYERS - MAP_LAYER_VIEW_LIMIT) {
		int32_t skip = -1;
		GetFloorDescription(msg, oldPos.x - MAP_MAX_CLIENT_VIEW_PORT_X, oldPos.y - MAP_MAX_CLIENT_VIEW_PORT_Y, newPos.z + MAP_LAYER_VIEW_LIMIT, (MAP_MAX_CLIENT_VIEW_PORT_X + 1) * 2, (MAP_MAX_CLIENT_VIEW_PORT_Y + 1) * 2, -3, skip);

		if (skip >= 0) {
			msg.addByte(skip);
			msg.addByte(0xFF);
		}
	}

	// moving down a floor makes us out of sync
	// east
	msg.addByte(0x66);
	GetMapDescription(oldPos.x + MAP_MAX_CLIENT_VIEW_PORT_X + 1, oldPos.y - (MAP_MAX_CLIENT_VIEW_PORT_Y + 1), newPos.z, 1, ((MAP_MAX_CLIENT_VIEW_PORT_Y + 1) * 2), msg);

	// south
	msg.addByte(0x67);
	GetMapDescription(oldPos.x - MAP_MAX_CLIENT_VIEW_PORT_X, oldPos.y + (MAP_MAX_CLIENT_VIEW_PORT_Y + 1), newPos.z, ((MAP_MAX_CLIENT_VIEW_PORT_X + 1) * 2), 1, msg);
}

void ProtocolGame::AddHiddenShopItem(NetworkMessage &msg) {
	// Empty bytes from AddShopItem
	msg.add<uint16_t>(0);
	msg.addByte(0);
	msg.addString(std::string());
	msg.add<uint32_t>(0);
	msg.add<uint32_t>(0);
	msg.add<uint32_t>(0);
}

void ProtocolGame::AddShopItem(NetworkMessage &msg, const ShopBlock &shopBlock) {
	// Sends the item information empty if the player doesn't have the storage to buy/sell a certain item
	if (shopBlock.itemStorageKey != 0 && player->getStorageValue(shopBlock.itemStorageKey) < shopBlock.itemStorageValue) {
		AddHiddenShopItem(msg);
		return;
	}

	const ItemType &it = Item::items[shopBlock.itemId];
	msg.add<uint16_t>(shopBlock.itemId);
	if (it.isSplash() || it.isFluidContainer()) {
		msg.addByte(static_cast<uint8_t>(shopBlock.itemSubType));
	} else {
		msg.addByte(0x00);
	}

	// If not send "itemName" variable from the npc shop, will registered the name that is in items.xml
	if (shopBlock.itemName.empty()) {
		msg.addString(it.name, "ProtocolGame::AddShopItem - it.name");
	} else {
		msg.addString(shopBlock.itemName, "ProtocolGame::AddShopItem - shopBlock.itemName");
	}
	msg.add<uint32_t>(it.weight);
	msg.add<uint32_t>(shopBlock.itemBuyPrice == 4294967295 ? 0 : shopBlock.itemBuyPrice);
	msg.add<uint32_t>(shopBlock.itemSellPrice == 4294967295 ? 0 : shopBlock.itemSellPrice);
}

void ProtocolGame::parseExtendedOpcode(NetworkMessage &msg) {
	uint8_t opcode = msg.getByte();
	const std::string &buffer = msg.getString();

	// process additional opcodes via lua script event
	g_game().parsePlayerExtendedOpcode(player->getID(), opcode, buffer);
}

// OTCv8
void ProtocolGame::sendFeatures() {
	if (otclientV8 == 0) {
		return;
	}

	std::map<GameFeature_t, bool> features;
	// Place for non-standard OTCv8 features
	features[GameFeature_t::ExtendedOpcode] = true;

	if (features.empty()) {
		return;
	}

	NetworkMessage msg;
	msg.addByte(0x43);
	msg.add<uint16_t>(static_cast<uint16_t>(features.size()));
	for (const auto &[gameFeature, haveFeature] : features) {
		msg.addByte(static_cast<uint8_t>(gameFeature));
		msg.addByte(haveFeature ? 1 : 0);
	}
	writeToOutputBuffer(msg);
}

void ProtocolGame::parseInventoryImbuements(NetworkMessage &msg) {
	if (oldProtocol) {
		return;
	}

	bool isTrackerOpen = msg.getByte(); // Window is opened or closed
	g_game().playerRequestInventoryImbuements(player->getID(), isTrackerOpen);
}

void ProtocolGame::sendInventoryImbuements(const std::map<Slots_t, std::shared_ptr<Item>> items) {
	if (oldProtocol) {
		return;
	}

	NetworkMessage msg;
	msg.addByte(0x5D);

	msg.addByte(static_cast<uint8_t>(items.size()));
	for (const auto &[slot, item] : items) {
		msg.addByte(slot);
		AddItem(msg, item);

		uint8_t slots = item->getImbuementSlot();
		msg.addByte(slots);
		if (slots == 0) {
			continue;
		}

		for (uint8_t imbueSlot = 0; imbueSlot < slots; imbueSlot++) {
			ImbuementInfo imbuementInfo;
			if (!item->getImbuementInfo(imbueSlot, &imbuementInfo)) {
				msg.addByte(0x00);
				continue;
			}

			auto imbuement = imbuementInfo.imbuement;
			if (!imbuement) {
				msg.addByte(0x00);
				continue;
			}

			const BaseImbuement* baseImbuement = g_imbuements().getBaseByID(imbuement->getBaseID());
			msg.addByte(0x01);
			msg.addString(baseImbuement->name + " " + imbuement->getName(), "ProtocolGame::sendInventoryImbuements - baseImbuement->name + "
			                                                                " + imbuement->getName()");
			msg.add<uint16_t>(imbuement->getIconID());
			msg.add<uint32_t>(imbuementInfo.duration);

			std::shared_ptr<Tile> playerTile = player->getTile();
			// Check if the player is in a protection zone
			bool isInProtectionZone = playerTile && playerTile->hasFlag(TILESTATE_PROTECTIONZONE);
			// Check if the player is in fight mode
			bool isInFightMode = player->hasCondition(CONDITION_INFIGHT);
			// Get the category of the imbuement
			const CategoryImbuement* categoryImbuement = g_imbuements().getCategoryByID(imbuement->getCategory());
			// Parent of the imbued item
			auto parent = item->getParent();
			// If the imbuement is aggressive and the player is not in fight mode or is in a protection zone, or the item is in a container, ignore it.
			if (categoryImbuement && categoryImbuement->agressive && (isInProtectionZone || !isInFightMode)) {
				msg.addByte(0);
				continue;
			}
			// If the item is not in the backpack slot and it's not a agressive imbuement, ignore it.
			if (categoryImbuement && !categoryImbuement->agressive && parent && parent != player) {
				msg.addByte(0);
				continue;
			}

			msg.addByte(1);
		}
	}

	writeToOutputBuffer(msg);
}

void ProtocolGame::sendItemsPrice() {
	if (!player || oldProtocol) {
		return;
	}

	NetworkMessage msg;
	msg.addByte(0xCD);

	auto countBuffer = msg.getBufferPosition();
	uint16_t count = 0;
	msg.skipBytes(2);
	for (const auto &[itemId, tierAndPriceMap] : g_game().getItemsPrice()) {
		for (const auto &[tier, price] : tierAndPriceMap) {
			msg.add<uint16_t>(itemId);
			if (Item::items[itemId].upgradeClassification > 0) {
				msg.addByte(tier);
			}
			msg.add<uint64_t>(price);
			count++;
		}
	}
	msg.setBufferPosition(countBuffer);
	msg.add<uint16_t>(count);

	writeToOutputBuffer(msg);
}

void ProtocolGame::reloadCreature(std::shared_ptr<Creature> creature) {
	if (!creature || !canSee(creature)) {
		return;
	}

	auto tile = creature->getTile();
	if (!tile) {
		return;
	}

	uint32_t stackpos = tile->getClientIndexOfCreature(player, creature);

	if (stackpos >= 10) {
		return;
	}

	NetworkMessage msg;

	if (knownCreatureSet.contains(creature->getID())) {
		msg.addByte(0x6B);
		msg.addPosition(creature->getPosition());
		msg.addByte(static_cast<uint8_t>(stackpos));
		AddCreature(msg, creature, false, 0);
	} else {
		sendAddCreature(creature, creature->getPosition(), stackpos, false);
	}

	writeToOutputBuffer(msg);
}

void ProtocolGame::sendOpenStash() {
	if (!player || oldProtocol) {
		return;
	}

	NetworkMessage msg;
	msg.addByte(0x29);
	StashItemList list = player->getStashItems();
	msg.add<uint16_t>(list.size());
	for (auto item : list) {
		msg.add<uint16_t>(item.first);
		msg.add<uint32_t>(item.second);
	}
	msg.add<uint16_t>(static_cast<uint16_t>(g_configManager().getNumber(STASH_ITEMS, __FUNCTION__) - getStashSize(list)));
	writeToOutputBuffer(msg);
}

void ProtocolGame::parseStashWithdraw(NetworkMessage &msg) {
	if (oldProtocol) {
		return;
	}

	if (!player->isSupplyStashMenuAvailable()) {
		player->sendCancelMessage("You can't use supply stash right now.");
		return;
	}

	if (player->isUIExhausted(500)) {
		player->sendCancelMessage("You need to wait to do this again.");
		return;
	}

	Supply_Stash_Actions_t action = static_cast<Supply_Stash_Actions_t>(msg.getByte());
	switch (action) {
		case SUPPLY_STASH_ACTION_STOW_ITEM: {
			Position pos = msg.getPosition();
			uint16_t itemId = msg.get<uint16_t>();
			uint8_t stackpos = msg.getByte();
			uint32_t count = msg.getByte();
			g_game().playerStowItem(player->getID(), pos, itemId, stackpos, count, false);
			break;
		}
		case SUPPLY_STASH_ACTION_STOW_CONTAINER: {
			Position pos = msg.getPosition();
			uint16_t itemId = msg.get<uint16_t>();
			uint8_t stackpos = msg.getByte();
			g_game().playerStowItem(player->getID(), pos, itemId, stackpos, 0, false);
			break;
		}
		case SUPPLY_STASH_ACTION_STOW_STACK: {
			Position pos = msg.getPosition();
			uint16_t itemId = msg.get<uint16_t>();
			uint8_t stackpos = msg.getByte();
			g_game().playerStowItem(player->getID(), pos, itemId, stackpos, 0, true);
			break;
		}
		case SUPPLY_STASH_ACTION_WITHDRAW: {
			uint16_t itemId = msg.get<uint16_t>();
			uint32_t count = msg.get<uint32_t>();
			uint8_t stackpos = msg.getByte();
			g_game().playerStashWithdraw(player->getID(), itemId, count, stackpos);
			break;
		}
		default:
			g_logger().error("Unknown 'supply stash' action switch: {}", fmt::underlying(action));
			break;
	}

	player->updateUIExhausted();
}

void ProtocolGame::sendCreatureHelpers(uint32_t creatureId, uint16_t helpers) {
	if (!oldProtocol) {
		return;
	}

	NetworkMessage msg;
	msg.addByte(0x94);
	msg.add<uint32_t>(creatureId);
	msg.add<uint16_t>(helpers);
	writeToOutputBuffer(msg);
}

void ProtocolGame::sendDepotItems(const ItemsTierCountList &itemMap, uint16_t count) {
	if (!player || oldProtocol) {
		return;
	}

	NetworkMessage msg;
	msg.addByte(0x94);

	msg.add<uint16_t>(count); // List size
	for (const auto &itemMap_it : itemMap) {
		for (const auto &[itemTier, itemCount] : itemMap_it.second) {
			msg.add<uint16_t>(itemMap_it.first); // Item ID
			if (itemTier > 0) {
				msg.addByte(itemTier - 1);
			}
			msg.add<uint16_t>(static_cast<uint16_t>(itemCount));
		}
	}

	writeToOutputBuffer(msg);
}

void ProtocolGame::sendCloseDepotSearch() {
	if (!player || oldProtocol) {
		return;
	}

	NetworkMessage msg;
	msg.addByte(0x9A);
	writeToOutputBuffer(msg);
}

void ProtocolGame::sendDepotSearchResultDetail(uint16_t itemId, uint8_t tier, uint32_t depotCount, const ItemVector &depotItems, uint32_t inboxCount, const ItemVector &inboxItems, uint32_t stashCount) {
	if (!player || oldProtocol) {
		return;
	}

	NetworkMessage msg;
	msg.addByte(0x99);
	msg.add<uint16_t>(itemId);
	if (Item::items[itemId].upgradeClassification > 0) {
		msg.addByte(tier);
	}

	msg.add<uint32_t>(depotCount);
	msg.addByte(static_cast<uint8_t>(depotItems.size()));
	for (const auto &item : depotItems) {
		AddItem(msg, item);
	}

	msg.add<uint32_t>(inboxCount);
	msg.addByte(static_cast<uint8_t>(inboxItems.size()));
	for (const auto &item : inboxItems) {
		AddItem(msg, item);
	}

	msg.addByte(stashCount > 0 ? 0x01 : 0x00);
	if (stashCount > 0) {
		msg.add<uint16_t>(itemId);
		msg.add<uint32_t>(stashCount);
	}

	writeToOutputBuffer(msg);
}

void ProtocolGame::parseOpenDepotSearch() {
	if (oldProtocol) {
		return;
	}

	g_game().playerRequestDepotItems(player->getID());
}

void ProtocolGame::parseCloseDepotSearch() {
	if (oldProtocol) {
		return;
	}

	g_game().playerRequestCloseDepotSearch(player->getID());
}

void ProtocolGame::parseDepotSearchItemRequest(NetworkMessage &msg) {
	if (oldProtocol) {
		return;
	}

	uint16_t itemId = msg.get<uint16_t>();
	uint8_t itemTier = 0;
	if (Item::items[itemId].upgradeClassification > 0) {
		itemTier = msg.getByte();
	}

	g_game().playerRequestDepotSearchItem(player->getID(), itemId, itemTier);
}

void ProtocolGame::parseRetrieveDepotSearch(NetworkMessage &msg) {
	if (oldProtocol) {
		return;
	}

	uint16_t itemId = msg.get<uint16_t>();
	uint8_t itemTier = 0;
	if (Item::items[itemId].upgradeClassification > 0) {
		itemTier = msg.getByte();
	}
	uint8_t type = msg.getByte();

	g_game().playerRequestDepotSearchRetrieve(player->getID(), itemId, itemTier, type);
}

void ProtocolGame::parseOpenParentContainer(NetworkMessage &msg) {
	if (oldProtocol) {
		return;
	}

	Position pos = msg.getPosition();
	g_game().playerRequestOpenContainerFromDepotSearch(player->getID(), pos);
}

void ProtocolGame::sendUpdateCreature(std::shared_ptr<Creature> creature) {
	if (oldProtocol || !creature || !player) {
		return;
	}

	auto tile = creature->getTile();
	if (!tile) {
		return;
	}

	if (!canSee(creature)) {
		return;
	}

	int32_t stackPos = tile->getClientIndexOfCreature(player, creature);
	if (stackPos == -1 || stackPos >= 10) {
		return;
	}

	NetworkMessage msg;
	msg.addByte(0x6B);
	msg.addPosition(creature->getPosition());
	msg.addByte(static_cast<uint8_t>(stackPos));
	AddCreature(msg, creature, false, 0);
	writeToOutputBuffer(msg);
}

void ProtocolGame::getForgeInfoMap(std::shared_ptr<Item> item, std::map<uint16_t, std::map<uint8_t, uint16_t>> &itemsMap) const {
	std::map<uint8_t, uint16_t> itemInfo;
	itemInfo.insert({ item->getTier(), item->getItemCount() });
	auto [first, inserted] = itemsMap.try_emplace(item->getID(), itemInfo);
	if (!inserted) {
		auto [otherFirst, otherInserted] = itemsMap[item->getID()].try_emplace(item->getTier(), item->getItemCount());
		if (!otherInserted) {
			(itemsMap[item->getID()])[item->getTier()] += item->getItemCount();
		}
	}
}

void ProtocolGame::sendForgeSkillStats(NetworkMessage &msg) const {
	if (oldProtocol) {
		return;
	}

	std::vector<Slots_t> slots { CONST_SLOT_LEFT, CONST_SLOT_ARMOR, CONST_SLOT_HEAD, CONST_SLOT_LEGS };
	for (const auto &slot : slots) {
		double_t skill = 0;
		if (std::shared_ptr<Item> item = player->getInventoryItem(slot); item) {
			const ItemType &it = Item::items[item->getID()];
			if (it.isWeapon()) {
				skill = item->getFatalChance() * 100;
			}
			if (it.isArmor()) {
				skill = item->getDodgeChance() * 100;
			}
			if (it.isHelmet()) {
				skill = item->getMomentumChance() * 100;
			}
			if (it.isLegs()) {
				skill = item->getTranscendenceChance() * 100;
			}
		}

		auto skillCast = static_cast<uint16_t>(skill);
		msg.add<uint16_t>(skillCast);
		msg.add<uint16_t>(skillCast);
	}
}

void ProtocolGame::sendBosstiaryData() {
	if (oldProtocol) {
		return;
	}

	NetworkMessage msg;
	msg.addByte(0x61);

	msg.add<uint16_t>(25); // Number of kills to achieve 'Bane Prowess'
	msg.add<uint16_t>(100); // Number of kills to achieve 'Bane expertise'
	msg.add<uint16_t>(300); // Number of kills to achieve 'Base Mastery'

	msg.add<uint16_t>(5); // Number of kills to achieve 'Archfoe Prowess'
	msg.add<uint16_t>(20); // Number of kills to achieve 'Archfoe Expertise'
	msg.add<uint16_t>(60); // Number of kills to achieve 'Archfoe Mastery'

	msg.add<uint16_t>(1); // Number of kills to achieve 'Nemesis Prowess'
	msg.add<uint16_t>(3); // Number of kills to achieve 'Nemesis Expertise'
	msg.add<uint16_t>(5); // Number of kills to achieve 'Nemesis Mastery'

	msg.add<uint16_t>(5); // Points will receive when reach 'Bane Prowess'
	msg.add<uint16_t>(15); // Points will receive when reach 'Bane Expertise'
	msg.add<uint16_t>(30); // Points will receive when reach 'Base Mastery'

	msg.add<uint16_t>(10); // Points will receive when reach 'Archfoe Prowess'
	msg.add<uint16_t>(30); // Points will receive when reach 'Archfoe Expertise'
	msg.add<uint16_t>(60); // Points will receive when reach 'Archfoe Mastery'

	msg.add<uint16_t>(10); // Points will receive when reach 'Nemesis Prowess'
	msg.add<uint16_t>(30); // Points will receive when reach 'Nemesis Expertise'
	msg.add<uint16_t>(60); // Points will receive when reach 'Nemesis Mastery'

	writeToOutputBuffer(msg);
}

void ProtocolGame::parseSendBosstiary() {
	if (oldProtocol) {
		return;
	}

	sendBosstiaryData();

	NetworkMessage msg;
	msg.addByte(0x73);

	auto mtype_map = g_ioBosstiary().getBosstiaryMap();
	auto bossesBuffer = msg.getBufferPosition();
	uint16_t bossesCount = 0;
	msg.skipBytes(2);

	for (const auto &[bossid, name] : mtype_map) {
		const auto mType = g_monsters().getMonsterType(name);
		if (!mType) {
			continue;
		}

		auto bossRace = mType->info.bosstiaryRace;
		if (bossRace < BosstiaryRarity_t::RARITY_BANE || bossRace > BosstiaryRarity_t::RARITY_NEMESIS) {
			g_logger().error("[{}] monster {} have wrong boss race {}", __FUNCTION__, mType->name, fmt::underlying(bossRace));
			continue;
		}

		auto killCount = player->getBestiaryKillCount(bossid);
		msg.add<uint32_t>(bossid);
		msg.addByte(static_cast<uint8_t>(bossRace));
		msg.add<uint32_t>(killCount);
		msg.addByte(0);
		msg.addByte(player->isBossOnBosstiaryTracker(mType) ? 0x01 : 0x00);
		++bossesCount;
	}

	msg.setBufferPosition(bossesBuffer);
	msg.add<uint16_t>(bossesCount);

	writeToOutputBuffer(msg);
}

void ProtocolGame::parseSendBosstiarySlots() {
	if (oldProtocol) {
		return;
	}

	uint32_t bossIdSlotOne = player->getSlotBossId(1);
	uint32_t bossIdSlotTwo = player->getSlotBossId(2);
	uint32_t boostedBossId = g_ioBosstiary().getBoostedBossId();

	// Sanity checks
	std::string boostedBossName = g_ioBosstiary().getBoostedBossName();
	const auto mTypeBoosted = g_monsters().getMonsterType(boostedBossName);
	auto boostedBossRace = mTypeBoosted ? mTypeBoosted->info.bosstiaryRace : BosstiaryRarity_t::BOSS_INVALID;
	auto isValidBoostedBoss = boostedBossId == 0 || (boostedBossRace >= BosstiaryRarity_t::RARITY_BANE && boostedBossRace <= BosstiaryRarity_t::RARITY_NEMESIS);
	if (!isValidBoostedBoss) {
		g_logger().error("[{}] The boosted boss '{}' has an invalid race", __FUNCTION__, boostedBossName);
		return;
	}

	const auto mTypeSlotOne = g_ioBosstiary().getMonsterTypeByBossRaceId((uint16_t)bossIdSlotOne);
	auto bossRaceSlotOne = mTypeSlotOne ? mTypeSlotOne->info.bosstiaryRace : BosstiaryRarity_t::BOSS_INVALID;
	auto isValidBossSlotOne = bossIdSlotOne == 0 || (bossRaceSlotOne >= BosstiaryRarity_t::RARITY_BANE && bossRaceSlotOne <= BosstiaryRarity_t::RARITY_NEMESIS);
	if (!isValidBossSlotOne) {
		g_logger().error("[{}] boss slot1 with race id '{}' has an invalid race", __FUNCTION__, bossIdSlotOne);
		return;
	}

	const auto mTypeSlotTwo = g_ioBosstiary().getMonsterTypeByBossRaceId((uint16_t)bossIdSlotTwo);
	auto bossRaceSlotTwo = mTypeSlotTwo ? mTypeSlotTwo->info.bosstiaryRace : BosstiaryRarity_t::BOSS_INVALID;
	auto isValidBossSlotTwo = bossIdSlotTwo == 0 || (bossRaceSlotTwo >= BosstiaryRarity_t::RARITY_BANE && bossRaceSlotTwo <= BosstiaryRarity_t::RARITY_NEMESIS);
	if (!isValidBossSlotTwo) {
		g_logger().error("[{}] boss slot1 with race id '{}' has an invalid race", __FUNCTION__, bossIdSlotTwo);
		return;
	}

	sendBosstiaryData();

	NetworkMessage msg;
	msg.addByte(0x62);

	uint32_t playerBossPoints = player->getBossPoints();
	uint16_t currentBonus = g_ioBosstiary().calculateLootBonus(playerBossPoints);
	uint32_t pointsNextBonus = g_ioBosstiary().calculateBossPoints(currentBonus + 1);
	msg.add<uint32_t>(playerBossPoints); // Player Points
	msg.add<uint32_t>(pointsNextBonus); // Total Points next bonus
	msg.add<uint16_t>(currentBonus); // Current Bonus
	msg.add<uint16_t>(currentBonus + 1); // Next Bonus

	uint32_t removePrice = g_ioBosstiary().calculteRemoveBoss(player->getRemoveTimes());

	auto bossesUnlockedList = g_ioBosstiary().getBosstiaryFinished(player);
	if (auto it = std::ranges::find(bossesUnlockedList.begin(), bossesUnlockedList.end(), boostedBossId);
	    it != bossesUnlockedList.end()) {
		bossesUnlockedList.erase(it);
	}
	auto bossesUnlockedSize = static_cast<uint16_t>(bossesUnlockedList.size());

	bool isSlotOneUnlocked = (bossesUnlockedSize > 0 ? true : false);
	msg.addByte(isSlotOneUnlocked ? 1 : 0);
	msg.add<uint32_t>(isSlotOneUnlocked ? bossIdSlotOne : 0);
	if (isSlotOneUnlocked && bossIdSlotOne != 0) {
		// Variables Boss Slot One
		auto bossKillCount = player->getBestiaryKillCount(static_cast<uint16_t>(bossIdSlotOne));
		auto slotOneBossLevel = g_ioBosstiary().getBossCurrentLevel(player, (uint16_t)bossIdSlotOne);
		uint16_t bonusBossSlotOne = currentBonus + (slotOneBossLevel == 3 ? 25 : 0);
		uint8_t isSlotOneInactive = bossIdSlotOne == boostedBossId ? 1 : 0;
		// Bytes Slot One
		sendBosstiarySlotsBytes(msg, static_cast<uint8_t>(bossRaceSlotOne), bossKillCount, bonusBossSlotOne, 0, isSlotOneInactive, removePrice);
		bossesUnlockedSize--;
	}

	uint32_t slotTwoPoints = 1500;
	bool isSlotTwoUnlocked = (playerBossPoints >= slotTwoPoints ? true : false);
	msg.addByte(isSlotTwoUnlocked ? 1 : 0);
	msg.add<uint32_t>(isSlotTwoUnlocked ? bossIdSlotTwo : slotTwoPoints);
	if (isSlotTwoUnlocked && bossIdSlotTwo != 0) {
		// Variables Boss Slot Two
		auto bossKillCount = player->getBestiaryKillCount((uint16_t)(bossIdSlotTwo));
		auto slotTwoBossLevel = g_ioBosstiary().getBossCurrentLevel(player, (uint16_t)bossIdSlotTwo);
		uint16_t bonusBossSlotTwo = currentBonus + (slotTwoBossLevel == 3 ? 25 : 0);
		uint8_t isSlotTwoInactive = bossIdSlotTwo == boostedBossId ? 1 : 0;
		// Bytes Slot Two
		sendBosstiarySlotsBytes(msg, static_cast<uint8_t>(bossRaceSlotTwo), bossKillCount, bonusBossSlotTwo, 0, isSlotTwoInactive, removePrice);
		bossesUnlockedSize--;
	}

	bool isTodaySlotUnlocked = g_configManager().getBoolean(BOOSTED_BOSS_SLOT, __FUNCTION__);
	msg.addByte(isTodaySlotUnlocked ? 1 : 0);
	msg.add<uint32_t>(boostedBossId);
	if (isTodaySlotUnlocked && boostedBossId != 0) {
		auto boostedBossKillCount = player->getBestiaryKillCount(static_cast<uint16_t>(boostedBossId));
		auto boostedLootBonus = static_cast<uint16_t>(g_configManager().getNumber(BOOSTED_BOSS_LOOT_BONUS, __FUNCTION__));
		auto bosstiaryMultiplier = static_cast<uint8_t>(g_configManager().getNumber(BOSSTIARY_KILL_MULTIPLIER, __FUNCTION__));
		auto boostedKillBonus = static_cast<uint8_t>(g_configManager().getNumber(BOOSTED_BOSS_KILL_BONUS, __FUNCTION__));
		sendBosstiarySlotsBytes(msg, static_cast<uint8_t>(boostedBossRace), boostedBossKillCount, boostedLootBonus, bosstiaryMultiplier + boostedKillBonus, 0, 0);
	}

	msg.addByte(bossesUnlockedSize != 0 ? 1 : 0);
	if (bossesUnlockedSize != 0) {
		auto unlockCountBuffer = msg.getBufferPosition();
		uint16_t bossesCount = 0;
		msg.skipBytes(2);
		for (const auto &bossId : bossesUnlockedList) {
			if (bossId == bossIdSlotOne || bossId == bossIdSlotTwo) {
				continue;
			}

			const auto mType = g_ioBosstiary().getMonsterTypeByBossRaceId(bossId);
			if (!mType) {
				g_logger().error("[{}] monster {} not found", __FUNCTION__, bossId);
				continue;
			}

			auto bossRace = mType->info.bosstiaryRace;
			if (bossRace < BosstiaryRarity_t::RARITY_BANE || bossRace > BosstiaryRarity_t::RARITY_NEMESIS) {
				g_logger().error("[{}] monster {} have wrong boss race {}", __FUNCTION__, mType->name, fmt::underlying(bossRace));
				continue;
			}

			msg.add<uint32_t>(bossId);
			msg.addByte(static_cast<uint8_t>(bossRace));
			bossesCount++;
		}
		msg.setBufferPosition(unlockCountBuffer);
		msg.add<uint16_t>(bossesCount);
	}

	writeToOutputBuffer(msg);
	parseSendResourceBalance();
}

void ProtocolGame::parseBosstiarySlot(NetworkMessage &msg) {
	if (oldProtocol) {
		return;
	}

	uint8_t slotBossId = msg.getByte();
	uint32_t selectedBossId = msg.get<uint32_t>();

	g_game().playerBosstiarySlot(player->getID(), slotBossId, selectedBossId);
}

void ProtocolGame::sendPodiumDetails(NetworkMessage &msg, const std::vector<uint16_t> &toSendMonsters, bool isBoss) const {
	auto toSendMonstersSize = static_cast<uint16_t>(toSendMonsters.size());
	msg.add<uint16_t>(toSendMonstersSize);
	for (const auto &raceId : toSendMonsters) {
		const auto mType = g_monsters().getMonsterTypeByRaceId(raceId, isBoss);
		if (!mType) {
			continue;
		}

		// Podium of tenacity only need raceId
		if (!isBoss) {
			msg.add<uint16_t>(raceId);
			continue;
		}

		auto monsterOutfit = mType->info.outfit;
		msg.add<uint16_t>(raceId);
		auto isLookType = monsterOutfit.lookType != 0;
		// "Tantugly's Head" boss have to send other looktype to the podium
		if (monsterOutfit.lookTypeEx == 35105) {
			monsterOutfit.lookTypeEx = 39003;
			msg.addString("Tentugly", "ProtocolGame::sendPodiumDetails - Tentugly");
		} else {
			msg.addString(mType->name, "ProtocolGame::sendPodiumDetails - mType->name");
		}
		msg.add<uint16_t>(monsterOutfit.lookType);
		if (isLookType) {
			msg.addByte(monsterOutfit.lookHead);
			msg.addByte(monsterOutfit.lookBody);
			msg.addByte(monsterOutfit.lookLegs);
			msg.addByte(monsterOutfit.lookFeet);
			msg.addByte(monsterOutfit.lookAddons);
		} else {
			msg.add<uint16_t>(monsterOutfit.lookTypeEx);
		}
	}
}

void ProtocolGame::sendMonsterPodiumWindow(std::shared_ptr<Item> podium, const Position &position, uint16_t itemId, uint8_t stackPos) {
	if (!podium || oldProtocol) {
		g_logger().error("[{}] item is nullptr", __FUNCTION__);
		return;
	}

	NetworkMessage msg;
	msg.addByte(0xC2);

	auto podiumVisible = podium->getCustomAttribute("PodiumVisible");
	auto lookType = podium->getCustomAttribute("LookType");
	auto lookDirection = podium->getCustomAttribute("LookDirection");

	bool isBossSelected = false;
	uint16_t lookValue = 0;
	if (lookType) {
		lookValue = static_cast<uint16_t>(lookType->getInteger());
		isBossSelected = lookValue > 0;
	}

	msg.add<uint16_t>(isBossSelected ? lookValue : 0); // Boss LookType
	if (isBossSelected) {
		auto lookHead = podium->getCustomAttribute("LookHead");
		auto lookBody = podium->getCustomAttribute("LookBody");
		auto lookLegs = podium->getCustomAttribute("LookLegs");
		auto lookFeet = podium->getCustomAttribute("LookFeet");

		msg.addByte(lookHead ? static_cast<uint8_t>(lookHead->getInteger()) : 0);
		msg.addByte(lookBody ? static_cast<uint8_t>(lookBody->getInteger()) : 0);
		msg.addByte(lookLegs ? static_cast<uint8_t>(lookLegs->getInteger()) : 0);
		msg.addByte(lookFeet ? static_cast<uint8_t>(lookFeet->getInteger()) : 0);

		auto lookAddons = podium->getCustomAttribute("LookAddons");
		msg.addByte(lookAddons ? static_cast<uint8_t>(lookAddons->getInteger()) : 0);
	} else {
		msg.add<uint16_t>(0); // Boss LookType
	}
	msg.add<uint16_t>(0); // Size of an unknown list. (No ingame visual effect)

	bool isBossPodium = podium->getID() == ITEM_PODIUM_OF_VIGOUR;
	msg.addByte(isBossPodium ? 0x01 : 0x00); // Bosstiary or bestiary
	if (isBossPodium) {
		const auto &unlockedBosses = g_ioBosstiary().getBosstiaryFinished(player, 2);
		sendPodiumDetails(msg, unlockedBosses, true);
	} else {
		const auto &unlockedMonsters = g_iobestiary().getBestiaryFinished(player);
		sendPodiumDetails(msg, unlockedMonsters, false);
	}

	msg.addPosition(position); // Position of the podium on the map
	msg.add<uint16_t>(itemId); // ClientID of the podium
	msg.addByte(stackPos); // StackPos of the podium on the map

	msg.addByte(podiumVisible ? static_cast<uint8_t>(podiumVisible->getInteger()) : 0x01); // A boolean saying if it's visible or not
	msg.addByte(lookType ? 0x01 : 0x00); // A boolean saying if there's a boss selected
	msg.addByte(lookDirection ? static_cast<uint8_t>(lookDirection->getInteger()) : 2); // Direction where the boss is looking
	writeToOutputBuffer(msg);
}

void ProtocolGame::parseSetMonsterPodium(NetworkMessage &msg) const {
	if (!player || oldProtocol) {
		return;
	}

	// For some reason the cip sends uint32_t, but we use uint16_t, so let's just ignore that
	uint16_t monsterRaceId = (uint16_t)msg.get<uint32_t>();
	Position pos = msg.getPosition();
	uint16_t itemId = msg.get<uint16_t>();
	uint8_t stackpos = msg.getByte();
	uint8_t direction = msg.getByte();
	uint8_t podiumVisible = msg.getByte();
	uint8_t monsterVisible = msg.getByte();

	g_game().playerSetMonsterPodium(player->getID(), monsterRaceId, pos, stackpos, itemId, direction, std::make_pair(podiumVisible, monsterVisible));
}

void ProtocolGame::sendBosstiaryCooldownTimer() {
	if (!player || oldProtocol) {
		return;
	}

	NetworkMessage msg;
	msg.addByte(0xBD);

	auto startBosses = msg.getBufferPosition();
	msg.skipBytes(2); // Boss count
	uint16_t bossesCount = 0;
	for (std::map<uint16_t, std::string> bossesMap = g_ioBosstiary().getBosstiaryMap();
	     const auto &[bossRaceId, _] : bossesMap) {
		const auto mType = g_ioBosstiary().getMonsterTypeByBossRaceId(bossRaceId);
		if (!mType) {
			continue;
		}

		auto timerValue = player->kv()->scoped("boss.cooldown")->get(toKey(std::to_string(bossRaceId)));
		if (!timerValue || !timerValue.has_value()) {
			continue;
		}
		auto timer = timerValue->getNumber();
		uint64_t sendTimer = timer > 0 ? static_cast<uint64_t>(timer) : 0;
		msg.add<uint32_t>(bossRaceId); // bossRaceId
		msg.add<uint64_t>(sendTimer); // Boss cooldown in seconds
		bossesCount++;
	}
	auto endBosses = msg.getBufferPosition();
	msg.setBufferPosition(startBosses);
	msg.add<uint16_t>(bossesCount);
	msg.setBufferPosition(endBosses);

	writeToOutputBuffer(msg);
}

void ProtocolGame::sendBosstiaryEntryChanged(uint32_t bossid) {
	if (oldProtocol) {
		return;
	}

	NetworkMessage msg;
	msg.addByte(0xE6);
	msg.add<uint32_t>(bossid);
	writeToOutputBuffer(msg);
}

void ProtocolGame::sendSingleSoundEffect(const Position &pos, SoundEffect_t id, SourceEffect_t source) {
	if (oldProtocol) {
		return;
	}

	NetworkMessage msg;
	msg.addByte(0x83);
	msg.addPosition(pos);
	msg.addByte(0x06); // Sound effect type
	msg.addByte(static_cast<uint8_t>(source)); // Sound source type
	msg.add<uint16_t>(static_cast<uint16_t>(id)); // Sound id
	msg.addByte(0x00); // Breaking the effects loop
	writeToOutputBuffer(msg);
}

void ProtocolGame::sendDoubleSoundEffect(
	const Position &pos,
	SoundEffect_t mainSoundId,
	SourceEffect_t mainSource,
	SoundEffect_t secondarySoundId,
	SourceEffect_t secondarySource
) {
	if (oldProtocol) {
		return;
	}

	NetworkMessage msg;
	msg.addByte(0x83);
	msg.addPosition(pos);

	// Primary sound
	msg.addByte(0x06); // Sound effect type
	msg.addByte(static_cast<uint8_t>(mainSource)); // Sound source type
	msg.add<uint16_t>(static_cast<uint16_t>(mainSoundId)); // Sound id

	// Secondary sound (Can be an array too, but not necessary here)
	msg.addByte(0x07); // Multiple effect type
	msg.addByte(0x01); // Useless ENUM (So far)
	msg.addByte(static_cast<uint8_t>(secondarySource)); // Sound source type
	msg.add<uint16_t>(static_cast<uint16_t>(secondarySoundId)); // Sound id

	msg.addByte(0x00); // Breaking the effects loop
	writeToOutputBuffer(msg);
}

void ProtocolGame::parseOpenWheel(NetworkMessage &msg) {
	if (oldProtocol || !g_configManager().getBoolean(TOGGLE_WHEELSYSTEM, __FUNCTION__)) {
		return;
	}

	auto ownerId = msg.get<uint32_t>();
	g_game().playerOpenWheel(player->getID(), ownerId);
}

void ProtocolGame::parseWheelGemAction(NetworkMessage &msg) {
	if (oldProtocol || !g_configManager().getBoolean(TOGGLE_WHEELSYSTEM, __FUNCTION__)) {
		return;
	}

	g_game().playerWheelGemAction(player->getID(), msg);
}

void ProtocolGame::sendOpenWheelWindow(uint32_t ownerId) {
	if (!player || oldProtocol || !g_configManager().getBoolean(TOGGLE_WHEELSYSTEM, __FUNCTION__)) {
		return;
	}

	NetworkMessage msg;
	player->wheel()->sendOpenWheelWindow(msg, ownerId);
	writeToOutputBuffer(msg);
}

void ProtocolGame::parseSaveWheel(NetworkMessage &msg) {
	if (oldProtocol || !g_configManager().getBoolean(TOGGLE_WHEELSYSTEM, __FUNCTION__)) {
		return;
	}

	g_game().playerSaveWheel(player->getID(), msg);
}

void ProtocolGame::sendDisableLoginMusic() {
	if (oldProtocol || !player || player->getOperatingSystem() >= CLIENTOS_OTCLIENT_LINUX) {
		return;
	}

	NetworkMessage msg;
	msg.addByte(0x85);
	msg.addByte(0x01);
	msg.addByte(0x00);
	msg.addByte(0x00);
	writeToOutputBuffer(msg);
}

<<<<<<< HEAD
std::unordered_map<std::shared_ptr<Player>, ProtocolGame*> ProtocolGame::liveCasts;

void ProtocolGame::insertCaster() {
	const auto &cast = liveCasts.find(player);
	if (cast != liveCasts.end()) {
		return;
	}

	liveCasts.insert(std::make_pair(player, this));
}

void ProtocolGame::removeCaster() {
	for (const auto &it : getLiveCasts()) {
		if (it.first == player) {
			liveCasts.erase(player);
			break;
		}
	}
}

void ProtocolGame::sendCastViewerAppear(std::shared_ptr<Player> foundPlayer) {
	if (!foundPlayer) {
		return;
	}

	player = foundPlayer;
	sendAddCreature(player, player->getPosition(), 0, true);
	syncCastViewerOpenContainers(player);
	player->client->addViewer(getThis());
	sendMagicEffect(player->getPosition(), CONST_ME_TELEPORT);
	acceptPackets = true;

	if (player->client->isCastBroadcasting()) {
		std::string welcomeMessage = fmt::format("{} is boradcasting for {} people.\nLivestream time: {}", player->getName(), player->client->getViewers().size(), player->client->getCastBroadcastTimeString());
		sendTextMessage(TextMessage(MESSAGE_LOOK, welcomeMessage));

		const std::string &description = player->client->getCastDescription();
		if (!description.empty()) {
			sendCreatureSay(player, TALKTYPE_SAY, description);
		}

		sendChannel(CHANNEL_CAST, "Tibia Cast", nullptr, nullptr);
	}
}
void ProtocolGame::castViewerLogin(const std::string &name, const std::string &password) {
	std::shared_ptr<Player> foundPlayer = g_game().getPlayerByName(name);
	if (!foundPlayer) {
		disconnectClient("Livestream unavailable.");
		return;
	}

	if (foundPlayer->isRemoved()) {
		disconnectClient("This player is no longer broadcasting.");
		return;
	}

	if (!foundPlayer->client->isCastBroadcasting()) {
		disconnectClient("This player has ended the livestream.");
		return;
	}

	if (!foundPlayer->hasClientOwner()) {
		disconnectClient("This player is not currently streaming.");
		return;
	}

	if (foundPlayer->client->checkBannedIP(getIP())) {
		disconnectClient("Access denied: You are banned from viewing this livestream.");
		return;
	}

	if (!foundPlayer->client->checkPassword(password)) {
		disconnectClient("Incorrect password. Access to this livestream is protected.");
		return;
	}

	if (static_cast<int32_t>(foundPlayer->client->getViewers().size()) >= g_configManager().getNumber(CAST_MAXIMUM_VIEWERS, __FUNCTION__)) {
		disconnectClient("Livestream viewer limit reached. Please try again later.");
		return;
	}

	m_isCastViewer = true;
	acceptPackets = true;

	sendCastViewerAppear(foundPlayer);
	OutputMessagePool::getInstance().addProtocolToAutosend(shared_from_this());
}

void ProtocolGame::syncCastViewerOpenContainers(std::shared_ptr<Player> foundPlayer) {
	if (!foundPlayer) {
		return;
	}

	const auto &openContainers = foundPlayer->getOpenContainers();
	if (!openContainers.empty()) {
		for (const auto &it : openContainers) {
			auto openContainer = it.second;
			auto opcontainer = openContainer.container;
			bool hasParent = (opcontainer->getParent() != nullptr);
			sendContainer(it.first, opcontainer, hasParent, openContainer.index);
		}
	}
}

void ProtocolGame::syncCastViewerCloseContainers() {
	const auto &openContainers = player->getOpenContainers();
	if (!openContainers.empty()) {
		for (const auto &it : openContainers) {
			sendCloseContainer(it.first);
		}
	}
}

bool ProtocolGame::canWatchCast(std::shared_ptr<Player> foundPlayer) const {
	if (!foundPlayer || foundPlayer->isRemoved() || !foundPlayer->hasClientOwner() || !foundPlayer->client->isCastBroadcasting()) {
		return false;
	}

	if (foundPlayer->client->checkBannedIP(getIP())) {
		return false;
	}

	if (!foundPlayer->client->checkPassword(std::string())) {
		return false;
	}

	if (static_cast<int32_t>(foundPlayer->client->getViewers().size()) >= g_configManager().getNumber(CAST_MAXIMUM_VIEWERS, __FUNCTION__)) {
		return false;
	}

	return true;
=======
void ProtocolGame::sendHotkeyPreset() {
	if (!player || oldProtocol) {
		return;
	}

	auto vocation = g_vocations().getVocation(player->getVocation()->getBaseId());
	if (vocation) {
		NetworkMessage msg;
		msg.addByte(0x9D);
		msg.add<uint32_t>(vocation->getClientId());
		writeToOutputBuffer(msg);
	}
}

void ProtocolGame::sendTakeScreenshot(Screenshot_t screenshotType) {
	if (screenshotType == SCREENSHOT_TYPE_NONE || oldProtocol) {
		return;
	}

	NetworkMessage msg;
	msg.addByte(0x75);
	msg.addByte(screenshotType);
	writeToOutputBuffer(msg);
>>>>>>> b330a33d
}<|MERGE_RESOLUTION|>--- conflicted
+++ resolved
@@ -9284,7 +9284,31 @@
 	writeToOutputBuffer(msg);
 }
 
-<<<<<<< HEAD
+void ProtocolGame::sendHotkeyPreset() {
+	if (!player || oldProtocol) {
+		return;
+	}
+
+	auto vocation = g_vocations().getVocation(player->getVocation()->getBaseId());
+	if (vocation) {
+		NetworkMessage msg;
+		msg.addByte(0x9D);
+		msg.add<uint32_t>(vocation->getClientId());
+		writeToOutputBuffer(msg);
+	}
+}
+
+void ProtocolGame::sendTakeScreenshot(Screenshot_t screenshotType) {
+	if (screenshotType == SCREENSHOT_TYPE_NONE || oldProtocol) {
+		return;
+	}
+
+	NetworkMessage msg;
+	msg.addByte(0x75);
+	msg.addByte(screenshotType);
+	writeToOutputBuffer(msg);
+}
+
 std::unordered_map<std::shared_ptr<Player>, ProtocolGame*> ProtocolGame::liveCasts;
 
 void ProtocolGame::insertCaster() {
@@ -9416,29 +9440,4 @@
 	}
 
 	return true;
-=======
-void ProtocolGame::sendHotkeyPreset() {
-	if (!player || oldProtocol) {
-		return;
-	}
-
-	auto vocation = g_vocations().getVocation(player->getVocation()->getBaseId());
-	if (vocation) {
-		NetworkMessage msg;
-		msg.addByte(0x9D);
-		msg.add<uint32_t>(vocation->getClientId());
-		writeToOutputBuffer(msg);
-	}
-}
-
-void ProtocolGame::sendTakeScreenshot(Screenshot_t screenshotType) {
-	if (screenshotType == SCREENSHOT_TYPE_NONE || oldProtocol) {
-		return;
-	}
-
-	NetworkMessage msg;
-	msg.addByte(0x75);
-	msg.addByte(screenshotType);
-	writeToOutputBuffer(msg);
->>>>>>> b330a33d
 }