--- conflicted
+++ resolved
@@ -2218,20 +2218,13 @@
 	msg.addByte(0xB1);
 	msg.addByte(0x00); // All data available
 
-<<<<<<< HEAD
 	const auto worlds = g_game().worlds()->getWorlds();
 	msg.addByte(worlds.size()); // Worlds
 	for (const auto &world : worlds) {
-		msg.addString(world->name, "ProtocolGame::sendHighscores - world->name"); // Worlds
-	}
-
-	msg.addString(selectedWorld, "ProtocolGame::sendHighscores - g_configManager().getString(SERVER_NAME)"); // Selected World
-=======
-	msg.addByte(1); // Worlds
-	auto serverName = g_configManager().getString(SERVER_NAME);
-	msg.addString(serverName); // First World
-	msg.addString(serverName); // Selected World
->>>>>>> 93db96ca
+		msg.addString(world->name); // Worlds
+	}
+
+	msg.addString(selectedWorld); // Selected World
 
 	msg.addByte(0); // Game World Category: 0xFF(-1) - Selected World
 	msg.addByte(0); // BattlEye World Type
@@ -2281,11 +2274,7 @@
 		msg.addString(character.name); // Character Name
 		msg.addString(character.loyaltyTitle); // Character Loyalty Title
 		msg.addByte(character.vocation); // Vocation Id
-<<<<<<< HEAD
-		msg.addString(character.worldName, "ProtocolGame::sendHighscores - character.worldName"); // World
-=======
-		msg.addString(serverName); // World
->>>>>>> 93db96ca
+		msg.addString(character.worldName); // World
 		msg.add<uint16_t>(character.level); // Level
 		msg.addByte((player->getGUID() == character.id)); // Player Indicator Boolean
 		msg.add<uint64_t>(character.points); // Points
@@ -3381,13 +3370,8 @@
 	writeToOutputBuffer(msg);
 }
 
-<<<<<<< HEAD
-void ProtocolGame::sendCreatureSkull(std::shared_ptr<Creature> creature) {
+void ProtocolGame::sendCreatureSkull(const std::shared_ptr<Creature> &creature) {
 	if (g_game().worlds()->getCurrentWorld()->type != WORLD_TYPE_PVP) {
-=======
-void ProtocolGame::sendCreatureSkull(const std::shared_ptr<Creature> &creature) {
-	if (g_game().getWorldType() != WORLD_TYPE_PVP) {
->>>>>>> 93db96ca
 		return;
 	}
 
@@ -6565,13 +6549,8 @@
 	writeToOutputBuffer(msg);
 }
 
-<<<<<<< HEAD
-void ProtocolGame::sendPartyCreatureSkull(std::shared_ptr<Creature> target) {
+void ProtocolGame::sendPartyCreatureSkull(const std::shared_ptr<Creature> &target) {
 	if (g_game().worlds()->getCurrentWorld()->type != WORLD_TYPE_PVP) {
-=======
-void ProtocolGame::sendPartyCreatureSkull(const std::shared_ptr<Creature> &target) {
-	if (g_game().getWorldType() != WORLD_TYPE_PVP) {
->>>>>>> 93db96ca
 		return;
 	}
 
