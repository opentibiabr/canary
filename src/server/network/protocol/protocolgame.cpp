--- conflicted
+++ resolved
@@ -6303,11 +6303,8 @@
 
 	if (isLogin) {
 		sendMagicEffect(pos, CONST_ME_TELEPORT);
-<<<<<<< HEAD
 		sendHotkeyPreset();
-=======
 		sendDisableLoginMusic();
->>>>>>> 57b3fb49
 	}
 
 	for (int i = CONST_SLOT_FIRST; i <= CONST_SLOT_LAST; ++i) {
@@ -8757,25 +8754,26 @@
 	addGameTask(&Game::playerSaveWheel, player->getID(), msg);
 }
 
-<<<<<<< HEAD
-void ProtocolGame::sendHotkeyPreset() {
-	if (!player || oldProtocol) {
-=======
 void ProtocolGame::sendDisableLoginMusic() {
 	if (oldProtocol) {
->>>>>>> 57b3fb49
-		return;
-	}
-
-	NetworkMessage msg;
-<<<<<<< HEAD
-	msg.addByte(0x9D);
-	msg.add<uint32_t>(player->getVocation()->getClientId());
-=======
+		return;
+	}
+
+	NetworkMessage msg;
 	msg.addByte(0x85);
 	msg.addByte(0x01);
 	msg.addByte(0x00);
 	msg.addByte(0x00);
->>>>>>> 57b3fb49
+	writeToOutputBuffer(msg);
+}
+
+void ProtocolGame::sendHotkeyPreset() {
+	if (!player || oldProtocol) {
+		return;
+	}
+
+	NetworkMessage msg;
+	msg.addByte(0x9D);
+	msg.add<uint32_t>(player->getVocation()->getClientId());
 	writeToOutputBuffer(msg);
 }