/**
 * Canary - A free and open-source MMORPG server emulator
 * Copyright (©) 2019-2024 OpenTibiaBR <opentibiabr@outlook.com>
 * Repository: https://github.com/opentibiabr/canary
 * License: https://github.com/opentibiabr/canary/blob/main/LICENSE
 * Contributors: https://github.com/opentibiabr/canary/graphs/contributors
 * Website: https://docs.opentibiabr.com/
 */

#include "pch.hpp"

#include "creatures/players/management/ban.hpp"
#include "core.hpp"
#include "declarations.hpp"
#include "game/game.hpp"
#include "creatures/players/imbuements/imbuements.hpp"
#include "io/functions/iologindata_load_player.hpp"
#include "io/iobestiary.hpp"
#include "io/io_bosstiary.hpp"
#include "io/iologindata.hpp"
#include "io/iomarket.hpp"
#include "lua/modules/modules.hpp"
#include "creatures/monsters/monster.hpp"
#include "creatures/monsters/monsters.hpp"
#include "game/modal_window/modal_window.hpp"
#include "server/network/message/outputmessage.hpp"
#include "creatures/players/player.hpp"
#include "creatures/players/wheel/player_wheel.hpp"
#include "creatures/players/achievement/player_achievement.hpp"
#include "creatures/players/cyclopedia/player_badge.hpp"
#include "creatures/players/cyclopedia/player_title.hpp"
#include "creatures/players/grouping/familiars.hpp"
#include "server/network/protocol/protocolgame.hpp"
#include "game/scheduling/dispatcher.hpp"
#include "creatures/combat/spells.hpp"
#include "utils/tools.hpp"
#include "creatures/players/management/waitlist.hpp"
#include "items/weapons/weapons.hpp"
#include "enums/object_category.hpp"
#include "enums/account_type.hpp"
#include "enums/account_group_type.hpp"
#include "enums/account_coins.hpp"

#include "creatures/players/highscore_category.hpp"

/*
 * NOTE: This namespace is used so that we can add functions without having to declare them in the ".hpp/.hpp" file
 * Do not use functions only in the .cpp scope without having a namespace, it may conflict with functions in other files of the same name
 */

// This "getIteration" function will allow us to get the total number of iterations that run within a specific map
// Very useful to send the total amount in certain bytes in the ProtocolGame class
namespace {
	template <typename T>
	uint16_t getIterationIncreaseCount(T &map) {
		uint16_t totalIterationCount = 0;
		for ([[maybe_unused]] const auto &[first, second] : map) {
			totalIterationCount++;
		}

		return totalIterationCount;
	}

	template <typename T>
	uint16_t getVectorIterationIncreaseCount(T &vector) {
		uint16_t totalIterationCount = 0;
		for ([[maybe_unused]] const auto &vectorIteration : vector) {
			totalIterationCount++;
		}

		return totalIterationCount;
	}

	void addOutfitAndMountBytes(NetworkMessage &msg, std::shared_ptr<Item> item, const CustomAttribute* attribute, const std::string &head, const std::string &body, const std::string &legs, const std::string &feet, bool addAddon = false, bool addByte = false) {
		auto look = attribute->getAttribute<uint16_t>();
		msg.add<uint16_t>(look);
		if (look != 0) {
			const auto lookHead = item->getCustomAttribute(head);
			const auto lookBody = item->getCustomAttribute(body);
			const auto lookLegs = item->getCustomAttribute(legs);
			const auto lookFeet = item->getCustomAttribute(feet);

			msg.addByte(lookHead ? lookHead->getAttribute<uint8_t>() : 0);
			msg.addByte(lookBody ? lookBody->getAttribute<uint8_t>() : 0);
			msg.addByte(lookLegs ? lookLegs->getAttribute<uint8_t>() : 0);
			msg.addByte(lookFeet ? lookFeet->getAttribute<uint8_t>() : 0);

			if (addAddon) {
				const auto lookAddons = item->getCustomAttribute("LookAddons");
				msg.addByte(lookAddons ? lookAddons->getAttribute<uint8_t>() : 0);
			}
		} else {
			if (addByte) {
				msg.add<uint16_t>(0);
			}
		}
	}

	// Send bytes function for avoid repetitions
	void sendBosstiarySlotsBytes(NetworkMessage &msg, uint8_t bossRace, uint32_t bossKillCount, uint16_t bonusBossSlotOne, uint8_t killBonus, uint8_t isSlotOneInactive, uint32_t removePrice) {
		msg.addByte(bossRace); // Boss Race
		msg.add<uint32_t>(bossKillCount); // Kill Count
		msg.add<uint16_t>(bonusBossSlotOne); // Loot Bonus
		msg.addByte(killBonus); // Kill Bonus
		msg.addByte(bossRace); // Boss Race
		msg.add<uint32_t>(isSlotOneInactive == 1 ? 0 : removePrice); // Remove Price
		msg.addByte(isSlotOneInactive); // Inactive? (Only true if equal to Boosted Boss)
	}

	/**
	 * @brief Handles the imbuement damage for a player and adds it to the network message.
	 * @details This function checks if the player's weapon has any imbuements that provide combat-type damage.
	 * @details If such imbuements are found, the corresponding damage values and combat types are added to the network message.
	 * @details If no imbuement damage is found, default values are added to the message.
	 *
	 * @param msg The network message to which the imbuement damage should be added.
	 * @param player Pointer to the player for whom the imbuement damage should be handled.
	 */
	void handleImbuementDamage(NetworkMessage &msg, std::shared_ptr<Player> player) {
		bool imbueDmg = false;
		std::shared_ptr<Item> weapon = player->getWeapon();
		if (weapon) {
			uint8_t slots = Item::items[weapon->getID()].imbuementSlot;
			if (slots > 0) {
				for (uint8_t i = 0; i < slots; i++) {
					ImbuementInfo imbuementInfo;
					if (!weapon->getImbuementInfo(i, &imbuementInfo)) {
						continue;
					}

					if (imbuementInfo.duration > 0) {
						auto imbuement = *imbuementInfo.imbuement;
						if (imbuement.combatType != COMBAT_NONE) {
							msg.addByte(static_cast<uint32_t>(imbuement.elementDamage));
							msg.addByte(getCipbiaElement(imbuement.combatType));
							imbueDmg = true;
							break;
						}
					}
				}
			}
		}
		if (!imbueDmg) {
			msg.addByte(0);
			msg.addByte(0);
		}
	}

	/**
	 * @brief Calculates the absorb values for different combat types based on player's equipped items.
	 *
	 * This function calculates the absorb values for each combat type based on the items equipped by the player.
	 * The calculated absorb values are stored in the provided array.
	 *
	 * @param[in] player The pointer to the player whose equipped items are considered.
	 */
	void calculateAbsorbValues(std::shared_ptr<Player> player, NetworkMessage &msg, uint8_t &combats) {
		alignas(16) uint16_t damageModifiers[COMBAT_COUNT] = { 10000, 10000, 10000, 10000, 10000, 10000, 10000, 10000, 10000, 10000, 10000, 10000, 10000, 10000 };

		for (int32_t slot = CONST_SLOT_FIRST; slot <= CONST_SLOT_LAST; ++slot) {
			if (!player->isItemAbilityEnabled(static_cast<Slots_t>(slot))) {
				continue;
			}

			std::shared_ptr<Item> item = player->getInventoryItem(static_cast<Slots_t>(slot));
			if (!item) {
				continue;
			}

			const ItemType &itemType = Item::items[item->getID()];
			if (!itemType.abilities) {
				continue;
			}

			for (uint16_t i = 0; i < COMBAT_COUNT; ++i) {
				damageModifiers[i] *= (std::floor(100. - itemType.abilities->absorbPercent[i]) / 100.);
			}

			uint8_t imbuementSlots = itemType.imbuementSlot;
			if (imbuementSlots > 0) {
				for (uint8_t slotId = 0; slotId < imbuementSlots; ++slotId) {
					ImbuementInfo imbuementInfo;
					if (!item->getImbuementInfo(slotId, &imbuementInfo)) {
						continue;
					}

					if (imbuementInfo.duration == 0) {
						continue;
					}

					auto imbuement = *imbuementInfo.imbuement;
					for (uint16_t combat = 0; combat < COMBAT_COUNT; ++combat) {
						const int16_t &imbuementAbsorbPercent = imbuement.absorbPercent[combat];
						if (imbuementAbsorbPercent == 0) {
							continue;
						}

						g_logger().debug("[cyclopedia damage reduction] imbued item {}, reduced {} percent, for element {}", item->getName(), imbuementAbsorbPercent, combatTypeToName(indexToCombatType(combat)));

						damageModifiers[combat] *= (std::floor(100. - imbuementAbsorbPercent) / 100.);
					}
				}
			}
		}

		for (size_t i = 0; i < COMBAT_COUNT; ++i) {
			damageModifiers[i] -= 100 * player->getAbsorbPercent(indexToCombatType(i));
			if (g_configManager().getBoolean(TOGGLE_WHEELSYSTEM, __FUNCTION__)) {
				damageModifiers[i] -= player->wheel()->getResistance(indexToCombatType(i));
			}

			if (damageModifiers[i] != 10000) {
				int16_t clientModifier = std::clamp(10000 - static_cast<int16_t>(damageModifiers[i]), -10000, 10000);
				g_logger().debug("[{}] CombatType: {}, Damage Modifier: {}, Resulting Client Modifier: {}", __FUNCTION__, i, damageModifiers[i], clientModifier);
				msg.addByte(getCipbiaElement(indexToCombatType(i)));
				msg.add<int16_t>(clientModifier);
				++combats;
			}
		}
	}

	/**
	 * @brief Sends the container category to the network message.
	 *
	 * @note The default value is "all", which is the first enum (0). The message must always start with "All".
	 *
	 * @details for example of enum see the ContainerCategory_t
	 *
	 * @param msg The network message to send the category to.
	 */
	template <typename T>
	void sendContainerCategory(NetworkMessage &msg, const std::vector<T> &categories = {}, uint8_t categoryType = 0) {
		msg.addByte(categoryType);
		g_logger().debug("Sendding category type '{}', categories total size '{}'", categoryType, categories.size());
		msg.addByte(categories.size());
		for (auto value : categories) {
			if (value == T::All) {
				continue;
			}

			g_logger().debug("Sendding category number '{}', category name '{}'", static_cast<uint8_t>(value), magic_enum::enum_name(value).data());
			msg.addByte(static_cast<uint8_t>(value));
			msg.addString(toStartCaseWithSpace(magic_enum::enum_name(value).data()), "void sendContainerCategory - toStartCaseWithSpace(magic_enum::enum_name(value).data())");
		}
	}
} // namespace

ProtocolGame::ProtocolGame(Connection_ptr initConnection) :
	Protocol(initConnection) {
	version = CLIENT_VERSION;
}

void ProtocolGame::AddItem(NetworkMessage &msg, uint16_t id, uint8_t count, uint8_t tier) {
	const ItemType &it = Item::items[id];

	msg.add<uint16_t>(it.id);

	if (oldProtocol) {
		msg.addByte(0xFF);
	}

	if (it.stackable) {
		msg.addByte(count);
	}

	if (it.isSplash() || it.isFluidContainer()) {
		msg.addByte(count);
	}

	if (oldProtocol) {
		if (it.animationType == ANIMATION_RANDOM) {
			msg.addByte(0xFE);
		} else if (it.animationType == ANIMATION_DESYNC) {
			msg.addByte(0xFF);
		}

		return;
	}

	if (it.isContainer()) {
		msg.addByte(0x00);
	}

	if (it.isPodium) {
		msg.add<uint16_t>(0);
		msg.add<uint16_t>(0);
		msg.add<uint16_t>(0);

		msg.addByte(2);
		msg.addByte(0x01);
	}

	if (it.upgradeClassification > 0) {
		msg.addByte(tier);
	}

	if (it.expire || it.expireStop || it.clockExpire) {
		msg.add<uint32_t>(it.decayTime);
		msg.addByte(0x01); // Brand-new
	}

	if (it.wearOut) {
		msg.add<uint32_t>(it.charges);
		msg.addByte(0x01); // Brand-new
	}

	if (it.isWrapKit && !oldProtocol) {
		msg.add<uint16_t>(0x00);
	}
}

void ProtocolGame::AddItem(NetworkMessage &msg, std::shared_ptr<Item> item) {
	if (!item) {
		return;
	}

	const ItemType &it = Item::items[item->getID()];

	msg.add<uint16_t>(it.id);

	if (oldProtocol) {
		msg.addByte(0xFF);
	}

	if (it.stackable) {
		msg.addByte(static_cast<uint8_t>(std::min<uint16_t>(std::numeric_limits<uint8_t>::max(), item->getItemCount())));
	}

	if (it.isSplash() || it.isFluidContainer()) {
		msg.addByte(item->getAttribute<uint8_t>(ItemAttribute_t::FLUIDTYPE));
	}

	if (oldProtocol) {
		if (it.animationType == ANIMATION_RANDOM) {
			msg.addByte(0xFE);
		} else if (it.animationType == ANIMATION_DESYNC) {
			msg.addByte(0xFF);
		}

		return;
	}

	if (it.isContainer()) {
		uint8_t containerType = 0;

		std::shared_ptr<Container> container = item->getContainer();
		if (container && containerType == 0 && container->getHoldingPlayer() == player) {
			uint32_t lootFlags = 0;
			uint32_t obtainFlags = 0;
			for (auto [category, containerMap] : player->m_managedContainers) {
				if (!isValidObjectCategory(category)) {
					continue;
				}
				if (containerMap.first == container) {
					lootFlags |= 1 << category;
				}
				if (containerMap.second == container) {
					obtainFlags |= 1 << category;
				}
			}

			if (lootFlags != 0 || obtainFlags != 0) {
				containerType = 9;
				msg.addByte(containerType);
				msg.add<uint32_t>(lootFlags);
				msg.add<uint32_t>(obtainFlags);
			}
		}

		// Quiver ammo count
		if (container && containerType == 0 && item->isQuiver() && player->getThing(CONST_SLOT_RIGHT) == item) {
			uint16_t ammoTotal = 0;
			for (std::shared_ptr<Item> listItem : container->getItemList()) {
				if (player->getLevel() >= Item::items[listItem->getID()].minReqLevel) {
					ammoTotal += listItem->getItemCount();
				}
			}
			containerType = 2;
			msg.addByte(containerType);
			msg.add<uint32_t>(ammoTotal);
		}

		if (containerType == 0) {
			msg.addByte(0x00);
		}
	}

	if (it.isPodium) {
		const auto podiumVisible = item->getCustomAttribute("PodiumVisible");
		const auto lookType = item->getCustomAttribute("LookType");
		const auto lookTypeAttribute = item->getCustomAttribute("LookTypeEx");
		const auto lookMount = item->getCustomAttribute("LookMount");
		const auto lookDirection = item->getCustomAttribute("LookDirection");

		if (lookType && lookType->getAttribute<uint16_t>() != 0) {
			addOutfitAndMountBytes(msg, item, lookType, "LookHead", "LookBody", "LookLegs", "LookFeet", true);
		} else if (lookTypeAttribute) {
			auto lookTypeEx = lookTypeAttribute->getAttribute<uint16_t>();
			// "Tantugly's Head" boss have to send other looktype to the podium
			if (lookTypeEx == 35105) {
				lookTypeEx = 39003;
			}
			msg.add<uint16_t>(0);
			msg.add<uint16_t>(lookTypeEx);
		} else {
			msg.add<uint16_t>(0);
			msg.add<uint16_t>(0);
		}

		if (lookMount) {
			addOutfitAndMountBytes(msg, item, lookMount, "LookMountHead", "LookMountBody", "LookMountLegs", "LookMountFeet");
		} else {
			msg.add<uint16_t>(0);
		}

		msg.addByte(lookDirection ? lookDirection->getAttribute<uint8_t>() : 2);
		msg.addByte(podiumVisible ? podiumVisible->getAttribute<uint8_t>() : 0x01);
	}

	if (item->getClassification() > 0) {
		msg.addByte(item->getTier());
	}

	// Timer
	if (it.expire || it.expireStop || it.clockExpire) {
		if (item->hasAttribute(ItemAttribute_t::DURATION)) {
			msg.add<uint32_t>(item->getDuration() / 1000);
			msg.addByte((item->getDuration() / 1000) == it.decayTime ? 0x01 : 0x00); // Brand-new
		} else {
			msg.add<uint32_t>(it.decayTime);
			msg.addByte(0x01); // Brand-new
		}
	}

	// Charge
	if (it.wearOut) {
		if (item->getSubType() == 0) {
			msg.add<uint32_t>(it.charges);
			msg.addByte(0x01); // Brand-new
		} else {
			msg.add<uint32_t>(static_cast<uint32_t>(item->getSubType()));
			msg.addByte(item->getSubType() == it.charges ? 0x01 : 0x00); // Brand-new
		}
	}

	if (it.isWrapKit && !oldProtocol) {
		uint16_t unWrapId = item->getCustomAttribute("unWrapId") ? static_cast<uint16_t>(item->getCustomAttribute("unWrapId")->getInteger()) : 0;
		if (unWrapId != 0) {
			msg.add<uint16_t>(unWrapId);
		} else {
			msg.add<uint16_t>(0x00);
		}
	}
}

void ProtocolGame::release() {
	// dispatcher thread
	if (player && player->client == shared_from_this()) {
		player->client.reset();
		player = nullptr;
	}

	OutputMessagePool::getInstance().removeProtocolFromAutosend(shared_from_this());
	Protocol::release();
}

void ProtocolGame::login(const std::string &name, uint32_t accountId, OperatingSystem_t operatingSystem) {
	// OTCV8 features
	if (otclientV8 > 0) {
		sendFeatures();
	}

	// Extended opcodes
	if (operatingSystem >= CLIENTOS_OTCLIENT_LINUX) {
		NetworkMessage opcodeMessage;
		opcodeMessage.addByte(0x32);
		opcodeMessage.addByte(0x00);
		opcodeMessage.add<uint16_t>(0x00);
		writeToOutputBuffer(opcodeMessage);
	}

	g_logger().debug("Player logging in in version '{}' and oldProtocol '{}'", getVersion(), oldProtocol);

	// dispatcher thread
	std::shared_ptr<Player> foundPlayer = g_game().getPlayerUniqueLogin(name);
	if (!foundPlayer) {
		player = std::make_shared<Player>(getThis());
		player->setName(name);
		g_game().addPlayerUniqueLogin(player);

		player->setID();

		if (!IOLoginDataLoad::preLoadPlayer(player, name)) {
			g_game().removePlayerUniqueLogin(player);
			disconnectClient("Your character could not be loaded.");
			return;
		}

		if (IOBan::isPlayerNamelocked(player->getGUID())) {
			g_game().removePlayerUniqueLogin(player);
			disconnectClient("Your character has been namelocked.");
			return;
		}

		if (g_game().getGameState() == GAME_STATE_CLOSING && !player->hasFlag(PlayerFlags_t::CanAlwaysLogin)) {
			g_game().removePlayerUniqueLogin(player);
			disconnectClient("The game is just going down.\nPlease try again later.");
			return;
		}

		if (g_game().getGameState() == GAME_STATE_CLOSED && !player->hasFlag(PlayerFlags_t::CanAlwaysLogin)) {
			g_game().removePlayerUniqueLogin(player);
			auto maintainMessage = g_configManager().getString(MAINTAIN_MODE_MESSAGE, __FUNCTION__);
			if (!maintainMessage.empty()) {
				disconnectClient(maintainMessage);
			} else {
				disconnectClient("Server is currently closed.\nPlease try again later.");
			}
			return;
		}

		if (g_configManager().getBoolean(ONLY_PREMIUM_ACCOUNT, __FUNCTION__) && !player->isPremium() && (player->getGroup()->id < GROUP_TYPE_GAMEMASTER || player->getAccountType() < ACCOUNT_TYPE_GAMEMASTER)) {
			g_game().removePlayerUniqueLogin(player);
			disconnectClient("Your premium time for this account is out.\n\nTo play please buy additional premium time from our website");
			return;
		}

		auto onlineCount = g_game().getPlayersByAccount(player->getAccount()).size();
		auto maxOnline = g_configManager().getNumber(MAX_PLAYERS_PER_ACCOUNT, __FUNCTION__);
		if (player->getAccountType() < ACCOUNT_TYPE_GAMEMASTER && onlineCount >= maxOnline) {
			g_game().removePlayerUniqueLogin(player);
			disconnectClient(fmt::format("You may only login with {} character{}\nof your account at the same time.", maxOnline, maxOnline > 1 ? "s" : ""));
			return;
		}

		if (!player->hasFlag(PlayerFlags_t::CannotBeBanned)) {
			BanInfo banInfo;
			if (IOBan::isAccountBanned(accountId, banInfo)) {
				if (banInfo.reason.empty()) {
					banInfo.reason = "(none)";
				}

				std::ostringstream ss;
				if (banInfo.expiresAt > 0) {
					ss << "Your account has been banned until " << formatDateShort(banInfo.expiresAt) << " by " << banInfo.bannedBy << ".\n\nReason specified:\n"
					   << banInfo.reason;
				} else {
					ss << "Your account has been permanently banned by " << banInfo.bannedBy << ".\n\nReason specified:\n"
					   << banInfo.reason;
				}
				g_game().removePlayerUniqueLogin(player);
				disconnectClient(ss.str());
				return;
			}
		}

		WaitingList &waitingList = WaitingList::getInstance();
		if (!waitingList.clientLogin(player)) {
			auto currentSlot = static_cast<uint32_t>(waitingList.getClientSlot(player));
			auto retryTime = static_cast<uint32_t>(WaitingList::getTime(currentSlot));
			std::ostringstream ss;

			ss << "Too many players online.\nYou are at place "
			   << currentSlot << " on the waiting list.";

			auto output = OutputMessagePool::getOutputMessage();
			output->addByte(0x16);
			output->addString(ss.str(), "ProtocolGame::login - ss.str()");
			output->addByte(retryTime);
			send(output);
			disconnect();
			g_game().removePlayerUniqueLogin(player);
			return;
		}

		if (!IOLoginData::loadPlayerById(player, player->getGUID(), false)) {
			g_game().removePlayerUniqueLogin(player);
			disconnectClient("Your character could not be loaded.");
			g_logger().warn("Player {} could not be loaded", player->getName());
			return;
		}

		player->setOperatingSystem(operatingSystem);

		const auto tile = g_game().map.getOrCreateTile(player->getLoginPosition());
		// moving from a pz tile to a non-pz tile
		if (maxOnline > 1 && player->getAccountType() < ACCOUNT_TYPE_GAMEMASTER && !tile->hasFlag(TILESTATE_PROTECTIONZONE)) {
			auto maxOutsizePZ = g_configManager().getNumber(MAX_PLAYERS_OUTSIDE_PZ_PER_ACCOUNT, __FUNCTION__);
			auto accountPlayers = g_game().getPlayersByAccount(player->getAccount());
			int countOutsizePZ = 0;
			for (const auto &accountPlayer : accountPlayers) {
				if (accountPlayer != player && accountPlayer->getTile() && !accountPlayer->getTile()->hasFlag(TILESTATE_PROTECTIONZONE)) {
					++countOutsizePZ;
				}
			}
			if (countOutsizePZ >= maxOutsizePZ) {
				g_game().removePlayerUniqueLogin(player);
				disconnectClient(fmt::format("You can only have {} character{} from your account outside of a protection zone.", maxOutsizePZ == 1 ? "one" : std::to_string(maxOutsizePZ), maxOutsizePZ > 1 ? "s" : ""));
				return;
			}
		}

		if (!g_game().placeCreature(player, player->getLoginPosition()) && !g_game().placeCreature(player, player->getTemplePosition(), false, true)) {
			g_game().removePlayerUniqueLogin(player);
			disconnectClient("Temple position is wrong. Please, contact the administrator.");
			g_logger().warn("Player {} temple position is wrong", player->getName());
			return;
		}

		player->lastIP = player->getIP();
		player->lastLoginSaved = std::max<time_t>(time(nullptr), player->lastLoginSaved + 1);
		acceptPackets = true;
	} else {
		if (eventConnect != 0 || !g_configManager().getBoolean(REPLACE_KICK_ON_LOGIN, __FUNCTION__)) {
			// Already trying to connect
			disconnectClient("You are already logged in.");
			return;
		}

		if (foundPlayer->client) {
			foundPlayer->disconnect();
			foundPlayer->isConnecting = true;

			eventConnect = g_dispatcher().scheduleEvent(
				1000,
				[self = getThis(), playerName = foundPlayer->getName(), operatingSystem] { self->connect(playerName, operatingSystem); }, "ProtocolGame::connect"
			);
		} else {
			connect(foundPlayer->getName(), operatingSystem);
		}
	}
	OutputMessagePool::getInstance().addProtocolToAutosend(shared_from_this());
	sendBosstiaryCooldownTimer();
}

void ProtocolGame::connect(const std::string &playerName, OperatingSystem_t operatingSystem) {
	eventConnect = 0;

	std::shared_ptr<Player> foundPlayer = g_game().getPlayerUniqueLogin(playerName);
	if (!foundPlayer) {
		disconnectClient("You are already logged in.");
		return;
	}

	if (isConnectionExpired()) {
		// ProtocolGame::release() has been called at this point and the Connection object
		// no longer exists, so we return to prevent leakage of the Player.
		return;
	}

	player = foundPlayer;
	g_game().addPlayerUniqueLogin(player);

	g_chat().removeUserFromAllChannels(player);
	player->clearModalWindows();
	player->setOperatingSystem(operatingSystem);
	player->isConnecting = false;

	player->client = getThis();
	player->openPlayerContainers();
	sendAddCreature(player, player->getPosition(), 0, true);
	player->lastIP = player->getIP();
	player->lastLoginSaved = std::max<time_t>(time(nullptr), player->lastLoginSaved + 1);
	player->resetIdleTime();
	acceptPackets = true;
}

void ProtocolGame::logout(bool displayEffect, bool forced) {
	if (!player) {
		return;
	}

	bool removePlayer = !player->isRemoved() && !forced;
	auto tile = player->getTile();
	if (removePlayer && !player->isAccessPlayer()) {
		if (tile && tile->hasFlag(TILESTATE_NOLOGOUT)) {
			player->sendCancelMessage(RETURNVALUE_YOUCANNOTLOGOUTHERE);
			return;
		}

		if (tile && !tile->hasFlag(TILESTATE_PROTECTIONZONE) && player->hasCondition(CONDITION_INFIGHT)) {
			player->sendCancelMessage(RETURNVALUE_YOUMAYNOTLOGOUTDURINGAFIGHT);
			return;
		}
	}

	if (removePlayer && !g_creatureEvents().playerLogout(player)) {
		return;
	}

	displayEffect = displayEffect && !player->isRemoved() && player->getHealth() > 0 && !player->isInGhostMode();
	if (displayEffect) {
		g_game().addMagicEffect(player->getPosition(), CONST_ME_POFF);
	}

	sendSessionEndInformation(forced ? SESSION_END_FORCECLOSE : SESSION_END_LOGOUT);

	g_game().removeCreature(player, true);
}

void ProtocolGame::onRecvFirstMessage(NetworkMessage &msg) {
	if (g_game().getGameState() == GAME_STATE_SHUTDOWN) {
		disconnect();
		return;
	}

	OperatingSystem_t operatingSystem = static_cast<OperatingSystem_t>(msg.get<uint16_t>());
	version = msg.get<uint16_t>(); // Protocol version

	// Old protocol support
	oldProtocol = g_configManager().getBoolean(OLD_PROTOCOL, __FUNCTION__) && version <= 1100;

	if (oldProtocol) {
		setChecksumMethod(CHECKSUM_METHOD_ADLER32);
	} else if (operatingSystem <= CLIENTOS_OTCLIENT_MAC) {
		setChecksumMethod(CHECKSUM_METHOD_SEQUENCE);
	}

	clientVersion = static_cast<int32_t>(msg.get<uint32_t>());

	if (!oldProtocol) {
		msg.getString(); // Client version (String)
	}

	msg.skipBytes(3); // U16 dat revision, U8 game preview state

	if (!Protocol::RSA_decrypt(msg)) {
		g_logger().warn("[ProtocolGame::onRecvFirstMessage] - RSA Decrypt Failed");
		disconnect();
		return;
	}

	std::array<uint32_t, 4> key = { msg.get<uint32_t>(), msg.get<uint32_t>(), msg.get<uint32_t>(), msg.get<uint32_t>() };
	enableXTEAEncryption();
	setXTEAKey(key.data());

	msg.skipBytes(1); // gamemaster flag

	std::string authType = g_configManager().getString(AUTH_TYPE, __FUNCTION__);
	std::ostringstream ss;
	std::string sessionKey = msg.getString();
	std::string accountDescriptor = sessionKey;
	std::string password = "";

	if (authType != "session") {
		size_t pos = sessionKey.find('\n');
		if (pos == std::string::npos) {
			ss << "You must enter your " << (oldProtocol ? "username" : "email") << ".";
			disconnectClient(ss.str());
			return;
		}
		accountDescriptor = sessionKey.substr(0, pos);
		if (accountDescriptor.empty()) {
			ss.str(std::string());
			ss << "You must enter your " << (oldProtocol ? "username" : "email") << ".";
			disconnectClient(ss.str());
			return;
		}
		password = sessionKey.substr(pos + 1);
	}

	if (!oldProtocol && operatingSystem == CLIENTOS_NEW_LINUX) {
		// TODO: check what new info for linux is send
		msg.getString();
		msg.getString();
	}

	std::string characterName = msg.getString();

	std::shared_ptr<Player> foundPlayer = g_game().getPlayerUniqueLogin(characterName);
	if (foundPlayer && foundPlayer->client) {
		if (foundPlayer->getProtocolVersion() != getVersion() && foundPlayer->isOldProtocol() != oldProtocol) {
			disconnectClient(fmt::format("You are already logged in using protocol '{}'. Please log out from the other session to connect here.", foundPlayer->getProtocolVersion()));
			return;
		}

		foundPlayer->client->disconnectClient("You are already connected through another client. Please use only one client at a time!");
	}

	uint32_t timeStamp = msg.get<uint32_t>();
	uint8_t randNumber = msg.getByte();
	if (challengeTimestamp != timeStamp || challengeRandom != randNumber) {
		disconnect();
		return;
	}

	// OTCv8 version detection
	uint16_t otcV8StringLength = msg.get<uint16_t>();
	if (otcV8StringLength == 5 && msg.getString(5) == "OTCv8") {
		otclientV8 = msg.get<uint16_t>(); // 253, 260, 261, ...
	}

	if (!oldProtocol && clientVersion != CLIENT_VERSION) {
		ss.str(std::string());
		ss << "Only clients with protocol " << CLIENT_VERSION_UPPER << "." << CLIENT_VERSION_LOWER;
		if (g_configManager().getBoolean(OLD_PROTOCOL, __FUNCTION__)) {
			ss << " or 11.00";
		}
		ss << " allowed!";
		disconnectClient(ss.str());
		return;
	}

	if (g_game().getGameState() == GAME_STATE_STARTUP) {
		disconnectClient("Gameworld is starting up. Please wait.");
		return;
	}

	if (g_game().getGameState() == GAME_STATE_MAINTAIN) {
		disconnectClient("Gameworld is under maintenance. Please re-connect in a while.");
		return;
	}

	BanInfo banInfo;
	if (IOBan::isIpBanned(getIP(), banInfo)) {
		if (banInfo.reason.empty()) {
			banInfo.reason = "(none)";
		}

		ss.str(std::string());
		ss << "Your IP has been banned until " << formatDateShort(banInfo.expiresAt) << " by " << banInfo.bannedBy << ".\n\nReason specified:\n"
		   << banInfo.reason;
		disconnectClient(ss.str());
		return;
	}

	uint32_t accountId;
	if (!IOLoginData::gameWorldAuthentication(accountDescriptor, password, characterName, accountId, oldProtocol)) {
		ss.str(std::string());
		if (authType == "session") {
			ss << "Your session has expired. Please log in again.";
		} else { // authType == "password"
			ss << "Your " << (oldProtocol ? "username" : "email") << " or password is not correct.";
		}

		auto output = OutputMessagePool::getOutputMessage();
		output->addByte(0x14);
		output->addString(ss.str(), "ProtocolGame::onRecvFirstMessage - ss.str()");
		send(output);
		g_dispatcher().scheduleEvent(
			1000, [self = getThis()] { self->disconnect(); }, "ProtocolGame::disconnect"
		);
		return;
	}

	g_dispatcher().addEvent([self = getThis(), characterName, accountId, operatingSystem] { self->login(characterName, accountId, operatingSystem); }, "ProtocolGame::login");
}

void ProtocolGame::onConnect() {
	auto output = OutputMessagePool::getOutputMessage();
	static std::random_device rd;
	static std::ranlux24 generator(rd());
	static std::uniform_int_distribution<uint16_t> randNumber(0x00, 0xFF);

	// Skip checksum
	output->skipBytes(sizeof(uint32_t));

	// Packet length & type
	output->add<uint16_t>(0x0006);
	output->addByte(0x1F);

	// Add timestamp & random number
	challengeTimestamp = static_cast<uint32_t>(time(nullptr));
	output->add<uint32_t>(challengeTimestamp);

	challengeRandom = randNumber(generator);
	output->addByte(challengeRandom);

	// Go back and write checksum
	output->skipBytes(-12);
	// To support 11.10-, not have problems with 11.11+
	output->add<uint32_t>(adlerChecksum(output->getOutputBuffer() + sizeof(uint32_t), 8));

	send(std::move(output));
}

void ProtocolGame::disconnectClient(const std::string &message) const {
	auto output = OutputMessagePool::getOutputMessage();
	output->addByte(0x14);
	output->addString(message, "ProtocolGame::disconnectClient - message");
	send(output);
	disconnect();
}

void ProtocolGame::writeToOutputBuffer(const NetworkMessage &msg) {
	auto out = getOutputBuffer(msg.getLength());
	out->append(msg);
}

void ProtocolGame::parsePacket(NetworkMessage &msg) {
	if (!acceptPackets || g_game().getGameState() == GAME_STATE_SHUTDOWN || msg.getLength() <= 0) {
		return;
	}

	uint8_t recvbyte = msg.getByte();

	if (!player || player->isRemoved()) {
		if (recvbyte == 0x0F) {
			disconnect();
		}
		return;
	}

	if (player->isDead() || player->getHealth() <= 0) {
		// Check player activity on death screen
		if (m_playerDeathTime == 0) {
			g_game().playerCheckActivity(player->getName(), 1000);
			m_playerDeathTime++;
		}

		parsePacketDead(recvbyte);
		return;
	}

	// Modules system
	if (player && recvbyte != 0xD3) {
		g_modules().executeOnRecvbyte(player->getID(), msg, recvbyte);
	}

	parsePacketFromDispatcher(msg, recvbyte);
}

void ProtocolGame::parsePacketDead(uint8_t recvbyte) {
	if (recvbyte == 0x14) {
		// Remove player from game if click "ok" using otcv8
		if (player && otclientV8 > 0) {
			g_game().removePlayerUniqueLogin(player->getName());
		}
		disconnect();
		IOLoginData::updateOnlineStatus(player->getGUID(), false);
		return;
	}

	if (recvbyte == 0x0F) {
		if (!player) {
			return;
		}

		g_dispatcher().scheduleEvent(
			100, [self = getThis()] { self->sendPing(); }, "ProtocolGame::sendPing"
		);

		if (!player->spawn()) {
			disconnect();
			g_game().removeCreature(player, true);
			return;
		}

		sendAddCreature(player, player->getPosition(), 0, false);
		addBless();
		resetPlayerDeathTime();
		return;
	}

	if (recvbyte == 0x1D) {
		// keep the connection alive
		g_dispatcher().scheduleEvent(
			100, [self = getThis()] { self->sendPingBack(); }, "ProtocolGame::sendPingBack"
		);
		return;
	}
}

void ProtocolGame::addBless() {
	if (!player) {
		return;
	}
	player->checkAndShowBlessingMessage();
}

void ProtocolGame::parsePacketFromDispatcher(NetworkMessage msg, uint8_t recvbyte) {
	if (!acceptPackets || g_game().getGameState() == GAME_STATE_SHUTDOWN) {
		return;
	}

	if (!player || player->isRemoved() || player->getHealth() <= 0) {
		return;
	}

	switch (recvbyte) {
		case 0x14:
			logout(true, false);
			break;
		case 0x1D:
			g_game().playerReceivePingBack(player->getID());
			break;
		case 0x1E:
			g_game().playerReceivePing(player->getID());
			break;
		case 0x2a:
			parseCyclopediaMonsterTracker(msg);
			break;
		case 0x2B:
			parsePartyAnalyzerAction(msg);
			break;
		case 0x2c:
			parseLeaderFinderWindow(msg);
			break;
		case 0x2d:
			parseMemberFinderWindow(msg);
			break;
		case 0x28:
			parseStashWithdraw(msg);
			break;
		case 0x29:
			parseRetrieveDepotSearch(msg);
			break;
		case 0x32:
			parseExtendedOpcode(msg);
			break; // otclient extended opcode
		case 0x60:
			parseInventoryImbuements(msg);
			break;
		case 0x61:
			parseOpenWheel(msg);
			break;
		case 0x62:
			parseSaveWheel(msg);
			break;
		case 0x64:
			parseAutoWalk(msg);
			break;
		case 0x65:
			g_game().playerMove(player->getID(), DIRECTION_NORTH);
			break;
		case 0x66:
			g_game().playerMove(player->getID(), DIRECTION_EAST);
			break;
		case 0x67:
			g_game().playerMove(player->getID(), DIRECTION_SOUTH);
			break;
		case 0x68:
			g_game().playerMove(player->getID(), DIRECTION_WEST);
			break;
		case 0x69:
			g_game().playerStopAutoWalk(player->getID());
			break;
		case 0x6A:
			g_game().playerMove(player->getID(), DIRECTION_NORTHEAST);
			break;
		case 0x6B:
			g_game().playerMove(player->getID(), DIRECTION_SOUTHEAST);
			break;
		case 0x6C:
			g_game().playerMove(player->getID(), DIRECTION_SOUTHWEST);
			break;
		case 0x6D:
			g_game().playerMove(player->getID(), DIRECTION_NORTHWEST);
			break;
		case 0x6F:
			g_game().playerTurn(player->getID(), DIRECTION_NORTH);
			break;
		case 0x70:
			g_game().playerTurn(player->getID(), DIRECTION_EAST);
			break;
		case 0x71:
			g_game().playerTurn(player->getID(), DIRECTION_SOUTH);
			break;
		case 0x72:
			g_game().playerTurn(player->getID(), DIRECTION_WEST);
			break;
		case 0x73:
			parseTeleport(msg);
			break;
		case 0x77:
			parseHotkeyEquip(msg);
			break;
		case 0x78:
			parseThrow(msg);
			break;
		case 0x79:
			parseLookInShop(msg);
			break;
		case 0x7A:
			parsePlayerBuyOnShop(msg);
			break;
		case 0x7B:
			parsePlayerSellOnShop(msg);
			break;
		case 0x7C:
			g_game().playerCloseShop(player->getID());
			break;
		case 0x7D:
			parseRequestTrade(msg);
			break;
		case 0x7E:
			parseLookInTrade(msg);
			break;
		case 0x7F:
			g_game().playerAcceptTrade(player->getID());
			break;
		case 0x80:
			g_game().playerCloseTrade(player->getID());
			break;
		case 0x81:
			parseFriendSystemAction(msg);
			break;
		case 0x82:
			parseUseItem(msg);
			break;
		case 0x83:
			parseUseItemEx(msg);
			break;
		case 0x84:
			parseUseWithCreature(msg);
			break;
		case 0x85:
			parseRotateItem(msg);
			break;
		case 0x86:
			parseConfigureShowOffSocket(msg);
			break;
		case 0x87:
			parseCloseContainer(msg);
			break;
		case 0x88:
			parseUpArrowContainer(msg);
			break;
		case 0x89:
			parseTextWindow(msg);
			break;
		case 0x8A:
			parseHouseWindow(msg);
			break;
		case 0x8B:
			parseWrapableItem(msg);
			break;
		case 0x8C:
			parseLookAt(msg);
			break;
		case 0x8D:
			parseLookInBattleList(msg);
			break;
		case 0x8E: /* join aggression */
			break;
		case 0x8F:
			parseQuickLoot(msg);
			break;
		case 0x90:
			parseLootContainer(msg);
			break;
		case 0x91:
			parseQuickLootBlackWhitelist(msg);
			break;
		case 0x92:
			parseOpenDepotSearch();
			break;
		case 0x93:
			parseCloseDepotSearch();
			break;
		case 0x94:
			parseDepotSearchItemRequest(msg);
			break;
		case 0x95:
			parseOpenParentContainer(msg);
			break;
		case 0x96:
			parseSay(msg);
			break;
		case 0x97:
			g_game().playerRequestChannels(player->getID());
			break;
		case 0x98:
			parseOpenChannel(msg);
			break;
		case 0x99:
			parseCloseChannel(msg);
			break;
		case 0x9A:
			parseOpenPrivateChannel(msg);
			break;
		case 0x9E:
			g_game().playerCloseNpcChannel(player->getID());
			break;
		case 0x9F:
			parseSetMonsterPodium(msg);
			break;
		case 0xA0:
			parseFightModes(msg);
			break;
		case 0xA1:
			parseAttack(msg);
			break;
		case 0xA2:
			parseFollow(msg);
			break;
		case 0xA3:
			parseInviteToParty(msg);
			break;
		case 0xA4:
			parseJoinParty(msg);
			break;
		case 0xA5:
			parseRevokePartyInvite(msg);
			break;
		case 0xA6:
			parsePassPartyLeadership(msg);
			break;
		case 0xA7:
			g_game().playerLeaveParty(player->getID());
			break;
		case 0xA8:
			parseEnableSharedPartyExperience(msg);
			break;
		case 0xAA:
			g_game().playerCreatePrivateChannel(player->getID());
			break;
		case 0xAB:
			parseChannelInvite(msg);
			break;
		case 0xAC:
			parseChannelExclude(msg);
			break;
		case 0xAE:
			parseSendBosstiary();
			break;
		case 0xAF:
			parseSendBosstiarySlots();
			break;
		case 0xB0:
			parseBosstiarySlot(msg);
			break;
		case 0xB1:
			parseHighscores(msg);
			break;
		case 0xBA:
			parseTaskHuntingAction(msg);
			break;
		case 0xBE:
			g_game().playerCancelAttackAndFollow(player->getID());
			break;
		case 0xBF:
			parseForgeEnter(msg);
			break;
		case 0xC0:
			parseForgeBrowseHistory(msg);
			break;
		case 0xC9: /* update tile */
			break;
		case 0xCA:
			parseUpdateContainer(msg);
			break;
		case 0xCB:
			parseBrowseField(msg);
			break;
		case 0xCC:
			parseSeekInContainer(msg);
			break;
		case 0xCD:
			parseInspectionObject(msg);
			break;
		case 0xD2:
			g_game().playerRequestOutfit(player->getID());
			break;
		case 0xD3:
			parseSetOutfit(msg);
			break;
		case 0xD4:
			parseToggleMount(msg);
			break;
		case 0xD5:
			parseApplyImbuement(msg);
			break;
		case 0xD6:
			parseClearImbuement(msg);
			break;
		case 0xD7:
			parseCloseImbuementWindow(msg);
			break;
		case 0xDC:
			parseAddVip(msg);
			break;
		case 0xDD:
			parseRemoveVip(msg);
			break;
		case 0xDE:
			parseEditVip(msg);
			break;
		case 0xDF:
			parseVipGroupActions(msg);
			break;
		case 0xE1:
			parseBestiarysendRaces();
			break;
		case 0xE2:
			parseBestiarysendCreatures(msg);
			break;
		case 0xE3:
			parseBestiarysendMonsterData(msg);
			break;
		case 0xE4:
			parseSendBuyCharmRune(msg);
			break;
		case 0xE5:
			parseCyclopediaCharacterInfo(msg);
			break;
		case 0xE6:
			parseBugReport(msg);
			break;
		case 0xE7:
			parseWheelGemAction(msg);
			break;
		case 0xE8:
			parseDebugAssert(msg);
			break;
		case 0xEB:
			parsePreyAction(msg);
			break;
		case 0xED:
			parseSendResourceBalance();
			break;
		case 0xEE:
			parseGreet(msg);
			break;
		// Premium coins transfer
		// case 0xEF: parseCoinTransfer(msg); break;
		case 0xF0:
			g_game().playerShowQuestLog(player->getID());
			break;
		case 0xF1:
			parseQuestLine(msg);
			break;
		// case 0xF2: parseRuleViolationReport(msg); break;
		case 0xF3: /* get object info */
			break;
		case 0xF4:
			parseMarketLeave();
			break;
		case 0xF5:
			parseMarketBrowse(msg);
			break;
		case 0xF6:
			parseMarketCreateOffer(msg);
			break;
		case 0xF7:
			parseMarketCancelOffer(msg);
			break;
		case 0xF8:
			parseMarketAcceptOffer(msg);
			break;
		case 0xF9:
			parseModalWindowAnswer(msg);
			break;
		case 0xFF:
			parseRewardChestCollect(msg);
			break;
			// case 0xFA: parseStoreOpen(msg); break;
			// case 0xFB: parseStoreRequestOffers(msg); break;
			// case 0xFC: parseStoreBuyOffer(msg) break;
			// case 0xFD: parseStoreOpenTransactionHistory(msg); break;
			// case 0xFE: parseStoreRequestTransactionHistory(msg); break;

			// case 0xDF, 0xE0, 0xE1, 0xFB, 0xFC, 0xFD, 0xFE Premium Shop.

		default:
			std::string hexString = fmt::format("0x{:02x}", recvbyte);
			g_logger().debug("Player '{}' sent unknown packet header: hex[{}], decimal[{}]", player->getName(), asUpperCaseString(hexString), recvbyte);
			break;
	}
}

void ProtocolGame::parseHotkeyEquip(NetworkMessage &msg) {
	if (!player) {
		return;
	}

	uint16_t itemId = msg.get<uint16_t>();
	uint8_t tier = msg.get<uint8_t>();
	g_game().playerEquipItem(player->getID(), itemId, Item::items[itemId].upgradeClassification > 0, tier);
}

void ProtocolGame::GetTileDescription(std::shared_ptr<Tile> tile, NetworkMessage &msg) {
	if (oldProtocol) {
		msg.add<uint16_t>(0x00); // Env effects
	}

	int32_t count;
	std::shared_ptr<Item> ground = tile->getGround();
	if (ground) {
		AddItem(msg, ground);
		count = 1;
	} else {
		count = 0;
	}

	const TileItemVector* items = tile->getItemList();
	if (items) {
		for (auto it = items->getBeginTopItem(), end = items->getEndTopItem(); it != end; ++it) {
			AddItem(msg, *it);

			count++;
			if (count == 9 && tile->getPosition() == player->getPosition()) {
				break;
			} else if (count == 10) {
				return;
			}
		}
	}

	const CreatureVector* creatures = tile->getCreatures();
	if (creatures) {
		bool playerAdded = false;
		for (auto it = creatures->rbegin(); it != creatures->rend(); ++it) {
			std::shared_ptr<Creature> creature = *it;
			if (!player->canSeeCreature(creature)) {
				continue;
			}

			if (tile->getPosition() == player->getPosition() && count == 9 && !playerAdded) {
				creature = player;
			}

			if (creature->getID() == player->getID()) {
				playerAdded = true;
			}

			bool known;
			uint32_t removedKnown;
			checkCreatureAsKnown(creature->getID(), known, removedKnown);
			AddCreature(msg, creature, known, removedKnown);

			if (++count == 10) {
				return;
			}
		}
	}

	if (items) {
		for (auto it = items->getBeginDownItem(), end = items->getEndDownItem(); it != end; ++it) {
			AddItem(msg, *it);

			if (++count == 10) {
				return;
			}
		}
	}
}

void ProtocolGame::GetMapDescription(int32_t x, int32_t y, int32_t z, int32_t width, int32_t height, NetworkMessage &msg) {
	int32_t skip = -1;
	int32_t startz, endz, zstep;

	if (z > MAP_INIT_SURFACE_LAYER) {
		startz = z - MAP_LAYER_VIEW_LIMIT;
		endz = std::min<int32_t>(MAP_MAX_LAYERS - 1, z + MAP_LAYER_VIEW_LIMIT);
		zstep = 1;
	} else {
		startz = MAP_INIT_SURFACE_LAYER;
		endz = 0;
		zstep = -1;
	}

	for (int32_t nz = startz; nz != endz + zstep; nz += zstep) {
		GetFloorDescription(msg, x, y, nz, width, height, z - nz, skip);
	}

	if (skip >= 0) {
		msg.addByte(skip);
		msg.addByte(0xFF);
	}
}

void ProtocolGame::GetFloorDescription(NetworkMessage &msg, int32_t x, int32_t y, int32_t z, int32_t width, int32_t height, int32_t offset, int32_t &skip) {
	for (int32_t nx = 0; nx < width; nx++) {
		for (int32_t ny = 0; ny < height; ny++) {
			std::shared_ptr<Tile> tile = g_game().map.getTile(static_cast<uint16_t>(x + nx + offset), static_cast<uint16_t>(y + ny + offset), static_cast<uint8_t>(z));
			if (tile) {
				if (skip >= 0) {
					msg.addByte(skip);
					msg.addByte(0xFF);
				}

				skip = 0;
				GetTileDescription(tile, msg);
			} else if (skip == 0xFE) {
				msg.addByte(0xFF);
				msg.addByte(0xFF);
				skip = -1;
			} else {
				++skip;
			}
		}
	}
}

void ProtocolGame::checkCreatureAsKnown(uint32_t id, bool &known, uint32_t &removedKnown) {
	if (auto [creatureKnown, creatureInserted] = knownCreatureSet.insert(id);
		!creatureInserted) {
		known = true;
		return;
	}
	known = false;
	if (knownCreatureSet.size() > 1300) {
		// Look for a creature to remove
		for (auto it = knownCreatureSet.begin(), end = knownCreatureSet.end(); it != end; ++it) {
			if (*it == id) {
				continue;
			}
			// We need to protect party players from removing
			std::shared_ptr<Creature> creature = g_game().getCreatureByID(*it);
			if (std::shared_ptr<Player> checkPlayer;
				creature && (checkPlayer = creature->getPlayer()) != nullptr) {
				if (player->getParty() != checkPlayer->getParty() && !canSee(creature)) {
					removedKnown = *it;
					knownCreatureSet.erase(it);
					return;
				}
			} else if (!canSee(creature)) {
				removedKnown = *it;
				knownCreatureSet.erase(it);
				return;
			}
		}

		// Bad situation. Let's just remove anyone.
		auto it = knownCreatureSet.begin();
		if (*it == id) {
			++it;
		}

		removedKnown = *it;
		knownCreatureSet.erase(it);
	} else {
		removedKnown = 0;
	}
}

bool ProtocolGame::canSee(std::shared_ptr<Creature> c) const {
	if (!c || !player || c->isRemoved()) {
		return false;
	}

	if (!player->canSeeCreature(c)) {
		return false;
	}

	return canSee(c->getPosition());
}

bool ProtocolGame::canSee(const Position &pos) const {
	return canSee(pos.x, pos.y, pos.z);
}

bool ProtocolGame::canSee(int32_t x, int32_t y, int32_t z) const {
	if (!player) {
		return false;
	}

	const Position &myPos = player->getPosition();
	if (myPos.z <= MAP_INIT_SURFACE_LAYER) {
		// we are on ground level or above (7 -> 0)
		// view is from 7 -> 0
		if (z > MAP_INIT_SURFACE_LAYER) {
			return false;
		}
	} else if (myPos.z >= MAP_INIT_SURFACE_LAYER + 1) {
		// we are underground (8 -> 15)
		// view is +/- 2 from the floor we stand on
		if (std::abs(myPos.getZ() - z) > MAP_LAYER_VIEW_LIMIT) {
			return false;
		}
	}

	// negative offset means that the action taken place is on a lower floor than ourself
	const int8_t offsetz = myPos.getZ() - z;
	return (x >= myPos.getX() - MAP_MAX_CLIENT_VIEW_PORT_X + offsetz) && (x <= myPos.getX() + (MAP_MAX_CLIENT_VIEW_PORT_X + 1) + offsetz) && (y >= myPos.getY() - MAP_MAX_CLIENT_VIEW_PORT_Y + offsetz) && (y <= myPos.getY() + (MAP_MAX_CLIENT_VIEW_PORT_Y + 1) + offsetz);
}

// Parse methods
void ProtocolGame::parseChannelInvite(NetworkMessage &msg) {
	const std::string name = msg.getString();
	g_game().playerChannelInvite(player->getID(), name);
}

void ProtocolGame::parseChannelExclude(NetworkMessage &msg) {
	const std::string name = msg.getString();
	g_game().playerChannelExclude(player->getID(), name);
}

void ProtocolGame::parseOpenChannel(NetworkMessage &msg) {
	uint16_t channelId = msg.get<uint16_t>();
	g_game().playerOpenChannel(player->getID(), channelId);
}

void ProtocolGame::parseCloseChannel(NetworkMessage &msg) {
	uint16_t channelId = msg.get<uint16_t>();
	g_game().playerCloseChannel(player->getID(), channelId);
}

void ProtocolGame::parseOpenPrivateChannel(NetworkMessage &msg) {
	std::string receiver = msg.getString();
	g_game().playerOpenPrivateChannel(player->getID(), receiver);
}

void ProtocolGame::parseAutoWalk(NetworkMessage &msg) {
	uint8_t numdirs = msg.getByte();
	if (numdirs == 0 || (msg.getBufferPosition() + numdirs) != (msg.getLength() + 8)) {
		return;
	}

	msg.skipBytes(numdirs);

	stdext::arraylist<Direction> path;
	for (uint8_t i = 0; i < numdirs; ++i) {
		uint8_t rawdir = msg.getPreviousByte();
		switch (rawdir) {
			case 1:
				path.push_front(DIRECTION_EAST);
				break;
			case 2:
				path.push_front(DIRECTION_NORTHEAST);
				break;
			case 3:
				path.push_front(DIRECTION_NORTH);
				break;
			case 4:
				path.push_front(DIRECTION_NORTHWEST);
				break;
			case 5:
				path.push_front(DIRECTION_WEST);
				break;
			case 6:
				path.push_front(DIRECTION_SOUTHWEST);
				break;
			case 7:
				path.push_front(DIRECTION_SOUTH);
				break;
			case 8:
				path.push_front(DIRECTION_SOUTHEAST);
				break;
			default:
				break;
		}
	}

	if (path.empty()) {
		return;
	}

	g_game().playerAutoWalk(player->getID(), path.data());
}

void ProtocolGame::parseSetOutfit(NetworkMessage &msg) {
	if (!player || player->isRemoved()) {
		return;
	}

	uint16_t startBufferPosition = msg.getBufferPosition();
	Module* outfitModule = g_modules().getEventByRecvbyte(0xD3, false);
	if (outfitModule) {
		outfitModule->executeOnRecvbyte(player, msg);
	}

	if (msg.getBufferPosition() == startBufferPosition) {
		uint8_t outfitType = !oldProtocol ? msg.getByte() : 0;
		Outfit_t newOutfit;
		newOutfit.lookType = msg.get<uint16_t>();
		newOutfit.lookHead = std::min<uint8_t>(132, msg.getByte());
		newOutfit.lookBody = std::min<uint8_t>(132, msg.getByte());
		newOutfit.lookLegs = std::min<uint8_t>(132, msg.getByte());
		newOutfit.lookFeet = std::min<uint8_t>(132, msg.getByte());
		newOutfit.lookAddons = msg.getByte();
		if (outfitType == 0) {
			newOutfit.lookMount = msg.get<uint16_t>();
			if (!oldProtocol) {
				newOutfit.lookMountHead = std::min<uint8_t>(132, msg.getByte());
				newOutfit.lookMountBody = std::min<uint8_t>(132, msg.getByte());
				newOutfit.lookMountLegs = std::min<uint8_t>(132, msg.getByte());
				newOutfit.lookMountFeet = std::min<uint8_t>(132, msg.getByte());
				newOutfit.lookFamiliarsType = msg.get<uint16_t>();
			}
			uint8_t isMountRandomized = msg.getByte();
			g_game().playerChangeOutfit(player->getID(), newOutfit, isMountRandomized);
		} else if (outfitType == 1) {
			// This value probably has something to do with try outfit variable inside outfit window dialog
			// if try outfit is set to 2 it expects uint32_t value after mounted and disable mounts from outfit window dialog
			newOutfit.lookMount = 0;
			msg.get<uint32_t>();
		} else if (outfitType == 2) {
			Position pos = msg.getPosition();
			uint16_t itemId = msg.get<uint16_t>();
			uint8_t stackpos = msg.getByte();
			newOutfit.lookMount = msg.get<uint16_t>();
			newOutfit.lookMountHead = std::min<uint8_t>(132, msg.getByte());
			newOutfit.lookMountBody = std::min<uint8_t>(132, msg.getByte());
			newOutfit.lookMountLegs = std::min<uint8_t>(132, msg.getByte());
			newOutfit.lookMountFeet = std::min<uint8_t>(132, msg.getByte());
			uint8_t direction = std::max<uint8_t>(DIRECTION_NORTH, std::min<uint8_t>(DIRECTION_WEST, msg.getByte()));
			uint8_t podiumVisible = msg.getByte();
			g_game().playerSetShowOffSocket(player->getID(), newOutfit, pos, stackpos, itemId, podiumVisible, direction);
		}
	}
}

void ProtocolGame::parseToggleMount(NetworkMessage &msg) {
	bool mount = msg.getByte() != 0;
	g_game().playerToggleMount(player->getID(), mount);
}

void ProtocolGame::parseApplyImbuement(NetworkMessage &msg) {
	uint8_t slot = msg.getByte();
	uint32_t imbuementId = msg.get<uint32_t>();
	bool protectionCharm = msg.getByte() != 0x00;
	g_game().playerApplyImbuement(player->getID(), imbuementId, slot, protectionCharm);
}

void ProtocolGame::parseClearImbuement(NetworkMessage &msg) {
	uint8_t slot = msg.getByte();
	g_game().playerClearImbuement(player->getID(), slot);
}

void ProtocolGame::parseCloseImbuementWindow(NetworkMessage &) {
	g_game().playerCloseImbuementWindow(player->getID());
}

void ProtocolGame::parseUseItem(NetworkMessage &msg) {
	Position pos = msg.getPosition();
	uint16_t itemId = msg.get<uint16_t>();
	uint8_t stackpos = msg.getByte();
	uint8_t index = msg.getByte();
	g_game().playerUseItem(player->getID(), pos, stackpos, index, itemId);
}

void ProtocolGame::parseUseItemEx(NetworkMessage &msg) {
	Position fromPos = msg.getPosition();
	uint16_t fromItemId = msg.get<uint16_t>();
	uint8_t fromStackPos = msg.getByte();
	Position toPos = msg.getPosition();
	uint16_t toItemId = msg.get<uint16_t>();
	uint8_t toStackPos = msg.getByte();
	g_game().playerUseItemEx(player->getID(), fromPos, fromStackPos, fromItemId, toPos, toStackPos, toItemId);
}

void ProtocolGame::parseUseWithCreature(NetworkMessage &msg) {
	Position fromPos = msg.getPosition();
	uint16_t itemId = msg.get<uint16_t>();
	uint8_t fromStackPos = msg.getByte();
	uint32_t creatureId = msg.get<uint32_t>();
	g_game().playerUseWithCreature(player->getID(), fromPos, fromStackPos, creatureId, itemId);
}

void ProtocolGame::parseCloseContainer(NetworkMessage &msg) {
	uint8_t cid = msg.getByte();
	g_game().playerCloseContainer(player->getID(), cid);
}

void ProtocolGame::parseUpArrowContainer(NetworkMessage &msg) {
	uint8_t cid = msg.getByte();
	g_game().playerMoveUpContainer(player->getID(), cid);
}

void ProtocolGame::parseUpdateContainer(NetworkMessage &msg) {
	uint8_t cid = msg.getByte();
	g_game().playerUpdateContainer(player->getID(), cid);
}

void ProtocolGame::parseTeleport(NetworkMessage &msg) {
	Position newPosition = msg.getPosition();
	g_game().playerTeleport(player->getID(), newPosition);
}

void ProtocolGame::parseThrow(NetworkMessage &msg) {
	Position fromPos = msg.getPosition();
	uint16_t itemId = msg.get<uint16_t>();
	uint8_t fromStackpos = msg.getByte();
	Position toPos = msg.getPosition();
	uint8_t count = msg.getByte();

	if (toPos != fromPos) {
		g_game().playerMoveThing(player->getID(), fromPos, itemId, fromStackpos, toPos, count);
	}
}

void ProtocolGame::parseLookAt(NetworkMessage &msg) {
	Position pos = msg.getPosition();
	uint16_t itemId = msg.get<uint16_t>();
	uint8_t stackpos = msg.getByte();
	g_game().playerLookAt(player->getID(), itemId, pos, stackpos);
}

void ProtocolGame::parseLookInBattleList(NetworkMessage &msg) {
	uint32_t creatureId = msg.get<uint32_t>();
	g_game().playerLookInBattleList(player->getID(), creatureId);
}

void ProtocolGame::parseQuickLoot(NetworkMessage &msg) {
	if (oldProtocol) {
		return;
	}

	Position pos = msg.getPosition();
	uint16_t itemId = msg.get<uint16_t>();
	uint8_t stackpos = msg.getByte();
	bool lootAllCorpses = msg.getByte();
	bool autoLoot = msg.getByte();
	g_game().playerQuickLoot(player->getID(), pos, itemId, stackpos, nullptr, lootAllCorpses, autoLoot);
}

void ProtocolGame::parseLootContainer(NetworkMessage &msg) {
	if (oldProtocol) {
		return;
	}

	uint8_t action = msg.getByte();
	if (action == 0) {
		ObjectCategory_t category = (ObjectCategory_t)msg.getByte();
		Position pos = msg.getPosition();
		uint16_t itemId = msg.get<uint16_t>();
		uint8_t stackpos = msg.getByte();
		g_game().playerSetManagedContainer(player->getID(), category, pos, itemId, stackpos, true);
	} else if (action == 1) {
		ObjectCategory_t category = (ObjectCategory_t)msg.getByte();
		g_game().playerClearManagedContainer(player->getID(), category, true);
	} else if (action == 2) {
		ObjectCategory_t category = (ObjectCategory_t)msg.getByte();
		g_game().playerOpenManagedContainer(player->getID(), category, true);
	} else if (action == 3) {
		bool useMainAsFallback = msg.getByte() == 1;
		g_game().playerSetQuickLootFallback(player->getID(), useMainAsFallback);
	} else if (action == 4) {
		ObjectCategory_t category = (ObjectCategory_t)msg.getByte();
		Position pos = msg.getPosition();
		uint16_t itemId = msg.get<uint16_t>();
		uint8_t stackpos = msg.getByte();
		g_logger().debug("[{}] action {}, category {}, pos {}, itemId {}, stackPos {}", __FUNCTION__, action, static_cast<uint8_t>(category), pos.toString(), itemId, stackpos);
		g_game().playerSetManagedContainer(player->getID(), category, pos, itemId, stackpos, false);
	} else if (action == 5) {
		ObjectCategory_t category = (ObjectCategory_t)msg.getByte();
		g_game().playerClearManagedContainer(player->getID(), category, false);
	} else if (action == 6) {
		ObjectCategory_t category = (ObjectCategory_t)msg.getByte();
		g_game().playerOpenManagedContainer(player->getID(), category, false);
	}

	g_logger().debug("[{}] action type {}", __FUNCTION__, action);
}

void ProtocolGame::parseQuickLootBlackWhitelist(NetworkMessage &msg) {
	if (oldProtocol) {
		return;
	}

	QuickLootFilter_t filter = (QuickLootFilter_t)msg.getByte();
	std::vector<uint16_t> listedItems;

	uint16_t size = msg.get<uint16_t>();
	listedItems.reserve(size);

	for (int i = 0; i < size; i++) {
		listedItems.push_back(msg.get<uint16_t>());
	}

	g_game().playerQuickLootBlackWhitelist(player->getID(), filter, listedItems);
}

void ProtocolGame::parseSay(NetworkMessage &msg) {
	std::string receiver;
	uint16_t channelId;

	SpeakClasses type = static_cast<SpeakClasses>(msg.getByte());
	switch (type) {
		case TALKTYPE_PRIVATE_TO:
		case TALKTYPE_PRIVATE_RED_TO:
			receiver = msg.getString();
			channelId = 0;
			break;

		case TALKTYPE_CHANNEL_Y:
		case TALKTYPE_CHANNEL_R1:
			channelId = msg.get<uint16_t>();
			break;

		default:
			channelId = 0;
			break;
	}

	const std::string text = msg.getString();
	if (text.length() > 255) {
		return;
	}

	g_game().playerSay(player->getID(), channelId, type, receiver, text);
}

void ProtocolGame::parseFightModes(NetworkMessage &msg) {
	uint8_t rawFightMode = msg.getByte(); // 1 - offensive, 2 - balanced, 3 - defensive
	uint8_t rawChaseMode = msg.getByte(); // 0 - stand while fightning, 1 - chase opponent
	uint8_t rawSecureMode = msg.getByte(); // 0 - can't attack unmarked, 1 - can attack unmarked
	// uint8_t rawPvpMode = msg.getByte(); // pvp mode introduced in 10.0

	FightMode_t fightMode;
	if (rawFightMode == 1) {
		fightMode = FIGHTMODE_ATTACK;
	} else if (rawFightMode == 2) {
		fightMode = FIGHTMODE_BALANCED;
	} else {
		fightMode = FIGHTMODE_DEFENSE;
	}

	g_game().playerSetFightModes(player->getID(), fightMode, rawChaseMode != 0, rawSecureMode != 0);
}

void ProtocolGame::parseAttack(NetworkMessage &msg) {
	uint32_t creatureId = msg.get<uint32_t>();
	// msg.get<uint32_t>(); creatureId (same as above)
	g_game().playerSetAttackedCreature(player->getID(), creatureId);
}

void ProtocolGame::parseFollow(NetworkMessage &msg) {
	uint32_t creatureId = msg.get<uint32_t>();
	// msg.get<uint32_t>(); creatureId (same as above)
	g_game().playerFollowCreature(player->getID(), creatureId);
}

void ProtocolGame::parseTextWindow(NetworkMessage &msg) {
	uint32_t windowTextId = msg.get<uint32_t>();
	const std::string newText = msg.getString();
	g_game().playerWriteItem(player->getID(), windowTextId, newText);
}

void ProtocolGame::parseHouseWindow(NetworkMessage &msg) {
	uint8_t doorId = msg.getByte();
	uint32_t id = msg.get<uint32_t>();
	const std::string text = msg.getString();
	g_game().playerUpdateHouseWindow(player->getID(), doorId, id, text);
}

void ProtocolGame::parseLookInShop(NetworkMessage &msg) {
	uint16_t id = msg.get<uint16_t>();
	uint8_t count = msg.getByte();
	g_game().playerLookInShop(player->getID(), id, count);
}

void ProtocolGame::parsePlayerBuyOnShop(NetworkMessage &msg) {
	uint16_t id = msg.get<uint16_t>();
	uint8_t count = msg.getByte();
	uint16_t amount = oldProtocol ? static_cast<uint16_t>(msg.getByte()) : msg.get<uint16_t>();
	bool ignoreCap = msg.getByte() != 0;
	bool inBackpacks = msg.getByte() != 0;
	g_game().playerBuyItem(player->getID(), id, count, amount, ignoreCap, inBackpacks);
}

void ProtocolGame::parsePlayerSellOnShop(NetworkMessage &msg) {
	uint16_t id = msg.get<uint16_t>();
	uint8_t count = std::max(msg.getByte(), (uint8_t)1);
	uint16_t amount = oldProtocol ? static_cast<uint16_t>(msg.getByte()) : msg.get<uint16_t>();
	bool ignoreEquipped = msg.getByte() != 0;

	g_game().playerSellItem(player->getID(), id, count, amount, ignoreEquipped);
}

void ProtocolGame::parseRequestTrade(NetworkMessage &msg) {
	Position pos = msg.getPosition();
	uint16_t itemId = msg.get<uint16_t>();
	uint8_t stackpos = msg.getByte();
	uint32_t playerId = msg.get<uint32_t>();
	g_game().playerRequestTrade(player->getID(), pos, stackpos, playerId, itemId);
}

void ProtocolGame::parseLookInTrade(NetworkMessage &msg) {
	bool counterOffer = (msg.getByte() == 0x01);
	uint8_t index = msg.getByte();
	g_game().playerLookInTrade(player->getID(), counterOffer, index);
}

void ProtocolGame::parseAddVip(NetworkMessage &msg) {
	const std::string name = msg.getString();
	g_game().playerRequestAddVip(player->getID(), name);
}

void ProtocolGame::parseRemoveVip(NetworkMessage &msg) {
	uint32_t guid = msg.get<uint32_t>();
	g_game().playerRequestRemoveVip(player->getID(), guid);
}

void ProtocolGame::parseEditVip(NetworkMessage &msg) {
	std::vector<uint8_t> vipGroupsId;
	uint32_t guid = msg.get<uint32_t>();
	const std::string description = msg.getString();
	uint32_t icon = std::min<uint32_t>(10, msg.get<uint32_t>()); // 10 is max icon in 9.63
	bool notify = msg.getByte() != 0;
	uint8_t groupsAmount = msg.getByte();
	for (uint8_t i = 0; i < groupsAmount; ++i) {
		uint8_t groupId = msg.getByte();
		vipGroupsId.emplace_back(groupId);
	}
	g_game().playerRequestEditVip(player->getID(), guid, description, icon, notify, vipGroupsId);
}

void ProtocolGame::parseVipGroupActions(NetworkMessage &msg) {
	uint8_t action = msg.getByte();

	switch (action) {
		case 0x01: {
			const std::string groupName = msg.getString();
			player->vip()->addGroup(groupName);
			break;
		}
		case 0x02: {
			const uint8_t groupId = msg.getByte();
			const std::string newGroupName = msg.getString();
			player->vip()->editGroup(groupId, newGroupName);
			break;
		}
		case 0x03: {
			const uint8_t groupId = msg.getByte();
			player->vip()->removeGroup(groupId);
			break;
		}
		default: {
			break;
		}
	}
}

void ProtocolGame::parseRotateItem(NetworkMessage &msg) {
	Position pos = msg.getPosition();
	uint16_t itemId = msg.get<uint16_t>();
	uint8_t stackpos = msg.getByte();
	const auto &itemType = Item::items[itemId];
	if (itemType.isPodium) {
		g_game().playerRotatePodium(player->getID(), pos, stackpos, itemId);
	} else {
		g_game().playerRotateItem(player->getID(), pos, stackpos, itemId);
	}
}

void ProtocolGame::parseWrapableItem(NetworkMessage &msg) {
	Position pos = msg.getPosition();
	uint16_t itemId = msg.get<uint16_t>();
	uint8_t stackpos = msg.getByte();
	g_game().playerWrapableItem(player->getID(), pos, stackpos, itemId);
}

void ProtocolGame::parseInspectionObject(NetworkMessage &msg) {
	if (oldProtocol) {
		return;
	}

	uint8_t inspectionType = msg.getByte();
	if (inspectionType == INSPECT_NORMALOBJECT) {
		Position pos = msg.getPosition();
		g_game().playerInspectItem(player, pos);
	} else if (inspectionType == INSPECT_NPCTRADE || inspectionType == INSPECT_CYCLOPEDIA) {
		uint16_t itemId = msg.get<uint16_t>();
		uint16_t itemCount = msg.getByte();
		g_game().playerInspectItem(player, itemId, static_cast<int8_t>(itemCount), (inspectionType == INSPECT_CYCLOPEDIA));
	}
}

void ProtocolGame::sendSessionEndInformation(SessionEndInformations information) {
	if (!oldProtocol) {
		auto output = OutputMessagePool::getOutputMessage();
		output->addByte(0x18);
		output->addByte(information);
		send(output);
	}
	disconnect();
}

void ProtocolGame::sendItemInspection(uint16_t itemId, uint8_t itemCount, std::shared_ptr<Item> item, bool cyclopedia) {
	if (oldProtocol) {
		return;
	}

	NetworkMessage msg;
	msg.addByte(0x76);
	msg.addByte(0x00);
	msg.addByte(cyclopedia ? 0x01 : 0x00);
	msg.add<uint32_t>(player->getID()); // 13.00 Creature ID
	msg.addByte(0x01);

	const ItemType &it = Item::items[itemId];

	if (item) {
		msg.addString(item->getName(), "ProtocolGame::sendItemInspection - item->getName()");
		AddItem(msg, item);
	} else {
		msg.addString(it.name, "ProtocolGame::sendItemInspection - it.name");
		AddItem(msg, it.id, itemCount, 0);
	}
	msg.addByte(0);

	auto descriptions = Item::getDescriptions(it, item);
	msg.addByte(descriptions.size());
	for (const auto &description : descriptions) {
		msg.addString(description.first, "ProtocolGame::sendItemInspection - description.first");
		msg.addString(description.second, "ProtocolGame::sendItemInspection - description.second");
	}
	writeToOutputBuffer(msg);
}

void ProtocolGame::parseFriendSystemAction(NetworkMessage &msg) {
	uint8_t state = msg.getByte();
	if (state == 0x0E) {
		uint8_t titleId = msg.getByte();
		g_game().playerFriendSystemAction(player, state, titleId);
	}
}

void ProtocolGame::parseCyclopediaCharacterInfo(NetworkMessage &msg) {
	if (oldProtocol) {
		return;
	}

	uint32_t characterID;
	CyclopediaCharacterInfoType_t characterInfoType;
	characterID = msg.get<uint32_t>();
	characterInfoType = static_cast<CyclopediaCharacterInfoType_t>(msg.getByte());
	uint16_t entriesPerPage = 0, page = 0;
	if (characterInfoType == CYCLOPEDIA_CHARACTERINFO_RECENTDEATHS || characterInfoType == CYCLOPEDIA_CHARACTERINFO_RECENTPVPKILLS) {
		entriesPerPage = std::min<uint16_t>(30, std::max<uint16_t>(5, msg.get<uint16_t>()));
		page = std::max<uint16_t>(1, msg.get<uint16_t>());
	}
	if (characterID == 0) {
		characterID = player->getGUID();
	}
	g_game().playerCyclopediaCharacterInfo(player, characterID, characterInfoType, entriesPerPage, page);
}

void ProtocolGame::parseHighscores(NetworkMessage &msg) {
	if (oldProtocol) {
		return;
	}

	HighscoreType_t type = static_cast<HighscoreType_t>(msg.getByte());
	uint8_t category = msg.getByte();
	uint32_t vocation = msg.get<uint32_t>();
	uint16_t page = 1;
	const std::string worldName = msg.getString();
	msg.getByte(); // Game World Category
	msg.getByte(); // BattlEye World Type
	if (type == HIGHSCORE_GETENTRIES) {
		page = std::max<uint16_t>(1, msg.get<uint16_t>());
	}
	uint8_t entriesPerPage = std::min<uint8_t>(30, std::max<uint8_t>(5, msg.getByte()));
	g_game().playerHighscores(player, type, category, vocation, worldName, page, entriesPerPage);
}

void ProtocolGame::parseTaskHuntingAction(NetworkMessage &msg) {
	if (oldProtocol) {
		return;
	}

	uint8_t slot = msg.getByte();
	uint8_t action = msg.getByte();
	bool upgrade = msg.getByte() != 0;
	uint16_t raceId = msg.get<uint16_t>();

	if (!g_configManager().getBoolean(TASK_HUNTING_ENABLED, __FUNCTION__)) {
		return;
	}

	g_game().playerTaskHuntingAction(player->getID(), slot, action, upgrade, raceId);
}

void ProtocolGame::sendHighscoresNoData() {
	if (oldProtocol) {
		return;
	}

	NetworkMessage msg;
	msg.addByte(0xB1);
	msg.addByte(0x01); // No data available
	writeToOutputBuffer(msg);
}

void ProtocolGame::sendHighscores(const std::vector<HighscoreCharacter> &characters, uint8_t categoryId, uint32_t vocationId, uint16_t page, uint16_t pages, uint32_t updateTimer) {
	if (oldProtocol) {
		return;
	}

	NetworkMessage msg;
	msg.addByte(0xB1);
	msg.addByte(0x00); // All data available

	msg.addByte(1); // Worlds
	auto serverName = g_configManager().getString(SERVER_NAME, __FUNCTION__);
	msg.addString(serverName, "ProtocolGame::sendHighscores - g_configManager().getString(SERVER_NAME)"); // First World
	msg.addString(serverName, "ProtocolGame::sendHighscores - g_configManager().getString(SERVER_NAME)"); // Selected World

	msg.addByte(0); // Game World Category: 0xFF(-1) - Selected World
	msg.addByte(0); // BattlEye World Type

	auto vocationPosition = msg.getBufferPosition();
	uint8_t vocations = 1;

	msg.skipBytes(1); // Vocation Count
	msg.add<uint32_t>(0xFFFFFFFF); // All Vocations - hardcoded
	msg.addString("(all)", "ProtocolGame::sendHighscores - (all)"); // All Vocations - hardcoded

	uint32_t selectedVocation = 0xFFFFFFFF;
	const auto vocationsMap = g_vocations().getVocations();
	for (const auto &it : vocationsMap) {
		const auto &vocation = it.second;
		if (vocation->getFromVocation() == static_cast<uint32_t>(vocation->getId())) {
			msg.add<uint32_t>(vocation->getFromVocation()); // Vocation Id
			msg.addString(vocation->getVocName(), "ProtocolGame::sendHighscores - vocation.getVocName()"); // Vocation Name
			++vocations;
			if (vocation->getFromVocation() == vocationId) {
				selectedVocation = vocationId;
			}
		}
	}
	msg.add<uint32_t>(selectedVocation); // Selected Vocation

	uint8_t selectedCategory = 0;
	const auto &highscoreCategories = g_game().getHighscoreCategories();
	msg.addByte(highscoreCategories.size()); // Category Count
	g_logger().debug("[ProtocolGame::sendHighscores] - Category Count: {}", highscoreCategories.size());
	for (const HighscoreCategory &category : highscoreCategories) {
		g_logger().debug("[ProtocolGame::sendHighscores] - Category: {} - Name: {}", category.m_id, category.m_name);
		msg.addByte(category.m_id); // Category Id
		msg.addString(category.m_name, "ProtocolGame::sendHighscores - category.name"); // Category Name
		if (category.m_id == categoryId) {
			selectedCategory = categoryId;
		}
	}
	msg.addByte(selectedCategory); // Selected Category

	msg.add<uint16_t>(page); // Current page
	msg.add<uint16_t>(pages); // Pages

	msg.addByte(characters.size()); // Character Count
	for (const HighscoreCharacter &character : characters) {
		msg.add<uint32_t>(character.rank); // Rank
		msg.addString(character.name, "ProtocolGame::sendHighscores - character.name"); // Character Name
		msg.addString(character.loyaltyTitle, "ProtocolGame::sendHighscores - character.loyaltyTitle"); // Character Loyalty Title
		msg.addByte(character.vocation); // Vocation Id
		msg.addString(serverName, "ProtocolGame::sendHighscores - g_configManager().getString(SERVER_NAME)"); // World
		msg.add<uint16_t>(character.level); // Level
		msg.addByte((player->getGUID() == character.id)); // Player Indicator Boolean
		msg.add<uint64_t>(character.points); // Points
	}

	msg.addByte(0xFF); // ??
	msg.addByte(0); // ??
	msg.addByte(1); // ??
	msg.add<uint32_t>(updateTimer); // Last Update
	msg.setBufferPosition(vocationPosition);
	msg.addByte(vocations);
	writeToOutputBuffer(msg);
}

void ProtocolGame::parseConfigureShowOffSocket(NetworkMessage &msg) {
	if (oldProtocol) {
		return;
	}

	Position pos = msg.getPosition();
	uint16_t itemId = msg.get<uint16_t>();
	uint8_t stackpos = msg.getByte();
	g_game().playerConfigureShowOffSocket(player->getID(), pos, stackpos, itemId);
}

void ProtocolGame::parseRuleViolationReport(NetworkMessage &msg) {
	uint8_t reportType = msg.getByte();
	uint8_t reportReason = msg.getByte();
	const std::string &targetName = msg.getString();
	const std::string &comment = msg.getString();
	std::string translation;
	if (reportType == REPORT_TYPE_NAME) {
		translation = msg.getString();
	} else if (reportType == REPORT_TYPE_STATEMENT) {
		translation = msg.getString();
		msg.get<uint32_t>(); // statement id, used to get whatever player have said, we don't log that.
	}

	g_game().playerReportRuleViolationReport(player->getID(), targetName, reportType, reportReason, comment, translation);
}

void ProtocolGame::parseBestiarysendRaces() {
	if (oldProtocol) {
		return;
	}

	NetworkMessage msg;
	msg.addByte(0xd5);
	msg.add<uint16_t>(BESTY_RACE_LAST);
	std::map<uint16_t, std::string> mtype_list = g_game().getBestiaryList();
	for (uint8_t i = BESTY_RACE_FIRST; i <= BESTY_RACE_LAST; i++) {
		std::string BestClass = "";
		uint16_t count = 0;
		for (const auto &rit : mtype_list) {
			const auto mtype = g_monsters().getMonsterType(rit.second);
			if (!mtype) {
				return;
			}
			if (mtype->info.bestiaryRace == static_cast<BestiaryType_t>(i)) {
				count += 1;
				BestClass = mtype->info.bestiaryClass;
			}
		}
		msg.addString(BestClass, "ProtocolGame::parseBestiarysendRaces - BestClass");
		msg.add<uint16_t>(count);
		uint16_t unlockedCount = g_iobestiary().getBestiaryRaceUnlocked(player, static_cast<BestiaryType_t>(i));
		msg.add<uint16_t>(unlockedCount);
	}
	writeToOutputBuffer(msg);

	player->BestiarysendCharms();
}

void ProtocolGame::sendBestiaryEntryChanged(uint16_t raceid) {
	if (oldProtocol) {
		return;
	}

	NetworkMessage msg;
	msg.addByte(0xd9);
	msg.add<uint16_t>(raceid);
	writeToOutputBuffer(msg);
}

void ProtocolGame::parseBestiarysendMonsterData(NetworkMessage &msg) {
	if (oldProtocol) {
		return;
	}

	uint16_t raceId = msg.get<uint16_t>();
	std::string Class = "";
	std::shared_ptr<MonsterType> mtype = nullptr;
	std::map<uint16_t, std::string> mtype_list = g_game().getBestiaryList();

	auto ait = mtype_list.find(raceId);
	if (ait != mtype_list.end()) {
		auto mType = g_monsters().getMonsterType(ait->second);
		if (mType) {
			Class = mType->info.bestiaryClass;
			mtype = mType;
		}
	}

	if (!mtype) {
		g_logger().warn("[ProtocolGame::parseBestiarysendMonsterData] - "
						"MonsterType was not found");
		return;
	}

	uint32_t killCounter = player->getBestiaryKillCount(raceId);
	uint8_t currentLevel = g_iobestiary().getKillStatus(mtype, killCounter);

	NetworkMessage newmsg;
	newmsg.addByte(0xd7);
	newmsg.add<uint16_t>(raceId);
	newmsg.addString(Class, "ProtocolGame::parseBestiarysendMonsterData - Class");

	newmsg.addByte(currentLevel);
	newmsg.add<uint32_t>(killCounter);

	newmsg.add<uint16_t>(mtype->info.bestiaryFirstUnlock);
	newmsg.add<uint16_t>(mtype->info.bestiarySecondUnlock);
	newmsg.add<uint16_t>(mtype->info.bestiaryToUnlock);

	newmsg.addByte(mtype->info.bestiaryStars);
	newmsg.addByte(mtype->info.bestiaryOccurrence);

	std::vector<LootBlock> lootList = mtype->info.lootItems;
	newmsg.addByte(lootList.size());
	for (const LootBlock &loot : lootList) {
		int8_t difficult = g_iobestiary().calculateDifficult(loot.chance);
		bool shouldAddItem = false;

		switch (currentLevel) {
			case 1:
				shouldAddItem = false;
				break;
			case 2:
				if (difficult < 2) {
					shouldAddItem = true;
				}
				break;
			case 3:
				if (difficult < 3) {
					shouldAddItem = true;
				}
				break;
			case 4:
				shouldAddItem = true;
				break;
		}

		newmsg.add<uint16_t>(g_configManager().getBoolean(SHOW_LOOTS_IN_BESTIARY, __FUNCTION__) || shouldAddItem == true ? loot.id : 0);
		newmsg.addByte(difficult);
		newmsg.addByte(0); // 1 if special event - 0 if regular loot (?)
		if (g_configManager().getBoolean(SHOW_LOOTS_IN_BESTIARY, __FUNCTION__) || shouldAddItem == true) {
			newmsg.addString(loot.name, "ProtocolGame::parseBestiarysendMonsterData - loot.name");
			newmsg.addByte(loot.countmax > 0 ? 0x1 : 0x0);
		}
	}

	if (currentLevel > 1) {
		newmsg.add<uint16_t>(mtype->info.bestiaryCharmsPoints);
		int8_t attackmode = 0;
		if (!mtype->info.isHostile) {
			attackmode = 2;
		} else if (mtype->info.targetDistance) {
			attackmode = 1;
		}

		newmsg.addByte(attackmode);
		newmsg.addByte(0x2);
		newmsg.add<uint32_t>(mtype->info.healthMax);
		newmsg.add<uint32_t>(mtype->info.experience);
		newmsg.add<uint16_t>(mtype->getBaseSpeed());
		newmsg.add<uint16_t>(mtype->info.armor);
		newmsg.addDouble(mtype->info.mitigation);
	}

	if (currentLevel > 2) {
		std::map<uint8_t, int16_t> elements = g_iobestiary().getMonsterElements(mtype);

		newmsg.addByte(elements.size());
		for (auto it = std::begin(elements), end = std::end(elements); it != end; it++) {
			newmsg.addByte(it->first);
			newmsg.add<uint16_t>(it->second);
		}

		newmsg.add<uint16_t>(1);
		newmsg.addString(mtype->info.bestiaryLocations, "ProtocolGame::parseBestiarysendMonsterData - mtype->info.bestiaryLocations");
	}

	if (currentLevel > 3) {
		charmRune_t mType_c = g_iobestiary().getCharmFromTarget(player, mtype);
		if (mType_c != CHARM_NONE) {
			newmsg.addByte(1);
			newmsg.addByte(mType_c);
			newmsg.add<uint32_t>(player->getLevel() * 100);
		} else {
			newmsg.addByte(0);
			newmsg.addByte(1);
		}
	}

	writeToOutputBuffer(newmsg);
}

void ProtocolGame::parseCyclopediaMonsterTracker(NetworkMessage &msg) {
	uint16_t monsterRaceId = msg.get<uint16_t>();
	// Bosstiary tracker: 0 = disabled, 1 = enabled
	// Bestiary tracker: 1 = enabled
	auto trackerButtonType = msg.getByte();

	// Bosstiary tracker logic
	if (const auto monsterType = g_ioBosstiary().getMonsterTypeByBossRaceId(monsterRaceId)) {
		if (player->getBestiaryKillCount(monsterRaceId)) {
			if (trackerButtonType == 1) {
				player->addMonsterToCyclopediaTrackerList(monsterType, true, true);
			} else {
				player->removeMonsterFromCyclopediaTrackerList(monsterType, true, true);
			}
		}
		return;
	}

	// Bestiary tracker logic
	const auto bestiaryMonsters = g_game().getBestiaryList();
	auto it = bestiaryMonsters.find(monsterRaceId);
	if (it != bestiaryMonsters.end()) {
		const auto mtype = g_monsters().getMonsterType(it->second);
		if (!mtype) {
			g_logger().error("[{}] player {} have wrong boss with race {}", __FUNCTION__, player->getName(), monsterRaceId);
			return;
		}

		if (trackerButtonType == 1) {
			player->addMonsterToCyclopediaTrackerList(mtype, false, true);
		} else {
			player->removeMonsterFromCyclopediaTrackerList(mtype, false, true);
		}
	}
}

void ProtocolGame::sendTeamFinderList() {
	if (!player || oldProtocol) {
		return;
	}

	NetworkMessage msg;
	msg.addByte(0x2D);
	msg.addByte(0x00); // Bool value, with 'true' the player exceed packets for second.
	const auto &teamFinder = g_game().getTeamFinderList();
	msg.add<uint16_t>(teamFinder.size());
	for (const auto &it : teamFinder) {
		const auto &leader = g_game().getPlayerByGUID(it.first);
		if (!leader) {
			return;
		}

		const auto &teamAssemble = it.second;
		if (!teamAssemble) {
			return;
		}

		uint8_t status = 0;
		uint16_t membersSize = 0;
		msg.add<uint32_t>(leader->getGUID());
		msg.addString(leader->getName(), "ProtocolGame::sendTeamFinderList - leader->getName()");
		msg.add<uint16_t>(teamAssemble->minLevel);
		msg.add<uint16_t>(teamAssemble->maxLevel);
		msg.addByte(teamAssemble->vocationIDs);
		msg.add<uint16_t>(teamAssemble->teamSlots);
		for (auto itt : teamAssemble->membersMap) {
			std::shared_ptr<Player> member = g_game().getPlayerByGUID(it.first);
			if (member) {
				if (itt.first == player->getGUID()) {
					status = itt.second;
				}

				if (itt.second == 3) {
					membersSize += 1;
				}
			}
		}
		msg.add<uint16_t>(std::max<uint16_t>((teamAssemble->teamSlots - teamAssemble->freeSlots), membersSize));
		// The leader does not count on this math, he is included inside the 'freeSlots'.
		msg.add<uint32_t>(teamAssemble->timestamp);
		msg.addByte(teamAssemble->teamType);

		switch (teamAssemble->teamType) {
			case 1: {
				msg.add<uint16_t>(teamAssemble->bossID);
				break;
			}
			case 2: {
				msg.add<uint16_t>(teamAssemble->hunt_type);
				msg.add<uint16_t>(teamAssemble->hunt_area);
				break;
			}
			case 3: {
				msg.add<uint16_t>(teamAssemble->questID);
				break;
			}

			default:
				break;
		}

		msg.addByte(status);
	}
	writeToOutputBuffer(msg);
}

void ProtocolGame::sendLeaderTeamFinder(bool reset) {
	if (!player || oldProtocol) {
		return;
	}

	const auto &teamAssemble = g_game().getTeamFinder(player);
	if (!teamAssemble) {
		return;
	}

	NetworkMessage msg;
	msg.addByte(0x2C);
	msg.addByte(reset ? 1 : 0);
	if (reset) {
		g_game().removeTeamFinderListed(player->getGUID());
		return;
	}

	msg.add<uint16_t>(teamAssemble->minLevel);
	msg.add<uint16_t>(teamAssemble->maxLevel);
	msg.addByte(teamAssemble->vocationIDs);
	msg.add<uint16_t>(teamAssemble->teamSlots);
	msg.add<uint16_t>(teamAssemble->freeSlots);
	msg.add<uint32_t>(teamAssemble->timestamp);
	msg.addByte(teamAssemble->teamType);

	switch (teamAssemble->teamType) {
		case 1: {
			msg.add<uint16_t>(teamAssemble->bossID);
			break;
		}
		case 2: {
			msg.add<uint16_t>(teamAssemble->hunt_type);
			msg.add<uint16_t>(teamAssemble->hunt_area);
			break;
		}
		case 3: {
			msg.add<uint16_t>(teamAssemble->questID);
			break;
		}

		default:
			break;
	}

	uint16_t membersSize = 1;
	for (auto memberPair : teamAssemble->membersMap) {
		std::shared_ptr<Player> member = g_game().getPlayerByGUID(memberPair.first);
		if (member) {
			membersSize += 1;
		}
	}

	msg.add<uint16_t>(membersSize);
	std::shared_ptr<Player> leader = g_game().getPlayerByGUID(teamAssemble->leaderGuid);
	if (!leader) {
		return;
	}

	msg.add<uint32_t>(leader->getGUID());
	msg.addString(leader->getName(), "ProtocolGame::sendLeaderTeamFinder - leader->getName()");
	msg.add<uint16_t>(leader->getLevel());
	msg.addByte(leader->getVocation()->getClientId());
	msg.addByte(3);

	for (auto memberPair : teamAssemble->membersMap) {
		std::shared_ptr<Player> member = g_game().getPlayerByGUID(memberPair.first);
		if (!member) {
			continue;
		}
		msg.add<uint32_t>(member->getGUID());
		msg.addString(member->getName(), "ProtocolGame::sendLeaderTeamFinder - member->getName()");
		msg.add<uint16_t>(member->getLevel());
		msg.addByte(member->getVocation()->getClientId());
		msg.addByte(memberPair.second);
	}

	writeToOutputBuffer(msg);
}

void ProtocolGame::createLeaderTeamFinder(NetworkMessage &msg) {
	if (!player || oldProtocol) {
		return;
	}

	const auto &teamAssemble = g_game().getOrCreateTeamFinder(player);
	teamAssemble->minLevel = msg.get<uint16_t>();
	teamAssemble->maxLevel = msg.get<uint16_t>();
	teamAssemble->vocationIDs = msg.getByte();
	teamAssemble->teamSlots = msg.get<uint16_t>();
	teamAssemble->freeSlots = msg.get<uint16_t>();
	teamAssemble->partyBool = (msg.getByte() == 1);
	teamAssemble->timestamp = msg.get<uint32_t>();
	teamAssemble->teamType = msg.getByte();

	uint16_t bossID = 0;
	uint16_t huntType1 = 0;
	uint16_t huntType2 = 0;
	uint16_t questID = 0;

	switch (teamAssemble->teamType) {
		case 1: {
			bossID = msg.get<uint16_t>();
			break;
		}
		case 2: {
			huntType1 = msg.get<uint16_t>();
			huntType2 = msg.get<uint16_t>();
			break;
		}

		case 3: {
			questID = msg.get<uint16_t>();
			break;
		}

		default:
			break;
	}

	teamAssemble->bossID = bossID;
	teamAssemble->hunt_type = huntType1;
	teamAssemble->hunt_area = huntType2;
	teamAssemble->questID = questID;
	teamAssemble->leaderGuid = player->getGUID();

	auto party = player->getParty();
	if (teamAssemble->partyBool && party) {
		for (const std::shared_ptr<Player> &member : party->getMembers()) {
			if (member && member->getGUID() != player->getGUID()) {
				teamAssemble->membersMap.insert({ member->getGUID(), 3 });
			}
		}
		auto partyLeader = party->getLeader();
		if (partyLeader && partyLeader->getGUID() != player->getGUID()) {
			teamAssemble->membersMap.insert({ partyLeader->getGUID(), 3 });
		}
	}
}

void ProtocolGame::parsePartyAnalyzerAction(NetworkMessage &msg) const {
	if (!player || oldProtocol) {
		return;
	}

	std::shared_ptr<Party> party = player->getParty();
	if (!party || !party->getLeader() || party->getLeader()->getID() != player->getID()) {
		return;
	}

	PartyAnalyzerAction_t action = static_cast<PartyAnalyzerAction_t>(msg.getByte());
	if (action == PARTYANALYZERACTION_RESET) {
		party->resetAnalyzer();
	} else if (action == PARTYANALYZERACTION_PRICETYPE) {
		party->switchAnalyzerPriceType();
	} else if (action == PARTYANALYZERACTION_PRICEVALUE) {
		uint16_t size = msg.get<uint16_t>();
		for (uint16_t i = 1; i <= size; i++) {
			uint16_t itemId = msg.get<uint16_t>();
			uint64_t price = msg.get<uint64_t>();
			player->setItemCustomPrice(itemId, price);
		}
		party->reloadPrices();
		party->updateTrackerAnalyzer();
	}
}

void ProtocolGame::parseLeaderFinderWindow(NetworkMessage &msg) {
	if (!player || oldProtocol) {
		return;
	}

	uint8_t action = msg.getByte();
	switch (action) {
		case 0: {
			player->sendLeaderTeamFinder(false);
			break;
		}
		case 1: {
			player->sendLeaderTeamFinder(true);
			break;
		}
		case 2: {
			uint32_t memberID = msg.get<uint32_t>();
			std::shared_ptr<Player> member = g_game().getPlayerByGUID(memberID);
			if (!member) {
				return;
			}

			const auto &teamAssemble = g_game().getTeamFinder(player);
			if (!teamAssemble) {
				return;
			}

			uint8_t memberStatus = msg.getByte();
			for (auto &memberPair : teamAssemble->membersMap) {
				if (memberPair.first == memberID) {
					memberPair.second = memberStatus;
				}
			}

			switch (memberStatus) {
				case 2: {
					member->sendTextMessage(MESSAGE_STATUS, "You are invited to a new team.");
					break;
				}
				case 3: {
					member->sendTextMessage(MESSAGE_STATUS, "Your team finder request was accepted.");
					break;
				}
				case 4: {
					member->sendTextMessage(MESSAGE_STATUS, "Your team finder request was denied.");
					break;
				}

				default:
					break;
			}
			player->sendLeaderTeamFinder(false);
			break;
		}
		case 3: {
			player->createLeaderTeamFinder(msg);
			player->sendLeaderTeamFinder(false);
			break;
		}

		default:
			break;
	}
}

void ProtocolGame::parseMemberFinderWindow(NetworkMessage &msg) {
	if (!player || oldProtocol) {
		return;
	}

	uint8_t action = msg.getByte();
	if (action == 0) {
		player->sendTeamFinderList();
	} else {
		uint32_t leaderID = msg.get<uint32_t>();
		std::shared_ptr<Player> leader = g_game().getPlayerByGUID(leaderID);
		if (!leader) {
			return;
		}

		const auto &teamAssemble = g_game().getTeamFinder(player);
		if (!teamAssemble) {
			return;
		}

		if (action == 1) {
			leader->sendTextMessage(MESSAGE_STATUS, "There is a new request to join your team.");
			teamAssemble->membersMap.insert({ player->getGUID(), 1 });
		} else {
			for (auto itt = teamAssemble->membersMap.begin(), end = teamAssemble->membersMap.end(); itt != end; ++itt) {
				if (itt->first == player->getGUID()) {
					teamAssemble->membersMap.erase(itt);
					break;
				}
			}
		}
		player->sendTeamFinderList();
	}
}

void ProtocolGame::parseSendBuyCharmRune(NetworkMessage &msg) {
	if (!player || oldProtocol) {
		return;
	}

	charmRune_t runeID = static_cast<charmRune_t>(msg.getByte());
	uint8_t action = msg.getByte();
	uint16_t raceid = msg.get<uint16_t>();
	g_iobestiary().sendBuyCharmRune(player, runeID, action, raceid);
}

void ProtocolGame::refreshCyclopediaMonsterTracker(const std::unordered_set<std::shared_ptr<MonsterType>> &trackerSet, bool isBoss) {
	if (!player || oldProtocol) {
		return;
	}

	NetworkMessage msg;
	msg.addByte(0xB9);
	msg.addByte(isBoss ? 0x01 : 0x00);
	msg.addByte(trackerSet.size());
	for (const auto &mtype : trackerSet) {
		auto raceId = mtype->info.raceid;
		const auto stages = g_ioBosstiary().getBossRaceKillStages(mtype->info.bosstiaryRace);
		if (isBoss && (stages.empty() || stages.size() != 3)) {
			return;
		}

		uint32_t killAmount = player->getBestiaryKillCount(raceId);
		msg.add<uint16_t>(raceId);
		msg.add<uint32_t>(killAmount);
		bool completed = false;
		if (isBoss) {
			for (const auto &stage : stages) {
				msg.add<uint16_t>(static_cast<uint16_t>(stage.kills));
			}
			completed = g_ioBosstiary().getBossCurrentLevel(player, raceId) == 3;
		} else {
			msg.add<uint16_t>(mtype->info.bestiaryFirstUnlock);
			msg.add<uint16_t>(mtype->info.bestiarySecondUnlock);
			msg.add<uint16_t>(mtype->info.bestiaryToUnlock);
			completed = g_iobestiary().getKillStatus(mtype, killAmount) == 4;
		}

		if (completed) {
			msg.addByte(4);
		} else {
			msg.addByte(0);
		}
	}

	writeToOutputBuffer(msg);
}

void ProtocolGame::BestiarysendCharms() {
	if (!player || oldProtocol) {
		return;
	}

	int32_t removeRuneCost = player->getLevel() * 100;
	if (player->hasCharmExpansion()) {
		removeRuneCost = (removeRuneCost * 75) / 100;
	}
	NetworkMessage msg;
	msg.addByte(0xd8);
	msg.add<uint32_t>(player->getCharmPoints());

	const auto charmList = g_game().getCharmList();
	msg.addByte(charmList.size());
	for (const auto &c_type : charmList) {
		msg.addByte(c_type->id);
		msg.addString(c_type->name, "ProtocolGame::BestiarysendCharms - c_type->name");
		msg.addString(c_type->description, "ProtocolGame::BestiarysendCharms - c_type->description");
		msg.addByte(0); // Unknown
		msg.add<uint16_t>(c_type->points);
		if (g_iobestiary().hasCharmUnlockedRuneBit(c_type, player->getUnlockedRunesBit())) {
			msg.addByte(1);
			uint16_t raceid = player->parseRacebyCharm(c_type->id, false, 0);
			if (raceid > 0) {
				msg.addByte(1);
				msg.add<uint16_t>(raceid);
				msg.add<uint32_t>(removeRuneCost);
			} else {
				msg.addByte(0);
			}
		} else {
			msg.addByte(0);
			msg.addByte(0);
		}
	}
	msg.addByte(4); // Unknown

	auto finishedMonstersSet = g_iobestiary().getBestiaryFinished(player);
	for (charmRune_t charmRune : g_iobestiary().getCharmUsedRuneBitAll(player)) {
		const auto tmpCharm = g_iobestiary().getBestiaryCharm(charmRune);
		uint16_t tmp_raceid = player->parseRacebyCharm(tmpCharm->id, false, 0);

		std::erase(finishedMonstersSet, tmp_raceid);
	}

	msg.add<uint16_t>(finishedMonstersSet.size());
	for (uint16_t raceid_tmp : finishedMonstersSet) {
		msg.add<uint16_t>(raceid_tmp);
	}

	writeToOutputBuffer(msg);
}

void ProtocolGame::parseBestiarysendCreatures(NetworkMessage &msg) {
	if (!player || oldProtocol) {
		return;
	}

	std::ostringstream ss;
	std::map<uint16_t, std::string> race = {};
	std::string text = "";
	uint8_t search = msg.getByte();

	if (search == 1) {
		uint16_t monsterAmount = msg.get<uint16_t>();
		std::map<uint16_t, std::string> mtype_list = g_game().getBestiaryList();
		for (uint16_t monsterCount = 1; monsterCount <= monsterAmount; monsterCount++) {
			uint16_t raceid = msg.get<uint16_t>();
			if (player->getBestiaryKillCount(raceid) > 0) {
				auto it = mtype_list.find(raceid);
				if (it != mtype_list.end()) {
					race.insert({ raceid, it->second });
				}
			}
		}
	} else {
		std::string raceName = msg.getString();
		race = g_iobestiary().findRaceByName(raceName);

		if (race.empty()) {
			g_logger().warn("[ProtocolGame::parseBestiarysendCreature] - "
							"Race was not found: {}, search: {}",
							raceName, search);
			return;
		}
		text = raceName;
	}
	NetworkMessage newmsg;
	newmsg.addByte(0xd6);
	newmsg.addString(text, "ProtocolGame::parseBestiarysendCreatures - text");
	newmsg.add<uint16_t>(race.size());
	std::map<uint16_t, uint32_t> creaturesKilled = g_iobestiary().getBestiaryKillCountByMonsterIDs(player, race);

	for (const auto &it_ : race) {
		uint16_t raceid_ = it_.first;
		newmsg.add<uint16_t>(raceid_);

		uint8_t progress = 0;
		for (const auto &_it : creaturesKilled) {
			if (_it.first == raceid_) {
				const auto tmpType = g_monsters().getMonsterType(it_.second);
				if (!tmpType) {
					return;
				}
				progress = g_iobestiary().getKillStatus(tmpType, _it.second);
			}
		}

		if (progress > 0) {
			newmsg.add<uint16_t>(static_cast<uint16_t>(progress));
		} else {
			newmsg.addByte(0);
		}
	}
	writeToOutputBuffer(newmsg);
}

void ProtocolGame::parseBugReport(NetworkMessage &msg) {
	uint8_t category = msg.getByte();
	std::string message = msg.getString();

	Position position;
	if (category == BUG_CATEGORY_MAP) {
		position = msg.getPosition();
	}

	g_game().playerReportBug(player->getID(), message, position, category);
}

void ProtocolGame::parseGreet(NetworkMessage &msg) {
	uint32_t npcId = msg.get<uint32_t>();
	g_game().playerNpcGreet(player->getID(), npcId);
}

void ProtocolGame::parseDebugAssert(NetworkMessage &msg) {
	if (debugAssertSent) {
		return;
	}

	debugAssertSent = true;

	std::string assertLine = msg.getString();
	std::string date = msg.getString();
	std::string description = msg.getString();
	std::string comment = msg.getString();
	g_game().playerDebugAssert(player->getID(), assertLine, date, description, comment);
}

void ProtocolGame::parsePreyAction(NetworkMessage &msg) {
	int8_t index = -1;
	uint8_t slot = msg.getByte();
	uint8_t action = msg.getByte();
	uint8_t option = 0;
	uint16_t raceId = 0;
	if (action == static_cast<uint8_t>(PreyAction_MonsterSelection)) {
		index = msg.getByte();
	} else if (action == static_cast<uint8_t>(PreyAction_Option)) {
		option = msg.getByte();
	} else if (action == static_cast<uint8_t>(PreyAction_ListAll_Selection)) {
		raceId = msg.get<uint16_t>();
	}

	if (!g_configManager().getBoolean(PREY_ENABLED, __FUNCTION__)) {
		return;
	}

	g_game().playerPreyAction(player->getID(), slot, action, option, index, raceId);
}

void ProtocolGame::parseSendResourceBalance() {
	auto [sliverCount, coreCount] = player->getForgeSliversAndCores();

	sendResourcesBalance(
		player->getMoney(),
		player->getBankBalance(),
		player->getPreyCards(),
		player->getTaskHuntingPoints(),
		player->getForgeDusts(),
		sliverCount,
		coreCount
	);
}

void ProtocolGame::parseInviteToParty(NetworkMessage &msg) {
	uint32_t targetId = msg.get<uint32_t>();
	g_game().playerInviteToParty(player->getID(), targetId);
}

void ProtocolGame::parseJoinParty(NetworkMessage &msg) {
	uint32_t targetId = msg.get<uint32_t>();
	g_game().playerJoinParty(player->getID(), targetId);
}

void ProtocolGame::parseRevokePartyInvite(NetworkMessage &msg) {
	uint32_t targetId = msg.get<uint32_t>();
	g_game().playerRevokePartyInvitation(player->getID(), targetId);
}

void ProtocolGame::parsePassPartyLeadership(NetworkMessage &msg) {
	uint32_t targetId = msg.get<uint32_t>();
	g_game().playerPassPartyLeadership(player->getID(), targetId);
}

void ProtocolGame::parseEnableSharedPartyExperience(NetworkMessage &msg) {
	bool sharedExpActive = msg.getByte() == 1;
	g_game().playerEnableSharedPartyExperience(player->getID(), sharedExpActive);
}

void ProtocolGame::parseQuestLine(NetworkMessage &msg) {
	uint16_t questId = msg.get<uint16_t>();
	g_game().playerShowQuestLine(player->getID(), questId);
}

void ProtocolGame::parseMarketLeave() {
	g_game().playerLeaveMarket(player->getID());
}

void ProtocolGame::parseMarketBrowse(NetworkMessage &msg) {
	uint16_t browseId = oldProtocol ? msg.get<uint16_t>() : static_cast<uint16_t>(msg.getByte());

	if ((oldProtocol && browseId == MARKETREQUEST_OWN_OFFERS_OLD) || (!oldProtocol && browseId == MARKETREQUEST_OWN_OFFERS)) {
		g_game().playerBrowseMarketOwnOffers(player->getID());
	} else if ((oldProtocol && browseId == MARKETREQUEST_OWN_HISTORY_OLD) || (!oldProtocol && browseId == MARKETREQUEST_OWN_HISTORY)) {
		g_game().playerBrowseMarketOwnHistory(player->getID());
	} else if (!oldProtocol) {
		uint16_t itemId = msg.get<uint16_t>();
		uint8_t tier = msg.get<uint8_t>();
		player->sendMarketEnter(player->getLastDepotId());
		g_game().playerBrowseMarket(player->getID(), itemId, tier);
	} else {
		g_game().playerBrowseMarket(player->getID(), browseId, 0);
	}
}

void ProtocolGame::parseMarketCreateOffer(NetworkMessage &msg) {
	uint8_t type = msg.getByte();
	uint16_t itemId = msg.get<uint16_t>();
	uint8_t itemTier = 0;
	if (!oldProtocol && Item::items[itemId].upgradeClassification > 0) {
		itemTier = msg.getByte();
	}

	uint16_t amount = msg.get<uint16_t>();
	uint64_t price = oldProtocol ? static_cast<uint64_t>(msg.get<uint32_t>()) : msg.get<uint64_t>();
	bool anonymous = (msg.getByte() != 0);
	if (amount > 0 && price > 0) {
		g_game().playerCreateMarketOffer(player->getID(), type, itemId, amount, price, itemTier, anonymous);
	}
}

void ProtocolGame::parseMarketCancelOffer(NetworkMessage &msg) {
	uint32_t timestamp = msg.get<uint32_t>();
	uint16_t counter = msg.get<uint16_t>();
	if (counter > 0) {
		g_game().playerCancelMarketOffer(player->getID(), timestamp, counter);
	}

	updateCoinBalance();
}

void ProtocolGame::parseMarketAcceptOffer(NetworkMessage &msg) {
	uint32_t timestamp = msg.get<uint32_t>();
	uint16_t counter = msg.get<uint16_t>();
	uint16_t amount = msg.get<uint16_t>();
	if (amount > 0 && counter > 0) {
		g_game().playerAcceptMarketOffer(player->getID(), timestamp, counter, amount);
	}

	updateCoinBalance();
}

void ProtocolGame::parseModalWindowAnswer(NetworkMessage &msg) {
	uint32_t id = msg.get<uint32_t>();
	uint8_t button = msg.getByte();
	uint8_t choice = msg.getByte();
	g_game().playerAnswerModalWindow(player->getID(), id, button, choice);
}

void ProtocolGame::parseRewardChestCollect(NetworkMessage &msg) {
	const auto position = msg.getPosition();
	auto itemId = msg.get<uint16_t>();
	auto stackPosition = msg.getByte();

	// Block collect reward
	auto useCollect = g_configManager().getBoolean(REWARD_CHEST_COLLECT_ENABLED, __FUNCTION__);
	if (!useCollect) {
		return;
	}

	auto maxCollectItems = g_configManager().getNumber(REWARD_CHEST_MAX_COLLECT_ITEMS, __FUNCTION__);
	g_game().playerRewardChestCollect(player->getID(), position, itemId, stackPosition, maxCollectItems);
}

void ProtocolGame::parseBrowseField(NetworkMessage &msg) {
	const Position &pos = msg.getPosition();
	g_game().playerBrowseField(player->getID(), pos);
}

void ProtocolGame::parseSeekInContainer(NetworkMessage &msg) {
	uint8_t containerId = msg.getByte();
	uint16_t index = msg.get<uint16_t>();
	auto primaryType = msg.getByte();
	g_game().playerSeekInContainer(player->getID(), containerId, index, primaryType);
}

// Send methods
void ProtocolGame::sendOpenPrivateChannel(const std::string &receiver) {
	NetworkMessage msg;
	msg.addByte(0xAD);
	msg.addString(receiver, "ProtocolGame::sendOpenPrivateChannel - receiver");
	writeToOutputBuffer(msg);
}

void ProtocolGame::sendExperienceTracker(int64_t rawExp, int64_t finalExp) {
	if (!player || oldProtocol) {
		return;
	}

	NetworkMessage msg;
	msg.addByte(0xAF);
	msg.add<int64_t>(rawExp);
	msg.add<int64_t>(finalExp);
	writeToOutputBuffer(msg);
}

void ProtocolGame::sendChannelEvent(uint16_t channelId, const std::string &playerName, ChannelEvent_t channelEvent) {
	NetworkMessage msg;
	msg.addByte(0xF3);
	msg.add<uint16_t>(channelId);
	msg.addString(playerName, "ProtocolGame::sendChannelEvent - playerName");
	msg.addByte(channelEvent);
	writeToOutputBuffer(msg);
}

void ProtocolGame::sendCreatureOutfit(std::shared_ptr<Creature> creature, const Outfit_t &outfit) {
	if (!canSee(creature)) {
		return;
	}

	NetworkMessage msg;
	msg.addByte(0x8E);
	msg.add<uint32_t>(creature->getID());
	AddOutfit(msg, outfit);
	if (!oldProtocol && outfit.lookMount != 0) {
		msg.addByte(outfit.lookMountHead);
		msg.addByte(outfit.lookMountBody);
		msg.addByte(outfit.lookMountLegs);
		msg.addByte(outfit.lookMountFeet);
	}
	writeToOutputBuffer(msg);
}

void ProtocolGame::sendCreatureLight(std::shared_ptr<Creature> creature) {
	if (!canSee(creature)) {
		return;
	}

	NetworkMessage msg;
	AddCreatureLight(msg, creature);
	writeToOutputBuffer(msg);
}

void ProtocolGame::addCreatureIcon(NetworkMessage &msg, std::shared_ptr<Creature> creature) {
	if (!creature || !player || oldProtocol) {
		return;
	}

	const auto icons = creature->getIcons();
	// client only supports 3 icons, otherwise it will crash
	const auto count = icons.size() > 3 ? 3 : icons.size();
	msg.addByte(count);
	for (uint8_t i = 0; i < count; ++i) {
		const auto icon = icons[i];
		msg.addByte(icon.serialize());
		msg.addByte(static_cast<uint8_t>(icon.category));
		msg.add<uint16_t>(icon.count);
	}
}

void ProtocolGame::sendCreatureIcon(std::shared_ptr<Creature> creature) {
	if (!creature || !player || oldProtocol) {
		return;
	}

	NetworkMessage msg;
	msg.addByte(0x8B);
	msg.add<uint32_t>(creature->getID());
	// Type 14 for this
	msg.addByte(14);
	addCreatureIcon(msg, creature);
	writeToOutputBuffer(msg);
}

void ProtocolGame::sendWorldLight(const LightInfo &lightInfo) {
	NetworkMessage msg;
	AddWorldLight(msg, lightInfo);
	writeToOutputBuffer(msg);
}

void ProtocolGame::sendTibiaTime(int32_t time) {
	if (!player || oldProtocol) {
		return;
	}

	NetworkMessage msg;
	msg.addByte(0xEF);
	msg.addByte(time / 60);
	msg.addByte(time % 60);
	writeToOutputBuffer(msg);
}

void ProtocolGame::sendCreatureWalkthrough(std::shared_ptr<Creature> creature, bool walkthrough) {
	if (!canSee(creature)) {
		return;
	}

	NetworkMessage msg;
	msg.addByte(0x92);
	msg.add<uint32_t>(creature->getID());
	msg.addByte(walkthrough ? 0x00 : 0x01);
	writeToOutputBuffer(msg);
}

void ProtocolGame::sendCreatureShield(std::shared_ptr<Creature> creature) {
	if (!canSee(creature)) {
		return;
	}

	NetworkMessage msg;
	msg.addByte(0x91);
	msg.add<uint32_t>(creature->getID());
	msg.addByte(player->getPartyShield(creature->getPlayer()));
	writeToOutputBuffer(msg);
}

void ProtocolGame::sendCreatureEmblem(std::shared_ptr<Creature> creature) {
	if (!creature || !canSee(creature) || oldProtocol) {
		return;
	}

	auto tile = creature->getTile();
	if (!tile) {
		return;
	}

	// Remove creature from client and re-add to update
	Position pos = creature->getPosition();
	int32_t stackpos = tile->getClientIndexOfCreature(player, creature);
	sendRemoveTileThing(pos, stackpos);
	NetworkMessage msg;
	msg.addByte(0x6A);
	msg.addPosition(pos);
	msg.addByte(static_cast<uint8_t>(stackpos));
	AddCreature(msg, creature, false, creature->getID());
	writeToOutputBuffer(msg);
}

void ProtocolGame::sendCreatureSkull(std::shared_ptr<Creature> creature) {
	if (g_game().getWorldType() != WORLD_TYPE_PVP) {
		return;
	}

	if (!canSee(creature)) {
		return;
	}

	NetworkMessage msg;
	msg.addByte(0x90);
	msg.add<uint32_t>(creature->getID());
	msg.addByte(player->getSkullClient(creature));
	writeToOutputBuffer(msg);
}

void ProtocolGame::sendCreatureType(std::shared_ptr<Creature> creature, uint8_t creatureType) {
	NetworkMessage msg;
	msg.addByte(0x95);
	msg.add<uint32_t>(creature->getID());
	if (creatureType == CREATURETYPE_SUMMON_OTHERS) {
		creatureType = CREATURETYPE_SUMMON_PLAYER;
	}
	msg.addByte(creatureType); // type or any byte idk
	if (!oldProtocol && creatureType == CREATURETYPE_SUMMON_PLAYER) {
		std::shared_ptr<Creature> master = creature->getMaster();
		if (master) {
			msg.add<uint32_t>(master->getID());
		} else {
			msg.add<uint32_t>(0);
		}
	}

	writeToOutputBuffer(msg);
}

void ProtocolGame::sendCreatureSquare(std::shared_ptr<Creature> creature, SquareColor_t color) {
	if (!canSee(creature)) {
		return;
	}

	NetworkMessage msg;
	msg.addByte(0x93);
	msg.add<uint32_t>(creature->getID());
	msg.addByte(0x01);
	msg.addByte(color);
	writeToOutputBuffer(msg);
}

void ProtocolGame::sendTutorial(uint8_t tutorialId) {
	NetworkMessage msg;
	msg.addByte(0xDC);
	msg.addByte(tutorialId);
	writeToOutputBuffer(msg);
}

void ProtocolGame::sendAddMarker(const Position &pos, uint8_t markType, const std::string &desc) {
	NetworkMessage msg;
	msg.addByte(0xDD);

	if (!oldProtocol) {
		msg.addByte(enumToValue(CyclopediaMapData_t::MinimapMarker));
	}

	msg.addPosition(pos);
	msg.addByte(markType);
	msg.addString(desc, "ProtocolGame::sendAddMarker - desc");
	writeToOutputBuffer(msg);
}

void ProtocolGame::sendCyclopediaCharacterNoData(CyclopediaCharacterInfoType_t characterInfoType, uint8_t errorCode) {
	if (!player || oldProtocol) {
		return;
	}

	NetworkMessage msg;
	msg.addByte(0xDA);
	msg.addByte(static_cast<uint8_t>(characterInfoType));
	msg.addByte(errorCode);
	writeToOutputBuffer(msg);
}

void ProtocolGame::sendCyclopediaCharacterBaseInformation() {
	if (!player || oldProtocol) {
		return;
	}

	NetworkMessage msg;
	msg.addByte(0xDA);
	msg.addByte(CYCLOPEDIA_CHARACTERINFO_BASEINFORMATION);
	msg.addByte(0x00);
	msg.addString(player->getName(), "ProtocolGame::sendCyclopediaCharacterBaseInformation - player->getName()");
	msg.addString(player->getVocation()->getVocName(), "ProtocolGame::sendCyclopediaCharacterBaseInformation - player->getVocation()->getVocName()");
	msg.add<uint16_t>(player->getLevel());
	AddOutfit(msg, player->getDefaultOutfit(), false);

	msg.addByte(0x01); // Store summary & Character titles
	msg.addString(player->title()->getCurrentTitleName(), "ProtocolGame::sendCyclopediaCharacterBaseInformation - player->title()->getCurrentTitleName()"); // character title
	writeToOutputBuffer(msg);
}

void ProtocolGame::sendCyclopediaCharacterGeneralStats() {
	if (!player || oldProtocol) {
		return;
	}

	NetworkMessage msg;
	msg.addByte(0xDA);
	msg.addByte(CYCLOPEDIA_CHARACTERINFO_GENERALSTATS);
	// Send no error
	// 1: No data available at the moment.
	// 2: You are not allowed to see this character's data.
	// 3: You are not allowed to inspect this character.
	msg.addByte(0x00); // 0x00 Here means 'no error'

	msg.add<uint64_t>(player->getExperience());
	msg.add<uint16_t>(player->getLevel());
	msg.addByte(player->getLevelPercent());
	msg.add<uint16_t>(player->getBaseXpGain()); // BaseXPGainRate
	msg.add<uint16_t>(player->getGrindingXpBoost()); // LowLevelBonus
	msg.add<uint16_t>(player->getXpBoostPercent()); // XPBoost
	msg.add<uint16_t>(player->getStaminaXpBoost()); // StaminaMultiplier(100=x1.0)
	msg.add<uint16_t>(player->getXpBoostTime()); // xpBoostRemainingTime
	msg.addByte(player->getXpBoostTime() > 0 ? 0x00 : 0x01); // canBuyXpBoost
	msg.add<uint32_t>(std::min<int32_t>(player->getHealth(), std::numeric_limits<uint16_t>::max()));
	msg.add<uint32_t>(std::min<int32_t>(player->getMaxHealth(), std::numeric_limits<uint16_t>::max()));
	msg.add<uint32_t>(std::min<int32_t>(player->getMana(), std::numeric_limits<uint16_t>::max()));
	msg.add<uint32_t>(std::min<int32_t>(player->getMaxMana(), std::numeric_limits<uint16_t>::max()));
	msg.addByte(player->getSoul());
	msg.add<uint16_t>(player->getStaminaMinutes());

	std::shared_ptr<Condition> condition = player->getCondition(CONDITION_REGENERATION, CONDITIONID_DEFAULT);
	msg.add<uint16_t>(condition ? condition->getTicks() / 1000 : 0x00);
	msg.add<uint16_t>(player->getOfflineTrainingTime() / 60 / 1000);
	msg.add<uint16_t>(player->getSpeed());
	msg.add<uint16_t>(player->getBaseSpeed());
	msg.add<uint32_t>(player->getBonusCapacity());
	msg.add<uint32_t>(player->getBaseCapacity());
	msg.add<uint32_t>(player->hasFlag(PlayerFlags_t::HasInfiniteCapacity) ? 1000000 : player->getFreeCapacity());
	msg.addByte(8);
	msg.addByte(1);
	msg.add<uint16_t>(player->getMagicLevel());
	msg.add<uint16_t>(player->getBaseMagicLevel());
	msg.add<uint16_t>(player->getLoyaltyMagicLevel());
	msg.add<uint16_t>(player->getMagicLevelPercent() * 100);

	for (uint8_t i = SKILL_FIRST; i < SKILL_CRITICAL_HIT_CHANCE; ++i) {
		static const uint8_t HardcodedSkillIds[] = { 11, 9, 8, 10, 7, 6, 13 };
		skills_t skill = static_cast<skills_t>(i);
		if (!oldProtocol && (skill == SKILL_LIFE_LEECH_CHANCE || skill == SKILL_MANA_LEECH_CHANCE)) {
			continue;
		}
		msg.addByte(HardcodedSkillIds[i]);
		msg.add<uint16_t>(std::min<int32_t>(player->getSkillLevel(skill), std::numeric_limits<uint16_t>::max()));
		msg.add<uint16_t>(player->getBaseSkill(skill));
		msg.add<uint16_t>(player->getLoyaltySkill(skill));
		msg.add<uint16_t>(player->getSkillPercent(skill) * 100);
	}

	auto bufferPosition = msg.getBufferPosition();
	msg.skipBytes(1);
	uint8_t total = 0;
	for (size_t i = 0; i < COMBAT_COUNT; i++) {
		auto specializedMagicLevel = player->getSpecializedMagicLevel(indexToCombatType(i));
		if (specializedMagicLevel > 0) {
			++total;
			msg.addByte(getCipbiaElement(indexToCombatType(i)));
			msg.add<uint16_t>(specializedMagicLevel);
		}
	}
	msg.setBufferPosition(bufferPosition);
	msg.addByte(total);
	writeToOutputBuffer(msg);
}

void ProtocolGame::sendCyclopediaCharacterCombatStats() {
	if (!player || oldProtocol) {
		return;
	}

	NetworkMessage msg;
	msg.addByte(0xDA);
	msg.addByte(CYCLOPEDIA_CHARACTERINFO_COMBATSTATS);
	msg.addByte(0x00);
	for (uint8_t i = SKILL_CRITICAL_HIT_CHANCE; i <= SKILL_LAST; ++i) {
		if (!oldProtocol && (i == SKILL_LIFE_LEECH_CHANCE || i == SKILL_MANA_LEECH_CHANCE)) {
			continue;
		}
		skills_t skill = static_cast<skills_t>(i);
		msg.add<uint16_t>(std::min<int32_t>(player->getSkillLevel(skill), std::numeric_limits<uint16_t>::max()));
		msg.add<uint16_t>(0);
	}

	// Version 12.81 new skill (Fatal, Dodge and Momentum)
	sendForgeSkillStats(msg);

	// Cleave (12.70)
	msg.add<uint16_t>(static_cast<uint16_t>(player->getCleavePercent()));
	// Magic shield capacity (12.70)
	msg.add<uint16_t>(static_cast<uint16_t>(player->getMagicShieldCapacityFlat())); // Direct bonus
	msg.add<uint16_t>(static_cast<uint16_t>(player->getMagicShieldCapacityPercent())); // Percentage bonus

	// Perfect shot range (12.70)
	for (uint8_t range = 1; range <= 5; range++) {
		msg.add<uint16_t>(static_cast<uint16_t>(player->getPerfectShotDamage(range)));
	}

	// Damage reflection (12.70)
	msg.add<uint16_t>(static_cast<uint16_t>(player->getReflectFlat(COMBAT_PHYSICALDAMAGE)));

	uint8_t haveBlesses = 0;
	uint8_t blessings = 8;
	for (uint8_t i = 1; i < blessings; ++i) {
		if (player->hasBlessing(i)) {
			++haveBlesses;
		}
	}

	msg.addByte(haveBlesses);
	msg.addByte(blessings);

	std::shared_ptr<Item> weapon = player->getWeapon();
	if (weapon) {
		const ItemType &it = Item::items[weapon->getID()];
		if (it.weaponType == WEAPON_WAND) {
			msg.add<uint16_t>(it.maxHitChance);
			msg.addByte(getCipbiaElement(it.combatType));
			msg.addByte(0);
			msg.addByte(0);
		} else if (it.weaponType == WEAPON_DISTANCE || it.weaponType == WEAPON_AMMO || it.weaponType == WEAPON_MISSILE) {
			int32_t attackValue = weapon->getAttack();
			if (it.weaponType == WEAPON_AMMO) {
				std::shared_ptr<Item> weaponItem = player->getWeapon(true);
				if (weaponItem) {
					attackValue += weaponItem->getAttack();
				}
			}

			int32_t attackSkill = player->getSkillLevel(SKILL_DISTANCE);
			float attackFactor = player->getAttackFactor();
			int32_t maxDamage = static_cast<int32_t>(Weapons::getMaxWeaponDamage(player->getLevel(), attackSkill, attackValue, attackFactor, true) * player->getVocation()->distDamageMultiplier);
			if (it.abilities && it.abilities->elementType != COMBAT_NONE) {
				maxDamage += static_cast<int32_t>(Weapons::getMaxWeaponDamage(player->getLevel(), attackSkill, attackValue - weapon->getAttack() + it.abilities->elementDamage, attackFactor, true) * player->getVocation()->distDamageMultiplier);
			}
			msg.add<uint16_t>(maxDamage >> 1);
			msg.addByte(CIPBIA_ELEMENTAL_PHYSICAL);
			if (it.abilities && it.abilities->elementType != COMBAT_NONE) {
				if (attackValue) {
					msg.addByte(static_cast<uint32_t>(it.abilities->elementDamage) * 100 / attackValue);
				} else {
					msg.addByte(0);
				}
				msg.addByte(getCipbiaElement(it.abilities->elementType));
			} else {
				handleImbuementDamage(msg, player);
			}
		} else {
			int32_t attackValue = std::max<int32_t>(0, weapon->getAttack());
			int32_t attackSkill = player->getWeaponSkill(weapon);
			float attackFactor = player->getAttackFactor();
			int32_t maxDamage = static_cast<int32_t>(Weapons::getMaxWeaponDamage(player->getLevel(), attackSkill, attackValue, attackFactor, true) * player->getVocation()->meleeDamageMultiplier);
			if (it.abilities && it.abilities->elementType != COMBAT_NONE) {
				maxDamage += static_cast<int32_t>(Weapons::getMaxWeaponDamage(player->getLevel(), attackSkill, it.abilities->elementDamage, attackFactor, true) * player->getVocation()->meleeDamageMultiplier);
			}
			msg.add<uint16_t>(maxDamage >> 1);
			msg.addByte(CIPBIA_ELEMENTAL_PHYSICAL);
			if (it.abilities && it.abilities->elementType != COMBAT_NONE) {
				if (attackValue) {
					msg.addByte(static_cast<uint32_t>(it.abilities->elementDamage) * 100 / attackValue);
				} else {
					msg.addByte(0);
				}
				msg.addByte(getCipbiaElement(it.abilities->elementType));
			} else {
				handleImbuementDamage(msg, player);
			}
		}
	} else {
		float attackFactor = player->getAttackFactor();
		int32_t attackSkill = player->getSkillLevel(SKILL_FIST);
		int32_t attackValue = 7;

		int32_t maxDamage = Weapons::getMaxWeaponDamage(player->getLevel(), attackSkill, attackValue, attackFactor, true);
		msg.add<uint16_t>(maxDamage >> 1);
		msg.addByte(CIPBIA_ELEMENTAL_PHYSICAL);
		msg.addByte(0);
		msg.addByte(0);
	}

	msg.add<uint16_t>(player->getArmor());
	msg.add<uint16_t>(player->getDefense());
	// Wheel of destiny mitigation
	if (g_configManager().getBoolean(TOGGLE_WHEELSYSTEM, __FUNCTION__)) {
		msg.addDouble(player->getMitigation());
	} else {
		msg.addDouble(0);
	}

	// Store the "combats" to increase in absorb values function and send to client later
	uint8_t combats = 0;
	auto startCombats = msg.getBufferPosition();
	msg.skipBytes(1);

	// Calculate and parse the combat absorbs values
	calculateAbsorbValues(player, msg, combats);

	// Now set the buffer position skiped and send the total combats count
	auto endCombats = msg.getBufferPosition();
	msg.setBufferPosition(startCombats);
	msg.addByte(combats);
	msg.setBufferPosition(endCombats);

	// Concoctions potions (12.70)
	auto startConcoctions = msg.getBufferPosition();
	msg.skipBytes(1);
	auto activeConcoctions = player->getActiveConcoctions();
	uint8_t concoctions = 0;
	for (const auto &concoction : activeConcoctions) {
		if (concoction.second == 0) {
			continue;
		}
		msg.add<uint16_t>(concoction.first);
		msg.add<uint16_t>(concoction.second);
		++concoctions;
	}

	msg.setBufferPosition(startConcoctions);
	msg.addByte(concoctions);

	writeToOutputBuffer(msg);
}

void ProtocolGame::sendCyclopediaCharacterRecentDeaths(uint16_t page, uint16_t pages, const std::vector<RecentDeathEntry> &entries) {
	if (!player || oldProtocol) {
		return;
	}

	NetworkMessage msg;
	msg.addByte(0xDA);
	msg.addByte(CYCLOPEDIA_CHARACTERINFO_RECENTDEATHS);
	msg.addByte(0x00);

	uint16_t totalPages = static_cast<uint16_t>(std::ceil(static_cast<double>(entries.size()) / pages));
	uint16_t currentPage = std::min<uint16_t>(page, totalPages);
	uint16_t firstObject = (currentPage - 1) * pages;
	uint16_t finalObject = firstObject + pages;

	msg.add<uint16_t>(currentPage);
	msg.add<uint16_t>(totalPages);
	msg.add<uint16_t>(pages);
	for (uint16_t i = firstObject; i < finalObject; i++) {
		RecentDeathEntry entry = entries[i];
		msg.add<uint32_t>(entry.timestamp);
		msg.addString(entry.cause, "ProtocolGame::sendCyclopediaCharacterRecentDeaths - entry.cause");
	}
	writeToOutputBuffer(msg);
}

void ProtocolGame::sendCyclopediaCharacterRecentPvPKills(uint16_t page, uint16_t pages, const std::vector<RecentPvPKillEntry> &entries) {
	if (!player || oldProtocol) {
		return;
	}

	NetworkMessage msg;
	msg.addByte(0xDA);
	msg.addByte(CYCLOPEDIA_CHARACTERINFO_RECENTPVPKILLS);
	msg.addByte(0x00);

	uint16_t totalPages = static_cast<uint16_t>(std::ceil(static_cast<double>(entries.size()) / pages));
	uint16_t currentPage = std::min<uint16_t>(page, totalPages);
	uint16_t firstObject = (currentPage - 1) * pages;
	uint16_t finalObject = firstObject + pages;

	msg.add<uint16_t>(currentPage);
	msg.add<uint16_t>(totalPages);
	msg.add<uint16_t>(pages);
	for (uint16_t i = firstObject; i < finalObject; i++) {
		RecentPvPKillEntry entry = entries[i];
		msg.add<uint32_t>(entry.timestamp);
		msg.addString(entry.description, "ProtocolGame::sendCyclopediaCharacterRecentPvPKills - entry.description");
		msg.addByte(entry.status);
	}
	writeToOutputBuffer(msg);
}

void ProtocolGame::sendCyclopediaCharacterAchievements(uint16_t secretsUnlocked, std::vector<std::pair<Achievement, uint32_t>> achievementsUnlocked) {
	if (!player || oldProtocol) {
		return;
	}

	NetworkMessage msg;
	msg.addByte(0xDA);
	msg.addByte(CYCLOPEDIA_CHARACTERINFO_ACHIEVEMENTS);
	msg.addByte(0x00); // 0x00 Here means 'no error'
	msg.add<uint16_t>(player->achiev()->getPoints());
	msg.add<uint16_t>(secretsUnlocked);
	msg.add<uint16_t>(static_cast<uint16_t>(achievementsUnlocked.size()));
	std::string messageAchievName = "ProtocolGame::sendCyclopediaCharacterAchievements - achievement.name";
	std::string messageAchievDesc = "ProtocolGame::sendCyclopediaCharacterAchievements - achievement.description";
	for (const auto &[achievement, addedTimestamp] : achievementsUnlocked) {
		msg.add<uint16_t>(achievement.id);
		msg.add<uint32_t>(addedTimestamp);
		if (achievement.secret) {
			msg.addByte(0x01);
			msg.addString(achievement.name, messageAchievName);
			msg.addString(achievement.description, messageAchievDesc);
			msg.addByte(achievement.grade);
		} else {
			msg.addByte(0x00);
		}
	}
	writeToOutputBuffer(msg);
}

void ProtocolGame::sendCyclopediaCharacterItemSummary(const ItemsTierCountList &inventoryItems, const ItemsTierCountList &storeInboxItems, const StashItemList &supplyStashItems, const ItemsTierCountList &depotBoxItems, const ItemsTierCountList &inboxItems) {
	if (!player || oldProtocol) {
		return;
	}

	NetworkMessage msg;
	msg.addByte(0xDA);
	msg.addByte(CYCLOPEDIA_CHARACTERINFO_ITEMSUMMARY);
	msg.addByte(0x00); // 0x00 Here means 'no error'

	uint16_t inventoryItemsCount = 0;
	const auto startInventory = msg.getBufferPosition();
	msg.skipBytes(2);

	for (const auto &inventoryItems_it : inventoryItems) {
		for (const auto &[itemTier, itemCount] : inventoryItems_it.second) {
			const ItemType &it = Item::items[inventoryItems_it.first];
			msg.add<uint16_t>(inventoryItems_it.first); // Item ID
			if (it.upgradeClassification > 0) {
				msg.addByte(itemTier);
			}
			msg.add<uint32_t>(itemCount);

			++inventoryItemsCount;
		}
	}

	const auto endInventory = msg.getBufferPosition();

	msg.setBufferPosition(startInventory);
	msg.add<uint16_t>(inventoryItemsCount);

	msg.setBufferPosition(endInventory);

	uint16_t storeInboxItemsCount = 0;
	const auto startStoreInbox = msg.getBufferPosition();
	msg.skipBytes(2);

	for (const auto &storeInboxItems_it : storeInboxItems) {
		for (const auto &[itemTier, itemCount] : storeInboxItems_it.second) {
			const ItemType &it = Item::items[storeInboxItems_it.first];
			msg.add<uint16_t>(storeInboxItems_it.first); // Item ID
			if (it.upgradeClassification > 0) {
				msg.addByte(itemTier);
			}
			msg.add<uint32_t>(itemCount);

			++storeInboxItemsCount;
		}
	}

	const auto endStoreInbox = msg.getBufferPosition();

	msg.setBufferPosition(startStoreInbox);
	msg.add<uint16_t>(storeInboxItemsCount);

	msg.setBufferPosition(endStoreInbox);

	msg.add<uint16_t>(supplyStashItems.size());

	for (const auto &[itemId, itemCount] : supplyStashItems) {
		msg.add<uint16_t>(itemId);
		msg.add<uint32_t>(itemCount);
	}

	uint16_t depotBoxItemsCount = 0;
	const auto startDepotBox = msg.getBufferPosition();
	msg.skipBytes(2);

	for (const auto &depotBoxItems_it : depotBoxItems) {
		for (const auto &[itemTier, itemCount] : depotBoxItems_it.second) {
			const ItemType &it = Item::items[depotBoxItems_it.first];
			msg.add<uint16_t>(depotBoxItems_it.first); // Item ID
			if (it.upgradeClassification > 0) {
				msg.addByte(itemTier);
			}
			msg.add<uint32_t>(itemCount);

			++depotBoxItemsCount;
		}
	}

	const auto endDepotBox = msg.getBufferPosition();

	msg.setBufferPosition(startDepotBox);
	msg.add<uint16_t>(depotBoxItemsCount);

	msg.setBufferPosition(endDepotBox);

	uint16_t inboxItemsCount = 0;
	const auto startInbox = msg.getBufferPosition();
	msg.skipBytes(2);

	for (const auto &inboxItems_it : inboxItems) {
		for (const auto &[itemTier, itemCount] : inboxItems_it.second) {
			const ItemType &it = Item::items[inboxItems_it.first];
			msg.add<uint16_t>(inboxItems_it.first); // Item ID
			if (it.upgradeClassification > 0) {
				msg.addByte(itemTier);
			}
			msg.add<uint32_t>(itemCount);

			++inboxItemsCount;
		}
	}

	msg.setBufferPosition(startInbox);
	msg.add<uint16_t>(inboxItemsCount);

	writeToOutputBuffer(msg);
}

void ProtocolGame::sendCyclopediaCharacterOutfitsMounts() {
	if (!player || oldProtocol) {
		return;
	}

	NetworkMessage msg;
	msg.addByte(0xDA);
	msg.addByte(CYCLOPEDIA_CHARACTERINFO_OUTFITSMOUNTS);
	msg.addByte(0x00);
	Outfit_t currentOutfit = player->getDefaultOutfit();

	uint16_t outfitSize = 0;
	auto startOutfits = msg.getBufferPosition();
	msg.skipBytes(2);

	const auto outfits = Outfits::getInstance().getOutfits(player->getSex());
	for (const auto &outfit : outfits) {
		uint8_t addons;
		if (!player->getOutfitAddons(outfit, addons)) {
			continue;
		}
		const std::string from = outfit->from;
		++outfitSize;

		msg.add<uint16_t>(outfit->lookType);
		msg.addString(outfit->name, "ProtocolGame::sendCyclopediaCharacterOutfitsMounts - outfit->name");
		msg.addByte(addons);
		if (from == "store") {
			msg.addByte(CYCLOPEDIA_CHARACTERINFO_OUTFITTYPE_STORE);
		} else if (from == "quest") {
			msg.addByte(CYCLOPEDIA_CHARACTERINFO_OUTFITTYPE_QUEST);
		} else {
			msg.addByte(CYCLOPEDIA_CHARACTERINFO_OUTFITTYPE_NONE);
		}
		if (outfit->lookType == currentOutfit.lookType) {
			msg.add<uint32_t>(1000);
		} else {
			msg.add<uint32_t>(0);
		}
	}
	if (outfitSize > 0) {
		msg.addByte(currentOutfit.lookHead);
		msg.addByte(currentOutfit.lookBody);
		msg.addByte(currentOutfit.lookLegs);
		msg.addByte(currentOutfit.lookFeet);
	}

	uint16_t mountSize = 0;
	auto startMounts = msg.getBufferPosition();
	msg.skipBytes(2);
	for (const auto &mount : g_game().mounts.getMounts()) {
		const std::string type = mount->type;
		if (player->hasMount(mount)) {
			++mountSize;

			msg.add<uint16_t>(mount->clientId);
			msg.addString(mount->name, "ProtocolGame::sendCyclopediaCharacterOutfitsMounts - mount->name");
			if (type == "store") {
				msg.addByte(CYCLOPEDIA_CHARACTERINFO_OUTFITTYPE_STORE);
			} else if (type == "quest") {
				msg.addByte(CYCLOPEDIA_CHARACTERINFO_OUTFITTYPE_QUEST);
			} else {
				msg.addByte(CYCLOPEDIA_CHARACTERINFO_OUTFITTYPE_NONE);
			}
			msg.add<uint32_t>(1000);
		}
	}
	if (mountSize > 0) {
		msg.addByte(currentOutfit.lookMountHead);
		msg.addByte(currentOutfit.lookMountBody);
		msg.addByte(currentOutfit.lookMountLegs);
		msg.addByte(currentOutfit.lookMountFeet);
	}

	uint16_t familiarsSize = 0;
	auto startFamiliars = msg.getBufferPosition();
	msg.skipBytes(2);
	const auto familiars = Familiars::getInstance().getFamiliars(player->getVocationId());
	for (const auto &familiar : familiars) {
		const std::string type = familiar->type;
		if (!player->getFamiliar(familiar)) {
			continue;
		}
		++familiarsSize;
		msg.add<uint16_t>(familiar->lookType);
		msg.addString(familiar->name, "ProtocolGame::sendCyclopediaCharacterOutfitsMounts - familiar.name");
		if (type == "quest") {
			msg.addByte(CYCLOPEDIA_CHARACTERINFO_OUTFITTYPE_QUEST);
		} else {
			msg.addByte(CYCLOPEDIA_CHARACTERINFO_OUTFITTYPE_NONE);
		}
		msg.add<uint32_t>(0);
	}

	msg.setBufferPosition(startOutfits);
	msg.add<uint16_t>(outfitSize);
	msg.setBufferPosition(startMounts);
	msg.add<uint16_t>(mountSize);
	msg.setBufferPosition(startFamiliars);
	msg.add<uint16_t>(familiarsSize);
	writeToOutputBuffer(msg);
}

void ProtocolGame::sendCyclopediaCharacterStoreSummary() {
	if (!player || oldProtocol) {
		return;
	}

	NetworkMessage msg;
	msg.addByte(0xDA);
	msg.addByte(CYCLOPEDIA_CHARACTERINFO_STORESUMMARY);
	msg.addByte(0x00); // 0x00 Here means 'no error'
	msg.add<uint32_t>(player->getXpBoostTime()); // Remaining Store Xp Boost Time
	msg.add<uint32_t>(0); // RemainingDailyRewardXpBoostTime

	msg.addByte(0x00); // getBlessingsObtained
	msg.addByte(0x00); // getTaskHuntingSlotById
	msg.addByte(0x00); // getPreyCardsObtained
	msg.addByte(0x00); // getRewardCollectionObtained
	msg.addByte(0x00); // player->hasCharmExpansion() ? 0x01 : 0x00
	msg.addByte(0x00); // getHirelingsObtained
	msg.addByte(0x00); // getHirelinsJobsObtained
	msg.addByte(0x00); // getHirelinsOutfitsObtained
	msg.add<uint16_t>(0); // getHouseItemsObtained
	writeToOutputBuffer(msg);
}

void ProtocolGame::sendCyclopediaCharacterInspection() {
	if (!player || oldProtocol) {
		return;
	}

	NetworkMessage msg;
	msg.addByte(0xDA);
	msg.addByte(CYCLOPEDIA_CHARACTERINFO_INSPECTION);
	msg.addByte(0x00);
	uint8_t inventoryItems = 0;
	auto startInventory = msg.getBufferPosition();
	msg.skipBytes(1);
	for (std::underlying_type<Slots_t>::type slot = CONST_SLOT_FIRST; slot <= CONST_SLOT_LAST; slot++) {
		std::shared_ptr<Item> inventoryItem = player->getInventoryItem(static_cast<Slots_t>(slot));
		if (inventoryItem) {
			++inventoryItems;

			msg.addByte(slot);
			msg.addString(inventoryItem->getName(), "ProtocolGame::sendCyclopediaCharacterInspection - inventoryItem->getName()");
			AddItem(msg, inventoryItem);

			uint8_t itemImbuements = 0;
			auto startImbuements = msg.getBufferPosition();
			msg.skipBytes(1);
			for (uint8_t slotid = 0; slotid < inventoryItem->getImbuementSlot(); slotid++) {
				ImbuementInfo imbuementInfo;
				if (!inventoryItem->getImbuementInfo(slotid, &imbuementInfo)) {
					continue;
				}

				msg.add<uint16_t>(imbuementInfo.imbuement->getID());
				itemImbuements++;
			}

			auto endImbuements = msg.getBufferPosition();
			msg.setBufferPosition(startImbuements);
			msg.addByte(itemImbuements);
			msg.setBufferPosition(endImbuements);

			auto descriptions = Item::getDescriptions(Item::items[inventoryItem->getID()], inventoryItem);
			msg.addByte(descriptions.size());
			for (const auto &description : descriptions) {
				msg.addString(description.first, "ProtocolGame::sendCyclopediaCharacterInspection - description.first");
				msg.addString(description.second, "ProtocolGame::sendCyclopediaCharacterInspection - description.second");
			}
		}
	}
	msg.addString(player->getName(), "ProtocolGame::sendCyclopediaCharacterInspection - player->getName()");
	AddOutfit(msg, player->getDefaultOutfit(), false);

	// Player overall summary
	uint8_t playerDescriptionSize = 0;
	auto playerDescriptionPosition = msg.getBufferPosition();
	msg.skipBytes(1);

	// Level description
	playerDescriptionSize++;
	msg.addString("Level", "ProtocolGame::sendCyclopediaCharacterInspection - Level");

	// Vocation description
	playerDescriptionSize++;
	msg.addString(std::to_string(player->getLevel()), "ProtocolGame::sendCyclopediaCharacterInspection - std::to_string(player->getLevel())");
	msg.addString("Vocation", "ProtocolGame::sendCyclopediaCharacterInspection - Vocation");
	msg.addString(player->getVocation()->getVocName(), "ProtocolGame::sendCyclopediaCharacterInspection - player->getVocation()->getVocName()");

	// Player title
	if (player->title()->getCurrentTitle() != 0) {
		playerDescriptionSize++;
		msg.addString("Title", "ProtocolGame::sendCyclopediaCharacterInspection - Title");
		msg.addString(player->title()->getCurrentTitleName(), "ProtocolGame::sendCyclopediaCharacterInspection - player->title()->getCurrentTitleName()");
	}

	// Loyalty title
	if (!player->getLoyaltyTitle().empty()) {
		playerDescriptionSize++;
		msg.addString("Loyalty Title", "ProtocolGame::sendCyclopediaCharacterInspection - Loyalty Title");
		msg.addString(player->getLoyaltyTitle(), "ProtocolGame::sendCyclopediaCharacterInspection - player->getLoyaltyTitle()");
	}

	// Outfit description
	playerDescriptionSize++;
	msg.addString("Outfit", "ProtocolGame::sendCyclopediaCharacterInspection - Outfit");
	if (const auto outfit = Outfits::getInstance().getOutfitByLookType(player, player->getDefaultOutfit().lookType)) {
		msg.addString(outfit->name, "ProtocolGame::sendCyclopediaCharacterInspection - outfit->name");
	} else {
		msg.addString("unknown", "ProtocolGame::sendCyclopediaCharacterInspection - unknown");
	}

	msg.setBufferPosition(startInventory);
	msg.addByte(inventoryItems);

	msg.setBufferPosition(playerDescriptionPosition);
	msg.addByte(playerDescriptionSize);

	writeToOutputBuffer(msg);
}

void ProtocolGame::sendCyclopediaCharacterBadges() {
	if (!player || oldProtocol) {
		return;
	}

	NetworkMessage msg;
	msg.addByte(0xDA);
	msg.addByte(CYCLOPEDIA_CHARACTERINFO_BADGES);
	msg.addByte(0x00);
	msg.addByte(0x01); // ShowAccountInformation, if 0x01 will show IsOnline, IsPremium, character title, badges

	const auto loggedPlayer = g_game().getPlayerUniqueLogin(player->getName());
	msg.addByte(loggedPlayer ? 0x01 : 0x00); // IsOnline
	msg.addByte(player->isPremium() ? 0x01 : 0x00); // IsPremium (GOD has always 'Premium')
	// Character loyalty title
	msg.addString(player->getLoyaltyTitle(), "ProtocolGame::sendCyclopediaCharacterBadges - player->getLoyaltyTitle()");

	uint8_t badgesSize = 0;
	auto badgesSizePosition = msg.getBufferPosition();
	msg.skipBytes(1);
	for (const auto &badge : g_game().getBadges()) {
		if (player->badge()->hasBadge(badge.m_id)) {
			msg.add<uint32_t>(badge.m_id);
			msg.addString(badge.m_name, "ProtocolGame::sendCyclopediaCharacterBadges - name");
			badgesSize++;
		}
	}

	msg.setBufferPosition(badgesSizePosition);
	msg.addByte(badgesSize);

	writeToOutputBuffer(msg);
}

void ProtocolGame::sendCyclopediaCharacterTitles() {
	if (!player || oldProtocol) {
		return;
	}

	auto titles = g_game().getTitles();

	NetworkMessage msg;
	msg.addByte(0xDA);
	msg.addByte(CYCLOPEDIA_CHARACTERINFO_TITLES);
	msg.addByte(0x00); // 0x00 Here means 'no error'
	msg.addByte(player->title()->getCurrentTitle());
	msg.addByte(static_cast<uint8_t>(titles.size()));

	std::string messageTitleName = "ProtocolGame::sendCyclopediaCharacterTitles - title.name";
	std::string messageTitleDesc = "ProtocolGame::sendCyclopediaCharacterTitles - title.description";
	for (const auto &title : titles) {
		msg.addByte(title.m_id);
		auto titleName = player->title()->getNameBySex(player->getSex(), title.m_maleName, title.m_femaleName);
		msg.addString(titleName, messageTitleName);
		msg.addString(title.m_description, messageTitleDesc);
		msg.addByte(title.m_permanent ? 0x01 : 0x00);
		auto isUnlocked = player->title()->isTitleUnlocked(title.m_id);
		msg.addByte(isUnlocked ? 0x01 : 0x00);
	}

	writeToOutputBuffer(msg);
}

void ProtocolGame::sendReLoginWindow(uint8_t unfairFightReduction) {
	NetworkMessage msg;
	msg.addByte(0x28);
	msg.addByte(0x00);
	msg.addByte(unfairFightReduction);
	if (!oldProtocol) {
		msg.addByte(0x00); // use death redemption (boolean)
	}
	writeToOutputBuffer(msg);
}

void ProtocolGame::sendStats() {
	NetworkMessage msg;
	AddPlayerStats(msg);
	writeToOutputBuffer(msg);
}

void ProtocolGame::sendBasicData() {
	if (!player) {
		return;
	}

	NetworkMessage msg;
	msg.addByte(0x9F);
	if (player->isPremium() || player->isVip()) {
		msg.addByte(1);
		msg.add<uint32_t>(getTimeNow() + ((player->getPremiumDays() + 1) * 86400));
	} else {
		msg.addByte(0);
		msg.add<uint32_t>(0);
	}
	msg.addByte(player->getVocation()->getClientId());

	// Prey window
	if (player->getVocation()->getId() == 0 && player->getGroup()->id < GROUP_TYPE_GAMEMASTER) {
		msg.addByte(0);
	} else {
		msg.addByte(1); // has reached Main (allow player to open Prey window)
	}

	// Filter only valid ids
	std::list<uint16_t> spellsList = g_spells().getSpellsByVocation(player->getVocationId());
	std::vector<std::shared_ptr<InstantSpell>> validSpells;
	for (uint16_t sid : spellsList) {
		auto spell = g_spells().getInstantSpellById(sid);
		if (spell && spell->getSpellId() > 0) {
			validSpells.push_back(spell);
		}
	}

	// Send total size of spells
	msg.add<uint16_t>(validSpells.size());
	// Send each spell valid ids
	for (const auto &spell : validSpells) {
		if (!spell) {
			continue;
		}

		// Only send valid spells to old client
		if (oldProtocol) {
			msg.addByte(spell->getSpellId());
			continue;
		}

		if (spell->isLearnable() && !player->hasLearnedInstantSpell(spell->getName())) {
			msg.add<uint16_t>(0);
		} else if (spell && spell->isLearnable() && player->hasLearnedInstantSpell(spell->getName())) {
			// Ignore spell if not have wheel grade (or send if you have)
			auto grade = player->wheel()->getSpellUpgrade(spell->getName());
			if (static_cast<uint8_t>(grade) == 0) {
				msg.add<uint16_t>(0);
			} else {
				msg.add<uint16_t>(spell->getSpellId());
			}
		} else {
			msg.add<uint16_t>(spell->getSpellId());
		}
	}

	if (!oldProtocol) {
		msg.addByte(player->getVocation()->getMagicShield()); // bool - determine whether magic shield is active or not
	}

	writeToOutputBuffer(msg);
}

void ProtocolGame::sendBlessStatus() {
	if (!player) {
		return;
	}

	NetworkMessage msg;
	// uint8_t maxClientBlessings = (player->operatingSystem == CLIENTOS_NEW_WINDOWS) ? 8 : 6; (compartability for the client 10)
	// Ignore ToF (bless 1)
	uint8_t blessCount = 0;
	uint16_t flag = 0;
	uint16_t pow2 = 2;
	for (int i = 1; i <= 8; i++) {
		if (player->hasBlessing(i)) {
			if (i > 1) {
				blessCount++;
			}

			flag |= pow2;
		}
	}

	msg.addByte(0x9C);
	if (oldProtocol) {
		msg.add<uint16_t>(blessCount >= 5 ? 0x01 : 0x00);
	} else {
		bool glow = player->getVocationId() > VOCATION_NONE && ((g_configManager().getBoolean(INVENTORY_GLOW, __FUNCTION__) && blessCount >= 5) || player->getLevel() < g_configManager().getNumber(ADVENTURERSBLESSING_LEVEL, __FUNCTION__));
		msg.add<uint16_t>(glow ? 1 : 0); // Show up the glowing effect in items if you have all blesses or adventurer's blessing
		msg.addByte((blessCount >= 7) ? 3 : ((blessCount >= 5) ? 2 : 1)); // 1 = Disabled | 2 = normal | 3 = green
	}

	writeToOutputBuffer(msg);
}

void ProtocolGame::sendPremiumTrigger() {
	if (!g_configManager().getBoolean(FREE_PREMIUM, __FUNCTION__) && !g_configManager().getBoolean(VIP_SYSTEM_ENABLED, __FUNCTION__)) {
		NetworkMessage msg;
		msg.addByte(0x9E);
		msg.addByte(16);
		for (uint16_t i = 0; i <= 15; i++) {
			// PREMIUM_TRIGGER_TRAIN_OFFLINE = false, PREMIUM_TRIGGER_XP_BOOST = false, PREMIUM_TRIGGER_MARKET = false, PREMIUM_TRIGGER_VIP_LIST = false, PREMIUM_TRIGGER_DEPOT_SPACE = false, PREMIUM_TRIGGER_INVITE_PRIVCHAT = false
			msg.addByte(0x01);
		}
		writeToOutputBuffer(msg);
	}
}

void ProtocolGame::sendTextMessage(const TextMessage &message) {
	if (message.type == MESSAGE_NONE) {
		g_logger().error("[ProtocolGame::sendTextMessage] - Message type is wrong, missing or invalid for player with name {}, on position {}", player->getName(), player->getPosition().toString());
		player->sendTextMessage(MESSAGE_ADMINISTRATOR, "There was a problem requesting your message, please contact the administrator");
		return;
	}

	MessageClasses internalType = message.type;
	if (oldProtocol && message.type > MESSAGE_LAST_OLDPROTOCOL) {
		switch (internalType) {
			case MESSAGE_REPORT: {
				internalType = MESSAGE_LOOT;
				break;
			}
			case MESSAGE_HOTKEY_PRESSED: {
				internalType = MESSAGE_LOOK;
				break;
			}
			case MESSAGE_TUTORIAL_HINT: {
				internalType = MESSAGE_LOGIN;
				break;
			}
			case MESSAGE_THANK_YOU: {
				internalType = MESSAGE_LOGIN;
				break;
			}
			case MESSAGE_MARKET: {
				internalType = MESSAGE_EVENT_ADVANCE;
				break;
			}
			case MESSAGE_MANA: {
				internalType = MESSAGE_HEALED;
				break;
			}
			case MESSAGE_BEYOND_LAST: {
				internalType = MESSAGE_LOOT;
				break;
			}
			case MESSAGE_ATTENTION: {
				internalType = MESSAGE_EVENT_ADVANCE;
				break;
			}
			case MESSAGE_BOOSTED_CREATURE: {
				internalType = MESSAGE_LOOT;
				break;
			}
			case MESSAGE_OFFLINE_TRAINING: {
				internalType = MESSAGE_LOOT;
				break;
			}
			case MESSAGE_TRANSACTION: {
				internalType = MESSAGE_LOOT;
				break;
			}
			case MESSAGE_POTION: {
				internalType = MESSAGE_FAILURE;
				break;
			}

			default: {
				internalType = MESSAGE_EVENT_ADVANCE;
				break;
			}
		}
	}

	NetworkMessage msg;
	msg.addByte(0xB4);
	msg.addByte(internalType);
	switch (internalType) {
		case MESSAGE_DAMAGE_DEALT:
		case MESSAGE_DAMAGE_RECEIVED:
		case MESSAGE_DAMAGE_OTHERS: {
			msg.addPosition(message.position);
			msg.add<uint32_t>(message.primary.value);
			msg.addByte(message.primary.color);
			msg.add<uint32_t>(message.secondary.value);
			msg.addByte(message.secondary.color);
			break;
		}
		case MESSAGE_HEALED:
		case MESSAGE_HEALED_OTHERS: {
			msg.addPosition(message.position);
			msg.add<uint32_t>(message.primary.value);
			msg.addByte(message.primary.color);
			break;
		}
		case MESSAGE_EXPERIENCE:
		case MESSAGE_EXPERIENCE_OTHERS: {
			msg.addPosition(message.position);
			if (!oldProtocol) {
				msg.add<uint64_t>(message.primary.value);
			} else {
				msg.add<uint32_t>(message.primary.value);
			}
			msg.addByte(message.primary.color);
			break;
		}
		case MESSAGE_GUILD:
		case MESSAGE_PARTY_MANAGEMENT:
		case MESSAGE_PARTY:
			msg.add<uint16_t>(message.channelId);
			break;
		default:
			break;
	}
	msg.addString(message.text, "ProtocolGame::sendTextMessage - message.text");
	writeToOutputBuffer(msg);
}

void ProtocolGame::sendClosePrivate(uint16_t channelId) {
	NetworkMessage msg;
	msg.addByte(0xB3);
	msg.add<uint16_t>(channelId);
	writeToOutputBuffer(msg);
}

void ProtocolGame::sendCreatePrivateChannel(uint16_t channelId, const std::string &channelName) {
	NetworkMessage msg;
	msg.addByte(0xB2);
	msg.add<uint16_t>(channelId);
	msg.addString(channelName, "ProtocolGame::sendCreatePrivateChannel - channelName");
	msg.add<uint16_t>(0x01);
	msg.addString(player->getName(), "ProtocolGame::sendCreatePrivateChannel - player->getName()");
	msg.add<uint16_t>(0x00);
	writeToOutputBuffer(msg);
}

void ProtocolGame::sendChannelsDialog() {
	NetworkMessage msg;
	msg.addByte(0xAB);

	const ChannelList &list = g_chat().getChannelList(player);
	msg.addByte(list.size());
	for (const auto &channel : list) {
		msg.add<uint16_t>(channel->getId());
		msg.addString(channel->getName(), "ProtocolGame::sendChannelsDialog - channel->getName()");
	}

	writeToOutputBuffer(msg);
}

void ProtocolGame::sendChannel(uint16_t channelId, const std::string &channelName, const UsersMap* channelUsers, const InvitedMap* invitedUsers) {
	NetworkMessage msg;
	msg.addByte(0xAC);

	msg.add<uint16_t>(channelId);
	msg.addString(channelName, "ProtocolGame::sendChannel - channelName");

	if (channelUsers) {
		msg.add<uint16_t>(channelUsers->size());
		for (const auto &it : *channelUsers) {
			msg.addString(it.second->getName(), "ProtocolGame::sendChannel - it.second->getName()");
		}
	} else {
		msg.add<uint16_t>(0x00);
	}

	if (invitedUsers) {
		msg.add<uint16_t>(invitedUsers->size());
		for (const auto &it : *invitedUsers) {
			msg.addString(it.second->getName(), "ProtocolGame::sendChannel - it.second->getName()");
		}
	} else {
		msg.add<uint16_t>(0x00);
	}
	writeToOutputBuffer(msg);
}

void ProtocolGame::sendChannelMessage(const std::string &author, const std::string &text, SpeakClasses type, uint16_t channel) {
	NetworkMessage msg;
	msg.addByte(0xAA);
	msg.add<uint32_t>(0x00);
	msg.addString(author, "ProtocolGame::sendChannelMessage - author");
	msg.add<uint16_t>(0x00);
	msg.addByte(type);
	msg.add<uint16_t>(channel);
	msg.addString(text, "ProtocolGame::sendChannelMessage - text");
	writeToOutputBuffer(msg);
}

void ProtocolGame::sendIcons(uint32_t icons) {
	NetworkMessage msg;
	msg.addByte(0xA2);
	if (oldProtocol) {
		msg.add<uint16_t>(static_cast<uint16_t>(icons));
	} else {
		msg.add<uint32_t>(icons);
		msg.addByte(0x00); // 13.20 icon counter
	}
	writeToOutputBuffer(msg);
}

void ProtocolGame::sendUnjustifiedPoints(const uint8_t &dayProgress, const uint8_t &dayLeft, const uint8_t &weekProgress, const uint8_t &weekLeft, const uint8_t &monthProgress, const uint8_t &monthLeft, const uint8_t &skullDuration) {
	NetworkMessage msg;
	msg.addByte(0xB7);
	msg.addByte(dayProgress);
	msg.addByte(dayLeft);
	msg.addByte(weekProgress);
	msg.addByte(weekLeft);
	msg.addByte(monthProgress);
	msg.addByte(monthLeft);
	msg.addByte(skullDuration);
	writeToOutputBuffer(msg);
}

void ProtocolGame::sendContainer(uint8_t cid, std::shared_ptr<Container> container, bool hasParent, uint16_t firstIndex) {
	if (!player) {
		return;
	}

	NetworkMessage msg;
	msg.addByte(0x6E);

	msg.addByte(cid);

	if (container->getID() == ITEM_BROWSEFIELD) {
		AddItem(msg, ITEM_BAG, 1, container->getTier());
		msg.addString("Browse Field", "ProtocolGame::sendContainer - Browse Field");
	} else {
		AddItem(msg, container);
		msg.addString(container->getName(), "ProtocolGame::sendContainer - container->getName()");
	}

	const auto itemsStoreInboxToSend = container->getStoreInboxFilteredItems();

	msg.addByte(container->capacity());

	msg.addByte(hasParent ? 0x01 : 0x00);

	// Depot search
	if (!oldProtocol) {
		msg.addByte((player->isDepotSearchAvailable() && container->isInsideDepot(true)) ? 0x01 : 0x00);
	}

	msg.addByte(container->isUnlocked() ? 0x01 : 0x00); // Drag and drop
	msg.addByte(container->hasPagination() ? 0x01 : 0x00); // Pagination

	uint32_t containerSize = container->size();
	if (!itemsStoreInboxToSend.empty()) {
		containerSize = itemsStoreInboxToSend.size();
	}
	msg.add<uint16_t>(containerSize);
	msg.add<uint16_t>(firstIndex);

	uint32_t maxItemsToSend;

	if (container->hasPagination() && firstIndex > 0) {
		maxItemsToSend = std::min<uint32_t>(container->capacity(), containerSize - firstIndex);
	} else {
		maxItemsToSend = container->capacity();
	}

	const ItemDeque &itemList = container->getItemList();
	if (firstIndex >= containerSize) {
		msg.addByte(0x00);
	} else if (container->getID() == ITEM_STORE_INBOX && !itemsStoreInboxToSend.empty()) {
		msg.addByte(std::min<uint32_t>(maxItemsToSend, containerSize));
		for (const auto &item : itemsStoreInboxToSend) {
			AddItem(msg, item);
		}
	} else {
		msg.addByte(std::min<uint32_t>(maxItemsToSend, containerSize));

		uint32_t i = 0;
		for (ItemDeque::const_iterator it = itemList.begin() + firstIndex, end = itemList.end(); i < maxItemsToSend && it != end; ++it, ++i) {
			AddItem(msg, *it);
		}
	}

	// From here on down is for version 13.21+
	if (oldProtocol) {
		writeToOutputBuffer(msg);
		return;
	}

	if (container->isStoreInbox()) {
		const auto &categories = container->getStoreInboxValidCategories();
		const auto enumName = container->getAttribute<std::string>(ItemAttribute_t::STORE_INBOX_CATEGORY);
		auto category = magic_enum::enum_cast<ContainerCategory_t>(enumName);
		if (category.has_value()) {
			bool toSendCategory = false;
			// Check if category exist in the deque
			for (const auto &tempCategory : categories) {
				if (tempCategory == category.value()) {
					toSendCategory = true;
					g_logger().debug("found category {}", toSendCategory);
				}
			}

			if (!toSendCategory) {
				std::shared_ptr<Container> container = player->getContainerByID(cid);
				if (container) {
					container->removeAttribute(ItemAttribute_t::STORE_INBOX_CATEGORY);
				}
			}
			sendContainerCategory<ContainerCategory_t>(msg, categories, static_cast<uint8_t>(category.value()));
		} else {
			sendContainerCategory<ContainerCategory_t>(msg, categories);
		}
	} else {
		msg.addByte(0x00);
		msg.addByte(0x00);
	}

	writeToOutputBuffer(msg);
}

void ProtocolGame::sendLootContainers() {
	if (!player || oldProtocol) {
		return;
	}

	NetworkMessage msg;
	msg.addByte(0xC0);
	msg.addByte(player->quickLootFallbackToMainContainer ? 1 : 0);

	std::map<ObjectCategory_t, std::pair<std::shared_ptr<Container>, std::shared_ptr<Container>>> managedContainersMap;
	for (auto [category, containersPair] : player->m_managedContainers) {
		if (containersPair.first && !containersPair.first->isRemoved()) {
			managedContainersMap[category].first = containersPair.first;
		}
		if (containersPair.second && !containersPair.second->isRemoved()) {
			managedContainersMap[category].second = containersPair.second;
		}
	}

	auto msgPosition = msg.getBufferPosition();
	msg.skipBytes(1);
	uint8_t containers = 0;
	for (auto [category, containersPair] : managedContainersMap) {
		if (!isValidObjectCategory(category)) {
			continue;
		}
		containers++;
		msg.addByte(category);
		uint16_t lootContainerId = containersPair.first ? containersPair.first->getID() : 0;
		uint16_t obtainContainerId = containersPair.second ? containersPair.second->getID() : 0;
		msg.add<uint16_t>(lootContainerId);
		msg.add<uint16_t>(obtainContainerId);
	}
	msg.setBufferPosition(msgPosition);
	msg.addByte(containers);

	writeToOutputBuffer(msg);
}

void ProtocolGame::sendLootStats(std::shared_ptr<Item> item, uint8_t count) {
	if (!item) {
		return;
	}

	if (oldProtocol) {
		item->setIsLootTrackeable(false);
		return;
	}

	std::shared_ptr<Item> lootedItem = nullptr;
	lootedItem = item->clone();
	lootedItem->setItemCount(count);

	NetworkMessage msg;
	msg.addByte(0xCF);
	AddItem(msg, lootedItem);
	msg.addString(lootedItem->getName(), "ProtocolGame::sendLootStats - lootedItem->getName()");
	item->setIsLootTrackeable(false);
	writeToOutputBuffer(msg);

	lootedItem = nullptr;
}

void ProtocolGame::sendShop(std::shared_ptr<Npc> npc) {
	Benchmark brenchmark;
	NetworkMessage msg;
	msg.addByte(0x7A);
	msg.addString(npc->getName(), "ProtocolGame::sendShop - npc->getName()");

	if (!oldProtocol) {
		msg.add<uint16_t>(npc->getCurrency());
		msg.addString(std::string()); // Currency name
	}

	const auto &shoplist = npc->getShopItemVector(player->getGUID());
	uint16_t itemsToSend = std::min<size_t>(shoplist.size(), std::numeric_limits<uint16_t>::max());
	msg.add<uint16_t>(itemsToSend);

	// Initialize before the loop to avoid database overload on each iteration
	auto talkactionHidden = player->kv()->get("npc-shop-hidden-sell-item");
	// Initialize the inventoryMap outside the loop to avoid creation on each iteration
	std::map<uint16_t, uint16_t> inventoryMap;
	player->getAllSaleItemIdAndCount(inventoryMap);
	uint16_t i = 0;
	for (const ShopBlock &shopBlock : shoplist) {
		if (++i > itemsToSend) {
			break;
		}

		// Hidden sell items from the shop if they are not in the player's inventory
		if (talkactionHidden && talkactionHidden->get<bool>()) {
			const auto &foundItem = inventoryMap.find(shopBlock.itemId);
			if (foundItem == inventoryMap.end() && shopBlock.itemSellPrice > 0 && shopBlock.itemBuyPrice == 0) {
				AddHiddenShopItem(msg);
				continue;
			}
		}

		AddShopItem(msg, shopBlock);
	}

	writeToOutputBuffer(msg);
	g_logger().debug("ProtocolGame::sendShop - Time: {} ms, shop items: {}", brenchmark.duration(), shoplist.size());
}

void ProtocolGame::sendCloseShop() {
	NetworkMessage msg;
	msg.addByte(0x7C);
	writeToOutputBuffer(msg);
}

void ProtocolGame::sendClientCheck() {
	if (!player || oldProtocol) {
		return;
	}

	NetworkMessage msg;
	msg.addByte(0x63);
	msg.add<uint32_t>(1);
	msg.addByte(1);
	writeToOutputBuffer(msg);
}

void ProtocolGame::sendGameNews() {
	if (!player || oldProtocol) {
		return;
	}

	NetworkMessage msg;
	msg.addByte(0x98);
	msg.add<uint32_t>(1); // unknown
	msg.addByte(1); //(0 = open | 1 = highlight)
	writeToOutputBuffer(msg);
}

void ProtocolGame::sendResourcesBalance(uint64_t money /*= 0*/, uint64_t bank /*= 0*/, uint64_t preyCards /*= 0*/, uint64_t taskHunting /*= 0*/, uint64_t forgeDust /*= 0*/, uint64_t forgeSliver /*= 0*/, uint64_t forgeCores /*= 0*/) {
	sendResourceBalance(RESOURCE_BANK, bank);
	sendResourceBalance(RESOURCE_INVENTORY, money);
	sendResourceBalance(RESOURCE_PREY_CARDS, preyCards);
	sendResourceBalance(RESOURCE_TASK_HUNTING, taskHunting);
	sendResourceBalance(RESOURCE_FORGE_DUST, forgeDust);
	sendResourceBalance(RESOURCE_FORGE_SLIVER, forgeSliver);
	sendResourceBalance(RESOURCE_FORGE_CORES, forgeCores);
}

void ProtocolGame::sendResourceBalance(Resource_t resourceType, uint64_t value) {
	if (oldProtocol && resourceType > RESOURCE_PREY_CARDS) {
		return;
	}

	NetworkMessage msg;
	msg.addByte(0xEE);
	msg.addByte(resourceType);
	msg.add<uint64_t>(value);
	writeToOutputBuffer(msg);
}

void ProtocolGame::sendSaleItemList(const std::vector<ShopBlock> &shopVector, const std::map<uint16_t, uint16_t> &inventoryMap) {
	// Since we already have full inventory map we shouldn't call getMoney here - it is simply wasting cpu power
	uint64_t playerMoney = 0;
	auto it = inventoryMap.find(ITEM_CRYSTAL_COIN);
	if (it != inventoryMap.end()) {
		playerMoney += static_cast<uint64_t>(it->second) * 10000;
	}
	it = inventoryMap.find(ITEM_PLATINUM_COIN);
	if (it != inventoryMap.end()) {
		playerMoney += static_cast<uint64_t>(it->second) * 100;
	}
	it = inventoryMap.find(ITEM_GOLD_COIN);
	if (it != inventoryMap.end()) {
		playerMoney += static_cast<uint64_t>(it->second);
	}

	NetworkMessage msg;
	msg.addByte(0xEE);
	msg.addByte(0x00);
	msg.add<uint64_t>(player->getBankBalance());
	uint16_t currency = player->getShopOwner() ? player->getShopOwner()->getCurrency() : static_cast<uint16_t>(ITEM_GOLD_COIN);
	msg.addByte(0xEE);
	if (currency == ITEM_GOLD_COIN) {
		msg.addByte(0x01);
		msg.add<uint64_t>(playerMoney);
	} else {
		msg.addByte(oldProtocol ? 0x01 : 0x02);
		uint64_t newCurrency = 0;
		auto search = inventoryMap.find(currency);
		if (search != inventoryMap.end()) {
			newCurrency += static_cast<uint64_t>(search->second);
		}
		msg.add<uint64_t>(newCurrency);
	}

	msg.addByte(0x7B);

	if (oldProtocol) {
		msg.add<uint64_t>(player->getMoney() + player->getBankBalance());
	}

	uint8_t itemsToSend = 0;
	auto msgPosition = msg.getBufferPosition();
	msg.skipBytes(1);

	for (const ShopBlock &shopBlock : shopVector) {
		if (shopBlock.itemSellPrice == 0) {
			continue;
		}

		it = inventoryMap.find(shopBlock.itemId);
		if (it != inventoryMap.end()) {
			msg.add<uint16_t>(shopBlock.itemId);
			if (oldProtocol) {
				msg.addByte(static_cast<uint8_t>(std::min<uint16_t>(it->second, std::numeric_limits<uint8_t>::max())));
			} else {
				msg.add<uint16_t>(std::min<uint16_t>(it->second, std::numeric_limits<uint16_t>::max()));
			}
			if (++itemsToSend >= 0xFF) {
				break;
			}
		}
	}

	msg.setBufferPosition(msgPosition);
	msg.addByte(itemsToSend);
	writeToOutputBuffer(msg);
}

void ProtocolGame::sendMarketEnter(uint32_t depotId) {
	NetworkMessage msg;
	msg.addByte(0xF6);

	if (oldProtocol) {
		msg.add<uint64_t>(player->getBankBalance());
	}

	msg.addByte(static_cast<uint8_t>(std::min<uint32_t>(IOMarket::getPlayerOfferCount(player->getGUID()), std::numeric_limits<uint8_t>::max())));

	std::shared_ptr<DepotLocker> depotLocker = player->getDepotLocker(depotId);
	if (!depotLocker) {
		msg.add<uint16_t>(0x00);
		writeToOutputBuffer(msg);
		return;
	}

	player->setInMarket(true);

	// Only use here locker items, itemVector is for use of Game::createMarketOffer
	auto [itemVector, lockerItems] = player->requestLockerItems(depotLocker, true);
	auto totalItemsCountPosition = msg.getBufferPosition();
	msg.skipBytes(2); // Total items count

	uint16_t totalItemsCount = 0;
	for (const auto &[itemId, tierAndCountMap] : lockerItems) {
		for (const auto &[tier, count] : tierAndCountMap) {
			msg.add<uint16_t>(itemId);
			if (!oldProtocol && Item::items[itemId].upgradeClassification > 0) {
				msg.addByte(tier);
			}
			msg.add<uint16_t>(static_cast<uint16_t>(count));
			totalItemsCount++;
		}
	}

	msg.setBufferPosition(totalItemsCountPosition);
	msg.add<uint16_t>(totalItemsCount);
	writeToOutputBuffer(msg);

	updateCoinBalance();
	sendResourcesBalance(player->getMoney(), player->getBankBalance(), player->getPreyCards(), player->getTaskHuntingPoints());
}

void ProtocolGame::sendCoinBalance() {
	if (!player) {
		return;
	}

	// send is updating
	// TODO: export this to it own function
	NetworkMessage msg;
	msg.addByte(0xF2);
	msg.addByte(0x01);
	writeToOutputBuffer(msg);

	msg.reset();

	// send update
	msg.addByte(0xDF);
	msg.addByte(0x01);

	msg.add<uint32_t>(player->coinBalance); // Normal Coins
	msg.add<uint32_t>(player->coinTransferableBalance); // Transferable Coins

	if (!oldProtocol) {
		msg.add<uint32_t>(player->coinBalance); // Reserved Auction Coins
	}

	writeToOutputBuffer(msg);
}

void ProtocolGame::updateCoinBalance() {
	if (!player) {
		return;
	}

	g_dispatcher().addEvent([playerId = player->getID()] {
		const auto &threadPlayer = g_game().getPlayerByID(playerId);
		if (threadPlayer && threadPlayer->getAccount()) {
			const auto [coins, errCoin] = threadPlayer->getAccount()->getCoins(enumToValue(CoinType::Normal));
			const auto [transferCoins, errTCoin] = threadPlayer->getAccount()->getCoins(enumToValue(CoinType::Transferable));

			threadPlayer->coinBalance = coins;
			threadPlayer->coinTransferableBalance = transferCoins;
			threadPlayer->sendCoinBalance();
		}
	},
							"ProtocolGame::updateCoinBalance");
}

void ProtocolGame::sendMarketLeave() {
	NetworkMessage msg;
	msg.addByte(0xF7);
	writeToOutputBuffer(msg);
}

void ProtocolGame::sendMarketBrowseItem(uint16_t itemId, const MarketOfferList &buyOffers, const MarketOfferList &sellOffers, uint8_t tier) {
	NetworkMessage msg;

	msg.addByte(0xF9);
	if (!oldProtocol) {
		msg.addByte(MARKETREQUEST_ITEM_BROWSE);
	}

	msg.add<uint16_t>(itemId);
	if (!oldProtocol && Item::items[itemId].upgradeClassification > 0) {
		msg.addByte(tier);
	}

	msg.add<uint32_t>(buyOffers.size());
	for (const MarketOffer &offer : buyOffers) {
		msg.add<uint32_t>(offer.timestamp);
		msg.add<uint16_t>(offer.counter);
		msg.add<uint16_t>(offer.amount);
		if (oldProtocol) {
			msg.add<uint32_t>(offer.price);
		} else {
			msg.add<uint64_t>(static_cast<uint64_t>(offer.price));
		}
		msg.addString(offer.playerName, "ProtocolGame::sendMarketBrowseItem - offer.playerName");
	}

	msg.add<uint32_t>(sellOffers.size());
	for (const MarketOffer &offer : sellOffers) {
		msg.add<uint32_t>(offer.timestamp);
		msg.add<uint16_t>(offer.counter);
		msg.add<uint16_t>(offer.amount);
		if (oldProtocol) {
			msg.add<uint32_t>(offer.price);
		} else {
			msg.add<uint64_t>(static_cast<uint64_t>(offer.price));
		}
		msg.addString(offer.playerName, "ProtocolGame::sendMarketBrowseItem - offer.playerName");
	}

	updateCoinBalance();
	writeToOutputBuffer(msg);
}

void ProtocolGame::sendMarketAcceptOffer(const MarketOfferEx &offer) {
	NetworkMessage msg;
	msg.addByte(0xF9);
	if (!oldProtocol) {
		msg.addByte(MARKETREQUEST_ITEM_BROWSE);
	}

	msg.add<uint16_t>(offer.itemId);
	if (!oldProtocol && Item::items[offer.itemId].upgradeClassification > 0) {
		msg.addByte(offer.tier);
	}

	if (offer.type == MARKETACTION_BUY) {
		msg.add<uint32_t>(0x01);
		msg.add<uint32_t>(offer.timestamp);
		msg.add<uint16_t>(offer.counter);
		msg.add<uint16_t>(offer.amount);
		if (oldProtocol) {
			msg.add<uint32_t>(offer.price);
		} else {
			msg.add<uint64_t>(static_cast<uint64_t>(offer.price));
		}
		msg.addString(offer.playerName, "ProtocolGame::sendMarketAcceptOffer - offer.playerName");
		msg.add<uint32_t>(0x00);
	} else {
		msg.add<uint32_t>(0x00);
		msg.add<uint32_t>(0x01);
		msg.add<uint32_t>(offer.timestamp);
		msg.add<uint16_t>(offer.counter);
		msg.add<uint16_t>(offer.amount);
		if (oldProtocol) {
			msg.add<uint32_t>(offer.price);
		} else {
			msg.add<uint64_t>(static_cast<uint64_t>(offer.price));
		}
		msg.addString(offer.playerName, "ProtocolGame::sendMarketAcceptOffer - offer.playerName");
	}

	writeToOutputBuffer(msg);
}

void ProtocolGame::sendMarketBrowseOwnOffers(const MarketOfferList &buyOffers, const MarketOfferList &sellOffers) {
	NetworkMessage msg;
	msg.addByte(0xF9);
	if (oldProtocol) {
		msg.add<uint16_t>(MARKETREQUEST_OWN_OFFERS_OLD);
	} else {
		msg.addByte(MARKETREQUEST_OWN_OFFERS);
	}

	msg.add<uint32_t>(buyOffers.size());
	for (const MarketOffer &offer : buyOffers) {
		msg.add<uint32_t>(offer.timestamp);
		msg.add<uint16_t>(offer.counter);
		msg.add<uint16_t>(offer.itemId);
		if (!oldProtocol && Item::items[offer.itemId].upgradeClassification > 0) {
			msg.addByte(offer.tier);
		}
		msg.add<uint16_t>(offer.amount);
		if (oldProtocol) {
			msg.add<uint32_t>(offer.price);
		} else {
			msg.add<uint64_t>(static_cast<uint64_t>(offer.price));
		}
	}

	msg.add<uint32_t>(sellOffers.size());
	for (const MarketOffer &offer : sellOffers) {
		msg.add<uint32_t>(offer.timestamp);
		msg.add<uint16_t>(offer.counter);
		msg.add<uint16_t>(offer.itemId);
		if (!oldProtocol && Item::items[offer.itemId].upgradeClassification > 0) {
			msg.addByte(offer.tier);
		}
		msg.add<uint16_t>(offer.amount);
		if (oldProtocol) {
			msg.add<uint32_t>(offer.price);
		} else {
			msg.add<uint64_t>(static_cast<uint64_t>(offer.price));
		}
	}

	writeToOutputBuffer(msg);
}

void ProtocolGame::sendMarketCancelOffer(const MarketOfferEx &offer) {
	NetworkMessage msg;
	msg.addByte(0xF9);
	if (oldProtocol) {
		msg.add<uint16_t>(MARKETREQUEST_OWN_OFFERS_OLD);
	} else {
		msg.addByte(MARKETREQUEST_OWN_OFFERS);
	}

	if (offer.type == MARKETACTION_BUY) {
		msg.add<uint32_t>(0x01);
		msg.add<uint32_t>(offer.timestamp);
		msg.add<uint16_t>(offer.counter);
		msg.add<uint16_t>(offer.itemId);
		if (!oldProtocol && Item::items[offer.itemId].upgradeClassification > 0) {
			msg.addByte(offer.tier);
		}
		msg.add<uint16_t>(offer.amount);
		if (oldProtocol) {
			msg.add<uint32_t>(offer.price);
		} else {
			msg.add<uint64_t>(static_cast<uint64_t>(offer.price));
		}
		msg.add<uint32_t>(0x00);
	} else {
		msg.add<uint32_t>(0x00);
		msg.add<uint32_t>(0x01);
		msg.add<uint32_t>(offer.timestamp);
		msg.add<uint16_t>(offer.counter);
		msg.add<uint16_t>(offer.itemId);
		if (!oldProtocol && Item::items[offer.itemId].upgradeClassification > 0) {
			msg.addByte(offer.tier);
		}
		msg.add<uint16_t>(offer.amount);
		if (oldProtocol) {
			msg.add<uint32_t>(offer.price);
		} else {
			msg.add<uint64_t>(static_cast<uint64_t>(offer.price));
		}
	}

	writeToOutputBuffer(msg);
}

void ProtocolGame::sendMarketBrowseOwnHistory(const HistoryMarketOfferList &buyOffers, const HistoryMarketOfferList &sellOffers) {
	uint32_t i = 0;
	std::map<uint32_t, uint16_t> counterMap;
	uint32_t buyOffersToSend = std::min<uint32_t>(buyOffers.size(), 810 + std::max<int32_t>(0, 810 - sellOffers.size()));
	uint32_t sellOffersToSend = std::min<uint32_t>(sellOffers.size(), 810 + std::max<int32_t>(0, 810 - buyOffers.size()));

	NetworkMessage msg;
	msg.addByte(0xF9);
	if (oldProtocol) {
		msg.add<uint16_t>(MARKETREQUEST_OWN_HISTORY_OLD);
	} else {
		msg.addByte(MARKETREQUEST_OWN_HISTORY);
	}

	msg.add<uint32_t>(buyOffersToSend);
	for (auto it = buyOffers.begin(); i < buyOffersToSend; ++it, ++i) {
		msg.add<uint32_t>(it->timestamp);
		msg.add<uint16_t>(counterMap[it->timestamp]++);
		msg.add<uint16_t>(it->itemId);
		if (!oldProtocol && Item::items[it->itemId].upgradeClassification > 0) {
			msg.addByte(it->tier);
		}
		msg.add<uint16_t>(it->amount);
		if (oldProtocol) {
			msg.add<uint32_t>(it->price);
		} else {
			msg.add<uint64_t>(static_cast<uint64_t>(it->price));
		}
		msg.addByte(it->state);
	}

	counterMap.clear();
	i = 0;

	msg.add<uint32_t>(sellOffersToSend);
	for (auto it = sellOffers.begin(); i < sellOffersToSend; ++it, ++i) {
		msg.add<uint32_t>(it->timestamp);
		msg.add<uint16_t>(counterMap[it->timestamp]++);
		msg.add<uint16_t>(it->itemId);
		if (Item::items[it->itemId].upgradeClassification > 0) {
			msg.addByte(it->tier);
		}
		msg.add<uint16_t>(it->amount);
		msg.add<uint64_t>(it->price);
		msg.addByte(it->state);
	}

	writeToOutputBuffer(msg);
}

void ProtocolGame::sendForgingData() {
	if (!player || oldProtocol) {
		return;
	}

	NetworkMessage msg;
	msg.addByte(0x86);

	std::map<uint8_t, uint16_t> tierCorePrices;
	std::map<uint8_t, uint64_t> convergenceFusionPrices;
	std::map<uint8_t, uint64_t> convergenceTransferPrices;

	const auto classifications = g_game().getItemsClassifications();
	msg.addByte(classifications.size());
	for (const auto &classification : classifications) {
		msg.addByte(classification->id);
		msg.addByte(classification->tiers.size());
		for (const auto &[tier, tierInfo] : classification->tiers) {
			msg.addByte(tier - 1);
			msg.add<uint64_t>(tierInfo.regularPrice);
			tierCorePrices[tier] = tierInfo.corePrice;
			convergenceFusionPrices[tier] = tierInfo.convergenceFusionPrice;
			convergenceTransferPrices[tier] = tierInfo.convergenceTransferPrice;
		}
	}

	// Version 13.30
	// Forge Config Bytes

	// Exalted core table per tier
	msg.addByte(static_cast<uint8_t>(tierCorePrices.size()));
	for (const auto &[tier, cores] : tierCorePrices) {
		msg.addByte(tier);
		msg.addByte(cores);
	}

	// Convergence fusion prices per tier
	msg.addByte(static_cast<uint8_t>(convergenceFusionPrices.size()));
	for (const auto &[tier, price] : convergenceFusionPrices) {
		msg.addByte(tier - 1);
		msg.add<uint64_t>(price);
	}

	// Convergence transfer prices per tier
	msg.addByte(static_cast<uint8_t>(convergenceTransferPrices.size()));
	for (const auto &[tier, price] : convergenceTransferPrices) {
		msg.addByte(tier);
		msg.add<uint64_t>(price);
	}

	// (conversion) (left column top) Cost to make 1 bottom item - 20
	msg.addByte(static_cast<uint8_t>(g_configManager().getNumber(FORGE_COST_ONE_SLIVER, __FUNCTION__)));
	// (conversion) (left column bottom) How many items to make - 3
	msg.addByte(static_cast<uint8_t>(g_configManager().getNumber(FORGE_SLIVER_AMOUNT, __FUNCTION__)));
	// (conversion) (middle column top) Cost to make 1 - 50
	msg.addByte(static_cast<uint8_t>(g_configManager().getNumber(FORGE_CORE_COST, __FUNCTION__)));
	// (conversion) (right column top) Current stored dust limit minus this number = cost to increase stored dust limit - 75
	msg.addByte(75);
	// (conversion) (right column bottom) Starting stored dust limit
	msg.add<uint16_t>(player->getForgeDustLevel());
	// (conversion) (right column bottom) Max stored dust limit - 325
	msg.add<uint16_t>(g_configManager().getNumber(FORGE_MAX_DUST, __FUNCTION__));
	// (normal fusion) dust cost - 100
	msg.addByte(static_cast<uint8_t>(g_configManager().getNumber(FORGE_FUSION_DUST_COST, __FUNCTION__)));
	// (convergence fusion) dust cost - 130
	msg.addByte(static_cast<uint8_t>(g_configManager().getNumber(FORGE_CONVERGENCE_FUSION_DUST_COST, __FUNCTION__)));
	// (normal transfer) dust cost - 100
	msg.addByte(static_cast<uint8_t>(g_configManager().getNumber(FORGE_TRANSFER_DUST_COST, __FUNCTION__)));
	// (convergence transfer) dust cost - 160
	msg.addByte(static_cast<uint8_t>(g_configManager().getNumber(FORGE_CONVERGENCE_TRANSFER_DUST_COST, __FUNCTION__)));
	// (fusion) Base success rate - 50
	msg.addByte(static_cast<uint8_t>(g_configManager().getNumber(FORGE_BASE_SUCCESS_RATE, __FUNCTION__)));
	// (fusion) Bonus success rate - 15
	msg.addByte(static_cast<uint8_t>(g_configManager().getNumber(FORGE_BONUS_SUCCESS_RATE, __FUNCTION__)));
	// (fusion) Tier loss chance after reduction - 50
	msg.addByte(static_cast<uint8_t>(g_configManager().getNumber(FORGE_TIER_LOSS_REDUCTION, __FUNCTION__)));

	// Update player resources
	parseSendResourceBalance();

	writeToOutputBuffer(msg);
}

void ProtocolGame::sendOpenForge() {
	// We will use it when sending the bytes to send the item information to the client
	std::map<uint16_t, std::map<uint8_t, uint16_t>> fusionItemsMap;
	std::map<int32_t, std::map<uint16_t, std::map<uint8_t, uint16_t>>> convergenceItemsMap;
	std::map<uint16_t, std::map<uint8_t, uint16_t>> donorTierItemMap;
	std::map<uint16_t, std::map<uint8_t, uint16_t>> receiveTierItemMap;

	auto maxConfigTier = g_configManager().getNumber(FORGE_MAX_ITEM_TIER, __FUNCTION__);

	/*
	 *Start - Parsing items informations
	 */
	for (const auto &item : player->getAllInventoryItems(true)) {
		if (item->hasImbuements()) {
			continue;
		}

		auto itemClassification = item->getClassification();
		auto itemTier = item->getTier();
		auto maxTier = (itemClassification == 4 ? maxConfigTier : itemClassification);
		// Save fusion items on map
		if (itemClassification != 0 && itemTier < maxTier) {
			getForgeInfoMap(item, fusionItemsMap);
		}

		if (itemClassification > 0) {
			if (itemClassification < 4 && itemTier > maxTier) {
				continue;
			}
			// Save transfer (donator of tier) items on map
			if (itemTier > 1) {
				getForgeInfoMap(item, donorTierItemMap);
			}
			// Save transfer (receiver of tier) items on map
			if (itemTier == 0) {
				getForgeInfoMap(item, receiveTierItemMap);
			}
			if (itemClassification == 4) {
				getForgeInfoMap(item, convergenceItemsMap[item->getClassification()]);
			}
		}
	}

	// Checking size of map to send in the addByte (total fusion items count)
	uint8_t fusionTotalItemsCount = 0;
	for (const auto &[itemId, tierAndCountMap] : fusionItemsMap) {
		for (const auto [itemTier, itemCount] : tierAndCountMap) {
			if (itemCount >= 2) {
				fusionTotalItemsCount++;
			}
		}
	}

	/*
	 * Start - Sending bytes
	 */
	NetworkMessage msg;

	// Header byte (135)
	msg.addByte(0x87);

	msg.add<uint16_t>(fusionTotalItemsCount);
	for (const auto &[itemId, tierAndCountMap] : fusionItemsMap) {
		for (const auto [itemTier, itemCount] : tierAndCountMap) {
			if (itemCount >= 2) {
				msg.addByte(0x01); // Number of friend items?
				msg.add<uint16_t>(itemId);
				msg.addByte(itemTier);
				msg.add<uint16_t>(itemCount);
			}
		}
	}

	// msg.add<uint16_t>(convergenceItemsMap.size());
	auto convergenceFusionCountPosition = msg.getBufferPosition();
	msg.skipBytes(2);
	uint16_t convergenceFusionCount = 0;
	/*
	for each convergence fusion (1 per item slot, only class 4):
	1 byte: count fusable items
	for each fusable item:
		2 bytes: item id
		1 byte: tier
		2 bytes: count
	*/
	for (const auto &[slot, itemMap] : convergenceItemsMap) {
		uint8_t totalItemsCount = 0;
		auto totalItemsCountPosition = msg.getBufferPosition();
		msg.skipBytes(1); // Total items count
		for (const auto &[itemId, tierAndCountMap] : itemMap) {
			for (const auto [tier, itemCount] : tierAndCountMap) {
				if (tier >= maxConfigTier) {
					continue;
				}
				totalItemsCount++;
				msg.add<uint16_t>(itemId);
				msg.addByte(tier);
				msg.add<uint16_t>(itemCount);
			}
		}
		auto endPosition = msg.getBufferPosition();
		msg.setBufferPosition(totalItemsCountPosition);
		if (totalItemsCount > 0) {
			msg.addByte(totalItemsCount);
			msg.setBufferPosition(endPosition);
			convergenceFusionCount++;
		}
	}

	auto transferTotalCountPosition = msg.getBufferPosition();
	msg.setBufferPosition(convergenceFusionCountPosition);
	msg.add<uint16_t>(convergenceFusionCount);
	msg.setBufferPosition(transferTotalCountPosition);

	auto transferTotalCount = getIterationIncreaseCount(donorTierItemMap);
	msg.addByte(static_cast<uint8_t>(transferTotalCount));
	if (transferTotalCount > 0) {
		for (const auto &[itemId, tierAndCountMap] : donorTierItemMap) {
			// Let's access the itemType to check the item's (donator of tier) classification level
			// Must be the same as the item that will receive the tier
			const ItemType &donorType = Item::items[itemId];

			// Total count of item (donator of tier)
			auto donorTierTotalItemsCount = getIterationIncreaseCount(tierAndCountMap);
			msg.add<uint16_t>(donorTierTotalItemsCount);
			for (const auto [donorItemTier, donorItemCount] : tierAndCountMap) {
				msg.add<uint16_t>(itemId);
				msg.addByte(donorItemTier);
				msg.add<uint16_t>(donorItemCount);
			}

			uint16_t receiveTierTotalItemCount = 0;
			for (const auto &[iteratorItemId, unusedTierAndCountMap] : receiveTierItemMap) {
				// Let's access the itemType to check the item's (receiver of tier) classification level
				const ItemType &receiveType = Item::items[iteratorItemId];
				if (donorType.upgradeClassification == receiveType.upgradeClassification) {
					receiveTierTotalItemCount++;
				}
			}

			// Total count of item (receiver of tier)
			msg.add<uint16_t>(receiveTierTotalItemCount);
			if (receiveTierTotalItemCount > 0) {
				for (const auto &[receiveItemId, receiveTierAndCountMap] : receiveTierItemMap) {
					// Let's access the itemType to check the item's (receiver of tier) classification level
					const ItemType &receiveType = Item::items[receiveItemId];
					if (donorType.upgradeClassification == receiveType.upgradeClassification) {
						for (const auto [receiveItemTier, receiveItemCount] : receiveTierAndCountMap) {
							msg.add<uint16_t>(receiveItemId);
							msg.add<uint16_t>(receiveItemCount);
						}
					}
				}
			}
		}
	}

	auto convergenceCountPosition = msg.getBufferPosition();
	msg.skipBytes(1);
	uint8_t convergenceTransferCount = 0;

	/*
	for each convergence transfer:
		2 bytes: count donors
		for each donor:
			2 bytes: item id
			1 byte: tier
			2 bytes: count
		2 bytes: count receivers
		for each receiver:
			2 bytes: item id
			2 bytes: count
	*/
	for (const auto &[slot, itemMap] : convergenceItemsMap) {
		uint16_t donorCount = 0;
		uint16_t receiverCount = 0;
		auto donorCountPosition = msg.getBufferPosition();
		msg.skipBytes(2); // Donor count
		for (const auto &[itemId, tierAndCountMap] : itemMap) {
			for (const auto [tier, itemCount] : tierAndCountMap) {
				if (tier >= 1) {
					donorCount++;
					msg.add<uint16_t>(itemId);
					msg.addByte(tier);
					msg.add<uint16_t>(itemCount);
				} else {
					receiverCount++;
				}
			}
		}
		if (donorCount == 0 && receiverCount == 0) {
			msg.setBufferPosition(donorCountPosition);
			continue;
		}
		auto receiverCountPosition = msg.getBufferPosition();
		msg.setBufferPosition(donorCountPosition);
		msg.add<uint16_t>(donorCount);
		++convergenceTransferCount;
		msg.setBufferPosition(receiverCountPosition);
		msg.add<uint16_t>(receiverCount);
		for (const auto &[itemId, tierAndCountMap] : itemMap) {
			for (const auto [tier, itemCount] : tierAndCountMap) {
				if (tier == 0) {
					msg.add<uint16_t>(itemId);
					msg.add<uint16_t>(itemCount);
				}
			}
		}
	}
	auto dustLevelPosition = msg.getBufferPosition();
	msg.setBufferPosition(convergenceCountPosition);
	msg.addByte(convergenceTransferCount);
	msg.setBufferPosition(dustLevelPosition);

	msg.add<uint16_t>(player->getForgeDustLevel()); // Player dust limit
	writeToOutputBuffer(msg);
	// Update forging informations
	sendForgingData();
}

void ProtocolGame::parseForgeEnter(NetworkMessage &msg) {
	if (oldProtocol) {
		return;
	}

	// 0xBF -> 0 = fusion, 1 = transfer, 2 = dust to sliver, 3 = sliver to core, 4 = increase dust limit
	auto actionType = static_cast<ForgeAction_t>(msg.getByte());
	bool convergence = msg.getByte();
	uint16_t firstItem = msg.get<uint16_t>();
	uint8_t tier = msg.getByte();
	uint16_t secondItem = msg.get<uint16_t>();
	bool usedCore = msg.getByte();
	bool reduceTierLoss = msg.getByte();
	if (actionType == ForgeAction_t::FUSION) {
		g_game().playerForgeFuseItems(player->getID(), actionType, firstItem, tier, secondItem, usedCore, reduceTierLoss, convergence);
	} else if (actionType == ForgeAction_t::TRANSFER) {
		g_game().playerForgeTransferItemTier(player->getID(), actionType, firstItem, tier, secondItem, convergence);
	} else if (actionType <= ForgeAction_t::INCREASELIMIT) {
		g_game().playerForgeResourceConversion(player->getID(), actionType);
	}
}

void ProtocolGame::parseForgeBrowseHistory(NetworkMessage &msg) {
	if (oldProtocol) {
		return;
	}

	g_game().playerBrowseForgeHistory(player->getID(), msg.getByte());
}

void ProtocolGame::sendForgeResult(ForgeAction_t actionType, uint16_t leftItemId, uint8_t leftTier, uint16_t rightItemId, uint8_t rightTier, bool success, uint8_t bonus, uint8_t coreCount, bool convergence) {
	NetworkMessage msg;
	msg.addByte(0x8A);

	// 0 = fusion | 1 = transfer
	msg.addByte(static_cast<uint8_t>(actionType));
	msg.addByte(convergence);

	if (convergence && actionType == ForgeAction_t::FUSION) {
		success = true;
		std::swap(leftItemId, rightItemId);
	}

	msg.addByte(success);

	msg.add<uint16_t>(leftItemId);
	msg.addByte(leftTier);
	msg.add<uint16_t>(rightItemId);
	msg.addByte(rightTier);

	if (actionType == ForgeAction_t::TRANSFER) {
		msg.addByte(0x00); // Bonus type always none for transfer
	} else {
		msg.addByte(bonus); // Roll fusion bonus
		// Core kept
		if (bonus == 2) {
			msg.addByte(coreCount);
		} else if (bonus >= 4 && bonus <= 8) {
			msg.add<uint16_t>(leftItemId);
			msg.addByte(leftTier);
		}
	}

	writeToOutputBuffer(msg);
	g_logger().debug("Send forge fusion: type {}, left item {}, left tier {}, right item {}, rightTier {}, success {}, bonus {}, coreCount {}, convergence {}", fmt::underlying(actionType), leftItemId, leftTier, rightItemId, rightTier, success, bonus, coreCount, convergence);
	sendOpenForge();
}

void ProtocolGame::sendForgeHistory(uint8_t page) {
	page = page + 1;
	auto historyVector = player->getForgeHistory();
	auto historyVectorLen = getVectorIterationIncreaseCount(historyVector);

	uint16_t lastPage = (1 < std::floor((historyVectorLen - 1) / 9) + 1) ? static_cast<uint16_t>(std::floor((historyVectorLen - 1) / 9) + 1) : 1;
	uint16_t currentPage = (lastPage < page) ? lastPage : page;

	std::vector<ForgeHistory> historyPerPage;
	uint16_t pageFirstEntry = (0 < historyVectorLen - (currentPage - 1) * 9) ? historyVectorLen - (currentPage - 1) * 9 : 0;
	uint16_t pageLastEntry = (0 < historyVectorLen - currentPage * 9) ? historyVectorLen - currentPage * 9 : 0;
	for (uint16_t entry = pageFirstEntry; entry > pageLastEntry; --entry) {
		historyPerPage.push_back(historyVector[entry - 1]);
	}

	auto historyPageToSend = getVectorIterationIncreaseCount(historyPerPage);

	NetworkMessage msg;
	msg.addByte(0x88);
	msg.add<uint16_t>(currentPage - 1); // Current page
	msg.add<uint16_t>(lastPage); // Last page
	msg.addByte(static_cast<uint8_t>(historyPageToSend)); // History to send

	if (historyPageToSend > 0) {
		for (const auto &history : historyPerPage) {
			auto action = magic_enum::enum_integer(history.actionType);
			msg.add<uint32_t>(static_cast<uint32_t>(history.createdAt));
			msg.addByte(action);
			msg.addString(history.description, "ProtocolGame::sendForgeHistory - history.description");
			msg.addByte((history.bonus >= 1 && history.bonus < 8) ? 0x01 : 0x00);
		}
	}

	writeToOutputBuffer(msg);
}

void ProtocolGame::sendForgeError(const ReturnValue returnValue) {
	sendMessageDialog(getReturnMessage(returnValue));
	closeForgeWindow();
}

void ProtocolGame::closeForgeWindow() {
	NetworkMessage msg;
	msg.addByte(0x89);
	writeToOutputBuffer(msg);
}

void ProtocolGame::sendMarketDetail(uint16_t itemId, uint8_t tier) {
	NetworkMessage msg;
	msg.addByte(0xF8);
	msg.add<uint16_t>(itemId);
	const ItemType &it = Item::items[itemId];

	if (!oldProtocol && it.upgradeClassification > 0) {
		msg.addByte(tier);
	}

	if (it.armor != 0) {
		msg.addString(std::to_string(it.armor), "ProtocolGame::sendMarketDetail - std::to_string(it.armor)");
	} else {
		msg.add<uint16_t>(0x00);
	}

	if (it.isRanged()) {
		std::ostringstream ss;
		bool separator = false;

		if (it.attack != 0) {
			ss << "attack +" << it.attack;
			separator = true;
		}

		if (it.hitChance != 0) {
			if (separator) {
				ss << ", ";
			}
			ss << "chance to hit +" << static_cast<int16_t>(it.hitChance) << "%";
			separator = true;
		}

		if (it.shootRange != 0) {
			if (separator) {
				ss << ", ";
			}
			ss << static_cast<uint16_t>(it.shootRange) << " fields";
		}
		msg.addString(ss.str(), "ProtocolGame::sendMarketDetail - ss.str()");
	} else if (!it.isRanged() && it.attack != 0) {
		if (it.abilities && it.abilities->elementType != COMBAT_NONE && it.abilities->elementDamage != 0) {
			std::ostringstream ss;
			ss << it.attack << " physical +" << it.abilities->elementDamage << ' ' << getCombatName(it.abilities->elementType);
			msg.addString(ss.str(), "ProtocolGame::sendMarketDetail - ss.str()");
		} else {
			msg.addString(std::to_string(it.attack), "ProtocolGame::sendMarketDetail - std::to_string(it.attack)");
		}
	} else {
		msg.add<uint16_t>(0x00);
	}

	if (it.isContainer()) {
		msg.addString(std::to_string(it.maxItems), "ProtocolGame::sendMarketDetail - std::to_string(it.maxItems)");
	} else {
		msg.add<uint16_t>(0x00);
	}

	if (it.defense != 0 || it.isMissile()) {
		if (it.extraDefense != 0) {
			std::ostringstream ss;
			ss << it.defense << ' ' << std::showpos << it.extraDefense << std::noshowpos;
			msg.addString(ss.str(), "ProtocolGame::sendMarketDetail - ss.str()");
		} else {
			msg.addString(std::to_string(it.defense), "ProtocolGame::sendMarketDetail - std::to_string(it.defense)");
		}
	} else {
		msg.add<uint16_t>(0x00);
	}

	if (!it.description.empty()) {
		const std::string &descr = it.description;
		if (descr.back() == '.') {
			msg.addString(std::string(descr, 0, descr.length() - 1), "ProtocolGame::sendMarketDetail - std::string(descr, 0, descr.length() - 1)");
		} else {
			msg.addString(descr, "ProtocolGame::sendMarketDetail - descr");
		}
	} else {
		msg.add<uint16_t>(0x00);
	}

	if (it.decayTime != 0) {
		std::ostringstream ss;
		ss << it.decayTime << " seconds";
		msg.addString(ss.str(), "ProtocolGame::sendMarketDetail - ss.str()");
	} else {
		msg.add<uint16_t>(0x00);
	}

	if (it.abilities) {
		std::ostringstream ss;
		bool separator = false;

		for (size_t i = 0; i < COMBAT_COUNT; ++i) {
			if (it.abilities->absorbPercent[i] == 0) {
				continue;
			}

			if (separator) {
				ss << ", ";
			} else {
				separator = true;
			}

			ss << fmt::format("{} {:+}%", getCombatName(indexToCombatType(i)), it.abilities->absorbPercent[i]);
		}

		msg.addString(ss.str(), "ProtocolGame::sendMarketDetail - ss.str()");
	} else {
		msg.add<uint16_t>(0x00);
	}

	if (it.minReqLevel != 0) {
		msg.addString(std::to_string(it.minReqLevel), "ProtocolGame::sendMarketDetail - std::to_string(it.minReqLevel)");
	} else {
		msg.add<uint16_t>(0x00);
	}

	if (it.minReqMagicLevel != 0) {
		msg.addString(std::to_string(it.minReqMagicLevel), "ProtocolGame::sendMarketDetail - std::to_string(it.minReqMagicLevel)");
	} else {
		msg.add<uint16_t>(0x00);
	}

	msg.addString(it.vocationString, "ProtocolGame::sendMarketDetail - it.vocationString");
	msg.addString(it.runeSpellName, "ProtocolGame::sendMarketDetail - it.runeSpellName");

	if (it.abilities) {
		std::ostringstream ss;
		bool separator = false;

		for (uint8_t i = SKILL_FIRST; i <= SKILL_FISHING; i++) {
			if (!it.abilities->skills[i]) {
				continue;
			}

			if (separator) {
				ss << ", ";
			} else {
				separator = true;
			}

			ss << fmt::format("{} {:+}", getSkillName(i), it.abilities->skills[i]);
		}

		for (uint8_t i = SKILL_CRITICAL_HIT_CHANCE; i <= SKILL_LAST; i++) {
			auto skills = it.abilities->skills[i];
			if (!skills) {
				continue;
			}

			if (separator) {
				ss << ", ";
			} else {
				separator = true;
			}

			ss << fmt::format("{} {:+.2f}%", getSkillName(i), skills / 100.0);
		}

		if (it.abilities->stats[STAT_MAGICPOINTS] != 0) {
			if (separator) {
				ss << ", ";
			} else {
				separator = true;
			}

			ss << fmt::format(" magic level {:+}", it.abilities->stats[STAT_MAGICPOINTS]);
		}

		// Version 12.72 (Specialized magic level modifier)
		for (uint8_t i = 1; i <= 11; i++) {
			if (it.abilities->specializedMagicLevel[i]) {
				if (separator) {
					ss << ", ";
				} else {
					separator = true;
				}
				std::string combatName = getCombatName(indexToCombatType(i));
				ss << std::showpos << combatName << std::noshowpos << "magic level +" << it.abilities->specializedMagicLevel[i];
			}
		}

		if (it.abilities->speed != 0) {
			if (separator) {
				ss << ", ";
			}

			ss << fmt::format("speed {:+}", (it.abilities->speed >> 1));
		}

		msg.addString(ss.str(), "ProtocolGame::sendMarketDetail - ss.str()");
	} else {
		msg.add<uint16_t>(0x00);
	}

	if (it.charges != 0) {
		msg.addString(std::to_string(it.charges), "ProtocolGame::sendMarketDetail - std::to_string(it.charges)");
	} else {
		msg.add<uint16_t>(0x00);
	}

	std::string weaponName = getWeaponName(it.weaponType);

	if (it.slotPosition & SLOTP_TWO_HAND) {
		if (!weaponName.empty()) {
			weaponName += ", two-handed";
		} else {
			weaponName = "two-handed";
		}
	}

	msg.addString(weaponName, "ProtocolGame::sendMarketDetail - weaponName");

	if (it.weight != 0) {
		std::ostringstream ss;
		if (it.weight < 10) {
			ss << "0.0" << it.weight;
		} else if (it.weight < 100) {
			ss << "0." << it.weight;
		} else {
			std::string weightString = std::to_string(it.weight);
			weightString.insert(weightString.end() - 2, '.');
			ss << weightString;
		}
		ss << " oz";
		msg.addString(ss.str(), "ProtocolGame::sendMarketDetail - ss.str()");
	} else {
		msg.add<uint16_t>(0x00);
	}

	if (!oldProtocol) {
		std::string augmentsDescription = it.parseAugmentDescription(true);
		if (!augmentsDescription.empty()) {
			msg.addString(augmentsDescription, "ProtocolGame::sendMarketDetail - augmentsDescription");
		} else {
			msg.add<uint16_t>(0x00); // no augments
		}
	}

	if (it.imbuementSlot > 0) {
		msg.addString(std::to_string(it.imbuementSlot), "ProtocolGame::sendMarketDetail - std::to_string(it.imbuementSlot)");
	} else {
		msg.add<uint16_t>(0x00);
	}

	if (!oldProtocol) {
		// Version 12.70 new skills
		if (it.abilities) {
			std::ostringstream string;
			if (it.abilities->magicShieldCapacityFlat > 0) {
				string.clear();
				string << std::showpos << it.abilities->magicShieldCapacityFlat << std::noshowpos << " and " << it.abilities->magicShieldCapacityPercent << "%";
				msg.addString(string.str(), "ProtocolGame::sendMarketDetail - string.str()");
			} else {
				msg.add<uint16_t>(0x00);
			}

			if (it.abilities->cleavePercent > 0) {
				string.clear();
				string << it.abilities->cleavePercent << "%";
				msg.addString(string.str(), "ProtocolGame::sendMarketDetail - string.str()");
			} else {
				msg.add<uint16_t>(0x00);
			}

			if (it.abilities->reflectFlat[COMBAT_PHYSICALDAMAGE] > 0) {
				string.clear();
				string << it.abilities->reflectFlat[COMBAT_PHYSICALDAMAGE];
				msg.addString(string.str(), "ProtocolGame::sendMarketDetail - string.str()");
			} else {
				msg.add<uint16_t>(0x00);
			}

			if (it.abilities->perfectShotDamage > 0) {
				string.clear();
				string << std::showpos << it.abilities->perfectShotDamage << std::noshowpos << " at range " << unsigned(it.abilities->perfectShotRange);
				msg.addString(string.str(), "ProtocolGame::sendMarketDetail - string.str()");
			} else {
				msg.add<uint16_t>(0x00);
			}
		} else {
			// Send empty skills
			// Cleave modifier
			msg.add<uint16_t>(0x00);
			// Magic shield capacity
			msg.add<uint16_t>(0x00);
			// Damage reflection modifie
			msg.add<uint16_t>(0x00);
			// Perfect shot modifier
			msg.add<uint16_t>(0x00);
		}

		// Upgrade and tier detail modifier
		if (it.upgradeClassification > 0 && tier > 0) {
			msg.addString(std::to_string(it.upgradeClassification), "ProtocolGame::sendMarketDetail - std::to_string(it.upgradeClassification)");
			std::ostringstream ss;

			double chance;
			if (it.isWeapon()) {
				chance = 0.5 * tier + 0.05 * ((tier - 1) * (tier - 1));
				ss << fmt::format("{} ({:.2f}% Onslaught)", static_cast<uint16_t>(tier), chance);
			} else if (it.isHelmet()) {
				chance = 2 * tier + 0.05 * ((tier - 1) * (tier - 1));
				ss << fmt::format("{} ({:.2f}% Momentum)", static_cast<uint16_t>(tier), chance);
			} else if (it.isArmor()) {
				chance = (0.0307576 * tier * tier) + (0.440697 * tier) + 0.026;
				ss << fmt::format("{} ({:.2f}% Ruse)", static_cast<uint16_t>(tier), chance);
			}
			msg.addString(ss.str(), "ProtocolGame::sendMarketDetail - ss.str()");
		} else if (it.upgradeClassification > 0 && tier == 0) {
			msg.addString(std::to_string(it.upgradeClassification), "ProtocolGame::sendMarketDetail - std::to_string(it.upgradeClassification)");
			msg.addString(std::to_string(tier), "ProtocolGame::sendMarketDetail - std::to_string(tier)");
		} else {
			msg.add<uint16_t>(0x00);
			msg.add<uint16_t>(0x00);
		}
	}

	const auto &purchaseStatsMap = IOMarket::getInstance().getPurchaseStatistics();
	auto purchaseIterator = purchaseStatsMap.find(itemId);
	if (purchaseIterator != purchaseStatsMap.end()) {
		const auto &tierStatsMap = purchaseIterator->second;
		auto tierStatsIter = tierStatsMap.find(tier);
		if (tierStatsIter != tierStatsMap.end()) {
			const auto &purchaseStatistics = tierStatsIter->second;
			msg.addByte(0x01);
			msg.add<uint32_t>(purchaseStatistics.numTransactions);
			if (oldProtocol) {
				msg.add<uint32_t>(std::min<uint64_t>(std::numeric_limits<uint32_t>::max(), purchaseStatistics.totalPrice));
				msg.add<uint32_t>(std::min<uint64_t>(std::numeric_limits<uint32_t>::max(), purchaseStatistics.highestPrice));
				msg.add<uint32_t>(std::min<uint64_t>(std::numeric_limits<uint32_t>::max(), purchaseStatistics.lowestPrice));
			} else {
				msg.add<uint64_t>(purchaseStatistics.totalPrice);
				msg.add<uint64_t>(purchaseStatistics.highestPrice);
				msg.add<uint64_t>(purchaseStatistics.lowestPrice);
			}
		} else {
			msg.addByte(0x00);
		}
	} else {
		msg.addByte(0x00); // send to old protocol ?
	}

	const auto &saleStatsMap = IOMarket::getInstance().getSaleStatistics();
	auto saleIterator = saleStatsMap.find(itemId);
	if (saleIterator != saleStatsMap.end()) {
		const auto &tierStatsMap = saleIterator->second;
		auto tierStatsIter = tierStatsMap.find(tier);
		if (tierStatsIter != tierStatsMap.end()) {
			const auto &saleStatistics = tierStatsIter->second;
			msg.addByte(0x01);
			msg.add<uint32_t>(saleStatistics.numTransactions);
			if (oldProtocol) {
				msg.add<uint32_t>(std::min<uint64_t>(std::numeric_limits<uint32_t>::max(), saleStatistics.totalPrice));
				msg.add<uint32_t>(std::min<uint64_t>(std::numeric_limits<uint32_t>::max(), saleStatistics.highestPrice));
				msg.add<uint32_t>(std::min<uint64_t>(std::numeric_limits<uint32_t>::max(), saleStatistics.lowestPrice));
			} else {
				msg.add<uint64_t>(std::min<uint64_t>(std::numeric_limits<uint32_t>::max(), saleStatistics.totalPrice));
				msg.add<uint64_t>(saleStatistics.highestPrice);
				msg.add<uint64_t>(saleStatistics.lowestPrice);
			}
		} else {
			msg.addByte(0x00);
		}
	} else {
		msg.addByte(0x00); // send to old protocol ?
	}

	writeToOutputBuffer(msg);
}

void ProtocolGame::sendTradeItemRequest(const std::string &traderName, std::shared_ptr<Item> item, bool ack) {
	NetworkMessage msg;

	if (ack) {
		msg.addByte(0x7D);
	} else {
		msg.addByte(0x7E);
	}

	msg.addString(traderName, "ProtocolGame::sendTradeItemRequest - traderName");

	if (std::shared_ptr<Container> tradeContainer = item->getContainer()) {
		std::list<std::shared_ptr<Container>> listContainer { tradeContainer };
		std::list<std::shared_ptr<Item>> itemList { tradeContainer };
		while (!listContainer.empty()) {
			std::shared_ptr<Container> container = listContainer.front();
			listContainer.pop_front();

			for (const std::shared_ptr<Item> &containerItem : container->getItemList()) {
				std::shared_ptr<Container> tmpContainer = containerItem->getContainer();
				if (tmpContainer) {
					listContainer.push_back(tmpContainer);
				}
				itemList.push_back(containerItem);
			}
		}

		msg.addByte(itemList.size());
		for (const std::shared_ptr<Item> &listItem : itemList) {
			AddItem(msg, listItem);
		}
	} else {
		msg.addByte(0x01);
		AddItem(msg, item);
	}
	writeToOutputBuffer(msg);
}

void ProtocolGame::sendCloseTrade() {
	NetworkMessage msg;
	msg.addByte(0x7F);
	writeToOutputBuffer(msg);
}

void ProtocolGame::sendCloseContainer(uint8_t cid) {
	NetworkMessage msg;
	msg.addByte(0x6F);
	msg.addByte(cid);
	writeToOutputBuffer(msg);
}

void ProtocolGame::sendCreatureTurn(std::shared_ptr<Creature> creature, uint32_t stackPos) {
	if (!canSee(creature)) {
		return;
	}

	NetworkMessage msg;
	msg.addByte(0x6B);
	msg.addPosition(creature->getPosition());
	msg.addByte(static_cast<uint8_t>(stackPos));
	msg.add<uint16_t>(0x63);
	msg.add<uint32_t>(creature->getID());
	msg.addByte(creature->getDirection());
	msg.addByte(player->canWalkthroughEx(creature) ? 0x00 : 0x01);
	writeToOutputBuffer(msg);
}

void ProtocolGame::sendCreatureSay(std::shared_ptr<Creature> creature, SpeakClasses type, const std::string &text, const Position* pos /* = nullptr*/) {
	NetworkMessage msg;
	msg.addByte(0xAA);

	static uint32_t statementId = 0;
	msg.add<uint32_t>(++statementId);

	msg.addString(creature->getName(), "ProtocolGame::sendCreatureSay - creature->getName()");

	if (!oldProtocol) {
		msg.addByte(0x00); // Show (Traded)
	}

	// Add level only for players
	if (std::shared_ptr<Player> speaker = creature->getPlayer()) {
		msg.add<uint16_t>(speaker->getLevel());
	} else {
		msg.add<uint16_t>(0x00);
	}

	if (oldProtocol && type >= TALKTYPE_MONSTER_LAST_OLDPROTOCOL && type != TALKTYPE_CHANNEL_R2) {
		msg.addByte(TALKTYPE_MONSTER_SAY);
	} else {
		msg.addByte(type);
	}

	if (pos) {
		msg.addPosition(*pos);
	} else {
		msg.addPosition(creature->getPosition());
	}

	msg.addString(text, "ProtocolGame::sendCreatureSay - text");
	writeToOutputBuffer(msg);
}

void ProtocolGame::sendToChannel(std::shared_ptr<Creature> creature, SpeakClasses type, const std::string &text, uint16_t channelId) {
	NetworkMessage msg;
	msg.addByte(0xAA);

	static uint32_t statementId = 0;
	msg.add<uint32_t>(++statementId);
	if (!creature) {
		msg.add<uint32_t>(0x00);
		if (!oldProtocol && statementId != 0) {
			msg.addByte(0x00); // Show (Traded)
		}
	} else if (type == TALKTYPE_CHANNEL_R2) {
		msg.add<uint32_t>(0x00);
		if (!oldProtocol && statementId != 0) {
			msg.addByte(0x00); // Show (Traded)
		}
		type = TALKTYPE_CHANNEL_R1;
	} else {
		msg.addString(creature->getName(), "ProtocolGame::sendToChannel - creature->getName()");
		if (!oldProtocol && statementId != 0) {
			msg.addByte(0x00); // Show (Traded)
		}

		// Add level only for players
		if (std::shared_ptr<Player> speaker = creature->getPlayer()) {
			msg.add<uint16_t>(speaker->getLevel());
		} else {
			msg.add<uint16_t>(0x00);
		}
	}

	if (oldProtocol && type >= TALKTYPE_MONSTER_LAST_OLDPROTOCOL && type != TALKTYPE_CHANNEL_R2) {
		msg.addByte(TALKTYPE_CHANNEL_O);
	} else {
		msg.addByte(type);
	}

	msg.add<uint16_t>(channelId);
	msg.addString(text, "ProtocolGame::sendToChannel - text");
	writeToOutputBuffer(msg);
}

void ProtocolGame::sendPrivateMessage(std::shared_ptr<Player> speaker, SpeakClasses type, const std::string &text) {
	NetworkMessage msg;
	msg.addByte(0xAA);
	static uint32_t statementId = 0;
	msg.add<uint32_t>(++statementId);
	if (speaker) {
		msg.addString(speaker->getName(), "ProtocolGame::sendPrivateMessage - speaker->getName()");
		if (!oldProtocol && statementId != 0) {
			msg.addByte(0x00); // Show (Traded)
		}
		msg.add<uint16_t>(speaker->getLevel());
	} else {
		msg.add<uint32_t>(0x00);
		if (!oldProtocol && statementId != 0) {
			msg.addByte(0x00); // Show (Traded)
		}
	}

	if (oldProtocol && type >= TALKTYPE_MONSTER_LAST_OLDPROTOCOL && type != TALKTYPE_CHANNEL_R2) {
		msg.addByte(TALKTYPE_PRIVATE_TO);
	} else {
		msg.addByte(type);
	}

	msg.addString(text, "ProtocolGame::sendPrivateMessage - text");
	writeToOutputBuffer(msg);
}

void ProtocolGame::sendCancelTarget() {
	NetworkMessage msg;
	msg.addByte(0xA3);
	msg.add<uint32_t>(0x00);
	writeToOutputBuffer(msg);
}

void ProtocolGame::sendChangeSpeed(std::shared_ptr<Creature> creature, uint16_t speed) {
	NetworkMessage msg;
	msg.addByte(0x8F);
	msg.add<uint32_t>(creature->getID());
	msg.add<uint16_t>(creature->getBaseSpeed());
	msg.add<uint16_t>(speed);
	writeToOutputBuffer(msg);
}

void ProtocolGame::sendCancelWalk() {
	if (player) {
		NetworkMessage msg;
		msg.addByte(0xB5);
		msg.addByte(player->getDirection());
		writeToOutputBuffer(msg);
	}
}

void ProtocolGame::sendSkills() {
	NetworkMessage msg;
	AddPlayerSkills(msg);
	writeToOutputBuffer(msg);
}

void ProtocolGame::sendPing() {
	if (player) {
		NetworkMessage msg;
		msg.addByte(0x1D);
		writeToOutputBuffer(msg);
	}
}

void ProtocolGame::sendPingBack() {
	NetworkMessage msg;
	msg.addByte(0x1E);
	writeToOutputBuffer(msg);
}

void ProtocolGame::sendDistanceShoot(const Position &from, const Position &to, uint16_t type) {
	if (oldProtocol && type > 0xFF) {
		return;
	}
	NetworkMessage msg;
	if (oldProtocol) {
		msg.addByte(0x85);
		msg.addPosition(from);
		msg.addPosition(to);
		msg.addByte(static_cast<uint8_t>(type));
	} else {
		msg.addByte(0x83);
		msg.addPosition(from);
		msg.addByte(MAGIC_EFFECTS_CREATE_DISTANCEEFFECT);
		msg.add<uint16_t>(type);
		msg.addByte(static_cast<uint8_t>(static_cast<int8_t>(static_cast<int32_t>(to.x) - static_cast<int32_t>(from.x))));
		msg.addByte(static_cast<uint8_t>(static_cast<int8_t>(static_cast<int32_t>(to.y) - static_cast<int32_t>(from.y))));
		msg.addByte(MAGIC_EFFECTS_END_LOOP);
	}
	writeToOutputBuffer(msg);
}

void ProtocolGame::sendRestingStatus(uint8_t protection) {
	if (oldProtocol || !player) {
		return;
	}

	NetworkMessage msg;
	msg.addByte(0xA9);
	msg.addByte(protection); // 1 / 0

	uint8_t dailyStreak = 0;
	auto dailyRewardKV = player->kv()->scoped("daily-reward")->get("streak");
	if (dailyRewardKV && dailyRewardKV.has_value()) {
		dailyStreak = static_cast<uint8_t>(dailyRewardKV->getNumber());
	}

	msg.addByte(dailyStreak < 2 ? 0 : 1);
	if (dailyStreak < 2) {
		msg.addString("Resting Area (no active bonus)", "ProtocolGame::sendRestingStatus - Resting Area (no active bonus)");
	} else {
		std::ostringstream ss;
		ss << "Active Resting Area Bonuses: ";
		if (dailyStreak < DAILY_REWARD_DOUBLE_HP_REGENERATION) {
			ss << "\nHit Points Regeneration";
		} else {
			ss << "\nDouble Hit Points Regeneration";
		}
		if (dailyStreak >= DAILY_REWARD_MP_REGENERATION) {
			if (dailyStreak < DAILY_REWARD_DOUBLE_MP_REGENERATION) {
				ss << ",\nMana Points Regeneration";
			} else {
				ss << ",\nDouble Mana Points Regeneration";
			}
		}
		if (dailyStreak >= DAILY_REWARD_STAMINA_REGENERATION) {
			ss << ",\nStamina Points Regeneration";
		}
		if (dailyStreak >= DAILY_REWARD_SOUL_REGENERATION) {
			ss << ",\nSoul Points Regeneration";
		}
		ss << ".";
		msg.addString(ss.str(), "ProtocolGame::sendRestingStatus - ss.str()");
	}
	writeToOutputBuffer(msg);
}

void ProtocolGame::sendMagicEffect(const Position &pos, uint16_t type) {
	if (!canSee(pos) || (oldProtocol && type > 0xFF)) {
		return;
	}

	NetworkMessage msg;
	if (oldProtocol) {
		msg.addByte(0x83);
		msg.addPosition(pos);
		msg.addByte(static_cast<uint8_t>(type));
	} else {
		msg.addByte(0x83);
		msg.addPosition(pos);
		msg.addByte(MAGIC_EFFECTS_CREATE_EFFECT);
		msg.add<uint16_t>(type);
		msg.addByte(MAGIC_EFFECTS_END_LOOP);
	}
	writeToOutputBuffer(msg);
}

void ProtocolGame::removeMagicEffect(const Position &pos, uint16_t type) {
	if (oldProtocol && type > 0xFF) {
		return;
	}
	NetworkMessage msg;
	msg.addByte(0x84);
	msg.addPosition(pos);
	if (oldProtocol) {
		msg.addByte(static_cast<uint8_t>(type));
	} else {
		msg.add<uint16_t>(type);
	}
	writeToOutputBuffer(msg);
}

void ProtocolGame::sendCreatureHealth(std::shared_ptr<Creature> creature) {
	if (creature->isHealthHidden()) {
		return;
	}

	NetworkMessage msg;
	msg.addByte(0x8C);
	msg.add<uint32_t>(creature->getID());
	if (creature->isHealthHidden()) {
		msg.addByte(0x00);
	} else {
		msg.addByte(static_cast<uint8_t>(std::min<double>(100, std::ceil((static_cast<double>(creature->getHealth()) / std::max<int32_t>(creature->getMaxHealth(), 1)) * 100))));
	}

	writeToOutputBuffer(msg);
}

void ProtocolGame::sendPartyCreatureUpdate(std::shared_ptr<Creature> target) {
	if (!player || oldProtocol) {
		return;
	}

	bool known;
	uint32_t removedKnown = 0;
	uint32_t cid = target->getID();
	checkCreatureAsKnown(cid, known, removedKnown);

	NetworkMessage msg;
	msg.addByte(0x8B);
	msg.add<uint32_t>(cid);
	msg.addByte(0); // creature update
	AddCreature(msg, target, known, removedKnown);
	writeToOutputBuffer(msg);
}

void ProtocolGame::sendPartyCreatureShield(std::shared_ptr<Creature> target) {
	uint32_t cid = target->getID();
	if (!knownCreatureSet.contains(cid)) {
		sendPartyCreatureUpdate(target);
		return;
	}

	NetworkMessage msg;
	msg.addByte(0x91);
	msg.add<uint32_t>(cid);
	msg.addByte(player->getPartyShield(target->getPlayer()));
	writeToOutputBuffer(msg);
}

void ProtocolGame::sendPartyCreatureSkull(std::shared_ptr<Creature> target) {
	if (g_game().getWorldType() != WORLD_TYPE_PVP) {
		return;
	}

	uint32_t cid = target->getID();
	if (!knownCreatureSet.contains(cid)) {
		sendPartyCreatureUpdate(target);
		return;
	}

	NetworkMessage msg;
	msg.addByte(0x90);
	msg.add<uint32_t>(cid);
	msg.addByte(player->getSkullClient(target));
	writeToOutputBuffer(msg);
}

void ProtocolGame::sendPartyCreatureHealth(std::shared_ptr<Creature> target, uint8_t healthPercent) {
	uint32_t cid = target->getID();
	if (!knownCreatureSet.contains(cid)) {
		sendPartyCreatureUpdate(target);
		return;
	}

	NetworkMessage msg;
	msg.addByte(0x8C);
	msg.add<uint32_t>(cid);
	msg.addByte(std::min<uint8_t>(100, healthPercent));
	writeToOutputBuffer(msg);
}

void ProtocolGame::sendPartyPlayerMana(std::shared_ptr<Player> target, uint8_t manaPercent) {
	uint32_t cid = target->getID();
	if (!knownCreatureSet.contains(cid)) {
		sendPartyCreatureUpdate(target);
	}

	if (oldProtocol) {
		return;
	}

	NetworkMessage msg;
	msg.addByte(0x8B);
	msg.add<uint32_t>(cid);
	msg.addByte(11); // mana percent
	msg.addByte(std::min<uint8_t>(100, manaPercent));
	writeToOutputBuffer(msg);
}

void ProtocolGame::sendPartyCreatureShowStatus(std::shared_ptr<Creature> target, bool showStatus) {
	uint32_t cid = target->getID();
	if (!knownCreatureSet.contains(cid)) {
		sendPartyCreatureUpdate(target);
	}

	if (oldProtocol) {
		return;
	}

	NetworkMessage msg;
	msg.addByte(0x8B);
	msg.add<uint32_t>(cid);
	msg.addByte(12); // show status
	msg.addByte((showStatus ? 0x01 : 0x00));
	writeToOutputBuffer(msg);
}

void ProtocolGame::sendPartyPlayerVocation(std::shared_ptr<Player> target) {
	if (!target) {
		return;
	}

	uint32_t cid = target->getID();
	if (!knownCreatureSet.contains(cid)) {
		sendPartyCreatureUpdate(target);
		return;
	}

	if (oldProtocol) {
		return;
	}

	NetworkMessage msg;
	msg.addByte(0x8B);
	msg.add<uint32_t>(cid);
	msg.addByte(13); // vocation
	msg.addByte(target->getVocation()->getClientId());
	writeToOutputBuffer(msg);
}

void ProtocolGame::sendPlayerVocation(std::shared_ptr<Player> target) {
	if (!player || !target || oldProtocol) {
		return;
	}

	NetworkMessage msg;
	msg.addByte(0x8B);
	msg.add<uint32_t>(target->getID());
	msg.addByte(13); // vocation
	msg.addByte(target->getVocation()->getClientId());
	writeToOutputBuffer(msg);
}

void ProtocolGame::sendFYIBox(const std::string &message) {
	NetworkMessage msg;
	msg.addByte(0x15);
	msg.addString(message, "ProtocolGame::sendFYIBox - message");
	writeToOutputBuffer(msg);
}

// tile
void ProtocolGame::sendMapDescription(const Position &pos) {
	NetworkMessage msg;
	msg.addByte(0x64);
	msg.addPosition(player->getPosition());
	GetMapDescription(pos.x - MAP_MAX_CLIENT_VIEW_PORT_X, pos.y - MAP_MAX_CLIENT_VIEW_PORT_Y, pos.z, (MAP_MAX_CLIENT_VIEW_PORT_X + 1) * 2, (MAP_MAX_CLIENT_VIEW_PORT_Y + 1) * 2, msg);
	writeToOutputBuffer(msg);
}

void ProtocolGame::sendAddTileItem(const Position &pos, uint32_t stackpos, std::shared_ptr<Item> item) {
	if (!canSee(pos)) {
		return;
	}

	NetworkMessage msg;
	msg.addByte(0x6A);
	msg.addPosition(pos);
	msg.addByte(static_cast<uint8_t>(stackpos));
	AddItem(msg, item);
	writeToOutputBuffer(msg);
}

void ProtocolGame::sendUpdateTileItem(const Position &pos, uint32_t stackpos, std::shared_ptr<Item> item) {
	if (!canSee(pos)) {
		return;
	}

	NetworkMessage msg;
	msg.addByte(0x6B);
	msg.addPosition(pos);
	msg.addByte(static_cast<uint8_t>(stackpos));
	AddItem(msg, item);
	writeToOutputBuffer(msg);
}

void ProtocolGame::sendRemoveTileThing(const Position &pos, uint32_t stackpos) {
	if (!canSee(pos)) {
		return;
	}

	NetworkMessage msg;
	RemoveTileThing(msg, pos, stackpos);
	writeToOutputBuffer(msg);
}

void ProtocolGame::sendUpdateTileCreature(const Position &pos, uint32_t stackpos, const std::shared_ptr<Creature> creature) {
	if (!canSee(pos)) {
		return;
	}

	NetworkMessage msg;
	msg.addByte(0x6B);
	msg.addPosition(pos);
	msg.addByte(static_cast<uint8_t>(stackpos));

	bool known;
	uint32_t removedKnown;
	checkCreatureAsKnown(creature->getID(), known, removedKnown);
	AddCreature(msg, creature, false, removedKnown);
	writeToOutputBuffer(msg);
}

void ProtocolGame::sendUpdateTile(std::shared_ptr<Tile> tile, const Position &pos) {
	if (!canSee(pos)) {
		return;
	}

	NetworkMessage msg;
	msg.addByte(0x69);
	msg.addPosition(pos);

	if (tile) {
		GetTileDescription(tile, msg);
		msg.addByte(0x00);
		msg.addByte(0xFF);
	} else {
		msg.addByte(0x01);
		msg.addByte(0xFF);
	}

	writeToOutputBuffer(msg);
}

void ProtocolGame::sendPendingStateEntered() {
	if (!player || oldProtocol) {
		return;
	}

	NetworkMessage msg;
	msg.addByte(0x0A);
	writeToOutputBuffer(msg);
}

void ProtocolGame::sendEnterWorld() {
	NetworkMessage msg;
	msg.addByte(0x0F);
	writeToOutputBuffer(msg);
}

void ProtocolGame::sendFightModes() {
	NetworkMessage msg;
	msg.addByte(0xA7);
	msg.addByte(player->fightMode);
	msg.addByte(player->chaseMode);
	msg.addByte(player->secureMode);
	msg.addByte(PVP_MODE_DOVE);
	writeToOutputBuffer(msg);
}

void ProtocolGame::sendAllowBugReport() {
	if (oldProtocol) {
		return;
	}

	NetworkMessage msg;
	msg.addByte(0x1A);
	msg.addByte(0x00); // 0x01 = DISABLE bug report
	writeToOutputBuffer(msg);
}

void ProtocolGame::sendAddCreature(std::shared_ptr<Creature> creature, const Position &pos, int32_t stackpos, bool isLogin) {
	if (!canSee(pos)) {
		return;
	}

	if (creature != player) {
		if (stackpos >= 10) {
			return;
		}

		NetworkMessage msg;
		msg.addByte(0x6A);
		msg.addPosition(pos);
		msg.addByte(static_cast<uint8_t>(stackpos));

		bool known;
		uint32_t removedKnown;
		checkCreatureAsKnown(creature->getID(), known, removedKnown);
		AddCreature(msg, creature, known, removedKnown);
		writeToOutputBuffer(msg);

		if (isLogin) {
			if (std::shared_ptr<Player> creaturePlayer = creature->getPlayer()) {
				if (!creaturePlayer->isAccessPlayer() || creaturePlayer->getAccountType() == ACCOUNT_TYPE_NORMAL) {
					sendMagicEffect(pos, CONST_ME_TELEPORT);
				}
			} else {
				sendMagicEffect(pos, CONST_ME_TELEPORT);
			}
		}

		return;
	}

	NetworkMessage msg;
	msg.addByte(0x17);

	msg.add<uint32_t>(player->getID());
	msg.add<uint16_t>(SERVER_BEAT); // beat duration (50)

	msg.addDouble(Creature::speedA, 3);
	msg.addDouble(Creature::speedB, 3);
	msg.addDouble(Creature::speedC, 3);

	// Allow bug report (Ctrl + Z)
	if (oldProtocol) {
		if (player->getAccountType() >= ACCOUNT_TYPE_NORMAL) {
			msg.addByte(0x01);
		} else {
			msg.addByte(0x00);
		}
	}

	msg.addByte(0x00); // can change pvp framing option
	msg.addByte(0x00); // expert mode button enabled

	msg.addString(g_configManager().getString(STORE_IMAGES_URL, __FUNCTION__), "ProtocolGame::sendAddCreature - g_configManager().getString(STORE_IMAGES_URL)");
	msg.add<uint16_t>(static_cast<uint16_t>(g_configManager().getNumber(STORE_COIN_PACKET, __FUNCTION__)));

	if (!oldProtocol) {
		msg.addByte(shouldAddExivaRestrictions ? 0x01 : 0x00); // exiva button enabled
	}

	writeToOutputBuffer(msg);

	// Allow bug report (Ctrl + Z)
	sendAllowBugReport();

	sendTibiaTime(g_game().getLightHour());
	sendPendingStateEntered();
	sendEnterWorld();
	sendMapDescription(pos);
	loggedIn = true;

	if (isLogin) {
		sendMagicEffect(pos, CONST_ME_TELEPORT);
		sendHotkeyPreset();
		sendDisableLoginMusic();
	}

	for (int i = CONST_SLOT_FIRST; i <= CONST_SLOT_LAST; ++i) {
		sendInventoryItem(static_cast<Slots_t>(i), player->getInventoryItem(static_cast<Slots_t>(i)));
	}

	sendStats();
	sendSkills();
	sendBlessStatus();
	sendPremiumTrigger();
	sendItemsPrice();
	sendPreyPrices();
	player->sendPreyData();
	player->sendTaskHuntingData();
	sendForgingData();

	// gameworld light-settings
	sendWorldLight(g_game().getWorldLightInfo());

	// player light level
	sendCreatureLight(creature);

	sendVIPGroups();

	const std::forward_list<VIPEntry> &vipEntries = IOLoginData::getVIPEntries(player->getAccountId());

	if (player->isAccessPlayer()) {
		for (const VIPEntry &entry : vipEntries) {
			VipStatus_t vipStatus;

			std::shared_ptr<Player> vipPlayer = g_game().getPlayerByGUID(entry.guid);
			if (!vipPlayer) {
				vipStatus = VipStatus_t::Offline;
			} else {
				vipStatus = vipPlayer->vip()->getStatus();
			}

			sendVIP(entry.guid, entry.name, entry.description, entry.icon, entry.notify, vipStatus);
		}
	} else {
		for (const VIPEntry &entry : vipEntries) {
			VipStatus_t vipStatus;

			std::shared_ptr<Player> vipPlayer = g_game().getPlayerByGUID(entry.guid);
			if (!vipPlayer || vipPlayer->isInGhostMode()) {
				vipStatus = VipStatus_t::Offline;
			} else {
				vipStatus = vipPlayer->vip()->getStatus();
			}

			sendVIP(entry.guid, entry.name, entry.description, entry.icon, entry.notify, vipStatus);
		}
	}

	sendInventoryIds();
	std::shared_ptr<Item> slotItem = player->getInventoryItem(CONST_SLOT_BACKPACK);
	if (slotItem) {
		player->setMainBackpackUnassigned(slotItem->getContainer());
	}

	sendLootContainers();
	sendBasicData();
	// Wheel of destiny cooldown
	if (!oldProtocol && g_configManager().getBoolean(TOGGLE_WHEELSYSTEM, __FUNCTION__)) {
		player->wheel()->sendGiftOfLifeCooldown();
	}

	player->sendClientCheck();
	player->sendGameNews();
	player->sendIcons();

	// We need to manually send the open containers on player login, on IOLoginData it won't work.
	if (isLogin && oldProtocol) {
		player->openPlayerContainers();
	}
}

void ProtocolGame::sendMoveCreature(std::shared_ptr<Creature> creature, const Position &newPos, int32_t newStackPos, const Position &oldPos, int32_t oldStackPos, bool teleport) {
	if (creature == player) {
		if (oldStackPos >= 10) {
			sendMapDescription(newPos);
		} else if (teleport) {
			NetworkMessage msg;
			RemoveTileThing(msg, oldPos, oldStackPos);
			writeToOutputBuffer(msg);
			sendMapDescription(newPos);
		} else {
			NetworkMessage msg;
			if (oldPos.z == MAP_INIT_SURFACE_LAYER && newPos.z >= MAP_INIT_SURFACE_LAYER + 1) {
				RemoveTileThing(msg, oldPos, oldStackPos);
			} else {
				msg.addByte(0x6D);
				msg.addPosition(oldPos);
				msg.addByte(static_cast<uint8_t>(oldStackPos));
				msg.addPosition(newPos);
			}

			if (newPos.z > oldPos.z) {
				MoveDownCreature(msg, creature, newPos, oldPos);
			} else if (newPos.z < oldPos.z) {
				MoveUpCreature(msg, creature, newPos, oldPos);
			}

			if (oldPos.y > newPos.y) { // north, for old x
				msg.addByte(0x65);
				GetMapDescription(oldPos.x - MAP_MAX_CLIENT_VIEW_PORT_X, newPos.y - MAP_MAX_CLIENT_VIEW_PORT_Y, newPos.z, (MAP_MAX_CLIENT_VIEW_PORT_X + 1) * 2, 1, msg);
			} else if (oldPos.y < newPos.y) { // south, for old x
				msg.addByte(0x67);
				GetMapDescription(oldPos.x - MAP_MAX_CLIENT_VIEW_PORT_X, newPos.y + (MAP_MAX_CLIENT_VIEW_PORT_Y + 1), newPos.z, (MAP_MAX_CLIENT_VIEW_PORT_X + 1) * 2, 1, msg);
			}

			if (oldPos.x < newPos.x) { // east, [with new y]
				msg.addByte(0x66);
				GetMapDescription(newPos.x + (MAP_MAX_CLIENT_VIEW_PORT_X + 1), newPos.y - MAP_MAX_CLIENT_VIEW_PORT_Y, newPos.z, 1, (MAP_MAX_CLIENT_VIEW_PORT_Y + 1) * 2, msg);
			} else if (oldPos.x > newPos.x) { // west, [with new y]
				msg.addByte(0x68);
				GetMapDescription(newPos.x - MAP_MAX_CLIENT_VIEW_PORT_X, newPos.y - MAP_MAX_CLIENT_VIEW_PORT_Y, newPos.z, 1, (MAP_MAX_CLIENT_VIEW_PORT_Y + 1) * 2, msg);
			}
			writeToOutputBuffer(msg);
		}
	} else if (canSee(oldPos) && canSee(newPos)) {
		if (teleport || (oldPos.z == MAP_INIT_SURFACE_LAYER && newPos.z >= MAP_INIT_SURFACE_LAYER + 1) || oldStackPos >= 10) {
			sendRemoveTileThing(oldPos, oldStackPos);
			sendAddCreature(creature, newPos, newStackPos, false);
		} else {
			NetworkMessage msg;
			msg.addByte(0x6D);
			msg.addPosition(oldPos);
			msg.addByte(static_cast<uint8_t>(oldStackPos));
			msg.addPosition(newPos);
			writeToOutputBuffer(msg);
		}
	} else if (canSee(oldPos)) {
		sendRemoveTileThing(oldPos, oldStackPos);
	} else if (canSee(newPos)) {
		sendAddCreature(creature, newPos, newStackPos, false);
	}
}

void ProtocolGame::sendInventoryItem(Slots_t slot, std::shared_ptr<Item> item) {
	NetworkMessage msg;
	if (item) {
		msg.addByte(0x78);
		msg.addByte(slot);
		AddItem(msg, item);
	} else {
		msg.addByte(0x79);
		msg.addByte(slot);
	}
	writeToOutputBuffer(msg);
}

void ProtocolGame::sendInventoryIds() {
	ItemsTierCountList items = player->getInventoryItemsId();

	NetworkMessage msg;
	msg.addByte(0xF5);
	auto countPosition = msg.getBufferPosition();
	msg.skipBytes(2); // Total items count

	for (uint16_t i = 1; i <= 11; i++) {
		msg.add<uint16_t>(i);
		msg.addByte(0x00);
		msg.add<uint16_t>(0x01);
	}

	uint16_t totalItemsCount = 0;
	for (const auto &[itemId, item] : items) {
		for (const auto [tier, count] : item) {
			msg.add<uint16_t>(itemId);
			msg.addByte(tier);
			msg.add<uint16_t>(static_cast<uint16_t>(count));
			totalItemsCount++;
		}
	}

	msg.setBufferPosition(countPosition);
	msg.add<uint16_t>(totalItemsCount + 11);
	writeToOutputBuffer(msg);
}

void ProtocolGame::sendAddContainerItem(uint8_t cid, uint16_t slot, std::shared_ptr<Item> item) {
	NetworkMessage msg;
	msg.addByte(0x70);
	msg.addByte(cid);
	msg.add<uint16_t>(slot);
	AddItem(msg, item);
	writeToOutputBuffer(msg);
}

void ProtocolGame::sendUpdateContainerItem(uint8_t cid, uint16_t slot, std::shared_ptr<Item> item) {
	NetworkMessage msg;
	msg.addByte(0x71);
	msg.addByte(cid);
	msg.add<uint16_t>(slot);
	AddItem(msg, item);
	writeToOutputBuffer(msg);
}

void ProtocolGame::sendRemoveContainerItem(uint8_t cid, uint16_t slot, std::shared_ptr<Item> lastItem) {
	NetworkMessage msg;
	msg.addByte(0x72);
	msg.addByte(cid);
	msg.add<uint16_t>(slot);
	if (lastItem) {
		AddItem(msg, lastItem);
	} else {
		msg.add<uint16_t>(0x00);
	}
	writeToOutputBuffer(msg);
}

void ProtocolGame::sendTextWindow(uint32_t windowTextId, std::shared_ptr<Item> item, uint16_t maxlen, bool canWrite) {
	NetworkMessage msg;
	msg.addByte(0x96);
	msg.add<uint32_t>(windowTextId);
	AddItem(msg, item);

	if (canWrite) {
		msg.add<uint16_t>(maxlen);
		msg.addString(item->getAttribute<std::string>(ItemAttribute_t::TEXT), "ProtocolGame::sendTextWindow - item->getAttribute<std::string>(ItemAttribute_t::TEXT)");
	} else {
		const std::string &text = item->getAttribute<std::string>(ItemAttribute_t::TEXT);
		msg.add<uint16_t>(text.size());
		msg.addString(text, "ProtocolGame::sendTextWindow - text");
	}

	const std::string &writer = item->getAttribute<std::string>(ItemAttribute_t::WRITER);
	if (!writer.empty()) {
		msg.addString(writer, "ProtocolGame::sendTextWindow - writer");
	} else {
		msg.add<uint16_t>(0x00);
	}

	if (!oldProtocol) {
		msg.addByte(0x00); // Show (Traded)
	}

	auto writtenDate = item->getAttribute<time_t>(ItemAttribute_t::DATE);
	if (writtenDate != 0) {
		msg.addString(formatDateShort(writtenDate), "ProtocolGame::sendTextWindow - formatDateShort(writtenDate)");
	} else {
		msg.add<uint16_t>(0x00);
	}

	writeToOutputBuffer(msg);
}

void ProtocolGame::sendTextWindow(uint32_t windowTextId, uint32_t itemId, const std::string &text) {
	NetworkMessage msg;
	msg.addByte(0x96);
	msg.add<uint32_t>(windowTextId);
	AddItem(msg, itemId, 1, 0);
	msg.add<uint16_t>(text.size());
	msg.addString(text, "ProtocolGame::sendTextWindow - text");
	msg.add<uint16_t>(0x00);

	if (!oldProtocol) {
		msg.addByte(0x00); // Show (Traded)
	}

	msg.add<uint16_t>(0x00);
	writeToOutputBuffer(msg);
}

void ProtocolGame::sendHouseWindow(uint32_t windowTextId, const std::string &text) {
	NetworkMessage msg;
	msg.addByte(0x97);
	msg.addByte(0x00);
	msg.add<uint32_t>(windowTextId);
	msg.addString(text, "ProtocolGame::sendHouseWindow - text");
	writeToOutputBuffer(msg);
}

void ProtocolGame::sendOutfitWindow() {
	NetworkMessage msg;
	msg.addByte(0xC8);

	if (oldProtocol) {
		Outfit_t currentOutfit = player->getDefaultOutfit();
		const auto currentMount = g_game().mounts.getMountByID(player->getLastMount());
		if (currentMount) {
			currentOutfit.lookMount = currentMount->clientId;
		}

		AddOutfit(msg, currentOutfit);

		std::vector<ProtocolOutfit> protocolOutfits;
		const auto outfits = Outfits::getInstance().getOutfits(player->getSex());
		protocolOutfits.reserve(outfits.size());
		for (const auto &outfit : outfits) {
			uint8_t addons;
			if (!player->getOutfitAddons(outfit, addons)) {
				continue;
			}

			protocolOutfits.emplace_back(outfit->name, outfit->lookType, addons);
			// Game client doesn't allow more than 100 outfits
			if (protocolOutfits.size() == 150) {
				break;
			}
		}

		msg.addByte(protocolOutfits.size());
		for (const ProtocolOutfit &outfit : protocolOutfits) {
			msg.add<uint16_t>(outfit.lookType);
			msg.addString(outfit.name, "ProtocolGame::sendOutfitWindow - outfit.name");
			msg.addByte(outfit.addons);
		}

		std::vector<std::shared_ptr<Mount>> mounts;
		for (const auto &mount : g_game().mounts.getMounts()) {
			if (player->hasMount(mount)) {
				mounts.push_back(mount);
			}
		}

		msg.addByte(mounts.size());
		for (const auto &mount : mounts) {
			msg.add<uint16_t>(mount->clientId);
			msg.addString(mount->name, "ProtocolGame::sendOutfitWindow - mount->name");
		}

		writeToOutputBuffer(msg);
		return;
	}

	bool mounted = false;
	Outfit_t currentOutfit = player->getDefaultOutfit();
	const auto currentMount = g_game().mounts.getMountByID(player->getLastMount());
	if (currentMount) {
		mounted = (currentOutfit.lookMount == currentMount->clientId);
		currentOutfit.lookMount = currentMount->clientId;
	}

	AddOutfit(msg, currentOutfit);

	msg.addByte(currentOutfit.lookMountHead);
	msg.addByte(currentOutfit.lookMountBody);
	msg.addByte(currentOutfit.lookMountLegs);
	msg.addByte(currentOutfit.lookMountFeet);
	msg.add<uint16_t>(currentOutfit.lookFamiliarsType);

	auto startOutfits = msg.getBufferPosition();
	// 100 is the limit of old protocol clients.
	uint16_t limitOutfits = std::numeric_limits<uint16_t>::max();
	uint16_t outfitSize = 0;
	msg.skipBytes(2);

	if (player->isAccessPlayer()) {
		msg.add<uint16_t>(75);
		msg.addString("Gamemaster", "ProtocolGame::sendOutfitWindow - Gamemaster");
		msg.addByte(0);
		msg.addByte(0x00);
		++outfitSize;

		msg.add<uint16_t>(266);
		msg.addString("Customer Support", "ProtocolGame::sendOutfitWindow - Customer Support");
		msg.addByte(0);
		msg.addByte(0x00);
		++outfitSize;

		msg.add<uint16_t>(302);
		msg.addString("Community Manager", "ProtocolGame::sendOutfitWindow - Community Manager");
		msg.addByte(0);
		msg.addByte(0x00);
		++outfitSize;
	}

	const auto outfits = Outfits::getInstance().getOutfits(player->getSex());

	for (const auto &outfit : outfits) {
		uint8_t addons;
		if (player->getOutfitAddons(outfit, addons)) {
			msg.add<uint16_t>(outfit->lookType);
			msg.addString(outfit->name, "ProtocolGame::sendOutfitWindow - outfit->name");
			msg.addByte(addons);
			msg.addByte(0x00);
			++outfitSize;
		} else if (outfit->lookType == 1210 || outfit->lookType == 1211) {
			if (player->canWear(1210, 0) || player->canWear(1211, 0)) {
				msg.add<uint16_t>(outfit->lookType);
				msg.addString(outfit->name, "ProtocolGame::sendOutfitWindow - outfit->name");
				msg.addByte(3);
				msg.addByte(0x02);
				++outfitSize;
			}
		} else if (outfit->lookType == 1456 || outfit->lookType == 1457) {
			if (player->canWear(1456, 0) || player->canWear(1457, 0)) {
				msg.add<uint16_t>(outfit->lookType);
				msg.addString(outfit->name, "ProtocolGame::sendOutfitWindow - outfit->name");
				msg.addByte(3);
				msg.addByte(0x03);
				++outfitSize;
			}
		} else if (outfit->from == "store") {
			msg.add<uint16_t>(outfit->lookType);
			msg.addString(outfit->name, "ProtocolGame::sendOutfitWindow - outfit->name");
			msg.addByte(outfit->lookType >= 962 && outfit->lookType <= 975 ? 0 : 3);
			msg.addByte(0x01);
			msg.add<uint32_t>(0x00);
			++outfitSize;
		}

		if (outfitSize == limitOutfits) {
			break;
		}
	}

	auto endOutfits = msg.getBufferPosition();
	msg.setBufferPosition(startOutfits);
	msg.add<uint16_t>(outfitSize);
	msg.setBufferPosition(endOutfits);

	auto startMounts = msg.getBufferPosition();
	uint16_t limitMounts = std::numeric_limits<uint16_t>::max();
	uint16_t mountSize = 0;
	msg.skipBytes(2);

	const auto mounts = g_game().mounts.getMounts();
	for (const auto &mount : mounts) {
		if (player->hasMount(mount)) {
			msg.add<uint16_t>(mount->clientId);
			msg.addString(mount->name, "ProtocolGame::sendOutfitWindow - mount->name");
			msg.addByte(0x00);
			++mountSize;
		} else if (mount->type == "store") {
			msg.add<uint16_t>(mount->clientId);
			msg.addString(mount->name, "ProtocolGame::sendOutfitWindow - mount->name");
			msg.addByte(0x01);
			msg.add<uint32_t>(0x00);
			++mountSize;
		}

		if (mountSize == limitMounts) {
			break;
		}
	}

	auto endMounts = msg.getBufferPosition();
	msg.setBufferPosition(startMounts);
	msg.add<uint16_t>(mountSize);
	msg.setBufferPosition(endMounts);

	auto startFamiliars = msg.getBufferPosition();
	uint16_t limitFamiliars = std::numeric_limits<uint16_t>::max();
	uint16_t familiarSize = 0;
	msg.skipBytes(2);

	const auto familiars = Familiars::getInstance().getFamiliars(player->getVocationId());

	for (const auto &familiar : familiars) {
		if (!player->getFamiliar(familiar)) {
			continue;
		}

		msg.add<uint16_t>(familiar->lookType);
		msg.addString(familiar->name, "ProtocolGame::sendOutfitWindow - familiar.name");
		msg.addByte(0x00);
		if (++familiarSize == limitFamiliars) {
			break;
		}
	}

	auto endFamiliars = msg.getBufferPosition();
	msg.setBufferPosition(startFamiliars);
	msg.add<uint16_t>(familiarSize);
	msg.setBufferPosition(endFamiliars);

	msg.addByte(0x00); // Try outfit
	msg.addByte(mounted ? 0x01 : 0x00);

	// Version 12.81 - Random mount 'bool'
	msg.addByte(player->isRandomMounted() ? 0x01 : 0x00);

	writeToOutputBuffer(msg);
}

void ProtocolGame::sendPodiumWindow(std::shared_ptr<Item> podium, const Position &position, uint16_t itemId, uint8_t stackpos) {
	if (!podium || oldProtocol) {
		g_logger().error("[{}] item is nullptr", __FUNCTION__);
		return;
	}

	NetworkMessage msg;
	msg.addByte(0xC8);

	const auto podiumVisible = podium->getCustomAttribute("PodiumVisible");
	const auto lookType = podium->getCustomAttribute("LookType");
	const auto lookMount = podium->getCustomAttribute("LookMount");
	const auto lookDirection = podium->getCustomAttribute("LookDirection");
	if (lookType) {
		addOutfitAndMountBytes(msg, podium, lookType, "LookHead", "LookBody", "LookLegs", "LookFeet", true);
	} else {
		msg.add<uint16_t>(0);
	}

	if (lookMount) {
		addOutfitAndMountBytes(msg, podium, lookMount, "LookMountHead", "LookMountBody", "LookMountLegs", "LookMountFeet");
	} else {
		msg.add<uint16_t>(0);
		msg.addByte(0);
		msg.addByte(0);
		msg.addByte(0);
		msg.addByte(0);
	}
	msg.add<uint16_t>(0);

	auto startOutfits = msg.getBufferPosition();
	uint16_t limitOutfits = std::numeric_limits<uint16_t>::max();
	uint16_t outfitSize = 0;
	msg.skipBytes(2);

	const auto outfits = Outfits::getInstance().getOutfits(player->getSex());
	for (const auto &outfit : outfits) {
		uint8_t addons;
		if (!player->getOutfitAddons(outfit, addons)) {
			continue;
		}

		msg.add<uint16_t>(outfit->lookType);
		msg.addString(outfit->name, "ProtocolGame::sendPodiumWindow - outfit->name");
		msg.addByte(addons);
		msg.addByte(0x00);
		if (++outfitSize == limitOutfits) {
			break;
		}
	}

	auto endOutfits = msg.getBufferPosition();
	msg.setBufferPosition(startOutfits);
	msg.add<uint16_t>(outfitSize);
	msg.setBufferPosition(endOutfits);

	auto startMounts = msg.getBufferPosition();
	uint16_t limitMounts = std::numeric_limits<uint16_t>::max();
	uint16_t mountSize = 0;
	msg.skipBytes(2);

	const auto mounts = g_game().mounts.getMounts();
	for (const auto &mount : mounts) {
		if (player->hasMount(mount)) {
			msg.add<uint16_t>(mount->clientId);
			msg.addString(mount->name, "ProtocolGame::sendPodiumWindow - mount->name");
			msg.addByte(0x00);
			if (++mountSize == limitMounts) {
				break;
			}
		}
	}

	auto endMounts = msg.getBufferPosition();
	msg.setBufferPosition(startMounts);
	msg.add<uint16_t>(mountSize);
	msg.setBufferPosition(endMounts);

	msg.add<uint16_t>(0);

	msg.addByte(0x05);
	msg.addByte(lookMount ? 0x01 : 0x00);

	msg.add<uint16_t>(0);

	msg.addPosition(position);
	msg.add<uint16_t>(itemId);
	msg.addByte(stackpos);

	msg.addByte(podiumVisible ? podiumVisible->getAttribute<uint8_t>() : 0x01);
	msg.addByte(lookType ? 0x01 : 0x00);
	msg.addByte(lookDirection ? lookDirection->getAttribute<uint8_t>() : 2);
	writeToOutputBuffer(msg);
}

void ProtocolGame::sendUpdatedVIPStatus(uint32_t guid, VipStatus_t newStatus) {
	if (oldProtocol && newStatus == VipStatus_t::Training) {
		return;
	}

	NetworkMessage msg;
	msg.addByte(0xD3);
	msg.add<uint32_t>(guid);
	msg.addByte(enumToValue(newStatus));
	writeToOutputBuffer(msg);
}

void ProtocolGame::sendVIP(uint32_t guid, const std::string &name, const std::string &description, uint32_t icon, bool notify, VipStatus_t status) {
	if (oldProtocol && status == VipStatus_t::Training) {
		return;
	}

	NetworkMessage msg;
	msg.addByte(0xD2);
	msg.add<uint32_t>(guid);
	msg.addString(name, "ProtocolGame::sendVIP - name");
	msg.addString(description, "ProtocolGame::sendVIP - description");
	msg.add<uint32_t>(std::min<uint32_t>(10, icon));
	msg.addByte(notify ? 0x01 : 0x00);
	msg.addByte(enumToValue(status));

	const auto &vipGuidGroups = player->vip()->getGroupsIdGuidBelongs(guid);

	if (!oldProtocol) {
		msg.addByte(vipGuidGroups.size()); // vipGroups
		for (const auto &vipGroupID : vipGuidGroups) {
			msg.addByte(vipGroupID);
		}
	}

	writeToOutputBuffer(msg);
}

void ProtocolGame::sendVIPGroups() {
	if (oldProtocol) {
		return;
	}

	const auto &vipGroups = player->vip()->getGroups();

	NetworkMessage msg;
	msg.addByte(0xD4);
	msg.addByte(vipGroups.size()); // vipGroups.size()
	for (const auto &vipGroup : vipGroups) {
		msg.addByte(vipGroup->id);
		msg.addString(vipGroup->name, "ProtocolGame::sendVIP - vipGroup.name");
		msg.addByte(vipGroup->customizable ? 0x01 : 0x00); // 0x00 = not Customizable, 0x01 = Customizable
	}
	msg.addByte(player->vip()->getMaxGroupEntries() - vipGroups.size()); // max vip groups

	writeToOutputBuffer(msg);
}

void ProtocolGame::sendSpellCooldown(uint16_t spellId, uint32_t time) {
	NetworkMessage msg;
	msg.addByte(0xA4);
	if (oldProtocol && spellId >= 170) {
		msg.addByte(170);
	} else {
		if (oldProtocol) {
			msg.addByte(spellId);
		} else {
			msg.add<uint16_t>(spellId);
		}
	}
	msg.add<uint32_t>(time);
	writeToOutputBuffer(msg);
}

void ProtocolGame::sendSpellGroupCooldown(SpellGroup_t groupId, uint32_t time) {
	if (oldProtocol) {
		return;
	}

	NetworkMessage msg;
	msg.addByte(0xA5);
	msg.addByte(groupId);
	msg.add<uint32_t>(time);
	writeToOutputBuffer(msg);
}

void ProtocolGame::sendUseItemCooldown(uint32_t time) {
	if (!player || oldProtocol) {
		return;
	}

	NetworkMessage msg;
	msg.addByte(0xA6);
	msg.add<uint32_t>(time);
	writeToOutputBuffer(msg);
}

void ProtocolGame::sendPreyTimeLeft(const std::unique_ptr<PreySlot> &slot) {
	if (!player || !slot) {
		return;
	}

	NetworkMessage msg;

	msg.addByte(0xE7);
	msg.addByte(static_cast<uint8_t>(slot->id));
	msg.add<uint16_t>(slot->bonusTimeLeft);

	writeToOutputBuffer(msg);
}

void ProtocolGame::sendPreyData(const std::unique_ptr<PreySlot> &slot) {
	if (!player) {
		return;
	}

	NetworkMessage msg;
	msg.addByte(0xE8);
	std::vector<uint16_t> validRaceIds;
	for (auto raceId : slot->raceIdList) {
		if (g_monsters().getMonsterTypeByRaceId(raceId)) {
			validRaceIds.push_back(raceId);
		} else {
			g_logger().error("[ProtocolGame::sendPreyData] - Unknown monster type raceid: {}, removing prey slot from player {}", raceId, player->getName());
			// Remove wrong raceid from slot
			slot->removeMonsterType(raceId);
			// Send empty bytes (do not debug client)
			msg.addByte(0);
			msg.addByte(1);
			msg.add<uint32_t>(0);
			msg.addByte(0);
			writeToOutputBuffer(msg);
			return;
		}
	}

	msg.addByte(static_cast<uint8_t>(slot->id));
	msg.addByte(static_cast<uint8_t>(slot->state));

	if (slot->state == PreyDataState_Locked) {
		msg.addByte(player->isPremium() ? 0x01 : 0x00);
	} else if (slot->state == PreyDataState_Inactive) {
		// Empty
	} else if (slot->state == PreyDataState_Active) {
		if (const auto mtype = g_monsters().getMonsterTypeByRaceId(slot->selectedRaceId)) {
			msg.addString(mtype->name, "ProtocolGame::sendPreyData - mtype->name");
			const Outfit_t outfit = mtype->info.outfit;
			msg.add<uint16_t>(outfit.lookType);
			if (outfit.lookType == 0) {
				msg.add<uint16_t>(outfit.lookTypeEx);
			} else {
				msg.addByte(outfit.lookHead);
				msg.addByte(outfit.lookBody);
				msg.addByte(outfit.lookLegs);
				msg.addByte(outfit.lookFeet);
				msg.addByte(outfit.lookAddons);
			}

			msg.addByte(static_cast<uint8_t>(slot->bonus));
			msg.add<uint16_t>(slot->bonusPercentage);
			msg.addByte(slot->bonusRarity);
			msg.add<uint16_t>(slot->bonusTimeLeft);
		}
	} else if (slot->state == PreyDataState_Selection) {
		msg.addByte(static_cast<uint8_t>(validRaceIds.size()));
		for (uint16_t raceId : validRaceIds) {
			const auto mtype = g_monsters().getMonsterTypeByRaceId(raceId);
			if (!mtype) {
				continue;
			}

			msg.addString(mtype->name, "ProtocolGame::sendPreyData - mtype->name");
			const Outfit_t outfit = mtype->info.outfit;
			msg.add<uint16_t>(outfit.lookType);
			if (outfit.lookType == 0) {
				msg.add<uint16_t>(outfit.lookTypeEx);
				continue;
			}

			msg.addByte(outfit.lookHead);
			msg.addByte(outfit.lookBody);
			msg.addByte(outfit.lookLegs);
			msg.addByte(outfit.lookFeet);
			msg.addByte(outfit.lookAddons);
		}
	} else if (slot->state == PreyDataState_SelectionChangeMonster) {
		msg.addByte(static_cast<uint8_t>(slot->bonus));
		msg.add<uint16_t>(slot->bonusPercentage);
		msg.addByte(slot->bonusRarity);
		msg.addByte(static_cast<uint8_t>(validRaceIds.size()));
		for (uint16_t raceId : validRaceIds) {
			const auto mtype = g_monsters().getMonsterTypeByRaceId(raceId);
			if (!mtype) {
				continue;
			}

			msg.addString(mtype->name, "ProtocolGame::sendPreyData - mtype->name");
			const Outfit_t outfit = mtype->info.outfit;
			msg.add<uint16_t>(outfit.lookType);
			if (outfit.lookType == 0) {
				msg.add<uint16_t>(outfit.lookTypeEx);
				continue;
			}

			msg.addByte(outfit.lookHead);
			msg.addByte(outfit.lookBody);
			msg.addByte(outfit.lookLegs);
			msg.addByte(outfit.lookFeet);
			msg.addByte(outfit.lookAddons);
		}
	} else if (slot->state == PreyDataState_ListSelection) {
		const std::map<uint16_t, std::string> bestiaryList = g_game().getBestiaryList();
		msg.add<uint16_t>(static_cast<uint16_t>(bestiaryList.size()));
		std::for_each(bestiaryList.begin(), bestiaryList.end(), [&msg](auto mType) {
			msg.add<uint16_t>(mType.first);
		});
	} else {
		g_logger().warn("[ProtocolGame::sendPreyData] - Unknown prey state: {}", fmt::underlying(slot->state));
		return;
	}

	if (oldProtocol) {
		auto currentTime = OTSYS_TIME();
		auto timeDiffMs = (slot->freeRerollTimeStamp > currentTime) ? (slot->freeRerollTimeStamp - currentTime) : 0;
		auto timeDiffMinutes = timeDiffMs / 60000;
		msg.add<uint16_t>(timeDiffMinutes ? timeDiffMinutes : 0);
	} else {
		msg.add<uint32_t>(std::max<uint32_t>(static_cast<uint32_t>(((slot->freeRerollTimeStamp - OTSYS_TIME()) / 1000)), 0));
		msg.addByte(static_cast<uint8_t>(slot->option));
	}

	writeToOutputBuffer(msg);
}

void ProtocolGame::sendPreyPrices() {
	if (!player) {
		return;
	}

	NetworkMessage msg;

	msg.addByte(0xE9);
	msg.add<uint32_t>(player->getPreyRerollPrice());
	if (!oldProtocol) {
		msg.addByte(static_cast<uint8_t>(g_configManager().getNumber(PREY_BONUS_REROLL_PRICE, __FUNCTION__)));
		msg.addByte(static_cast<uint8_t>(g_configManager().getNumber(PREY_SELECTION_LIST_PRICE, __FUNCTION__)));
		msg.add<uint32_t>(player->getTaskHuntingRerollPrice());
		msg.add<uint32_t>(player->getTaskHuntingRerollPrice());
		msg.addByte(static_cast<uint8_t>(g_configManager().getNumber(TASK_HUNTING_SELECTION_LIST_PRICE, __FUNCTION__)));
		msg.addByte(static_cast<uint8_t>(g_configManager().getNumber(TASK_HUNTING_BONUS_REROLL_PRICE, __FUNCTION__)));
	}

	writeToOutputBuffer(msg);
}

void ProtocolGame::sendModalWindow(const ModalWindow &modalWindow) {
	if (!player) {
		return;
	}

	NetworkMessage msg;
	msg.addByte(0xFA);

	msg.add<uint32_t>(modalWindow.id);
	msg.addString(modalWindow.title, "ProtocolGame::sendModalWindow - modalWindow.title");
	msg.addString(modalWindow.message, "ProtocolGame::sendModalWindow - modalWindow.message");

	msg.addByte(modalWindow.buttons.size());
	for (const auto &it : modalWindow.buttons) {
		msg.addString(it.first, "ProtocolGame::sendModalWindow - it.first");
		msg.addByte(it.second);
	}

	msg.addByte(modalWindow.choices.size());
	for (const auto &it : modalWindow.choices) {
		msg.addString(it.first, "ProtocolGame::sendModalWindow - it.first");
		msg.addByte(it.second);
	}

	msg.addByte(modalWindow.defaultEscapeButton);
	msg.addByte(modalWindow.defaultEnterButton);
	msg.addByte(modalWindow.priority ? 0x01 : 0x00);

	writeToOutputBuffer(msg);
}

////////////// Add common messages
void ProtocolGame::AddCreature(NetworkMessage &msg, std::shared_ptr<Creature> creature, bool known, uint32_t remove) {
	CreatureType_t creatureType = creature->getType();
	std::shared_ptr<Player> otherPlayer = creature->getPlayer();

	if (known) {
		msg.add<uint16_t>(0x62);
		msg.add<uint32_t>(creature->getID());
	} else {
		msg.add<uint16_t>(0x61);
		msg.add<uint32_t>(remove);
		msg.add<uint32_t>(creature->getID());
		if (!oldProtocol && creature->isHealthHidden()) {
			msg.addByte(CREATURETYPE_HIDDEN);
		} else {
			msg.addByte(creatureType);
		}

		if (!oldProtocol && creatureType == CREATURETYPE_SUMMON_PLAYER) {
			if (std::shared_ptr<Creature> master = creature->getMaster()) {
				msg.add<uint32_t>(master->getID());
			} else {
				msg.add<uint32_t>(0x00);
			}
		}

		if (!oldProtocol && creature->isHealthHidden()) {
			msg.addString(std::string());
		} else {
			msg.addString(creature->getName(), "ProtocolGame::AddCreature - creature->getName()");
		}
	}

	if (creature->isHealthHidden()) {
		msg.addByte(0x00);
	} else {
		msg.addByte(std::ceil((static_cast<double>(creature->getHealth()) / std::max<int32_t>(creature->getMaxHealth(), 1)) * 100));
	}

	msg.addByte(creature->getDirection());

	if (!creature->isInGhostMode() && !creature->isInvisible()) {
		const Outfit_t &outfit = creature->getCurrentOutfit();
		AddOutfit(msg, outfit);
		if (!oldProtocol && outfit.lookMount != 0) {
			msg.addByte(outfit.lookMountHead);
			msg.addByte(outfit.lookMountBody);
			msg.addByte(outfit.lookMountLegs);
			msg.addByte(outfit.lookMountFeet);
		}
	} else {
		static Outfit_t outfit;
		AddOutfit(msg, outfit);
	}

	LightInfo lightInfo = creature->getCreatureLight();
	msg.addByte(player->isAccessPlayer() ? 0xFF : lightInfo.level);
	msg.addByte(lightInfo.color);

	msg.add<uint16_t>(creature->getStepSpeed());

	addCreatureIcon(msg, creature);

	msg.addByte(player->getSkullClient(creature));
	msg.addByte(player->getPartyShield(otherPlayer));

	if (!known) {
		msg.addByte(player->getGuildEmblem(otherPlayer));
	}

	if (!oldProtocol && creatureType == CREATURETYPE_MONSTER) {
		if (std::shared_ptr<Creature> master = creature->getMaster()) {
			if (std::shared_ptr<Player> masterPlayer = master->getPlayer()) {
				creatureType = CREATURETYPE_SUMMON_PLAYER;
			}
		}
	}

	if (!oldProtocol && creature->isHealthHidden()) {
		msg.addByte(CREATURETYPE_HIDDEN);
	} else {
		msg.addByte(creatureType); // Type (for summons)
	}

	if (!oldProtocol && creatureType == CREATURETYPE_SUMMON_PLAYER) {
		if (std::shared_ptr<Creature> master = creature->getMaster()) {
			msg.add<uint32_t>(master->getID());
		} else {
			msg.add<uint32_t>(0x00);
		}
	}

	if (!oldProtocol && creatureType == CREATURETYPE_PLAYER) {
		if (std::shared_ptr<Player> otherCreature = creature->getPlayer()) {
			msg.addByte(otherCreature->getVocation()->getClientId());
		} else {
			msg.addByte(0);
		}
	}

	auto bubble = creature->getSpeechBubble();
	msg.addByte(oldProtocol && bubble == SPEECHBUBBLE_HIRELING ? static_cast<uint8_t>(SPEECHBUBBLE_NONE) : bubble);
	msg.addByte(0xFF); // MARK_UNMARKED
	if (!oldProtocol) {
		msg.addByte(0x00); // inspection type
	} else {
		if (otherPlayer) {
			msg.add<uint16_t>(otherPlayer->getHelpers());
		} else {
			msg.add<uint16_t>(0x00);
		}
	}

	msg.addByte(player->canWalkthroughEx(creature) ? 0x00 : 0x01);
}

void ProtocolGame::AddPlayerStats(NetworkMessage &msg) {
	msg.addByte(0xA0);

	if (oldProtocol) {
		msg.add<uint16_t>(std::min<int32_t>(player->getHealth(), std::numeric_limits<uint16_t>::max()));
		msg.add<uint16_t>(std::min<int32_t>(player->getMaxHealth(), std::numeric_limits<uint16_t>::max()));
	} else {
		msg.add<uint32_t>(std::min<int32_t>(player->getHealth(), std::numeric_limits<int32_t>::max()));
		msg.add<uint32_t>(std::min<int32_t>(player->getMaxHealth(), std::numeric_limits<int32_t>::max()));
	}

	msg.add<uint32_t>(player->hasFlag(PlayerFlags_t::HasInfiniteCapacity) ? 1000000 : player->getFreeCapacity());
	if (oldProtocol) {
		msg.add<uint32_t>(player->getFreeCapacity());
	}

	msg.add<uint64_t>(player->getExperience());

	msg.add<uint16_t>(player->getLevel());
	msg.addByte(std::min<uint8_t>(player->getLevelPercent(), 100));

	msg.add<uint16_t>(player->getBaseXpGain()); // base xp gain rate

	if (oldProtocol) {
		msg.add<uint16_t>(player->getVoucherXpBoost()); // xp voucher
	}

	msg.add<uint16_t>(player->getGrindingXpBoost()); // low level bonus
	msg.add<uint16_t>(player->getXpBoostPercent()); // xp boost
	msg.add<uint16_t>(player->getStaminaXpBoost()); // stamina multiplier (100 = 1.0x)

	if (!oldProtocol) {
		msg.add<uint32_t>(std::min<int32_t>(player->getMana(), std::numeric_limits<int32_t>::max()));
		msg.add<uint32_t>(std::min<int32_t>(player->getMaxMana(), std::numeric_limits<int32_t>::max()));
	} else {
		msg.add<uint16_t>(std::min<int32_t>(player->getMana(), std::numeric_limits<uint16_t>::max()));
		msg.add<uint16_t>(std::min<int32_t>(player->getMaxMana(), std::numeric_limits<uint16_t>::max()));

		msg.addByte(static_cast<uint8_t>(std::min<uint32_t>(player->getMagicLevel(), std::numeric_limits<uint8_t>::max())));
		msg.addByte(static_cast<uint8_t>(std::min<uint32_t>(player->getBaseMagicLevel(), std::numeric_limits<uint8_t>::max())));
		msg.addByte(std::min<uint8_t>(static_cast<uint8_t>(player->getMagicLevelPercent()), 100));
	}

	msg.addByte(player->getSoul());

	msg.add<uint16_t>(player->getStaminaMinutes());

	msg.add<uint16_t>(player->getBaseSpeed());

	std::shared_ptr<Condition> condition = player->getCondition(CONDITION_REGENERATION, CONDITIONID_DEFAULT);
	msg.add<uint16_t>(condition ? condition->getTicks() / 1000 : 0x00);

	msg.add<uint16_t>(player->getOfflineTrainingTime() / 60 / 1000);

	msg.add<uint16_t>(player->getXpBoostTime()); // xp boost time (seconds)
	msg.addByte(1); // enables exp boost in the store

	if (!oldProtocol) {
		msg.add<uint32_t>(player->getManaShield()); // remaining mana shield
		msg.add<uint32_t>(player->getMaxManaShield()); // total mana shield
	}
}

void ProtocolGame::AddPlayerSkills(NetworkMessage &msg) {
	msg.addByte(0xA1);

	if (oldProtocol) {
		for (uint8_t i = SKILL_FIRST; i <= SKILL_FISHING; ++i) {
			skills_t skill = static_cast<skills_t>(i);
			msg.add<uint16_t>(std::min<int32_t>(player->getSkillLevel(skill), std::numeric_limits<uint16_t>::max()));
			msg.add<uint16_t>(player->getBaseSkill(skill));
			msg.addByte(std::min<uint8_t>(100, static_cast<uint8_t>(player->getSkillPercent(skill))));
		}
	} else {
		msg.add<uint16_t>(player->getMagicLevel());
		msg.add<uint16_t>(player->getBaseMagicLevel());
		msg.add<uint16_t>(player->getLoyaltyMagicLevel());
		msg.add<uint16_t>(player->getMagicLevelPercent() * 100);

		for (uint8_t i = SKILL_FIRST; i <= SKILL_FISHING; ++i) {
			skills_t skill = static_cast<skills_t>(i);
			msg.add<uint16_t>(std::min<int32_t>(player->getSkillLevel(skill), std::numeric_limits<uint16_t>::max()));
			msg.add<uint16_t>(player->getBaseSkill(skill));
			msg.add<uint16_t>(player->getLoyaltySkill(skill));
			msg.add<uint16_t>(player->getSkillPercent(skill) * 100);
		}
	}

	for (uint8_t i = SKILL_CRITICAL_HIT_CHANCE; i <= SKILL_LAST; ++i) {
		if (!oldProtocol && (i == SKILL_LIFE_LEECH_CHANCE || i == SKILL_MANA_LEECH_CHANCE)) {
			continue;
		}
		skills_t skill = static_cast<skills_t>(i);
		msg.add<uint16_t>(std::min<int32_t>(player->getSkillLevel(skill), std::numeric_limits<uint16_t>::max()));
		msg.add<uint16_t>(player->getBaseSkill(skill));
	}

	if (!oldProtocol) {
		// 13.10 list (U8 + U16)
		msg.addByte(0);
		// Version 12.81 new skill (Fatal, Dodge and Momentum)
		sendForgeSkillStats(msg);

		// used for imbuement (Feather)
		msg.add<uint32_t>(player->getCapacity()); // total capacity
		msg.add<uint32_t>(player->getBaseCapacity()); // base total capacity
	}
}

void ProtocolGame::AddOutfit(NetworkMessage &msg, const Outfit_t &outfit, bool addMount /* = true*/) {
	msg.add<uint16_t>(outfit.lookType);
	if (outfit.lookType != 0) {
		msg.addByte(outfit.lookHead);
		msg.addByte(outfit.lookBody);
		msg.addByte(outfit.lookLegs);
		msg.addByte(outfit.lookFeet);
		msg.addByte(outfit.lookAddons);
	} else {
		msg.add<uint16_t>(outfit.lookTypeEx);
	}

	if (addMount) {
		msg.add<uint16_t>(outfit.lookMount);
	}
}

void ProtocolGame::addImbuementInfo(NetworkMessage &msg, uint16_t imbuementId) const {
	Imbuement* imbuement = g_imbuements().getImbuement(imbuementId);
	const BaseImbuement* baseImbuement = g_imbuements().getBaseByID(imbuement->getBaseID());
	const CategoryImbuement* categoryImbuement = g_imbuements().getCategoryByID(imbuement->getCategory());

	msg.add<uint32_t>(imbuementId);
	msg.addString(baseImbuement->name + " " + imbuement->getName(), "ProtocolGame::addImbuementInfo - baseImbuement->name + "
																	" + imbuement->getName()");
	msg.addString(imbuement->getDescription(), "ProtocolGame::addImbuementInfo - imbuement->getDescription()");
	msg.addString(categoryImbuement->name + imbuement->getSubGroup(), "ProtocolGame::addImbuementInfo - categoryImbuement->name + imbuement->getSubGroup()");

	msg.add<uint16_t>(imbuement->getIconID());
	msg.add<uint32_t>(baseImbuement->duration);

	msg.addByte(imbuement->isPremium() ? 0x01 : 0x00);

	const auto items = imbuement->getItems();
	msg.addByte(items.size());

	for (const auto &itm : items) {
		const ItemType &it = Item::items[itm.first];
		msg.add<uint16_t>(itm.first);
		msg.addString(it.name, "ProtocolGame::addImbuementInfo - it.name");
		msg.add<uint16_t>(itm.second);
	}

	msg.add<uint32_t>(baseImbuement->price);
	msg.addByte(baseImbuement->percent);
	msg.add<uint32_t>(baseImbuement->protectionPrice);
}

void ProtocolGame::openImbuementWindow(std::shared_ptr<Item> item) {
	if (!item || item->isRemoved()) {
		return;
	}

	player->setImbuingItem(item);

	NetworkMessage msg;
	msg.addByte(0xEB);
	msg.add<uint16_t>(item->getID());
	if (!oldProtocol && item->getClassification() > 0) {
		msg.addByte(0);
	}
	msg.addByte(item->getImbuementSlot());

	// Send imbuement time
	for (uint8_t slotid = 0; slotid < static_cast<uint8_t>(item->getImbuementSlot()); slotid++) {
		ImbuementInfo imbuementInfo;
		if (!item->getImbuementInfo(slotid, &imbuementInfo)) {
			msg.addByte(0x00);
			continue;
		}

		msg.addByte(0x01);
		addImbuementInfo(msg, imbuementInfo.imbuement->getID());
		msg.add<uint32_t>(imbuementInfo.duration);
		msg.add<uint32_t>(g_imbuements().getBaseByID(imbuementInfo.imbuement->getBaseID())->removeCost);
	}

	std::vector<Imbuement*> imbuements = g_imbuements().getImbuements(player, item);
	phmap::flat_hash_map<uint16_t, uint16_t> needItems;

	msg.add<uint16_t>(imbuements.size());
	for (const Imbuement* imbuement : imbuements) {
		addImbuementInfo(msg, imbuement->getID());

		const auto items = imbuement->getItems();
		for (const auto &itm : items) {
			if (!needItems.count(itm.first)) {
				needItems[itm.first] = player->getItemTypeCount(itm.first);
				uint32_t stashCount = player->getStashItemCount(Item::items[itm.first].id);
				if (stashCount > 0) {
					needItems[itm.first] += stashCount;
				}
			}
		}
	}

	msg.add<uint32_t>(needItems.size());
	for (const auto &itm : needItems) {
		msg.add<uint16_t>(itm.first);
		msg.add<uint16_t>(itm.second);
	}

	sendResourcesBalance(player->getMoney(), player->getBankBalance(), player->getPreyCards(), player->getTaskHuntingPoints());

	writeToOutputBuffer(msg);
}

void ProtocolGame::sendMessageDialog(const std::string &message) {
	NetworkMessage msg;
	msg.addByte(0xED);
	msg.addByte(0x14); // Unknown type
	msg.addString(message, "ProtocolGame::sendMessageDialog - message");
	writeToOutputBuffer(msg);
}

void ProtocolGame::sendImbuementResult(const std::string message) {
	NetworkMessage msg;
	msg.addByte(0xED);
	msg.addByte(0x01);
	msg.addString(message, "ProtocolGame::sendImbuementResult - message");
	writeToOutputBuffer(msg);
}

void ProtocolGame::closeImbuementWindow() {
	NetworkMessage msg;
	msg.addByte(0xEC);
	writeToOutputBuffer(msg);
}

void ProtocolGame::AddWorldLight(NetworkMessage &msg, LightInfo lightInfo) {
	msg.addByte(0x82);
	msg.addByte((player->isAccessPlayer() ? 0xFF : lightInfo.level));
	msg.addByte(lightInfo.color);
}

void ProtocolGame::sendSpecialContainersAvailable() {
	if (oldProtocol || !player) {
		return;
	}

	NetworkMessage msg;
	msg.addByte(0x2A);
	msg.addByte(player->isSupplyStashMenuAvailable() ? 0x01 : 0x00);
	msg.addByte(player->isMarketMenuAvailable() ? 0x01 : 0x00);
	writeToOutputBuffer(msg);
}

void ProtocolGame::updatePartyTrackerAnalyzer(const std::shared_ptr<Party> party) {
	if (oldProtocol || !player || !party || !party->getLeader()) {
		return;
	}

	NetworkMessage msg;
	msg.addByte(0x2B);
	msg.add<uint32_t>(party->getAnalyzerTimeNow());
	msg.add<uint32_t>(party->getLeader()->getID());
	msg.addByte(static_cast<uint8_t>(party->priceType));

	msg.addByte(static_cast<uint8_t>(party->membersData.size()));
	for (const std::shared_ptr<PartyAnalyzer> &analyzer : party->membersData) {
		msg.add<uint32_t>(analyzer->id);
		if (std::shared_ptr<Player> member = g_game().getPlayerByID(analyzer->id);
			!member || !member->getParty() || member->getParty() != party) {
			msg.addByte(0);
		} else {
			msg.addByte(1);
		}

		msg.add<uint64_t>(analyzer->lootPrice);
		msg.add<uint64_t>(analyzer->supplyPrice);
		msg.add<uint64_t>(analyzer->damage);
		msg.add<uint64_t>(analyzer->healing);
	}

	bool showNames = !party->membersData.empty();
	msg.addByte(showNames ? 0x01 : 0x00);
	if (showNames) {
		msg.addByte(static_cast<uint8_t>(party->membersData.size()));
		for (const std::shared_ptr<PartyAnalyzer> &analyzer : party->membersData) {
			msg.add<uint32_t>(analyzer->id);
			msg.addString(analyzer->name, "ProtocolGame::updatePartyTrackerAnalyzer - analyzer->name");
		}
	}

	writeToOutputBuffer(msg);
}

void ProtocolGame::AddCreatureLight(NetworkMessage &msg, std::shared_ptr<Creature> creature) {
	LightInfo lightInfo = creature->getCreatureLight();

	msg.addByte(0x8D);
	msg.add<uint32_t>(creature->getID());
	msg.addByte((player->isAccessPlayer() ? 0xFF : lightInfo.level));
	msg.addByte(lightInfo.color);
}

// tile
void ProtocolGame::RemoveTileThing(NetworkMessage &msg, const Position &pos, uint32_t stackpos) {
	if (stackpos >= 10) {
		return;
	}

	msg.addByte(0x6C);
	msg.addPosition(pos);
	msg.addByte(static_cast<uint8_t>(stackpos));
}

void ProtocolGame::sendKillTrackerUpdate(std::shared_ptr<Container> corpse, const std::string &name, const Outfit_t creatureOutfit) {
	if (oldProtocol) {
		return;
	}

	bool isCorpseEmpty = corpse->empty();

	NetworkMessage msg;
	msg.addByte(0xD1);
	msg.addString(name, "ProtocolGame::sendKillTrackerUpdate - name");
	msg.add<uint16_t>(creatureOutfit.lookType ? creatureOutfit.lookType : 21);
	msg.addByte(creatureOutfit.lookType ? creatureOutfit.lookHead : 0x00);
	msg.addByte(creatureOutfit.lookType ? creatureOutfit.lookBody : 0x00);
	msg.addByte(creatureOutfit.lookType ? creatureOutfit.lookLegs : 0x00);
	msg.addByte(creatureOutfit.lookType ? creatureOutfit.lookFeet : 0x00);
	msg.addByte(creatureOutfit.lookType ? creatureOutfit.lookAddons : 0x00);
	msg.addByte(isCorpseEmpty ? 0 : corpse->size());

	if (!isCorpseEmpty) {
		for (const auto &it : corpse->getItemList()) {
			AddItem(msg, it);
		}
	}

	writeToOutputBuffer(msg);
}

void ProtocolGame::sendUpdateSupplyTracker(std::shared_ptr<Item> item) {
	if (oldProtocol || !player || !item) {
		return;
	}

	NetworkMessage msg;
	msg.addByte(0xCE);
	msg.add<uint16_t>(item->getID());

	writeToOutputBuffer(msg);
}

void ProtocolGame::sendUpdateImpactTracker(CombatType_t type, int32_t amount) {
	if (!player || oldProtocol) {
		return;
	}

	auto clientElement = getCipbiaElement(type);
	if (clientElement == CIPBIA_ELEMENTAL_UNDEFINED) {
		return;
	}

	NetworkMessage msg;
	msg.addByte(0xCC);
	if (type == COMBAT_HEALING) {
		msg.addByte(ANALYZER_HEAL);
		msg.add<uint32_t>(amount);
	} else {
		msg.addByte(ANALYZER_DAMAGE_DEALT);
		msg.add<uint32_t>(amount);
		msg.addByte(clientElement);
	}
	writeToOutputBuffer(msg);
}

void ProtocolGame::sendUpdateInputAnalyzer(CombatType_t type, int32_t amount, std::string target) {
	if (!player || oldProtocol) {
		return;
	}

	auto clientElement = getCipbiaElement(type);
	if (clientElement == CIPBIA_ELEMENTAL_UNDEFINED) {
		return;
	}

	NetworkMessage msg;
	msg.addByte(0xCC);
	msg.addByte(ANALYZER_DAMAGE_RECEIVED);
	msg.add<uint32_t>(amount);
	msg.addByte(clientElement);
	msg.addString(target, "ProtocolGame::sendUpdateInputAnalyzer - target");
	writeToOutputBuffer(msg);
}

void ProtocolGame::sendTaskHuntingData(const std::unique_ptr<TaskHuntingSlot> &slot) {
	if (!player || oldProtocol) {
		return;
	}

	NetworkMessage msg;
	msg.addByte(0xBB);
	msg.addByte(static_cast<uint8_t>(slot->id));
	msg.addByte(static_cast<uint8_t>(slot->state));
	if (slot->state == PreyTaskDataState_Locked) {
		msg.addByte(player->isPremium() ? 0x01 : 0x00);
	} else if (slot->state == PreyTaskDataState_Inactive) {
		// Empty
	} else if (slot->state == PreyTaskDataState_Selection) {
		std::shared_ptr<Player> user = player;
		msg.add<uint16_t>(static_cast<uint16_t>(slot->raceIdList.size()));
		std::for_each(slot->raceIdList.begin(), slot->raceIdList.end(), [&msg, user](uint16_t raceid) {
			msg.add<uint16_t>(raceid);
			msg.addByte(user->isCreatureUnlockedOnTaskHunting(g_monsters().getMonsterTypeByRaceId(raceid)) ? 0x01 : 0x00);
		});
	} else if (slot->state == PreyTaskDataState_ListSelection) {
		std::shared_ptr<Player> user = player;
		const std::map<uint16_t, std::string> bestiaryList = g_game().getBestiaryList();
		msg.add<uint16_t>(static_cast<uint16_t>(bestiaryList.size()));
		std::for_each(bestiaryList.begin(), bestiaryList.end(), [&msg, user](auto mType) {
			msg.add<uint16_t>(mType.first);
			msg.addByte(user->isCreatureUnlockedOnTaskHunting(g_monsters().getMonsterType(mType.second)) ? 0x01 : 0x00);
		});
	} else if (slot->state == PreyTaskDataState_Active) {
		if (const auto &option = g_ioprey().getTaskRewardOption(slot)) {
			msg.add<uint16_t>(slot->selectedRaceId);
			if (slot->upgrade) {
				msg.addByte(0x01);
				msg.add<uint16_t>(option->secondKills);
			} else {
				msg.addByte(0x00);
				msg.add<uint16_t>(option->firstKills);
			}
			msg.add<uint16_t>(slot->currentKills);
			msg.addByte(slot->rarity);
		} else {
			g_logger().warn("[ProtocolGame::sendTaskHuntingData] - Unknown slot option {} on player {}", fmt::underlying(slot->id), player->getName());
			return;
		}
	} else if (slot->state == PreyTaskDataState_Completed) {
		if (const auto &option = g_ioprey().getTaskRewardOption(slot)) {
			msg.add<uint16_t>(slot->selectedRaceId);
			if (slot->upgrade) {
				msg.addByte(0x01);
				msg.add<uint16_t>(option->secondKills);
				msg.add<uint16_t>(std::min<uint16_t>(slot->currentKills, option->secondKills));
			} else {
				msg.addByte(0x00);
				msg.add<uint16_t>(option->firstKills);
				msg.add<uint16_t>(std::min<uint16_t>(slot->currentKills, option->firstKills));
			}
			msg.addByte(slot->rarity);
		} else {
			g_logger().warn("[ProtocolGame::sendTaskHuntingData] - Unknown slot option {} on player {}", fmt::underlying(slot->id), player->getName());
			return;
		}
	} else {
		g_logger().warn("[ProtocolGame::sendTaskHuntingData] - Unknown task hunting state: {}", fmt::underlying(slot->state));
		return;
	}

	msg.add<uint32_t>(std::max<uint32_t>(static_cast<uint32_t>(((slot->freeRerollTimeStamp - OTSYS_TIME()) / 1000)), 0));
	writeToOutputBuffer(msg);
}

void ProtocolGame::MoveUpCreature(NetworkMessage &msg, std::shared_ptr<Creature> creature, const Position &newPos, const Position &oldPos) {
	if (creature != player) {
		return;
	}

	// floor change up
	msg.addByte(0xBE);

	// going to surface
	if (newPos.z == MAP_INIT_SURFACE_LAYER) {
		int32_t skip = -1;
		GetFloorDescription(msg, oldPos.x - MAP_MAX_CLIENT_VIEW_PORT_X, oldPos.y - MAP_MAX_CLIENT_VIEW_PORT_Y, 5, (MAP_MAX_CLIENT_VIEW_PORT_X + 1) * 2, (MAP_MAX_CLIENT_VIEW_PORT_Y + 1) * 2, 3, skip); //(floor 7 and 6 already set)
		GetFloorDescription(msg, oldPos.x - MAP_MAX_CLIENT_VIEW_PORT_X, oldPos.y - MAP_MAX_CLIENT_VIEW_PORT_Y, 4, (MAP_MAX_CLIENT_VIEW_PORT_X + 1) * 2, (MAP_MAX_CLIENT_VIEW_PORT_Y + 1) * 2, 4, skip);
		GetFloorDescription(msg, oldPos.x - MAP_MAX_CLIENT_VIEW_PORT_X, oldPos.y - MAP_MAX_CLIENT_VIEW_PORT_Y, 3, (MAP_MAX_CLIENT_VIEW_PORT_X + 1) * 2, (MAP_MAX_CLIENT_VIEW_PORT_Y + 1) * 2, 5, skip);
		GetFloorDescription(msg, oldPos.x - MAP_MAX_CLIENT_VIEW_PORT_X, oldPos.y - MAP_MAX_CLIENT_VIEW_PORT_Y, 2, (MAP_MAX_CLIENT_VIEW_PORT_X + 1) * 2, (MAP_MAX_CLIENT_VIEW_PORT_Y + 1) * 2, 6, skip);
		GetFloorDescription(msg, oldPos.x - MAP_MAX_CLIENT_VIEW_PORT_X, oldPos.y - MAP_MAX_CLIENT_VIEW_PORT_Y, 1, (MAP_MAX_CLIENT_VIEW_PORT_X + 1) * 2, (MAP_MAX_CLIENT_VIEW_PORT_Y + 1) * 2, 7, skip);
		GetFloorDescription(msg, oldPos.x - MAP_MAX_CLIENT_VIEW_PORT_X, oldPos.y - MAP_MAX_CLIENT_VIEW_PORT_Y, 0, (MAP_MAX_CLIENT_VIEW_PORT_X + 1) * 2, (MAP_MAX_CLIENT_VIEW_PORT_Y + 1) * 2, 8, skip);

		if (skip >= 0) {
			msg.addByte(skip);
			msg.addByte(0xFF);
		}
	}
	// underground, going one floor up (still underground)
	else if (newPos.z > MAP_INIT_SURFACE_LAYER) {
		int32_t skip = -1;
		GetFloorDescription(msg, oldPos.x - MAP_MAX_CLIENT_VIEW_PORT_X, oldPos.y - MAP_MAX_CLIENT_VIEW_PORT_Y, oldPos.getZ() - 3, (MAP_MAX_CLIENT_VIEW_PORT_X + 1) * 2, (MAP_MAX_CLIENT_VIEW_PORT_Y + 1) * 2, 3, skip);

		if (skip >= 0) {
			msg.addByte(skip);
			msg.addByte(0xFF);
		}
	}

	// moving up a floor up makes us out of sync
	// west
	msg.addByte(0x68);
	GetMapDescription(oldPos.x - MAP_MAX_CLIENT_VIEW_PORT_X, oldPos.y - (MAP_MAX_CLIENT_VIEW_PORT_Y - 1), newPos.z, 1, (MAP_MAX_CLIENT_VIEW_PORT_Y + 1) * 2, msg);

	// north
	msg.addByte(0x65);
	GetMapDescription(oldPos.x - MAP_MAX_CLIENT_VIEW_PORT_X, oldPos.y - MAP_MAX_CLIENT_VIEW_PORT_Y, newPos.z, (MAP_MAX_CLIENT_VIEW_PORT_X + 1) * 2, 1, msg);
}

void ProtocolGame::MoveDownCreature(NetworkMessage &msg, std::shared_ptr<Creature> creature, const Position &newPos, const Position &oldPos) {
	if (creature != player) {
		return;
	}

	// floor change down
	msg.addByte(0xBF);

	// going from surface to underground
	if (newPos.z == MAP_INIT_SURFACE_LAYER + 1) {
		int32_t skip = -1;

		GetFloorDescription(msg, oldPos.x - MAP_MAX_CLIENT_VIEW_PORT_X, oldPos.y - MAP_MAX_CLIENT_VIEW_PORT_Y, newPos.z, (MAP_MAX_CLIENT_VIEW_PORT_X + 1) * 2, (MAP_MAX_CLIENT_VIEW_PORT_Y + 1) * 2, -1, skip);
		GetFloorDescription(msg, oldPos.x - MAP_MAX_CLIENT_VIEW_PORT_X, oldPos.y - MAP_MAX_CLIENT_VIEW_PORT_Y, newPos.z + 1, (MAP_MAX_CLIENT_VIEW_PORT_X + 1) * 2, (MAP_MAX_CLIENT_VIEW_PORT_Y + 1) * 2, -2, skip);
		GetFloorDescription(msg, oldPos.x - MAP_MAX_CLIENT_VIEW_PORT_X, oldPos.y - MAP_MAX_CLIENT_VIEW_PORT_Y, newPos.z + 2, (MAP_MAX_CLIENT_VIEW_PORT_X + 1) * 2, (MAP_MAX_CLIENT_VIEW_PORT_Y + 1) * 2, -3, skip);

		if (skip >= 0) {
			msg.addByte(skip);
			msg.addByte(0xFF);
		}
	}
	// going further down
	else if (newPos.z > oldPos.z && newPos.z > MAP_INIT_SURFACE_LAYER + 1 && newPos.z < MAP_MAX_LAYERS - MAP_LAYER_VIEW_LIMIT) {
		int32_t skip = -1;
		GetFloorDescription(msg, oldPos.x - MAP_MAX_CLIENT_VIEW_PORT_X, oldPos.y - MAP_MAX_CLIENT_VIEW_PORT_Y, newPos.z + MAP_LAYER_VIEW_LIMIT, (MAP_MAX_CLIENT_VIEW_PORT_X + 1) * 2, (MAP_MAX_CLIENT_VIEW_PORT_Y + 1) * 2, -3, skip);

		if (skip >= 0) {
			msg.addByte(skip);
			msg.addByte(0xFF);
		}
	}

	// moving down a floor makes us out of sync
	// east
	msg.addByte(0x66);
	GetMapDescription(oldPos.x + MAP_MAX_CLIENT_VIEW_PORT_X + 1, oldPos.y - (MAP_MAX_CLIENT_VIEW_PORT_Y + 1), newPos.z, 1, ((MAP_MAX_CLIENT_VIEW_PORT_Y + 1) * 2), msg);

	// south
	msg.addByte(0x67);
	GetMapDescription(oldPos.x - MAP_MAX_CLIENT_VIEW_PORT_X, oldPos.y + (MAP_MAX_CLIENT_VIEW_PORT_Y + 1), newPos.z, ((MAP_MAX_CLIENT_VIEW_PORT_X + 1) * 2), 1, msg);
}

void ProtocolGame::AddHiddenShopItem(NetworkMessage &msg) {
	// Empty bytes from AddShopItem
	msg.add<uint16_t>(0);
	msg.addByte(0);
	msg.addString(std::string());
	msg.add<uint32_t>(0);
	msg.add<uint32_t>(0);
	msg.add<uint32_t>(0);
}

void ProtocolGame::AddShopItem(NetworkMessage &msg, const ShopBlock &shopBlock) {
	// Sends the item information empty if the player doesn't have the storage to buy/sell a certain item
	if (shopBlock.itemStorageKey != 0 && player->getStorageValue(shopBlock.itemStorageKey) < shopBlock.itemStorageValue) {
		AddHiddenShopItem(msg);
		return;
	}

	const ItemType &it = Item::items[shopBlock.itemId];
	msg.add<uint16_t>(shopBlock.itemId);
	if (it.isSplash() || it.isFluidContainer()) {
		msg.addByte(static_cast<uint8_t>(shopBlock.itemSubType));
	} else {
		msg.addByte(0x00);
	}

	// If not send "itemName" variable from the npc shop, will registered the name that is in items.xml
	if (shopBlock.itemName.empty()) {
		msg.addString(it.name, "ProtocolGame::AddShopItem - it.name");
	} else {
		msg.addString(shopBlock.itemName, "ProtocolGame::AddShopItem - shopBlock.itemName");
	}
	msg.add<uint32_t>(it.weight);
	msg.add<uint32_t>(shopBlock.itemBuyPrice == 4294967295 ? 0 : shopBlock.itemBuyPrice);
	msg.add<uint32_t>(shopBlock.itemSellPrice == 4294967295 ? 0 : shopBlock.itemSellPrice);
}

void ProtocolGame::parseExtendedOpcode(NetworkMessage &msg) {
	uint8_t opcode = msg.getByte();
	const std::string &buffer = msg.getString();

	// process additional opcodes via lua script event
	g_game().parsePlayerExtendedOpcode(player->getID(), opcode, buffer);
}

// OTCv8
void ProtocolGame::sendFeatures() {
	if (otclientV8 == 0) {
		return;
	}

	std::map<GameFeature_t, bool> features;
	// Place for non-standard OTCv8 features
	features[GameFeature_t::ExtendedOpcode] = true;

	if (features.empty()) {
		return;
	}

	NetworkMessage msg;
	msg.addByte(0x43);
	msg.add<uint16_t>(static_cast<uint16_t>(features.size()));
	for (const auto &[gameFeature, haveFeature] : features) {
		msg.addByte(static_cast<uint8_t>(gameFeature));
		msg.addByte(haveFeature ? 1 : 0);
	}
	writeToOutputBuffer(msg);
}

void ProtocolGame::parseInventoryImbuements(NetworkMessage &msg) {
	if (oldProtocol) {
		return;
	}

	bool isTrackerOpen = msg.getByte(); // Window is opened or closed
	g_game().playerRequestInventoryImbuements(player->getID(), isTrackerOpen);
}

void ProtocolGame::sendInventoryImbuements(const std::map<Slots_t, std::shared_ptr<Item>> items) {
	if (oldProtocol) {
		return;
	}

	NetworkMessage msg;
	msg.addByte(0x5D);

	msg.addByte(static_cast<uint8_t>(items.size()));
	for (const auto &[slot, item] : items) {
		msg.addByte(slot);
		AddItem(msg, item);

		uint8_t slots = item->getImbuementSlot();
		msg.addByte(slots);
		if (slots == 0) {
			continue;
		}

		for (uint8_t imbueSlot = 0; imbueSlot < slots; imbueSlot++) {
			ImbuementInfo imbuementInfo;
			if (!item->getImbuementInfo(imbueSlot, &imbuementInfo)) {
				msg.addByte(0x00);
				continue;
			}

			auto imbuement = imbuementInfo.imbuement;
			if (!imbuement) {
				msg.addByte(0x00);
				continue;
			}

			const BaseImbuement* baseImbuement = g_imbuements().getBaseByID(imbuement->getBaseID());
			msg.addByte(0x01);
			msg.addString(baseImbuement->name + " " + imbuement->getName(), "ProtocolGame::sendInventoryImbuements - baseImbuement->name + "
																			" + imbuement->getName()");
			msg.add<uint16_t>(imbuement->getIconID());
			msg.add<uint32_t>(imbuementInfo.duration);

			std::shared_ptr<Tile> playerTile = player->getTile();
			// Check if the player is in a protection zone
			bool isInProtectionZone = playerTile && playerTile->hasFlag(TILESTATE_PROTECTIONZONE);
			// Check if the player is in fight mode
			bool isInFightMode = player->hasCondition(CONDITION_INFIGHT);
			// Get the category of the imbuement
			const CategoryImbuement* categoryImbuement = g_imbuements().getCategoryByID(imbuement->getCategory());
			// Parent of the imbued item
			auto parent = item->getParent();
			// If the imbuement is aggressive and the player is not in fight mode or is in a protection zone, or the item is in a container, ignore it.
			if (categoryImbuement && categoryImbuement->agressive && (isInProtectionZone || !isInFightMode)) {
				msg.addByte(0);
				continue;
			}
			// If the item is not in the backpack slot and it's not a agressive imbuement, ignore it.
			if (categoryImbuement && !categoryImbuement->agressive && parent && parent != player) {
				msg.addByte(0);
				continue;
			}

			msg.addByte(1);
		}
	}

	writeToOutputBuffer(msg);
}

void ProtocolGame::sendItemsPrice() {
	if (!player || oldProtocol) {
		return;
	}

	NetworkMessage msg;
	msg.addByte(0xCD);

	auto countBuffer = msg.getBufferPosition();
	uint16_t count = 0;
	msg.skipBytes(2);
	for (const auto &[itemId, tierAndPriceMap] : g_game().getItemsPrice()) {
		for (const auto &[tier, price] : tierAndPriceMap) {
			msg.add<uint16_t>(itemId);
			if (Item::items[itemId].upgradeClassification > 0) {
				msg.addByte(tier);
			}
			msg.add<uint64_t>(price);
			count++;
		}
	}
	msg.setBufferPosition(countBuffer);
	msg.add<uint16_t>(count);

	writeToOutputBuffer(msg);
}

void ProtocolGame::reloadCreature(std::shared_ptr<Creature> creature) {
	if (!creature || !canSee(creature)) {
		return;
	}

	auto tile = creature->getTile();
	if (!tile) {
		return;
	}

	uint32_t stackpos = tile->getClientIndexOfCreature(player, creature);

	if (stackpos >= 10) {
		return;
	}

	NetworkMessage msg;

	if (knownCreatureSet.contains(creature->getID())) {
		msg.addByte(0x6B);
		msg.addPosition(creature->getPosition());
		msg.addByte(static_cast<uint8_t>(stackpos));
		AddCreature(msg, creature, false, 0);
	} else {
		sendAddCreature(creature, creature->getPosition(), stackpos, false);
	}

	writeToOutputBuffer(msg);
}

void ProtocolGame::sendOpenStash() {
	if (!player || oldProtocol) {
		return;
	}

	NetworkMessage msg;
	msg.addByte(0x29);
	StashItemList list = player->getStashItems();
	msg.add<uint16_t>(list.size());
	for (auto item : list) {
		msg.add<uint16_t>(item.first);
		msg.add<uint32_t>(item.second);
	}
	msg.add<uint16_t>(static_cast<uint16_t>(g_configManager().getNumber(STASH_ITEMS, __FUNCTION__) - getStashSize(list)));
	writeToOutputBuffer(msg);
}

void ProtocolGame::parseStashWithdraw(NetworkMessage &msg) {
	if (oldProtocol) {
		return;
	}

	if (!player->isSupplyStashMenuAvailable()) {
		player->sendCancelMessage("You can't use supply stash right now.");
		return;
	}

	if (player->isUIExhausted(500)) {
		player->sendCancelMessage("You need to wait to do this again.");
		return;
	}

	Supply_Stash_Actions_t action = static_cast<Supply_Stash_Actions_t>(msg.getByte());
	switch (action) {
		case SUPPLY_STASH_ACTION_STOW_ITEM: {
			Position pos = msg.getPosition();
			uint16_t itemId = msg.get<uint16_t>();
			uint8_t stackpos = msg.getByte();
			uint32_t count = msg.getByte();
			g_game().playerStowItem(player->getID(), pos, itemId, stackpos, count, false);
			break;
		}
		case SUPPLY_STASH_ACTION_STOW_CONTAINER: {
			Position pos = msg.getPosition();
			uint16_t itemId = msg.get<uint16_t>();
			uint8_t stackpos = msg.getByte();
			g_game().playerStowItem(player->getID(), pos, itemId, stackpos, 0, false);
			break;
		}
		case SUPPLY_STASH_ACTION_STOW_STACK: {
			Position pos = msg.getPosition();
			uint16_t itemId = msg.get<uint16_t>();
			uint8_t stackpos = msg.getByte();
			g_game().playerStowItem(player->getID(), pos, itemId, stackpos, 0, true);
			break;
		}
		case SUPPLY_STASH_ACTION_WITHDRAW: {
			uint16_t itemId = msg.get<uint16_t>();
			uint32_t count = msg.get<uint32_t>();
			uint8_t stackpos = msg.getByte();
			g_game().playerStashWithdraw(player->getID(), itemId, count, stackpos);
			break;
		}
		default:
			g_logger().error("Unknown 'supply stash' action switch: {}", fmt::underlying(action));
			break;
	}

	player->updateUIExhausted();
}

void ProtocolGame::sendCreatureHelpers(uint32_t creatureId, uint16_t helpers) {
	if (!oldProtocol) {
		return;
	}

	NetworkMessage msg;
	msg.addByte(0x94);
	msg.add<uint32_t>(creatureId);
	msg.add<uint16_t>(helpers);
	writeToOutputBuffer(msg);
}

void ProtocolGame::sendDepotItems(const ItemsTierCountList &itemMap, uint16_t count) {
	if (!player || oldProtocol) {
		return;
	}

	NetworkMessage msg;
	msg.addByte(0x94);

	msg.add<uint16_t>(count); // List size
	for (const auto &itemMap_it : itemMap) {
		for (const auto &[itemTier, itemCount] : itemMap_it.second) {
			msg.add<uint16_t>(itemMap_it.first); // Item ID
			if (itemTier > 0) {
				msg.addByte(itemTier - 1);
			}
			msg.add<uint16_t>(static_cast<uint16_t>(itemCount));
		}
	}

	writeToOutputBuffer(msg);
}

void ProtocolGame::sendCloseDepotSearch() {
	if (!player || oldProtocol) {
		return;
	}

	NetworkMessage msg;
	msg.addByte(0x9A);
	writeToOutputBuffer(msg);
}

void ProtocolGame::sendDepotSearchResultDetail(uint16_t itemId, uint8_t tier, uint32_t depotCount, const ItemVector &depotItems, uint32_t inboxCount, const ItemVector &inboxItems, uint32_t stashCount) {
	if (!player || oldProtocol) {
		return;
	}

	NetworkMessage msg;
	msg.addByte(0x99);
	msg.add<uint16_t>(itemId);
	if (Item::items[itemId].upgradeClassification > 0) {
		msg.addByte(tier);
	}

	msg.add<uint32_t>(depotCount);
	msg.addByte(static_cast<uint8_t>(depotItems.size()));
	for (const auto &item : depotItems) {
		AddItem(msg, item);
	}

	msg.add<uint32_t>(inboxCount);
	msg.addByte(static_cast<uint8_t>(inboxItems.size()));
	for (const auto &item : inboxItems) {
		AddItem(msg, item);
	}

	msg.addByte(stashCount > 0 ? 0x01 : 0x00);
	if (stashCount > 0) {
		msg.add<uint16_t>(itemId);
		msg.add<uint32_t>(stashCount);
	}

	writeToOutputBuffer(msg);
}

void ProtocolGame::parseOpenDepotSearch() {
	if (oldProtocol) {
		return;
	}

	g_game().playerRequestDepotItems(player->getID());
}

void ProtocolGame::parseCloseDepotSearch() {
	if (oldProtocol) {
		return;
	}

	g_game().playerRequestCloseDepotSearch(player->getID());
}

void ProtocolGame::parseDepotSearchItemRequest(NetworkMessage &msg) {
	if (oldProtocol) {
		return;
	}

	uint16_t itemId = msg.get<uint16_t>();
	uint8_t itemTier = 0;
	if (Item::items[itemId].upgradeClassification > 0) {
		itemTier = msg.getByte();
	}

	g_game().playerRequestDepotSearchItem(player->getID(), itemId, itemTier);
}

void ProtocolGame::parseRetrieveDepotSearch(NetworkMessage &msg) {
	if (oldProtocol) {
		return;
	}

	uint16_t itemId = msg.get<uint16_t>();
	uint8_t itemTier = 0;
	if (Item::items[itemId].upgradeClassification > 0) {
		itemTier = msg.getByte();
	}
	uint8_t type = msg.getByte();

	g_game().playerRequestDepotSearchRetrieve(player->getID(), itemId, itemTier, type);
}

void ProtocolGame::parseOpenParentContainer(NetworkMessage &msg) {
	if (oldProtocol) {
		return;
	}

	Position pos = msg.getPosition();
	g_game().playerRequestOpenContainerFromDepotSearch(player->getID(), pos);
}

void ProtocolGame::sendUpdateCreature(std::shared_ptr<Creature> creature) {
	if (oldProtocol || !creature || !player) {
		return;
	}

	auto tile = creature->getTile();
	if (!tile) {
		return;
	}

	if (!canSee(creature)) {
		return;
	}

	int32_t stackPos = tile->getClientIndexOfCreature(player, creature);
	if (stackPos == -1 || stackPos >= 10) {
		return;
	}

	NetworkMessage msg;
	msg.addByte(0x6B);
	msg.addPosition(creature->getPosition());
	msg.addByte(static_cast<uint8_t>(stackPos));
	AddCreature(msg, creature, false, 0);
	writeToOutputBuffer(msg);
}

void ProtocolGame::getForgeInfoMap(std::shared_ptr<Item> item, std::map<uint16_t, std::map<uint8_t, uint16_t>> &itemsMap) const {
	std::map<uint8_t, uint16_t> itemInfo;
	itemInfo.insert({ item->getTier(), item->getItemCount() });
	auto [first, inserted] = itemsMap.try_emplace(item->getID(), itemInfo);
	if (!inserted) {
		auto [otherFirst, otherInserted] = itemsMap[item->getID()].try_emplace(item->getTier(), item->getItemCount());
		if (!otherInserted) {
			(itemsMap[item->getID()])[item->getTier()] += item->getItemCount();
		}
	}
}

void ProtocolGame::sendForgeSkillStats(NetworkMessage &msg) const {
	if (oldProtocol) {
		return;
	}

	std::vector<Slots_t> slots { CONST_SLOT_LEFT, CONST_SLOT_ARMOR, CONST_SLOT_HEAD, CONST_SLOT_LEGS };
	for (const auto &slot : slots) {
		double_t skill = 0;
		if (std::shared_ptr<Item> item = player->getInventoryItem(slot); item) {
			const ItemType &it = Item::items[item->getID()];
			if (it.isWeapon()) {
				skill = item->getFatalChance() * 100;
			}
			if (it.isArmor()) {
				skill = item->getDodgeChance() * 100;
			}
			if (it.isHelmet()) {
				skill = item->getMomentumChance() * 100;
			}
			if (it.isLegs()) {
				skill = item->getTranscendenceChance() * 100;
			}
		}

		auto skillCast = static_cast<uint16_t>(skill);
		msg.add<uint16_t>(skillCast);
		msg.add<uint16_t>(skillCast);
	}
}

void ProtocolGame::sendBosstiaryData() {
	if (oldProtocol) {
		return;
	}

	NetworkMessage msg;
	msg.addByte(0x61);

	msg.add<uint16_t>(25); // Number of kills to achieve 'Bane Prowess'
	msg.add<uint16_t>(100); // Number of kills to achieve 'Bane expertise'
	msg.add<uint16_t>(300); // Number of kills to achieve 'Base Mastery'

	msg.add<uint16_t>(5); // Number of kills to achieve 'Archfoe Prowess'
	msg.add<uint16_t>(20); // Number of kills to achieve 'Archfoe Expertise'
	msg.add<uint16_t>(60); // Number of kills to achieve 'Archfoe Mastery'

	msg.add<uint16_t>(1); // Number of kills to achieve 'Nemesis Prowess'
	msg.add<uint16_t>(3); // Number of kills to achieve 'Nemesis Expertise'
	msg.add<uint16_t>(5); // Number of kills to achieve 'Nemesis Mastery'

	msg.add<uint16_t>(5); // Points will receive when reach 'Bane Prowess'
	msg.add<uint16_t>(15); // Points will receive when reach 'Bane Expertise'
	msg.add<uint16_t>(30); // Points will receive when reach 'Base Mastery'

	msg.add<uint16_t>(10); // Points will receive when reach 'Archfoe Prowess'
	msg.add<uint16_t>(30); // Points will receive when reach 'Archfoe Expertise'
	msg.add<uint16_t>(60); // Points will receive when reach 'Archfoe Mastery'

	msg.add<uint16_t>(10); // Points will receive when reach 'Nemesis Prowess'
	msg.add<uint16_t>(30); // Points will receive when reach 'Nemesis Expertise'
	msg.add<uint16_t>(60); // Points will receive when reach 'Nemesis Mastery'

	writeToOutputBuffer(msg);
}

void ProtocolGame::parseSendBosstiary() {
	if (oldProtocol) {
		return;
	}

	sendBosstiaryData();

	NetworkMessage msg;
	msg.addByte(0x73);

	auto mtype_map = g_ioBosstiary().getBosstiaryMap();
	auto bossesBuffer = msg.getBufferPosition();
	uint16_t bossesCount = 0;
	msg.skipBytes(2);

	for (const auto &[bossid, name] : mtype_map) {
		const auto mType = g_monsters().getMonsterType(name);
		if (!mType) {
			continue;
		}

		auto bossRace = mType->info.bosstiaryRace;
		if (bossRace < BosstiaryRarity_t::RARITY_BANE || bossRace > BosstiaryRarity_t::RARITY_NEMESIS) {
			g_logger().error("[{}] monster {} have wrong boss race {}", __FUNCTION__, mType->name, fmt::underlying(bossRace));
			continue;
		}

		auto killCount = player->getBestiaryKillCount(bossid);
		msg.add<uint32_t>(bossid);
		msg.addByte(static_cast<uint8_t>(bossRace));
		msg.add<uint32_t>(killCount);
		msg.addByte(0);
		msg.addByte(player->isBossOnBosstiaryTracker(mType) ? 0x01 : 0x00);
		++bossesCount;
	}

	msg.setBufferPosition(bossesBuffer);
	msg.add<uint16_t>(bossesCount);

	writeToOutputBuffer(msg);
}

void ProtocolGame::parseSendBosstiarySlots() {
	if (oldProtocol) {
		return;
	}

	uint32_t bossIdSlotOne = player->getSlotBossId(1);
	uint32_t bossIdSlotTwo = player->getSlotBossId(2);
	uint32_t boostedBossId = g_ioBosstiary().getBoostedBossId();

	// Sanity checks
	std::string boostedBossName = g_ioBosstiary().getBoostedBossName();
	const auto mTypeBoosted = g_monsters().getMonsterType(boostedBossName);
	auto boostedBossRace = mTypeBoosted ? mTypeBoosted->info.bosstiaryRace : BosstiaryRarity_t::BOSS_INVALID;
	auto isValidBoostedBoss = boostedBossId == 0 || (boostedBossRace >= BosstiaryRarity_t::RARITY_BANE && boostedBossRace <= BosstiaryRarity_t::RARITY_NEMESIS);
	if (!isValidBoostedBoss) {
		g_logger().error("[{}] The boosted boss '{}' has an invalid race", __FUNCTION__, boostedBossName);
		return;
	}

	const auto mTypeSlotOne = g_ioBosstiary().getMonsterTypeByBossRaceId((uint16_t)bossIdSlotOne);
	auto bossRaceSlotOne = mTypeSlotOne ? mTypeSlotOne->info.bosstiaryRace : BosstiaryRarity_t::BOSS_INVALID;
	auto isValidBossSlotOne = bossIdSlotOne == 0 || (bossRaceSlotOne >= BosstiaryRarity_t::RARITY_BANE && bossRaceSlotOne <= BosstiaryRarity_t::RARITY_NEMESIS);
	if (!isValidBossSlotOne) {
		g_logger().error("[{}] boss slot1 with race id '{}' has an invalid race", __FUNCTION__, bossIdSlotOne);
		return;
	}

	const auto mTypeSlotTwo = g_ioBosstiary().getMonsterTypeByBossRaceId((uint16_t)bossIdSlotTwo);
	auto bossRaceSlotTwo = mTypeSlotTwo ? mTypeSlotTwo->info.bosstiaryRace : BosstiaryRarity_t::BOSS_INVALID;
	auto isValidBossSlotTwo = bossIdSlotTwo == 0 || (bossRaceSlotTwo >= BosstiaryRarity_t::RARITY_BANE && bossRaceSlotTwo <= BosstiaryRarity_t::RARITY_NEMESIS);
	if (!isValidBossSlotTwo) {
		g_logger().error("[{}] boss slot1 with race id '{}' has an invalid race", __FUNCTION__, bossIdSlotTwo);
		return;
	}

	sendBosstiaryData();

	NetworkMessage msg;
	msg.addByte(0x62);

	uint32_t playerBossPoints = player->getBossPoints();
	uint16_t currentBonus = g_ioBosstiary().calculateLootBonus(playerBossPoints);
	uint32_t pointsNextBonus = g_ioBosstiary().calculateBossPoints(currentBonus + 1);
	msg.add<uint32_t>(playerBossPoints); // Player Points
	msg.add<uint32_t>(pointsNextBonus); // Total Points next bonus
	msg.add<uint16_t>(currentBonus); // Current Bonus
	msg.add<uint16_t>(currentBonus + 1); // Next Bonus

	uint32_t removePrice = g_ioBosstiary().calculteRemoveBoss(player->getRemoveTimes());

	auto bossesUnlockedList = g_ioBosstiary().getBosstiaryFinished(player);
	if (auto it = std::ranges::find(bossesUnlockedList.begin(), bossesUnlockedList.end(), boostedBossId);
		it != bossesUnlockedList.end()) {
		bossesUnlockedList.erase(it);
	}
	auto bossesUnlockedSize = static_cast<uint16_t>(bossesUnlockedList.size());

	bool isSlotOneUnlocked = (bossesUnlockedSize > 0 ? true : false);
	msg.addByte(isSlotOneUnlocked ? 1 : 0);
	msg.add<uint32_t>(isSlotOneUnlocked ? bossIdSlotOne : 0);
	if (isSlotOneUnlocked && bossIdSlotOne != 0) {
		// Variables Boss Slot One
		auto bossKillCount = player->getBestiaryKillCount(static_cast<uint16_t>(bossIdSlotOne));
		auto slotOneBossLevel = g_ioBosstiary().getBossCurrentLevel(player, (uint16_t)bossIdSlotOne);
		uint16_t bonusBossSlotOne = currentBonus + (slotOneBossLevel == 3 ? 25 : 0);
		uint8_t isSlotOneInactive = bossIdSlotOne == boostedBossId ? 1 : 0;
		// Bytes Slot One
		sendBosstiarySlotsBytes(msg, static_cast<uint8_t>(bossRaceSlotOne), bossKillCount, bonusBossSlotOne, 0, isSlotOneInactive, removePrice);
		bossesUnlockedSize--;
	}

	uint32_t slotTwoPoints = 1500;
	bool isSlotTwoUnlocked = (playerBossPoints >= slotTwoPoints ? true : false);
	msg.addByte(isSlotTwoUnlocked ? 1 : 0);
	msg.add<uint32_t>(isSlotTwoUnlocked ? bossIdSlotTwo : slotTwoPoints);
	if (isSlotTwoUnlocked && bossIdSlotTwo != 0) {
		// Variables Boss Slot Two
		auto bossKillCount = player->getBestiaryKillCount((uint16_t)(bossIdSlotTwo));
		auto slotTwoBossLevel = g_ioBosstiary().getBossCurrentLevel(player, (uint16_t)bossIdSlotTwo);
		uint16_t bonusBossSlotTwo = currentBonus + (slotTwoBossLevel == 3 ? 25 : 0);
		uint8_t isSlotTwoInactive = bossIdSlotTwo == boostedBossId ? 1 : 0;
		// Bytes Slot Two
		sendBosstiarySlotsBytes(msg, static_cast<uint8_t>(bossRaceSlotTwo), bossKillCount, bonusBossSlotTwo, 0, isSlotTwoInactive, removePrice);
		bossesUnlockedSize--;
	}

	bool isTodaySlotUnlocked = g_configManager().getBoolean(BOOSTED_BOSS_SLOT, __FUNCTION__);
	msg.addByte(isTodaySlotUnlocked ? 1 : 0);
	msg.add<uint32_t>(boostedBossId);
	if (isTodaySlotUnlocked && boostedBossId != 0) {
		auto boostedBossKillCount = player->getBestiaryKillCount(static_cast<uint16_t>(boostedBossId));
		auto boostedLootBonus = static_cast<uint16_t>(g_configManager().getNumber(BOOSTED_BOSS_LOOT_BONUS, __FUNCTION__));
		auto bosstiaryMultiplier = static_cast<uint8_t>(g_configManager().getNumber(BOSSTIARY_KILL_MULTIPLIER, __FUNCTION__));
		auto boostedKillBonus = static_cast<uint8_t>(g_configManager().getNumber(BOOSTED_BOSS_KILL_BONUS, __FUNCTION__));
		sendBosstiarySlotsBytes(msg, static_cast<uint8_t>(boostedBossRace), boostedBossKillCount, boostedLootBonus, bosstiaryMultiplier + boostedKillBonus, 0, 0);
	}

	msg.addByte(bossesUnlockedSize != 0 ? 1 : 0);
	if (bossesUnlockedSize != 0) {
		auto unlockCountBuffer = msg.getBufferPosition();
		uint16_t bossesCount = 0;
		msg.skipBytes(2);
		for (const auto &bossId : bossesUnlockedList) {
			if (bossId == bossIdSlotOne || bossId == bossIdSlotTwo) {
				continue;
			}

			const auto mType = g_ioBosstiary().getMonsterTypeByBossRaceId(bossId);
			if (!mType) {
				g_logger().error("[{}] monster {} not found", __FUNCTION__, bossId);
				continue;
			}

			auto bossRace = mType->info.bosstiaryRace;
			if (bossRace < BosstiaryRarity_t::RARITY_BANE || bossRace > BosstiaryRarity_t::RARITY_NEMESIS) {
				g_logger().error("[{}] monster {} have wrong boss race {}", __FUNCTION__, mType->name, fmt::underlying(bossRace));
				continue;
			}

			msg.add<uint32_t>(bossId);
			msg.addByte(static_cast<uint8_t>(bossRace));
			bossesCount++;
		}
		msg.setBufferPosition(unlockCountBuffer);
		msg.add<uint16_t>(bossesCount);
	}

	writeToOutputBuffer(msg);
	parseSendResourceBalance();
}

void ProtocolGame::parseBosstiarySlot(NetworkMessage &msg) {
	if (oldProtocol) {
		return;
	}

	uint8_t slotBossId = msg.getByte();
	uint32_t selectedBossId = msg.get<uint32_t>();

	g_game().playerBosstiarySlot(player->getID(), slotBossId, selectedBossId);
}

void ProtocolGame::sendPodiumDetails(NetworkMessage &msg, const std::vector<uint16_t> &toSendMonsters, bool isBoss) const {
	auto toSendMonstersSize = static_cast<uint16_t>(toSendMonsters.size());
	msg.add<uint16_t>(toSendMonstersSize);
	for (const auto &raceId : toSendMonsters) {
		const auto mType = g_monsters().getMonsterTypeByRaceId(raceId, isBoss);
		if (!mType) {
			continue;
		}

		// Podium of tenacity only need raceId
		if (!isBoss) {
			msg.add<uint16_t>(raceId);
			continue;
		}

		auto monsterOutfit = mType->info.outfit;
		msg.add<uint16_t>(raceId);
		auto isLookType = monsterOutfit.lookType != 0;
		// "Tantugly's Head" boss have to send other looktype to the podium
		if (monsterOutfit.lookTypeEx == 35105) {
			monsterOutfit.lookTypeEx = 39003;
			msg.addString("Tentugly", "ProtocolGame::sendPodiumDetails - Tentugly");
		} else {
			msg.addString(mType->name, "ProtocolGame::sendPodiumDetails - mType->name");
		}
		msg.add<uint16_t>(monsterOutfit.lookType);
		if (isLookType) {
			msg.addByte(monsterOutfit.lookHead);
			msg.addByte(monsterOutfit.lookBody);
			msg.addByte(monsterOutfit.lookLegs);
			msg.addByte(monsterOutfit.lookFeet);
			msg.addByte(monsterOutfit.lookAddons);
		} else {
			msg.add<uint16_t>(monsterOutfit.lookTypeEx);
		}
	}
}

void ProtocolGame::sendMonsterPodiumWindow(std::shared_ptr<Item> podium, const Position &position, uint16_t itemId, uint8_t stackPos) {
	if (!podium || oldProtocol) {
		g_logger().error("[{}] item is nullptr", __FUNCTION__);
		return;
	}

	NetworkMessage msg;
	msg.addByte(0xC2);

	auto podiumVisible = podium->getCustomAttribute("PodiumVisible");
	auto lookType = podium->getCustomAttribute("LookType");
	auto lookDirection = podium->getCustomAttribute("LookDirection");

	bool isBossSelected = false;
	uint16_t lookValue = 0;
	if (lookType) {
		lookValue = static_cast<uint16_t>(lookType->getInteger());
		isBossSelected = lookValue > 0;
	}

	msg.add<uint16_t>(isBossSelected ? lookValue : 0); // Boss LookType
	if (isBossSelected) {
		auto lookHead = podium->getCustomAttribute("LookHead");
		auto lookBody = podium->getCustomAttribute("LookBody");
		auto lookLegs = podium->getCustomAttribute("LookLegs");
		auto lookFeet = podium->getCustomAttribute("LookFeet");

		msg.addByte(lookHead ? static_cast<uint8_t>(lookHead->getInteger()) : 0);
		msg.addByte(lookBody ? static_cast<uint8_t>(lookBody->getInteger()) : 0);
		msg.addByte(lookLegs ? static_cast<uint8_t>(lookLegs->getInteger()) : 0);
		msg.addByte(lookFeet ? static_cast<uint8_t>(lookFeet->getInteger()) : 0);

		auto lookAddons = podium->getCustomAttribute("LookAddons");
		msg.addByte(lookAddons ? static_cast<uint8_t>(lookAddons->getInteger()) : 0);
	} else {
		msg.add<uint16_t>(0); // Boss LookType
	}
	msg.add<uint16_t>(0); // Size of an unknown list. (No ingame visual effect)

	bool isBossPodium = podium->getID() == ITEM_PODIUM_OF_VIGOUR;
	msg.addByte(isBossPodium ? 0x01 : 0x00); // Bosstiary or bestiary
	if (isBossPodium) {
		const auto &unlockedBosses = g_ioBosstiary().getBosstiaryFinished(player, 2);
		sendPodiumDetails(msg, unlockedBosses, true);
	} else {
		const auto &unlockedMonsters = g_iobestiary().getBestiaryFinished(player);
		sendPodiumDetails(msg, unlockedMonsters, false);
	}

	msg.addPosition(position); // Position of the podium on the map
	msg.add<uint16_t>(itemId); // ClientID of the podium
	msg.addByte(stackPos); // StackPos of the podium on the map

	msg.addByte(podiumVisible ? static_cast<uint8_t>(podiumVisible->getInteger()) : 0x01); // A boolean saying if it's visible or not
	msg.addByte(lookType ? 0x01 : 0x00); // A boolean saying if there's a boss selected
	msg.addByte(lookDirection ? static_cast<uint8_t>(lookDirection->getInteger()) : 2); // Direction where the boss is looking
	writeToOutputBuffer(msg);
}

void ProtocolGame::parseSetMonsterPodium(NetworkMessage &msg) const {
	if (!player || oldProtocol) {
		return;
	}

	// For some reason the cip sends uint32_t, but we use uint16_t, so let's just ignore that
	uint16_t monsterRaceId = (uint16_t)msg.get<uint32_t>();
	Position pos = msg.getPosition();
	uint16_t itemId = msg.get<uint16_t>();
	uint8_t stackpos = msg.getByte();
	uint8_t direction = msg.getByte();
	uint8_t podiumVisible = msg.getByte();
	uint8_t monsterVisible = msg.getByte();

	g_game().playerSetMonsterPodium(player->getID(), monsterRaceId, pos, stackpos, itemId, direction, std::make_pair(podiumVisible, monsterVisible));
}

void ProtocolGame::sendBosstiaryCooldownTimer() {
	if (!player || oldProtocol) {
		return;
	}

	NetworkMessage msg;
	msg.addByte(0xBD);

	auto startBosses = msg.getBufferPosition();
	msg.skipBytes(2); // Boss count
	uint16_t bossesCount = 0;
	for (std::map<uint16_t, std::string> bossesMap = g_ioBosstiary().getBosstiaryMap();
		 const auto &[bossRaceId, _] : bossesMap) {
		const auto mType = g_ioBosstiary().getMonsterTypeByBossRaceId(bossRaceId);
		if (!mType) {
			continue;
		}

		auto timerValue = player->kv()->scoped("boss.cooldown")->get(toKey(std::to_string(bossRaceId)));
		if (!timerValue || !timerValue.has_value()) {
			continue;
		}
		auto timer = timerValue->getNumber();
		uint64_t sendTimer = timer > 0 ? static_cast<uint64_t>(timer) : 0;
		msg.add<uint32_t>(bossRaceId); // bossRaceId
		msg.add<uint64_t>(sendTimer); // Boss cooldown in seconds
		bossesCount++;
	}
	auto endBosses = msg.getBufferPosition();
	msg.setBufferPosition(startBosses);
	msg.add<uint16_t>(bossesCount);
	msg.setBufferPosition(endBosses);

	writeToOutputBuffer(msg);
}

void ProtocolGame::sendBosstiaryEntryChanged(uint32_t bossid) {
	if (oldProtocol) {
		return;
	}

	NetworkMessage msg;
	msg.addByte(0xE6);
	msg.add<uint32_t>(bossid);
	writeToOutputBuffer(msg);
}

void ProtocolGame::sendSingleSoundEffect(const Position &pos, SoundEffect_t id, SourceEffect_t source) {
	if (oldProtocol) {
		return;
	}

	NetworkMessage msg;
	msg.addByte(0x83);
	msg.addPosition(pos);
	msg.addByte(0x06); // Sound effect type
	msg.addByte(static_cast<uint8_t>(source)); // Sound source type
	msg.add<uint16_t>(static_cast<uint16_t>(id)); // Sound id
	msg.addByte(0x00); // Breaking the effects loop
	writeToOutputBuffer(msg);
}

void ProtocolGame::sendDoubleSoundEffect(
	const Position &pos,
	SoundEffect_t mainSoundId,
	SourceEffect_t mainSource,
	SoundEffect_t secondarySoundId,
	SourceEffect_t secondarySource
) {
	if (oldProtocol) {
		return;
	}

	NetworkMessage msg;
	msg.addByte(0x83);
	msg.addPosition(pos);

	// Primary sound
	msg.addByte(0x06); // Sound effect type
	msg.addByte(static_cast<uint8_t>(mainSource)); // Sound source type
	msg.add<uint16_t>(static_cast<uint16_t>(mainSoundId)); // Sound id

	// Secondary sound (Can be an array too, but not necessary here)
	msg.addByte(0x07); // Multiple effect type
	msg.addByte(0x01); // Useless ENUM (So far)
	msg.addByte(static_cast<uint8_t>(secondarySource)); // Sound source type
	msg.add<uint16_t>(static_cast<uint16_t>(secondarySoundId)); // Sound id

	msg.addByte(0x00); // Breaking the effects loop
	writeToOutputBuffer(msg);
}

void ProtocolGame::parseOpenWheel(NetworkMessage &msg) {
	if (oldProtocol || !g_configManager().getBoolean(TOGGLE_WHEELSYSTEM, __FUNCTION__)) {
		return;
	}

	auto ownerId = msg.get<uint32_t>();
	g_game().playerOpenWheel(player->getID(), ownerId);
}

void ProtocolGame::parseWheelGemAction(NetworkMessage &msg) {
	if (oldProtocol || !g_configManager().getBoolean(TOGGLE_WHEELSYSTEM, __FUNCTION__)) {
		return;
	}

	g_game().playerWheelGemAction(player->getID(), msg);
}

void ProtocolGame::sendOpenWheelWindow(uint32_t ownerId) {
	if (!player || oldProtocol || !g_configManager().getBoolean(TOGGLE_WHEELSYSTEM, __FUNCTION__)) {
		return;
	}

	NetworkMessage msg;
	player->wheel()->sendOpenWheelWindow(msg, ownerId);
	writeToOutputBuffer(msg);
}

void ProtocolGame::parseSaveWheel(NetworkMessage &msg) {
	if (oldProtocol || !g_configManager().getBoolean(TOGGLE_WHEELSYSTEM, __FUNCTION__)) {
		return;
	}

	g_game().playerSaveWheel(player->getID(), msg);
}

void ProtocolGame::sendDisableLoginMusic() {
	if (oldProtocol || !player || player->getOperatingSystem() >= CLIENTOS_OTCLIENT_LINUX) {
		return;
	}

	NetworkMessage msg;
	msg.addByte(0x85);
	msg.addByte(0x01);
	msg.addByte(0x00);
	msg.addByte(0x00);
	writeToOutputBuffer(msg);
}

<<<<<<< HEAD
void ProtocolGame::sendTakeScreenshot(Screenshot_t screenshotType) {
	if (screenshotType == SCREENSHOT_TYPE_NONE || oldProtocol) {
		return;
	}

	NetworkMessage msg;
	msg.addByte(0x75);
	msg.addByte(screenshotType);
	writeToOutputBuffer(msg);
=======
void ProtocolGame::sendHotkeyPreset() {
	if (!player || oldProtocol) {
		return;
	}

	auto vocation = g_vocations().getVocation(player->getVocation()->getBaseId());
	if (vocation) {
		NetworkMessage msg;
		msg.addByte(0x9D);
		msg.add<uint32_t>(vocation->getClientId());
		writeToOutputBuffer(msg);
	}
>>>>>>> 95dd0fb3
}<|MERGE_RESOLUTION|>--- conflicted
+++ resolved
@@ -9058,17 +9058,6 @@
 	writeToOutputBuffer(msg);
 }
 
-<<<<<<< HEAD
-void ProtocolGame::sendTakeScreenshot(Screenshot_t screenshotType) {
-	if (screenshotType == SCREENSHOT_TYPE_NONE || oldProtocol) {
-		return;
-	}
-
-	NetworkMessage msg;
-	msg.addByte(0x75);
-	msg.addByte(screenshotType);
-	writeToOutputBuffer(msg);
-=======
 void ProtocolGame::sendHotkeyPreset() {
 	if (!player || oldProtocol) {
 		return;
@@ -9081,5 +9070,15 @@
 		msg.add<uint32_t>(vocation->getClientId());
 		writeToOutputBuffer(msg);
 	}
->>>>>>> 95dd0fb3
+}
+
+void ProtocolGame::sendTakeScreenshot(Screenshot_t screenshotType) {
+	if (screenshotType == SCREENSHOT_TYPE_NONE || oldProtocol) {
+		return;
+	}
+
+	NetworkMessage msg;
+	msg.addByte(0x75);
+	msg.addByte(screenshotType);
+	writeToOutputBuffer(msg);
 }