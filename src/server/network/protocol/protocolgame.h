/**
 * The Forgotten Server - a free and open-source MMORPG server emulator
 * Copyright (C) 2019  Mark Samman <mark.samman@gmail.com>
 *
 * This program is free software; you can redistribute it and/or modify
 * it under the terms of the GNU General Public License as published by
 * the Free Software Foundation; either version 2 of the License, or
 * (at your option) any later version.
 *
 * This program is distributed in the hope that it will be useful,
 * but WITHOUT ANY WARRANTY; without even the implied warranty of
 * MERCHANTABILITY or FITNESS FOR A PARTICULAR PURPOSE.  See the
 * GNU General Public License for more details.
 *
 * You should have received a copy of the GNU General Public License along
 * with this program; if not, write to the Free Software Foundation, Inc.,
 * 51 Franklin Street, Fifth Floor, Boston, MA 02110-1301 USA.
 */

#ifndef SRC_SERVER_NETWORK_PROTOCOL_PROTOCOLGAME_H_
#define SRC_SERVER_NETWORK_PROTOCOL_PROTOCOLGAME_H_

#include <string>

#include "server/network/protocol/protocol.h"
#include "creatures/interactions/chat.h"
#include "config/configmanager.h"
#include "creatures/creature.h"
#include "game/scheduling/tasks.h"
#include "game/gamestore.h"
<<<<<<< HEAD
#include "io/ioprey.h"

=======
>>>>>>> 3a68c290

class NetworkMessage;
class Player;
class Game;
class House;
class Container;
class Tile;
class Connection;
class Quest;
class ProtocolGame;
class PreySlot;
class TaskHuntingSlot;
class TaskHuntingOption;
using ProtocolGame_ptr = std::shared_ptr<ProtocolGame>;

extern ConfigManager g_config;
extern Game g_game;

struct TextMessage
{
	MessageClasses type = MESSAGE_STATUS;
	std::string text;
	Position position;
	uint16_t channelId;
	struct
	{
		int32_t value = 0;
		TextColor_t color;
	} primary, secondary;

	TextMessage() = default;
	TextMessage(MessageClasses initType, std::string initText) : type(initType), text(std::move(initText)) {}
};

class ProtocolGame final : public Protocol
{
public:
	// Static protocol information.
	enum {SERVER_SENDS_FIRST = true};
	// Not required as we send first.
	enum {PROTOCOL_IDENTIFIER = 0};
	enum {USE_CHECKSUM = true};

	static const char *protocol_name() {
		return "gameworld protocol";
	}

	explicit ProtocolGame(Connection_ptr initConnection) : Protocol(initConnection) {}

	void login(const std::string &name, uint32_t accnumber, OperatingSystem_t operatingSystem);
	void logout(bool displayEffect, bool forced);

	void AddItem(NetworkMessage &msg, const Item *item);
	void AddItem(NetworkMessage &msg, uint16_t id, uint8_t count);

	void sendLockerItems(std::map<uint16_t, uint16_t> itemMap, uint16_t count);

	uint32_t getVersion() const
	{
		return version;
	}

private:
	ProtocolGame_ptr getThis()
	{
		return std::static_pointer_cast<ProtocolGame>(shared_from_this());
	}
	void connect(uint32_t playerId, OperatingSystem_t operatingSystem);
	void disconnectClient(const std::string &message) const;
	void writeToOutputBuffer(const NetworkMessage &msg);

	void release() override;

	void checkCreatureAsKnown(uint32_t id, bool &known, uint32_t &removedKnown);

	bool canSee(int32_t x, int32_t y, int32_t z) const;
	bool canSee(const Creature *) const;
	bool canSee(const Position &pos) const;

	// we have all the parse methods
	void parsePacket(NetworkMessage &msg) override;
	void parsePacketFromDispatcher(NetworkMessage msg, uint8_t recvbyte);
	void onRecvFirstMessage(NetworkMessage &msg) override;
	void onConnect() override;

	//Parse methods
	void parseAutoWalk(NetworkMessage &msg);
	void parseSetOutfit(NetworkMessage &msg);
	void parseSay(NetworkMessage &msg);
	void parseLookAt(NetworkMessage &msg);
	void parseLookInBattleList(NetworkMessage &msg);

	void parseQuickLoot(NetworkMessage &msg);
	void parseLootContainer(NetworkMessage &msg);
	void parseQuickLootBlackWhitelist(NetworkMessage &msg);
	void parseRequestLockItems();

	void parseFightModes(NetworkMessage &msg);
	void parseAttack(NetworkMessage &msg);
	void parseFollow(NetworkMessage &msg);

	void sendSessionEndInformation(SessionEndInformations information);

	void sendItemInspection(uint16_t itemId, uint8_t itemCount, const Item *item, bool cyclopedia);
	void parseInspectionObject(NetworkMessage &msg);

	void parseCyclopediaCharacterInfo(NetworkMessage &msg);

	void parseHighscores(NetworkMessage &msg);
	void parseTaskHuntingAction(NetworkMessage &msg);
	void sendHighscoresNoData();
	void sendHighscores(const std::vector<HighscoreCharacter> &characters, uint8_t categoryId, uint32_t vocationId, uint16_t page, uint16_t pages);

	void parseTournamentLeaderboard(NetworkMessage &msg);

	void parseGreet(NetworkMessage &msg);
	void parseBugReport(NetworkMessage &msg);
	void parseDebugAssert(NetworkMessage &msg);
	void parsePreyAction(NetworkMessage &msg);
	void parseRuleViolationReport(NetworkMessage &msg);

	void parseBestiarysendRaces();
	void parseBestiarysendCreatures(NetworkMessage &msg);
	void BestiarysendCharms();
	void sendBestiaryEntryChanged(uint16_t raceid);
	void refreshBestiaryTracker(std::list<MonsterType *> trackerList);
	void sendTeamFinderList();
	void sendLeaderTeamFinder(bool reset);
	void createLeaderTeamFinder(NetworkMessage &msg);
	void parseLeaderFinderWindow(NetworkMessage &msg);
	void parseMemberFinderWindow(NetworkMessage &msg);
	void parseSendBuyCharmRune(NetworkMessage &msg);
	void parseBestiarysendMonsterData(NetworkMessage &msg);
	void addBestiaryTrackerList(NetworkMessage &msg);

	void parseTeleport(NetworkMessage &msg);
	void parseThrow(NetworkMessage &msg);
	void parseUseItemEx(NetworkMessage &msg);
	void parseUseWithCreature(NetworkMessage &msg);
	void parseUseItem(NetworkMessage &msg);
	void parseCloseContainer(NetworkMessage &msg);
	void parseUpArrowContainer(NetworkMessage &msg);
	void parseUpdateContainer(NetworkMessage &msg);
	void parseTextWindow(NetworkMessage &msg);
	void parseHouseWindow(NetworkMessage &msg);

	void parseLookInShop(NetworkMessage &msg);
	void parsePlayerPurchase(NetworkMessage &msg);
	void parsePlayerSale(NetworkMessage &msg);

	void parseQuestLine(NetworkMessage &msg);

	void parseInviteToParty(NetworkMessage &msg);
	void parseJoinParty(NetworkMessage &msg);
	void parseRevokePartyInvite(NetworkMessage &msg);
	void parsePassPartyLeadership(NetworkMessage &msg);
	void parseEnableSharedPartyExperience(NetworkMessage &msg);

	void parseToggleMount(NetworkMessage &msg);

	// Imbuements
	void parseApplyImbuement(NetworkMessage &msg);
	void parseClearImbuement(NetworkMessage &msg);
	void parseCloseImbuementWindow(NetworkMessage &msg);

	void parseModalWindowAnswer(NetworkMessage &msg);

	void parseBrowseField(NetworkMessage &msg);
	void parseSeekInContainer(NetworkMessage &msg);

	//trade methods
	void parseRequestTrade(NetworkMessage &msg);
	void parseLookInTrade(NetworkMessage &msg);

	//market methods
	void parseMarketLeave();
	void parseMarketBrowse(NetworkMessage &msg);
	void parseMarketCreateOffer(NetworkMessage &msg);
	void parseMarketCancelOffer(NetworkMessage &msg);
	void parseMarketAcceptOffer(NetworkMessage &msg);

	//VIP methods
	void parseAddVip(NetworkMessage &msg);
	void parseRemoveVip(NetworkMessage &msg);
	void parseEditVip(NetworkMessage &msg);

	void parseRotateItem(NetworkMessage &msg);
	void parseConfigureShowOffSocket(NetworkMessage& msg);
	void parseWrapableItem(NetworkMessage &msg);

	//Channel tabs
	void parseChannelInvite(NetworkMessage &msg);
	void parseChannelExclude(NetworkMessage &msg);
	void parseOpenChannel(NetworkMessage &msg);
	void parseOpenPrivateChannel(NetworkMessage &msg);
	void parseCloseChannel(NetworkMessage &msg);

	//Store methods
	void parseStoreOpen(NetworkMessage &message);
	void parseStoreRequestOffers(NetworkMessage &message);
	void parseStoreBuyOffer(NetworkMessage &message);
	void parseCoinTransfer(NetworkMessage &msg);

	// Imbuement info
	void addImbuementInfo(NetworkMessage &msg, uint32_t imbuementId);

	//Send functions
	void sendChannelMessage(const std::string &author, const std::string &text, SpeakClasses type, uint16_t channel);
	void sendChannelEvent(uint16_t channelId, const std::string &playerName, ChannelEvent_t channelEvent);
	void sendClosePrivate(uint16_t channelId);
	void sendCreatePrivateChannel(uint16_t channelId, const std::string &channelName);
	void sendChannelsDialog();
	void sendChannel(uint16_t channelId, const std::string &channelName, const UsersMap *channelUsers, const InvitedMap *invitedUsers);
	void sendOpenPrivateChannel(const std::string &receiver);
	void sendToChannel(const Creature *creature, SpeakClasses type, const std::string &text, uint16_t channelId);
	void sendPrivateMessage(const Player *speaker, SpeakClasses type, const std::string &text);
	void sendIcons(uint32_t icons);
	void sendFYIBox(const std::string &message);

	void openImbuementWindow(Item *item);
	void sendImbuementResult(const std::string message);
	void closeImbuementWindow();

	void sendItemsPrice();

	void sendDistanceShoot(const Position &from, const Position &to, uint8_t type);
	void sendMagicEffect(const Position &pos, uint8_t type);
	void sendRestingStatus(uint8_t protection);
	void sendCreatureHealth(const Creature *creature);
	void sendPartyCreatureUpdate(const Creature* target);
	void sendPartyCreatureShield(const Creature* target);
	void sendPartyCreatureSkull(const Creature* target);
	void sendPartyCreatureHealth(const Creature* target, uint8_t healthPercent);
	void sendPartyPlayerMana(const Player* target, uint8_t manaPercent);
	void sendPartyCreatureShowStatus(const Creature* target, bool showStatus);
	void sendPartyPlayerVocation(const Player* target);
	void sendPlayerVocation(const Player* target);
	void sendSkills();
	void sendPing();
	void sendPingBack();
	void sendCreatureTurn(const Creature *creature, uint32_t stackpos);
	void sendCreatureSay(const Creature *creature, SpeakClasses type, const std::string &text, const Position *pos = nullptr);

	// Unjust Panel
	void sendUnjustifiedPoints(const uint8_t &dayProgress, const uint8_t &dayLeft, const uint8_t &weekProgress, const uint8_t &weekLeft, const uint8_t &monthProgress, const uint8_t &monthLeft, const uint8_t &skullDuration);

<<<<<<< HEAD
	void closeImbuingWindow();
=======
	// Send preyInfo
	void initPreyData();
	void sendPreyRerollPrice(uint32_t price = 0, uint8_t wildcard = 0, uint8_t directly = 0);
	void sendPreyData(PreySlotNum_t slot, PreyState_t slotState);

>>>>>>> 3a68c290
	void sendCancelWalk();
	void sendChangeSpeed(const Creature *creature, uint32_t speed);
	void sendCancelTarget();
	void sendCreatureOutfit(const Creature *creature, const Outfit_t &outfit);
	void sendStats();
	void sendBasicData();
	void sendStoreHighlight();
	void sendTextMessage(const TextMessage &message);
	void sendReLoginWindow(uint8_t unfairFightReduction);

	void sendTutorial(uint8_t tutorialId);
	void sendAddMarker(const Position &pos, uint8_t markType, const std::string &desc);

	void sendTournamentLeaderboard();

	void sendCyclopediaCharacterNoData(CyclopediaCharacterInfoType_t characterInfoType, uint8_t errorCode);
	void sendCyclopediaCharacterBaseInformation();
	void sendCyclopediaCharacterGeneralStats();
	void sendCyclopediaCharacterCombatStats();
	void sendCyclopediaCharacterRecentDeaths(uint16_t page, uint16_t pages, const std::vector<RecentDeathEntry> &entries);
	void sendCyclopediaCharacterRecentPvPKills(uint16_t page, uint16_t pages, const std::vector<RecentPvPKillEntry> &entries);
	void sendCyclopediaCharacterAchievements();
	void sendCyclopediaCharacterItemSummary();
	void sendCyclopediaCharacterOutfitsMounts();
	void sendCyclopediaCharacterStoreSummary();
	void sendCyclopediaCharacterInspection();
	void sendCyclopediaCharacterBadges();
	void sendCyclopediaCharacterTitles();

	void sendCreatureWalkthrough(const Creature *creature, bool walkthrough);
	void sendCreatureShield(const Creature *creature);
	void sendCreatureSkull(const Creature *creature);
	void sendCreatureType(const Creature *creature, uint8_t creatureType);

	void sendShop(Npc *npc);
	void sendCloseShop();
	void sendClientCheck();
	void sendGameNews();
	void sendResourcesBalance(uint64_t money = 0, uint64_t bank = 0, uint64_t preyCards = 0, uint64_t taskHunting = 0);
	void sendResourceBalance(Resource_t resourceType, uint64_t value);
	void sendSaleItemList(const ShopInfoMap &shop, const std::map<uint32_t, uint32_t> &inventoryMap);
	void sendMarketEnter(uint32_t depotId);
	void updateCoinBalance();
	void sendMarketLeave();
	void sendMarketBrowseItem(uint16_t itemId, const MarketOfferList &buyOffers, const MarketOfferList &sellOffers);
	void sendMarketAcceptOffer(const MarketOfferEx &offer);
	void sendMarketBrowseOwnOffers(const MarketOfferList &buyOffers, const MarketOfferList &sellOffers);
	void sendMarketCancelOffer(const MarketOfferEx &offer);
	void sendMarketBrowseOwnHistory(const HistoryMarketOfferList &buyOffers, const HistoryMarketOfferList &sellOffers);
	void sendMarketDetail(uint16_t itemId);
	void sendTradeItemRequest(const std::string &traderName, const Item *item, bool ack);
	void sendCloseTrade();

	void sendTextWindow(uint32_t windowTextId, Item *item, uint16_t maxlen, bool canWrite);
	void sendTextWindow(uint32_t windowTextId, uint32_t itemId, const std::string &text);
	void sendHouseWindow(uint32_t windowTextId, const std::string &text);
	void sendOutfitWindow();
	void sendPodiumWindow(const Item* podium, const Position& position, uint16_t spriteId, uint8_t stackpos);

	void sendUpdatedVIPStatus(uint32_t guid, VipStatus_t newStatus);
	void sendVIP(uint32_t guid, const std::string &name, const std::string &description, uint32_t icon, bool notify, VipStatus_t status);

	void sendPendingStateEntered();
	void sendEnterWorld();

	void sendFightModes();

	void sendCreatureLight(const Creature *creature);
	void sendCreatureIcon(const Creature* creature);
	void sendWorldLight(const LightInfo &lightInfo);
	void sendTibiaTime(int32_t time);

	void sendCreatureSquare(const Creature *creature, SquareColor_t color);

	void sendSpellCooldown(uint8_t spellId, uint32_t time);
	void sendSpellGroupCooldown(SpellGroup_t groupId, uint32_t time);

	void sendCoinBalance();

	void sendOpenStore(uint8_t serviceType);
	void sendStoreCategoryOffers(StoreCategory *category);
	void sendStoreError(GameStoreError_t error, const std::string &message);
	void sendStorePurchaseSuccessful(const std::string &message, const uint32_t coinBalance);
	void sendStoreRequestAdditionalInfo(uint32_t offerId, ClientOffer_t clientOfferType);

	void sendPreyTimeLeft(PreySlot* slot);
	void sendPreyData(PreySlot* slot);
	void sendPreyPrices();

	void sendStoreTrasactionHistory(HistoryStoreOfferList &list, uint32_t page, uint8_t entriesPerPage);
	void parseStoreOpenTransactionHistory(NetworkMessage &msg);
	void parseStoreRequestTransactionHistory(NetworkMessage &msg);

	//tiles
	void sendMapDescription(const Position &pos);

	void sendAddTileItem(const Position &pos, uint32_t stackpos, const Item *item);
	void sendUpdateTileItem(const Position &pos, uint32_t stackpos, const Item *item);
	void sendRemoveTileThing(const Position &pos, uint32_t stackpos);
	void sendUpdateTile(const Tile *tile, const Position &pos);

	void sendAddCreature(const Creature *creature, const Position &pos, int32_t stackpos, bool isLogin);
	void sendMoveCreature(const Creature *creature, const Position &newPos, int32_t newStackPos,
                         const Position &oldPos, int32_t oldStackPos, bool teleport);

	//containers
	void sendAddContainerItem(uint8_t cid, uint16_t slot, const Item *item);
	void sendUpdateContainerItem(uint8_t cid, uint16_t slot, const Item *item);
	void sendRemoveContainerItem(uint8_t cid, uint16_t slot, const Item *lastItem);

	void sendContainer(uint8_t cid, const Container *container, bool hasParent, uint16_t firstIndex);
	void sendCloseContainer(uint8_t cid);

	//quickloot
	void sendLootContainers();
	void sendLootStats(Item *item, uint8_t count);

	//inventory
	void sendInventoryItem(Slots_t slot, const Item *item);
	void sendInventoryClientIds();

	//messages
	void sendModalWindow(const ModalWindow &modalWindow);

	//analyzers
	void sendKillTrackerUpdate(Container *corpse, const std::string &name, const Outfit_t creatureOutfit);
	void sendUpdateSupplyTracker(const Item *item);
	void sendUpdateImpactTracker(CombatType_t type, int32_t amount);
	void sendUpdateInputAnalyzer(CombatType_t type, int32_t amount, std::string target);
	void sendUpdateLootTracker(Item *item);

	// Hotkey equip/dequip item
	void parseHotkeyEquip(NetworkMessage &msg);

	//Help functions

	// translate a tile to clientreadable format
	void GetTileDescription(const Tile *tile, NetworkMessage &msg);

	// translate a floor to clientreadable format
	void GetFloorDescription(NetworkMessage &msg, int32_t x, int32_t y, int32_t z,
                              int32_t width, int32_t height, int32_t offset, int32_t &skip);

	// translate a map area to clientreadable format
	void GetMapDescription(int32_t x, int32_t y, int32_t z,
                           int32_t width, int32_t height, NetworkMessage &msg);

	void AddCreature(NetworkMessage &msg, const Creature *creature, bool known, uint32_t remove);
	void AddPlayerStats(NetworkMessage &msg);
	void AddOutfit(NetworkMessage &msg, const Outfit_t &outfit, bool addMount = true);
	void AddPlayerSkills(NetworkMessage &msg);
	void sendBlessStatus();
	void sendPremiumTrigger();
	void sendMessageDialog(std::string message);
	void AddWorldLight(NetworkMessage &msg, LightInfo lightInfo);
	void AddCreatureLight(NetworkMessage &msg, const Creature *creature);

	//tiles
	static void RemoveTileThing(NetworkMessage &msg, const Position &pos, uint32_t stackpos);

	void sendTaskHuntingData(TaskHuntingSlot* slot);

	void MoveUpCreature(NetworkMessage &msg, const Creature *creature, const Position &newPos, const Position &oldPos);
	void MoveDownCreature(NetworkMessage &msg, const Creature *creature, const Position &newPos, const Position &oldPos);

	//shop
	void AddShopItem(NetworkMessage &msg, const ShopInfo &item, uint16_t itemId);

	//otclient
	void parseExtendedOpcode(NetworkMessage &msg);

	//reloadCreature
	void reloadCreature(const Creature *creature);

	friend class Player;

	// Helpers so we don't need to bind every time
	template <typename Callable, typename... Args>
	void addGameTask(Callable function, Args &&... args)
	{
		g_dispatcher.addTask(createTask(std::bind(function, &g_game, std::forward<Args>(args)...)));
	}

	template <typename Callable, typename... Args>
	void addGameTaskTimed(uint32_t delay, Callable function, Args &&... args)
	{
		g_dispatcher.addTask(createTask(delay, std::bind(function, &g_game, std::forward<Args>(args)...)));
	}

	std::unordered_set<uint32_t> knownCreatureSet;
	Player *player = nullptr;

	uint32_t eventConnect = 0;
	uint32_t challengeTimestamp = 0;
	uint32_t version = g_config.getNumber(CLIENT_VERSION);
	int32_t clientVersion = 0;

	uint8_t challengeRandom = 0;

	bool debugAssertSent = false;
	bool acceptPackets = false;

	bool loggedIn = false;
	bool shouldAddExivaRestrictions = false;

	void sendInventory();

	void sendOpenStash();
	void parseStashWithdraw(NetworkMessage &msg);
	void sendSpecialContainersAvailable();
};

#endif  // SRC_SERVER_NETWORK_PROTOCOL_PROTOCOLGAME_H_<|MERGE_RESOLUTION|>--- conflicted
+++ resolved
@@ -28,11 +28,7 @@
 #include "creatures/creature.h"
 #include "game/scheduling/tasks.h"
 #include "game/gamestore.h"
-<<<<<<< HEAD
 #include "io/ioprey.h"
-
-=======
->>>>>>> 3a68c290
 
 class NetworkMessage;
 class Player;
@@ -279,15 +275,8 @@
 	// Unjust Panel
 	void sendUnjustifiedPoints(const uint8_t &dayProgress, const uint8_t &dayLeft, const uint8_t &weekProgress, const uint8_t &weekLeft, const uint8_t &monthProgress, const uint8_t &monthLeft, const uint8_t &skullDuration);
 
-<<<<<<< HEAD
 	void closeImbuingWindow();
-=======
-	// Send preyInfo
-	void initPreyData();
-	void sendPreyRerollPrice(uint32_t price = 0, uint8_t wildcard = 0, uint8_t directly = 0);
-	void sendPreyData(PreySlotNum_t slot, PreyState_t slotState);
-
->>>>>>> 3a68c290
+  
 	void sendCancelWalk();
 	void sendChangeSpeed(const Creature *creature, uint32_t speed);
 	void sendCancelTarget();
