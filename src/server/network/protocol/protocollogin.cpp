/**
 * Canary - A free and open-source MMORPG server emulator
 * Copyright (©) 2019-2024 OpenTibiaBR <opentibiabr@outlook.com>
 * Repository: https://github.com/opentibiabr/canary
 * License: https://github.com/opentibiabr/canary/blob/main/LICENSE
 * Contributors: https://github.com/opentibiabr/canary/graphs/contributors
 * Website: https://docs.opentibiabr.com/
 */

#include "pch.hpp"

#include "server/network/protocol/protocollogin.hpp"
#include "server/network/message/outputmessage.hpp"
#include "game/scheduling/dispatcher.hpp"
#include "account/account.hpp"
#include "io/iologindata.hpp"
#include "creatures/players/management/ban.hpp"
#include "game/game.hpp"
#include "core.hpp"
#include "enums/account_errors.hpp"

void ProtocolLogin::disconnectClient(const std::string &message) {
	auto output = OutputMessagePool::getOutputMessage();

	output->addByte(0x0B);
	output->addString(message, "ProtocolLogin::disconnectClient - message");
	send(output);

	disconnect();
}

void ProtocolLogin::getCharacterList(const std::string &accountDescriptor, const std::string &password) {
	Account account(accountDescriptor);
	account.setProtocolCompat(oldProtocol);

	if (oldProtocol && !g_configManager().getBoolean(OLD_PROTOCOL, __FUNCTION__)) {
		disconnectClient(fmt::format("Only protocol version {}.{} is allowed.", CLIENT_VERSION_UPPER, CLIENT_VERSION_LOWER));
		return;
	} else if (!oldProtocol) {
		disconnectClient(fmt::format("Only protocol version {}.{} or outdated 11.00 is allowed.", CLIENT_VERSION_UPPER, CLIENT_VERSION_LOWER));
		return;
	}

	if (account.load() != enumToValue(AccountErrors_t::Ok) || !account.authenticate(password)) {
		std::ostringstream ss;
		ss << (oldProtocol ? "Username" : "Email") << " or password is not correct.";
		disconnectClient(ss.str());
		return;
	}

	auto output = OutputMessagePool::getOutputMessage();
	const std::string &motd = g_configManager().getString(SERVER_MOTD, __FUNCTION__);
	if (!motd.empty()) {
		// Add MOTD
		output->addByte(0x14);

		std::ostringstream ss;
		ss << g_game().getMotdNum() << "\n"
		   << motd;
		output->addString(ss.str(), "ProtocolLogin::getCharacterList - ss.str()");
	}

	// Add session key
	output->addByte(0x28);
	output->addString(accountDescriptor + "\n" + password, "ProtocolLogin::getCharacterList - accountDescriptor + password");

	// Add char list
	auto [players, result] = account.getAccountPlayers();
	if (enumToValue(AccountErrors_t::Ok) != result) {
		g_logger().warn("Account[{}] failed to load players!", account.getID());
	}

	output->addByte(0x64);

	output->addByte(1); // number of worlds

	output->addByte(0); // world id
	output->addString(g_configManager().getString(SERVER_NAME, __FUNCTION__), "ProtocolLogin::getCharacterList - _configManager().getString(SERVER_NAME)");
	output->addString(g_configManager().getString(IP, __FUNCTION__), "ProtocolLogin::getCharacterList - g_configManager().getString(IP)");

	output->add<uint16_t>(g_configManager().getNumber(GAME_PORT, __FUNCTION__));

	output->addByte(0);

	uint8_t size = std::min<size_t>(std::numeric_limits<uint8_t>::max(), players.size());
	output->addByte(size);
	for (const auto &[name, deletion] : players) {
		output->addByte(0);
		output->addString(name, "ProtocolLogin::getCharacterList - name");
	}

	// Get premium days, check is premium and get lastday
	output->addByte(account.getPremiumRemainingDays());
	output->addByte(account.getPremiumLastDay() > getTimeNow());
	output->add<uint32_t>(account.getPremiumLastDay());

	send(output);

	disconnect();
}

void ProtocolLogin::onRecvFirstMessage(NetworkMessage &msg) {
	if (g_game().getGameState() == GAME_STATE_SHUTDOWN) {
		disconnect();
		return;
	}

	msg.skipBytes(2); // client OS

	uint16_t version = msg.get<uint16_t>();

	// Old protocol support
	oldProtocol = version == 1100;

	msg.skipBytes(17);
	/*
	 - Skipped bytes:
	 - 4 bytes: client version (971+)
	 - 12 bytes: dat, spr, pic signatures (4 bytes each)
	 - 1 byte: preview world(971+)
	 */

	if (!Protocol::RSA_decrypt(msg)) {
		g_logger().warn("[ProtocolLogin::onRecvFirstMessage] - RSA Decrypt Failed");
		disconnect();
		return;
	}

	std::array<uint32_t, 4> key = { msg.get<uint32_t>(), msg.get<uint32_t>(), msg.get<uint32_t>(), msg.get<uint32_t>() };
	enableXTEAEncryption();
	setXTEAKey(key.data());

	setChecksumMethod(CHECKSUM_METHOD_ADLER32);

	if (g_game().getGameState() == GAME_STATE_STARTUP) {
		disconnectClient("Gameworld is starting up. Please wait.");
		return;
	}

	if (g_game().getGameState() == GAME_STATE_MAINTAIN) {
		disconnectClient("Gameworld is under maintenance.\nPlease re-connect in a while.");
		return;
	}

	BanInfo banInfo;
	auto curConnection = getConnection();
	if (!curConnection) {
		return;
	}

	if (IOBan::isIpBanned(curConnection->getIP(), banInfo)) {
		if (banInfo.reason.empty()) {
			banInfo.reason = "(none)";
		}

		std::ostringstream ss;
		ss << "Your IP has been banned until " << formatDateShort(banInfo.expiresAt) << " by " << banInfo.bannedBy << ".\n\nReason specified:\n"
		   << banInfo.reason;
		disconnectClient(ss.str());
		return;
	}

	std::string accountDescriptor = msg.getString();
	if (accountDescriptor.empty()) {
		std::ostringstream ss;
		ss << "Invalid " << (oldProtocol ? "username" : "email") << ".";
		disconnectClient(ss.str());
		return;
	}

	std::string password = msg.getString();
	// Cast system login (show casting players on old protocol)
	if (accountDescriptor == "@cast") {
		if (!ProtocolGame::getLiveCasts().size()) {
			disconnectClient("There are no players with the cast on.");
			return;
		}

		auto thisPtr = std::static_pointer_cast<ProtocolLogin>(shared_from_this());
		g_dispatcher().addEvent(std::bind(&ProtocolLogin::getCastViewersList, thisPtr, password), "ProtocolLogin::getCastViewersList");
		return;
	}

	if (password.empty()) {
		disconnectClient("Invalid password.");
		return;
	}

	g_dispatcher().addEvent([self = std::static_pointer_cast<ProtocolLogin>(shared_from_this()), accountDescriptor, password] {
		self->getCharacterList(accountDescriptor, password);
	},
<<<<<<< HEAD
							"ProtocolLogin::getCharacterList");
}

void ProtocolLogin::getCastViewersList(const std::string &password) {
	auto output = OutputMessagePool::getOutputMessage();
	output->addByte(0x14);
	output->addString(fmt::format("{}\nWelcome to Cast System!", normal_random(1, 100)), "ProtocolLogin::getCastViewersList - fmt::format('{}\nWelcome to Cast System!', normal_random(1, 100))");

	// Add session key
	output->addByte(0x28);
	output->addString(fmt::format("@cast\n{}", password), "ProtocolLogin::getCharacterList - accountDescriptor + password");

	output->addByte(0x64);

	output->addByte(1); // number of worlds

	output->addByte(0); // world id
	output->addString(g_configManager().getString(SERVER_NAME, __FUNCTION__), "ProtocolLogin::getCastViewersList - _configManager().getString(SERVER_NAME)");
	output->addString(g_configManager().getString(IP, __FUNCTION__), "ProtocolLogin::getCastViewersList - g_configManager().getString(IP)");

	output->add<uint16_t>(g_configManager().getNumber(GAME_PORT, __FUNCTION__));

	output->addByte(0);

	std::vector<std::shared_ptr<Player>> players;

	for (const auto &it : ProtocolGame::getLiveCasts()) {
		std::shared_ptr<Player> player = it.first;
		if (!password.empty() && password != player->client->getCastPassword()) {
			continue;
		}
		players.emplace_back(player);
	}

	uint8_t size = std::min<size_t>(std::numeric_limits<uint8_t>::max(), players.size());
	output->addByte(size);
	std::sort(players.begin(), players.end(), Player::sortByCastViewerCount);

	for (const auto &player : players) {
		output->addByte(0);
		output->addString(player->getName(), "ProtocolLogin::getCastViewersList - player->getName()");
	}

	// Add premium days
	output->addByte(0);

	output->addByte(0);
	output->add<uint32_t>(0);

	output->add<uint16_t>(0);
	send(std::move(output));
	disconnect();
=======
	                        "ProtocolLogin::getCharacterList");
>>>>>>> b330a33d
}<|MERGE_RESOLUTION|>--- conflicted
+++ resolved
@@ -189,8 +189,7 @@
 	g_dispatcher().addEvent([self = std::static_pointer_cast<ProtocolLogin>(shared_from_this()), accountDescriptor, password] {
 		self->getCharacterList(accountDescriptor, password);
 	},
-<<<<<<< HEAD
-							"ProtocolLogin::getCharacterList");
+	                        "ProtocolLogin::getCharacterList");
 }
 
 void ProtocolLogin::getCastViewersList(const std::string &password) {
@@ -242,7 +241,4 @@
 	output->add<uint16_t>(0);
 	send(std::move(output));
 	disconnect();
-=======
-	                        "ProtocolLogin::getCharacterList");
->>>>>>> b330a33d
 }