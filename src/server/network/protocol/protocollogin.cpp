/**
 * Canary - A free and open-source MMORPG server emulator
 * Copyright (©) 2019-2024 OpenTibiaBR <opentibiabr@outlook.com>
 * Repository: https://github.com/opentibiabr/canary
 * License: https://github.com/opentibiabr/canary/blob/main/LICENSE
 * Contributors: https://github.com/opentibiabr/canary/graphs/contributors
 * Website: https://docs.opentibiabr.com/
 */

#include "pch.hpp"

#include "server/network/protocol/protocollogin.hpp"
#include "server/network/message/outputmessage.hpp"
#include "game/scheduling/dispatcher.hpp"
#include "account/account.hpp"
#include "io/iologindata.hpp"
#include "creatures/players/management/ban.hpp"
#include "game/game.hpp"
#include "core.hpp"
#include "enums/account_errors.hpp"

void ProtocolLogin::disconnectClient(const std::string &message) {
	auto output = OutputMessagePool::getOutputMessage();

	output->addByte(0x0B);
	output->addString(message, "ProtocolLogin::disconnectClient - message");
	send(output);

	disconnect();
}

void ProtocolLogin::getCharacterList(const std::string &accountDescriptor, const std::string &password) {
	Account account(accountDescriptor);
	account.setProtocolCompat(oldProtocol);

	if (oldProtocol && !g_configManager().getBoolean(OLD_PROTOCOL, __FUNCTION__)) {
		disconnectClient(fmt::format("Only protocol version {}.{} is allowed.", CLIENT_VERSION_UPPER, CLIENT_VERSION_LOWER));
		return;
	} else if (!oldProtocol) {
		disconnectClient(fmt::format("Only protocol version {}.{} or outdated 11.00 is allowed.", CLIENT_VERSION_UPPER, CLIENT_VERSION_LOWER));
		return;
	}

	if (account.load() != enumToValue(AccountErrors_t::Ok) || !account.authenticate(password)) {
		std::ostringstream ss;
		ss << (oldProtocol ? "Username" : "Email") << " or password is not correct.";
		disconnectClient(ss.str());
		return;
	}

	auto output = OutputMessagePool::getOutputMessage();
	const std::string &motd = g_configManager().getString(SERVER_MOTD, __FUNCTION__);
	if (!motd.empty()) {
		// Add MOTD
		output->addByte(0x14);

		std::ostringstream ss;
		ss << g_game().getMotdNum() << "\n"
		   << motd;
		output->addString(ss.str(), "ProtocolLogin::getCharacterList - ss.str()");
	}

	// Add session key
	output->addByte(0x28);
	output->addString(accountDescriptor + "\n" + password, "ProtocolLogin::getCharacterList - accountDescriptor + password");

	// Add char list
	auto [players, result] = account.getAccountPlayers();
	if (enumToValue(AccountErrors_t::Ok) != result) {
		g_logger().warn("Account[{}] failed to load players!", account.getID());
	}

	output->addByte(0x64);

	output->addByte(1); // number of worlds

	output->addByte(0); // world id
	output->addString(g_configManager().getString(SERVER_NAME, __FUNCTION__), "ProtocolLogin::getCharacterList - _configManager().getString(SERVER_NAME)");
	output->addString(g_configManager().getString(IP, __FUNCTION__), "ProtocolLogin::getCharacterList - g_configManager().getString(IP)");

	output->add<uint16_t>(g_configManager().getNumber(GAME_PORT, __FUNCTION__));

	output->addByte(0);

	uint8_t size = std::min<size_t>(std::numeric_limits<uint8_t>::max(), players.size());
	output->addByte(size);
	for (const auto &[name, deletion] : players) {
		output->addByte(0);
		output->addString(name, "ProtocolLogin::getCharacterList - name");
	}

	// Get premium days, check is premium and get lastday
	output->addByte(account.getPremiumRemainingDays());
	output->addByte(account.getPremiumLastDay() > getTimeNow());
	output->add<uint32_t>(account.getPremiumLastDay());

	send(output);

	disconnect();
}

void ProtocolLogin::onRecvFirstMessage(NetworkMessage &msg) {
	if (g_game().getGameState() == GAME_STATE_SHUTDOWN) {
		disconnect();
		return;
	}

	msg.skipBytes(2); // client OS

	uint16_t version = msg.get<uint16_t>();

	// Old protocol support
	oldProtocol = version == 1100;

	msg.skipBytes(17);
	/*
	 - Skipped bytes:
	 - 4 bytes: client version (971+)
	 - 12 bytes: dat, spr, pic signatures (4 bytes each)
	 - 1 byte: preview world(971+)
	 */

	if (!Protocol::RSA_decrypt(msg)) {
		g_logger().warn("[ProtocolLogin::onRecvFirstMessage] - RSA Decrypt Failed");
		disconnect();
		return;
	}

	std::array<uint32_t, 4> key = { msg.get<uint32_t>(), msg.get<uint32_t>(), msg.get<uint32_t>(), msg.get<uint32_t>() };
	enableXTEAEncryption();
	setXTEAKey(key.data());

	setChecksumMethod(CHECKSUM_METHOD_ADLER32);

	if (g_game().getGameState() == GAME_STATE_STARTUP) {
		disconnectClient("Gameworld is starting up. Please wait.");
		return;
	}

	if (g_game().getGameState() == GAME_STATE_MAINTAIN) {
		disconnectClient("Gameworld is under maintenance.\nPlease re-connect in a while.");
		return;
	}

	BanInfo banInfo;
	auto curConnection = getConnection();
	if (!curConnection) {
		return;
	}

	if (IOBan::isIpBanned(curConnection->getIP(), banInfo)) {
		if (banInfo.reason.empty()) {
			banInfo.reason = "(none)";
		}

		std::ostringstream ss;
		ss << "Your IP has been banned until " << formatDateShort(banInfo.expiresAt) << " by " << banInfo.bannedBy << ".\n\nReason specified:\n"
		   << banInfo.reason;
		disconnectClient(ss.str());
		return;
	}

	std::string accountDescriptor = msg.getString();
	if (accountDescriptor.empty()) {
		std::ostringstream ss;
		ss << "Invalid " << (oldProtocol ? "username" : "email") << ".";
		disconnectClient(ss.str());
		return;
	}

	std::string password = msg.getString();
// Livestream system login for old protocols
#if FEATURE_LIVESTREAM > 0
	// Cast system login (show casting players on old protocol)
	if (accountDescriptor == "@livestream") {
		if (ProtocolGame::getLivestreamCasters().empty()) {
			disconnectClient("There are no players with the livestream on.");
			return;
		}

		auto thisPtr = std::static_pointer_cast<ProtocolLogin>(shared_from_this());
		g_dispatcher().addEvent([thisPtr, password]() {
			thisPtr->getLivestreamViewersList(password);
		},
		                        "ProtocolLogin::getLivestreamViewersList");

		return;
	}
#endif

	if (password.empty()) {
		disconnectClient("Invalid password.");
		return;
	}

<<<<<<< HEAD
	g_dispatcher().addEvent([self = std::static_pointer_cast<ProtocolLogin>(shared_from_this()), accountDescriptor, password] {
		self->getCharacterList(accountDescriptor, password);
	},
	                        "ProtocolLogin::getCharacterList");
}

#if FEATURE_LIVESTREAM > 0
void ProtocolLogin::getLivestreamViewersList(const std::string &password) {
	constexpr uint8_t HEADER_BYTE = 0x14;
	constexpr uint8_t SESSION_KEY_BYTE = 0x28;
	constexpr uint8_t NUMBER_OF_WORLDS = 1;
	constexpr int32_t MIN_RANDOM_VALUE = 1;
	constexpr int32_t MAX_RANDOM_VALUE = 100;

	auto output = OutputMessagePool::getOutputMessage();
	output->addByte(HEADER_BYTE);
	output->addString(fmt::format("{}\nWelcome to Cast System!", normal_random(MIN_RANDOM_VALUE, MAX_RANDOM_VALUE)), "ProtocolLogin::getLivestreamViewersList - Welcome to Cast System!')");

	output->addByte(SESSION_KEY_BYTE);
	output->addString(fmt::format("@livestream\n{}", password), "ProtocolLogin::getCharacterList - accountDescriptor + password");

	output->addByte(uint8_t());
	output->addByte(NUMBER_OF_WORLDS);

	output->addByte(uint8_t());
	output->addString(g_configManager().getString(SERVER_NAME, __FUNCTION__), "ProtocolLogin::getLivestreamViewersList - _configManager().getString(SERVER_NAME)");
	output->addString(g_configManager().getString(IP, __FUNCTION__), "ProtocolLogin::getLivestreamViewersList - g_configManager().getString(IP)");

	output->add<uint16_t>(g_configManager().getNumber(GAME_PORT, __FUNCTION__));

	output->addByte(uint8_t());

	std::vector<std::shared_ptr<Player>> players;

	for (const auto &it : ProtocolGame::getLivestreamCasters()) {
		std::shared_ptr<Player> player = it.first;
		if (!password.empty() && password != player->client->getLivestreamPassword()) {
			continue;
		}
		players.emplace_back(player);
	}

	uint8_t size = std::min<size_t>(std::numeric_limits<uint8_t>::max(), players.size());
	output->addByte(size);
	std::sort(players.begin(), players.end(), Player::sortByLivestreamViewerCount);

	for (const auto &player : players) {
		output->addByte(uint8_t());
		output->addString(player->getName(), "ProtocolLogin::getLivestreamViewersList - player->getName()");
	}

	output->addByte(uint8_t());
	output->addByte(uint8_t());
	output->add<uint32_t>(uint32_t());
	output->add<uint16_t>(uint16_t());

	send(std::move(output));
	disconnect();
}
#endif
=======
	g_dispatcher().addEvent(
		[self = std::static_pointer_cast<ProtocolLogin>(shared_from_this()), accountDescriptor, password] {
			self->getCharacterList(accountDescriptor, password);
		},
		__FUNCTION__
	);
}
>>>>>>> 4bc7a5c9
<|MERGE_RESOLUTION|>--- conflicted
+++ resolved
@@ -193,11 +193,12 @@
 		return;
 	}
 
-<<<<<<< HEAD
-	g_dispatcher().addEvent([self = std::static_pointer_cast<ProtocolLogin>(shared_from_this()), accountDescriptor, password] {
-		self->getCharacterList(accountDescriptor, password);
-	},
-	                        "ProtocolLogin::getCharacterList");
+	g_dispatcher().addEvent(
+		[self = std::static_pointer_cast<ProtocolLogin>(shared_from_this()), accountDescriptor, password] {
+			self->getCharacterList(accountDescriptor, password);
+		},
+		__FUNCTION__
+	);
 }
 
 #if FEATURE_LIVESTREAM > 0
@@ -253,13 +254,4 @@
 	send(std::move(output));
 	disconnect();
 }
-#endif
-=======
-	g_dispatcher().addEvent(
-		[self = std::static_pointer_cast<ProtocolLogin>(shared_from_this()), accountDescriptor, password] {
-			self->getCharacterList(accountDescriptor, password);
-		},
-		__FUNCTION__
-	);
-}
->>>>>>> 4bc7a5c9
+#endif