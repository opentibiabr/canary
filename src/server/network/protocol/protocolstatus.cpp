--- conflicted
+++ resolved
@@ -26,17 +26,10 @@
 void ProtocolStatus::onRecvFirstMessage(NetworkMessage &msg) {
 	const uint32_t ip = getIP();
 	if (ip != 0x0100007F) {
-<<<<<<< HEAD
-		const std::string ipStr = convertIPToString(ip);
-		if (ipStr != g_configManager().getString(IP, __FUNCTION__)) {
-			const std::map<uint32_t, int64_t>::const_iterator it = ipConnectMap.find(ip);
-			if (it != ipConnectMap.end() && (OTSYS_TIME() < (it->second + g_configManager().getNumber(STATUSQUERY_TIMEOUT, __FUNCTION__)))) {
-=======
 		std::string ipStr = convertIPToString(ip);
 		if (ipStr != g_configManager().getString(IP)) {
 			std::map<uint32_t, int64_t>::const_iterator it = ipConnectMap.find(ip);
 			if (it != ipConnectMap.end() && (OTSYS_TIME() < (it->second + g_configManager().getNumber(STATUSQUERY_TIMEOUT)))) {
->>>>>>> 0c7aafe0
 				disconnect();
 				return;
 			}
@@ -155,13 +148,8 @@
 	map.append_attribute("width") = std::to_string(mapWidth).c_str();
 	map.append_attribute("height") = std::to_string(mapHeight).c_str();
 
-<<<<<<< HEAD
-	const pugi::xml_node motd = tsqp.append_child("motd");
-	motd.text() = g_configManager().getString(SERVER_MOTD, __FUNCTION__).c_str();
-=======
 	pugi::xml_node motd = tsqp.append_child("motd");
 	motd.text() = g_configManager().getString(SERVER_MOTD).c_str();
->>>>>>> 0c7aafe0
 
 	std::ostringstream ss;
 	doc.save(ss, "", pugi::format_raw);
@@ -218,15 +206,9 @@
 
 		const auto players = g_game().getPlayers();
 		output->add<uint32_t>(players.size());
-<<<<<<< HEAD
-		for (const auto &[fst, snd] : players) {
-			output->addString(snd->getName(), "ProtocolStatus::sendInfo - it.second->getName()");
-			output->add<uint32_t>(snd->getLevel());
-=======
 		for (const auto &it : players) {
 			output->addString(it.second->getName());
 			output->add<uint32_t>(it.second->getLevel());
->>>>>>> 0c7aafe0
 		}
 	}
 
