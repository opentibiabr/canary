--- conflicted
+++ resolved
@@ -1,20 +1,25 @@
 /**
- * Canary - A free and open-source MMORPG server emulator
- * Copyright (©) 2019-2022 OpenTibiaBR <opentibiabr@outlook.com>
- * Repository: https://github.com/opentibiabr/canary
- * License: https://github.com/opentibiabr/canary/blob/main/LICENSE
- * Contributors: https://github.com/opentibiabr/canary/graphs/contributors
- * Website: https://docs.opentibiabr.org/
-*/
+ * The Forgotten Server - a free and open-source MMORPG server emulator
+ * Copyright (C) 2019 Mark Samman <mark.samman@gmail.com>
+ *
+ * This program is free software; you can redistribute it and/or modify
+ * it under the terms of the GNU General Public License as published by
+ * the Free Software Foundation; either version 2 of the License, or
+ * (at your option) any later version.
+ *
+ * This program is distributed in the hope that it will be useful,
+ * but WITHOUT ANY WARRANTY; without even the implied warranty of
+ * MERCHANTABILITY or FITNESS FOR A PARTICULAR PURPOSE.  See the
+ * GNU General Public License for more details.
+ *
+ * You should have received a copy of the GNU General Public License along
+ * with this program; if not, write to the Free Software Foundation, Inc.,
+ * 51 Franklin Street, Fifth Floor, Boston, MA 02110-1301 USA.
+ */
 
 #ifndef SRC_SERVER_SIGNALS_H_
 #define SRC_SERVER_SIGNALS_H_
 
-<<<<<<< HEAD
-#include <asio.hpp>
-
-=======
->>>>>>> 94288cf1
 class Signals
 {
 	asio::signal_set set;
