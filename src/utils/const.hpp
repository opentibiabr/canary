--- conflicted
+++ resolved
@@ -31,14 +31,12 @@
 static constexpr int32_t STORAGEVALUE_PODIUM = 30020;
 static constexpr int32_t STORAGEVALUE_DAILYREWARD = 14898;
 static constexpr int32_t STORAGEVALUE_BESTIARYKILLCOUNT = 61305000; // Can get up to 2000 storages!
-<<<<<<< HEAD
+
+// Hazard system storage
+static constexpr int32_t STORAGEVALUE_HAZARDCOUNT = 112550;
 
 // Wheel of destiny
 static constexpr int32_t STORAGEVALUE_GIFT_OF_LIFE_COOLDOWN_WOD = 43200;
-=======
-// Hazard system storage
-static constexpr int32_t STORAGEVALUE_HAZARDCOUNT = 112550;
->>>>>>> 1c159a6f
 
 // Reserved player storage key ranges;
 // [10000000 - 20000000];
