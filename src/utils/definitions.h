/**
 * Canary - A free and open-source MMORPG server emulator
 * Copyright (©) 2019-2022 OpenTibiaBR <opentibiabr@outlook.com>
 * Repository: https://github.com/opentibiabr/canary
 * License: https://github.com/opentibiabr/canary/blob/main/LICENSE
 * Contributors: https://github.com/opentibiabr/canary/graphs/contributors
 * Website: https://docs.opentibiabr.org/
*/

#ifndef SRC_UTILS_DEFINITIONS_H_
#define SRC_UTILS_DEFINITIONS_H_

<<<<<<< HEAD
static constexpr auto STATUS_SERVER_NAME = "Canary";
static constexpr auto STATUS_SERVER_VERSION = "1.4.0";
static constexpr auto STATUS_SERVER_DEVELOPERS = "OpenTibiaBR Organization and contributors";

static constexpr auto AUTHENTICATOR_DIGITS = 6U;
static constexpr auto AUTHENTICATOR_PERIOD = 30U;

static constexpr auto CLIENT_VERSION = 1286;
#define CLIENT_VERSION_UPPER (CLIENT_VERSION / 100)
#define CLIENT_VERSION_LOWER (CLIENT_VERSION % 100)

#define NONCOPYABLE(Type) Type(const Type&)=delete; Type& operator=(const Type&)=delete

/// Branch Prediction.  See the GCC Manual for more information.
 /// NB: These are used when speed is need most; do not use in normal
 /// code, they may slow down stuff.
#if defined(__clang__) || defined(__GNUC__)
#define likely(x)     __builtin_expect(!!(x), 1)
#define unlikely(x)    __builtin_expect(!!(x), 0)
#else
#define likely(x)    (x)
#define unlikely(x)    (x)
#endif

=======
>>>>>>> 94288cf1
#ifndef __FUNCTION__
#define __FUNCTION__ __func__
#endif

#ifndef _CRT_SECURE_NO_WARNINGS
#define _CRT_SECURE_NO_WARNINGS
#endif

#ifndef _USE_MATH_DEFINES
#define _USE_MATH_DEFINES
#endif

#ifdef _WIN32
#ifndef NOMINMAX
#define NOMINMAX
#endif

#if defined(_WIN32) || defined(WIN32) || defined(__CYGWIN__) || defined(__MINGW32__) || defined(__BORLANDC__)
#define OS_WINDOWS
#endif

#define WIN32_LEAN_AND_MEAN

#ifdef _MSC_VER
#ifdef NDEBUG
#define _SECURE_SCL 0
#define HAS_ITERATOR_DEBUGGING 0
#endif

#pragma warning(disable:4127) // conditional expression is constant
#pragma warning(disable:4244) // 'argument' : conversion from 'type1' to 'type2', possible loss of data
#pragma warning(disable:4250) // 'class1' : inherits 'class2::member' via dominance
#pragma warning(disable:4267) // 'var' : conversion from 'size_t' to 'type', possible loss of data
#pragma warning(disable:4319) // '~': zero extending 'unsigned int' to 'lua_Number' of greater size
#pragma warning(disable:4458) // declaration hides class member
#pragma warning(disable:4101) // local variable not referenced
#pragma warning(disable:4996) // declaration std::fpos<_Mbstatet>::seekpos
#endif

#define strcasecmp _stricmp
#define strncasecmp _strnicmp

#ifndef _WIN32_WINNT
// 0x0602: Windows 7
#define _WIN32_WINNT 0x0602
#endif
#endif

#ifndef M_PI
#define M_PI 3.14159265358979323846
#endif

typedef int error_t;

#endif  // SRC_UTILS_DEFINITIONS_H_<|MERGE_RESOLUTION|>--- conflicted
+++ resolved
@@ -10,33 +10,6 @@
 #ifndef SRC_UTILS_DEFINITIONS_H_
 #define SRC_UTILS_DEFINITIONS_H_
 
-<<<<<<< HEAD
-static constexpr auto STATUS_SERVER_NAME = "Canary";
-static constexpr auto STATUS_SERVER_VERSION = "1.4.0";
-static constexpr auto STATUS_SERVER_DEVELOPERS = "OpenTibiaBR Organization and contributors";
-
-static constexpr auto AUTHENTICATOR_DIGITS = 6U;
-static constexpr auto AUTHENTICATOR_PERIOD = 30U;
-
-static constexpr auto CLIENT_VERSION = 1286;
-#define CLIENT_VERSION_UPPER (CLIENT_VERSION / 100)
-#define CLIENT_VERSION_LOWER (CLIENT_VERSION % 100)
-
-#define NONCOPYABLE(Type) Type(const Type&)=delete; Type& operator=(const Type&)=delete
-
-/// Branch Prediction.  See the GCC Manual for more information.
- /// NB: These are used when speed is need most; do not use in normal
- /// code, they may slow down stuff.
-#if defined(__clang__) || defined(__GNUC__)
-#define likely(x)     __builtin_expect(!!(x), 1)
-#define unlikely(x)    __builtin_expect(!!(x), 0)
-#else
-#define likely(x)    (x)
-#define unlikely(x)    (x)
-#endif
-
-=======
->>>>>>> 94288cf1
 #ifndef __FUNCTION__
 #define __FUNCTION__ __func__
 #endif
