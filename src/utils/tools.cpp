--- conflicted
+++ resolved
@@ -935,30 +935,20 @@
 
 std::string getWeaponName(WeaponType_t weaponType) {
 	switch (weaponType) {
-<<<<<<< HEAD
-		case WEAPON_SWORD: return "stabbing weapon";
-		case WEAPON_CLUB: return "blunt instrument";
-		case WEAPON_AXE: return "cutting weapon";
-		case WEAPON_DISTANCE: return "firearm";
-		case WEAPON_WAND: return "wand/rod";
-		case WEAPON_MISSILE: return "missile";
-		default: return std::string();
-=======
 		case WEAPON_SWORD:
-			return "sword";
+      return "stabbing weapon";
 		case WEAPON_CLUB:
-			return "club";
+      return "blunt instrument";
 		case WEAPON_AXE:
-			return "axe";
+      return "cutting weapon";
 		case WEAPON_DISTANCE:
-			return "distance";
+      return "firearm";
 		case WEAPON_WAND:
-			return "wand";
-		case WEAPON_AMMO:
-			return "ammunition";
+      return "wand/rod";
+		case WEAPON_MISSILE:
+      return "missile";
 		default:
-			return std::string();
->>>>>>> 6b69b238
+      return std::string();
 	}
 }
 
