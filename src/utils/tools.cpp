/**
 * Canary - A free and open-source MMORPG server emulator
 * Copyright (©) 2019-2022 OpenTibiaBR <opentibiabr@outlook.com>
 * Repository: https://github.com/opentibiabr/canary
 * License: https://github.com/opentibiabr/canary/blob/main/LICENSE
 * Contributors: https://github.com/opentibiabr/canary/graphs/contributors
 * Website: https://docs.opentibiabr.com/
 */

#include "pch.hpp"

#include "core.hpp"
#include "items/item.hpp"
#include "utils/tools.hpp"

void printXMLError(const std::string &where, const std::string &fileName, const pugi::xml_parse_result &result) {
	g_logger().error("[{}] Failed to load {}: {}", where, fileName, result.description());

	FILE* file = fopen(fileName.c_str(), "rb");
	if (!file) {
		return;
	}

	char buffer[32768];
	uint32_t currentLine = 1;
	std::string line;

	size_t offset = static_cast<size_t>(result.offset);
	size_t lineOffsetPosition = 0;
	size_t index = 0;
	size_t bytes;
	do {
		bytes = fread(buffer, 1, 32768, file);
		for (size_t i = 0; i < bytes; ++i) {
			char ch = buffer[i];
			if (ch == '\n') {
				if ((index + i) >= offset) {
					lineOffsetPosition = line.length() - ((index + i) - offset);
					bytes = 0;
					break;
				}
				++currentLine;
				line.clear();
			} else {
				line.push_back(ch);
			}
		}
		index += bytes;
	} while (bytes == 32768);
	fclose(file);

	g_logger().error("Line {}:", currentLine);
	g_logger().error("{}", line);
	for (size_t i = 0; i < lineOffsetPosition; i++) {
		if (line[i] == '\t') {
			g_logger().error("\t");
		} else {
			g_logger().error(" ");
		}
	}
	g_logger().error("^");
}

static uint32_t circularShift(int bits, uint32_t value) {
	return (value << bits) | (value >> (32 - bits));
}

static void processSHA1MessageBlock(const uint8_t* messageBlock, uint32_t* H) {
	uint32_t W[80];
	for (int i = 0; i < 16; ++i) {
		const size_t offset = i << 2;
		W[i] = messageBlock[offset] << 24 | messageBlock[offset + 1] << 16 | messageBlock[offset + 2] << 8 | messageBlock[offset + 3];
	}

	for (int i = 16; i < 80; ++i) {
		W[i] = circularShift(1, W[i - 3] ^ W[i - 8] ^ W[i - 14] ^ W[i - 16]);
	}

	uint32_t A = H[0], B = H[1], C = H[2], D = H[3], E = H[4];

	for (int i = 0; i < 20; ++i) {
		const uint32_t tmp = circularShift(5, A) + ((B & C) | ((~B) & D)) + E + W[i] + 0x5A827999;
		E = D;
		D = C;
		C = circularShift(30, B);
		B = A;
		A = tmp;
	}

	for (int i = 20; i < 40; ++i) {
		const uint32_t tmp = circularShift(5, A) + (B ^ C ^ D) + E + W[i] + 0x6ED9EBA1;
		E = D;
		D = C;
		C = circularShift(30, B);
		B = A;
		A = tmp;
	}

	for (int i = 40; i < 60; ++i) {
		const uint32_t tmp = circularShift(5, A) + ((B & C) | (B & D) | (C & D)) + E + W[i] + 0x8F1BBCDC;
		E = D;
		D = C;
		C = circularShift(30, B);
		B = A;
		A = tmp;
	}

	for (int i = 60; i < 80; ++i) {
		const uint32_t tmp = circularShift(5, A) + (B ^ C ^ D) + E + W[i] + 0xCA62C1D6;
		E = D;
		D = C;
		C = circularShift(30, B);
		B = A;
		A = tmp;
	}

	H[0] += A;
	H[1] += B;
	H[2] += C;
	H[3] += D;
	H[4] += E;
}

std::string transformToSHA1(const std::string &input) {
	uint32_t H[] = {
		0x67452301,
		0xEFCDAB89,
		0x98BADCFE,
		0x10325476,
		0xC3D2E1F0
	};

	uint8_t messageBlock[64];
	size_t index = 0;

	uint32_t length_low = 0;
	uint32_t length_high = 0;
	for (char ch : input) {
		messageBlock[index++] = ch;

		length_low += 8;
		if (length_low == 0) {
			length_high++;
		}

		if (index == 64) {
			processSHA1MessageBlock(messageBlock, H);
			index = 0;
		}
	}

	messageBlock[index++] = 0x80;

	if (index > 56) {
		while (index < 64) {
			messageBlock[index++] = 0;
		}

		processSHA1MessageBlock(messageBlock, H);
		index = 0;
	}

	while (index < 56) {
		messageBlock[index++] = 0;
	}

	messageBlock[56] = length_high >> 24;
	messageBlock[57] = length_high >> 16;
	messageBlock[58] = length_high >> 8;
	messageBlock[59] = length_high;

	messageBlock[60] = length_low >> 24;
	messageBlock[61] = length_low >> 16;
	messageBlock[62] = length_low >> 8;
	messageBlock[63] = length_low;

	processSHA1MessageBlock(messageBlock, H);

	char hexstring[41];
	static const char hexDigits[] = { "0123456789abcdef" };
	for (int hashByte = 20; --hashByte >= 0;) {
		const uint8_t byte = H[hashByte >> 2] >> (((3 - hashByte) & 3) << 3);
		index = hashByte << 1;
		hexstring[index] = hexDigits[byte >> 4];
		hexstring[index + 1] = hexDigits[byte & 15];
	}
	return std::string(hexstring, 40);
}

uint16_t getStashSize(StashItemList itemList) {
	uint16_t size = 0;
	for (auto item : itemList) {
		size += ceil(item.second / (float_t)Item::items[item.first].stackSize);
	}
	return size;
}

std::string generateToken(const std::string &key, uint32_t ticks) {
	// generate message from ticks
	std::string message(8, 0);
	for (uint8_t i = 8; --i; ticks >>= 8) {
		message[i] = static_cast<char>(ticks & 0xFF);
	}

	// hmac key pad generation
	std::string iKeyPad(64, 0x36), oKeyPad(64, 0x5C);
	for (uint8_t i = 0; i < key.length(); ++i) {
		iKeyPad[i] ^= key[i];
		oKeyPad[i] ^= key[i];
	}

	oKeyPad.reserve(84);

	// hmac concat inner pad with message
	iKeyPad.append(message);

	// hmac first pass
	message.assign(transformToSHA1(iKeyPad));

	// hmac concat outer pad with message, conversion from hex to int needed
	for (uint8_t i = 0; i < message.length(); i += 2) {
		oKeyPad.push_back(static_cast<char>(std::stol(message.substr(i, 2), nullptr, 16)));
	}

	// hmac second pass
	message.assign(transformToSHA1(oKeyPad));

	// calculate hmac offset
	uint32_t offset = static_cast<uint32_t>(std::stol(message.substr(39, 1), nullptr, 16) & 0xF);

	// get truncated hash
	uint32_t truncHash = std::stol(message.substr(2 * offset, 8), nullptr, 16) & 0x7FFFFFFF;
	message.assign(std::to_string(truncHash));

	// return only last AUTHENTICATOR_DIGITS (default 6) digits, also asserts exactly 6 digits
	uint32_t hashLen = message.length();
	message.assign(message.substr(hashLen - std::min(hashLen, AUTHENTICATOR_DIGITS)));
	message.insert(0, AUTHENTICATOR_DIGITS - std::min(hashLen, AUTHENTICATOR_DIGITS), '0');
	return message;
}

void replaceString(std::string &str, const std::string &sought, const std::string &replacement) {
	if (str.empty()) {
		return;
	}

	for (size_t startPos = 0; (startPos = str.find(sought, startPos)) != std::string::npos; startPos += replacement.length()) {
		str.replace(startPos, sought.length(), replacement);
	}
}

void trim_right(std::string &source, char t) {
	source.erase(source.find_last_not_of(t) + 1);
}

void trim_left(std::string &source, char t) {
	source.erase(0, source.find_first_not_of(t));
}

void toLowerCaseString(std::string &source) {
	std::transform(source.begin(), source.end(), source.begin(), tolower);
}

std::string asLowerCaseString(std::string source) {
	toLowerCaseString(source);
	return source;
}

std::string asUpperCaseString(std::string source) {
	std::transform(source.begin(), source.end(), source.begin(), toupper);
	return source;
}

std::string toCamelCase(const std::string &str) {
	std::string result;
	bool capitalizeNext = false;

	for (char ch : str) {
		if (ch == '_' || std::isspace(ch) || ch == '-') {
			capitalizeNext = true;
		} else {
			if (capitalizeNext) {
				result += std::toupper(ch);
				capitalizeNext = false;
			} else {
				result += std::tolower(ch);
			}
		}
	}

	return result;
}

std::string toPascalCase(const std::string &str) {
	std::string result;
	bool capitalizeNext = true;

	for (char ch : str) {
		if (ch == '_' || std::isspace(ch) || ch == '-') {
			capitalizeNext = true;
		} else {
			if (capitalizeNext) {
				result += std::toupper(ch);
				capitalizeNext = false;
			} else {
				result += ch; // Keep the character as is.
			}
		}
	}

	return result;
}

std::string toSnakeCase(const std::string &str) {
	std::string result;
	for (char ch : str) {
		if (std::isupper(ch)) {
			result += '_';
			result += std::tolower(ch);
		} else if (std::isspace(ch) || ch == '-') {
			result += '_';
		} else {
			result += ch;
		}
	}

	return result;
}

std::string toKebabCase(const std::string &str) {
	std::string result;
	for (char ch : str) {
		if (std::isupper(ch)) {
			result += '-';
			result += std::tolower(ch);
		} else if (std::isspace(ch) || ch == '_') {
			result += '-';
		} else {
			result += ch;
		}
	}

	return result;
}

std::string toStartCaseWithSpace(const std::string &str) {
	std::string result;
	for (size_t i = 0; i < str.length(); ++i) {
		char ch = str[i];
		if (i == 0 || std::isupper(ch)) {
			if (i > 0) {
				result += ' ';
			}
			result += std::toupper(ch);
		} else {
			result += std::tolower(ch);
		}
	}
	return result;
}

StringVector explodeString(const std::string &inString, const std::string &separator, int32_t limit /* = -1*/) {
	StringVector returnVector;
	std::string::size_type start = 0, end = 0;

	while (--limit != -1 && (end = inString.find(separator, start)) != std::string::npos) {
		returnVector.push_back(inString.substr(start, end - start));
		start = end + separator.size();
	}

	returnVector.push_back(inString.substr(start));
	return returnVector;
}

IntegerVector vectorAtoi(const StringVector &stringVector) {
	IntegerVector returnVector;
	for (const auto &string : stringVector) {
		returnVector.push_back(std::stoi(string));
	}
	return returnVector;
}

std::mt19937 &getRandomGenerator() {
	static std::random_device rd;
	static std::mt19937 generator(rd());
	return generator;
}

int32_t uniform_random(int32_t minNumber, int32_t maxNumber) {
	static std::uniform_int_distribution<int32_t> uniformRand;
	if (minNumber == maxNumber) {
		return minNumber;
	} else if (minNumber > maxNumber) {
		std::swap(minNumber, maxNumber);
	}
	return uniformRand(getRandomGenerator(), std::uniform_int_distribution<int32_t>::param_type(minNumber, maxNumber));
}

int32_t normal_random(int32_t minNumber, int32_t maxNumber) {
	static std::normal_distribution<float> normalRand(0.5f, 0.25f);
	if (minNumber == maxNumber) {
		return minNumber;
	} else if (minNumber > maxNumber) {
		std::swap(minNumber, maxNumber);
	}

	int32_t increment;
	const int32_t diff = maxNumber - minNumber;
	const float v = normalRand(getRandomGenerator());
	if (v < 0.0) {
		increment = diff / 2;
	} else if (v > 1.0) {
		increment = (diff + 1) / 2;
	} else {
		increment = round(v * diff);
	}
	return minNumber + increment;
}

bool boolean_random(double probability /* = 0.5*/) {
	static std::bernoulli_distribution booleanRand;
	return booleanRand(getRandomGenerator(), std::bernoulli_distribution::param_type(probability));
}

void trimString(std::string &str) {
	str.erase(str.find_last_not_of(' ') + 1);
	str.erase(0, str.find_first_not_of(' '));
}

std::string convertIPToString(uint32_t ip) {
	char buffer[17];
	fmt::format_to_n(buffer, sizeof(buffer), "{}.{}.{}.{}", ip & 0xFF, (ip >> 8) & 0xFF, (ip >> 16) & 0xFF, (ip >> 24));
	return buffer;
}

std::string formatDate(time_t time) {
	try {
		return fmt::format("{:%d/%m/%Y %H:%M:%S}", fmt::localtime(time));
	} catch (const std::out_of_range &exception) {
		g_logger().error("Failed to format date with error code {}", exception.what());
	}
	return {};
}

std::string formatDateShort(time_t time) {
	try {
		return fmt::format("{:%Y-%m-%d %X}", fmt::localtime(time));
	} catch (const std::out_of_range &exception) {
		g_logger().error("Failed to format date short with error code {}", exception.what());
	}
	return {};
}

std::string formatTime(time_t time) {
	try {
		return fmt::format("{:%H:%M:%S}", fmt::localtime(time));
	} catch (const std::out_of_range &exception) {
		g_logger().error("Failed to format time with error code {}", exception.what());
	}
	return {};
}

std::string formatEnumName(std::string_view name) {
	std::string result { name.begin(), name.end() };
	std::replace(result.begin(), result.end(), '_', ' ');
	std::transform(result.begin(), result.end(), result.begin(), [](unsigned char c) { return std::tolower(c); });
	return result;
}

std::time_t getTimeNow() {
	return std::chrono::system_clock::to_time_t(std::chrono::system_clock::now());
}

std::time_t getTimeMsNow() {
	auto duration = std::chrono::system_clock::now().time_since_epoch();
	return std::chrono::duration_cast<std::chrono::milliseconds>(duration).count();
}

BedItemPart_t getBedPart(const std::string_view string) {
	if (string == "pillow" || string == "1") {
		return BED_PILLOW_PART;
	} else if (string == "blanket" || string == "2") {
		return BED_BLANKET_PART;
	}
	return BED_NONE_PART;
}

Direction getDirection(const std::string &string) {
	Direction direction = DIRECTION_NORTH;

	if (string == "north" || string == "n" || string == "0") {
		direction = DIRECTION_NORTH;
	} else if (string == "east" || string == "e" || string == "1") {
		direction = DIRECTION_EAST;
	} else if (string == "south" || string == "s" || string == "2") {
		direction = DIRECTION_SOUTH;
	} else if (string == "west" || string == "w" || string == "3") {
		direction = DIRECTION_WEST;
	} else if (string == "southwest" || string == "south west" || string == "south-west" || string == "sw" || string == "4") {
		direction = DIRECTION_SOUTHWEST;
	} else if (string == "southeast" || string == "south east" || string == "south-east" || string == "se" || string == "5") {
		direction = DIRECTION_SOUTHEAST;
	} else if (string == "northwest" || string == "north west" || string == "north-west" || string == "nw" || string == "6") {
		direction = DIRECTION_NORTHWEST;
	} else if (string == "northeast" || string == "north east" || string == "north-east" || string == "ne" || string == "7") {
		direction = DIRECTION_NORTHEAST;
	}

	return direction;
}

Position getNextPosition(Direction direction, Position pos) {
	switch (direction) {
		case DIRECTION_NORTH:
			pos.y--;
			break;

		case DIRECTION_SOUTH:
			pos.y++;
			break;

		case DIRECTION_WEST:
			pos.x--;
			break;

		case DIRECTION_EAST:
			pos.x++;
			break;

		case DIRECTION_SOUTHWEST:
			pos.x--;
			pos.y++;
			break;

		case DIRECTION_NORTHWEST:
			pos.x--;
			pos.y--;
			break;

		case DIRECTION_NORTHEAST:
			pos.x++;
			pos.y--;
			break;

		case DIRECTION_SOUTHEAST:
			pos.x++;
			pos.y++;
			break;

		default:
			break;
	}

	return pos;
}

Direction getDirectionTo(const Position &from, const Position &to, bool exactDiagonalOnly /* =true*/) {
	int_fast32_t dx = Position::getOffsetX(from, to);
	int_fast32_t dy = Position::getOffsetY(from, to);

	if (exactDiagonalOnly) {
		int_fast32_t absDx = std::abs(dx);
		int_fast32_t absDy = std::abs(dy);

		/*
		 * Only consider diagonal if dx and dy are equal (exact diagonal).
		 */
		if (absDx > absDy) {
			return dx < 0 ? DIRECTION_EAST : DIRECTION_WEST;
		}
		if (absDx < absDy) {
			return dy > 0 ? DIRECTION_NORTH : DIRECTION_SOUTH;
		}
	}

	if (dx < 0) {
		if (dy < 0) {
			return DIRECTION_SOUTHEAST;
		}
		if (dy > 0) {
			return DIRECTION_NORTHEAST;
		}
		return DIRECTION_EAST;
	}

	if (dx > 0) {
		if (dy < 0) {
			return DIRECTION_SOUTHWEST;
		}
		if (dy > 0) {
			return DIRECTION_NORTHWEST;
		}
		return DIRECTION_WEST;
	}

	return dy > 0 ? DIRECTION_NORTH : DIRECTION_SOUTH;
}

using MagicEffectNames = phmap::flat_hash_map<std::string, MagicEffectClasses>;
using ShootTypeNames = phmap::flat_hash_map<std::string, ShootType_t>;
using CombatTypeNames = phmap::flat_hash_map<CombatType_t, std::string, std::hash<int32_t>>;
using AmmoTypeNames = phmap::flat_hash_map<std::string, Ammo_t>;
using WeaponActionNames = phmap::flat_hash_map<std::string, WeaponAction_t>;
using SkullNames = phmap::flat_hash_map<std::string, Skulls_t>;
using ImbuementTypeNames = phmap::flat_hash_map<std::string, ImbuementTypes_t>;

/**
 * @Deprecated
 * It will be dropped with monsters. Use RespawnPeriod_t instead.
 */
using SpawnTypeNames = phmap::flat_hash_map<std::string, SpawnType_t>;

MagicEffectNames magicEffectNames = {
	{ "assassin", CONST_ME_ASSASSIN },
	{ "bluefireworks", CONST_ME_BLUE_FIREWORKS },
	{ "bluebubble", CONST_ME_LOSEENERGY },
	{ "blackspark", CONST_ME_HITAREA },
	{ "blueshimmer", CONST_ME_MAGIC_BLUE },
	{ "bluenote", CONST_ME_SOUND_BLUE },
	{ "bubbles", CONST_ME_BUBBLES },
	{ "bluefirework", CONST_ME_FIREWORK_BLUE },
	{ "bigclouds", CONST_ME_BIGCLOUDS },
	{ "bigplants", CONST_ME_BIGPLANTS },
	{ "bloodysteps", CONST_ME_BLOODYSTEPS },
	{ "bats", CONST_ME_BATS },
	{ "blueenergyspark", CONST_ME_BLUE_ENERGY_SPARK },
	{ "blueghost", CONST_ME_BLUE_GHOST },
	{ "blacksmoke", CONST_ME_BLACKSMOKE },
	{ "carniphila", CONST_ME_CARNIPHILA },
	{ "cake", CONST_ME_CAKE },
	{ "confettihorizontal", CONST_ME_CONFETTI_HORIZONTAL },
	{ "confettivertical", CONST_ME_CONFETTI_VERTICAL },
	{ "criticaldagame", CONST_ME_CRITICAL_DAMAGE },
	{ "dice", CONST_ME_CRAPS },
	{ "dragonhead", CONST_ME_DRAGONHEAD },
	{ "explosionarea", CONST_ME_EXPLOSIONAREA },
	{ "explosion", CONST_ME_EXPLOSIONHIT },
	{ "energy", CONST_ME_ENERGYHIT },
	{ "energyarea", CONST_ME_ENERGYAREA },
	{ "earlythunder", CONST_ME_EARLY_THUNDER },
	{ "fire", CONST_ME_HITBYFIRE },
	{ "firearea", CONST_ME_FIREAREA },
	{ "fireattack", CONST_ME_FIREATTACK },
	{ "ferumbras", CONST_ME_FERUMBRAS },
	{ "greenspark", CONST_ME_HITBYPOISON },
	{ "greenbubble", CONST_ME_GREEN_RINGS },
	{ "greennote", CONST_ME_SOUND_GREEN },
	{ "greenshimmer", CONST_ME_MAGIC_GREEN },
	{ "giftwraps", CONST_ME_GIFT_WRAPS },
	{ "groundshaker", CONST_ME_GROUNDSHAKER },
	{ "giantice", CONST_ME_GIANTICE },
	{ "greensmoke", CONST_ME_GREENSMOKE },
	{ "greenenergyspark", CONST_ME_GREEN_ENERGY_SPARK },
	{ "greenfireworks", CONST_ME_GREEN_FIREWORKS },
	{ "hearts", CONST_ME_HEARTS },
	{ "holydamage", CONST_ME_HOLYDAMAGE },
	{ "holyarea", CONST_ME_HOLYAREA },
	{ "icearea", CONST_ME_ICEAREA },
	{ "icetornado", CONST_ME_ICETORNADO },
	{ "iceattack", CONST_ME_ICEATTACK },
	{ "insects", CONST_ME_INSECTS },
	{ "mortarea", CONST_ME_MORTAREA },
	{ "mirrorhorizontal", CONST_ME_MIRRORHORIZONTAL },
	{ "mirrorvertical", CONST_ME_MIRRORVERTICAL },
	{ "magicpowder", CONST_ME_MAGIC_POWDER },
	{ "orcshaman", CONST_ME_ORCSHAMAN },
	{ "orcshamanfire", CONST_ME_ORCSHAMAN_FIRE },
	{ "orangeenergyspark", CONST_ME_ORANGE_ENERGY_SPARK },
	{ "orangefireworks", CONST_ME_ORANGE_FIREWORKS },
	{ "poff", CONST_ME_POFF },
	{ "poison", CONST_ME_POISONAREA },
	{ "purplenote", CONST_ME_SOUND_PURPLE },
	{ "purpleenergy", CONST_ME_PURPLEENERGY },
	{ "plantattack", CONST_ME_PLANTATTACK },
	{ "plugingfish", CONST_ME_PLUNGING_FISH },
	{ "purplesmoke", CONST_ME_PURPLESMOKE },
	{ "pixieexplosion", CONST_ME_PIXIE_EXPLOSION },
	{ "pixiecoming", CONST_ME_PIXIE_COMING },
	{ "pixiegoing", CONST_ME_PIXIE_GOING },
	{ "pinkbeam", CONST_ME_PINK_BEAM },
	{ "pinkvortex", CONST_ME_PINK_VORTEX },
	{ "pinkenergyspark", CONST_ME_PINK_ENERGY_SPARK },
	{ "pinkfireworks", CONST_ME_PINK_FIREWORKS },
	{ "redspark", CONST_ME_DRAWBLOOD },
	{ "redshimmer", CONST_ME_MAGIC_RED },
	{ "rednote", CONST_ME_SOUND_RED },
	{ "redfirework", CONST_ME_FIREWORK_RED },
	{ "redsmoke", CONST_ME_REDSMOKE },
	{ "ragiazbonecapsule", CONST_ME_RAGIAZ_BONECAPSULE },
	{ "stun", CONST_ME_STUN },
	{ "sleep", CONST_ME_SLEEP },
	{ "smallclouds", CONST_ME_SMALLCLOUDS },
	{ "stones", CONST_ME_STONES },
	{ "smallplants", CONST_ME_SMALLPLANTS },
	{ "skullhorizontal", CONST_ME_SKULLHORIZONTAL },
	{ "skullvertical", CONST_ME_SKULLVERTICAL },
	{ "stepshorizontal", CONST_ME_STEPSHORIZONTAL },
	{ "stepsvertical", CONST_ME_STEPSVERTICAL },
	{ "smoke", CONST_ME_SMOKE },
	{ "storm", CONST_ME_STORM },
	{ "stonestorm", CONST_ME_STONE_STORM },
	{ "teleport", CONST_ME_TELEPORT },
	{ "tutorialarrow", CONST_ME_TUTORIALARROW },
	{ "tutorialsquare", CONST_ME_TUTORIALSQUARE },
	{ "thunder", CONST_ME_THUNDER },
	{ "treasuremap", CONST_ME_TREASURE_MAP },
	{ "yellowspark", CONST_ME_BLOCKHIT },
	{ "yellowbubble", CONST_ME_YELLOW_RINGS },
	{ "yellownote", CONST_ME_SOUND_YELLOW },
	{ "yellowfirework", CONST_ME_FIREWORK_YELLOW },
	{ "yellowenergy", CONST_ME_YELLOWENERGY },
	{ "yalaharighost", CONST_ME_YALAHARIGHOST },
	{ "yellowsmoke", CONST_ME_YELLOWSMOKE },
	{ "yellowenergyspark", CONST_ME_YELLOW_ENERGY_SPARK },
	{ "whitenote", CONST_ME_SOUND_WHITE },
	{ "watercreature", CONST_ME_WATERCREATURE },
	{ "watersplash", CONST_ME_WATERSPLASH },
	{ "whiteenergyspark", CONST_ME_WHITE_ENERGY_SPARK },
	{ "fatal", CONST_ME_FATAL },
	{ "dodge", CONST_ME_DODGE },
	{ "hourglass", CONST_ME_HOURGLASS },
	{ "dazzling", CONST_ME_DAZZLING },
	{ "sparkling", CONST_ME_SPARKLING },
	{ "ferumbras1", CONST_ME_FERUMBRAS_1 },
	{ "gazharagoth", CONST_ME_GAZHARAGOTH },
	{ "madmage", CONST_ME_MAD_MAGE },
	{ "horestis", CONST_ME_HORESTIS },
	{ "devovorga", CONST_ME_DEVOVORGA },
	{ "ferumbras2", CONST_ME_FERUMBRAS_2 },
};

ShootTypeNames shootTypeNames = {
	{ "arrow", CONST_ANI_ARROW },
	{ "bolt", CONST_ANI_BOLT },
	{ "burstarrow", CONST_ANI_BURSTARROW },
	{ "cake", CONST_ANI_CAKE },
	{ "crystallinearrow", CONST_ANI_CRYSTALLINEARROW },
	{ "drillbolt", CONST_ANI_DRILLBOLT },
	{ "death", CONST_ANI_DEATH },
	{ "energy", CONST_ANI_ENERGY },
	{ "enchantedspear", CONST_ANI_ENCHANTEDSPEAR },
	{ "etherealspear", CONST_ANI_ETHEREALSPEAR },
	{ "eartharrow", CONST_ANI_EARTHARROW },
	{ "explosion", CONST_ANI_EXPLOSION },
	{ "earth", CONST_ANI_EARTH },
	{ "energyball", CONST_ANI_ENERGYBALL },
	{ "envenomedarrow", CONST_ANI_ENVENOMEDARROW },
	{ "fire", CONST_ANI_FIRE },
	{ "flasharrow", CONST_ANI_FLASHARROW },
	{ "flammingarrow", CONST_ANI_FLAMMINGARROW },
	{ "greenstar", CONST_ANI_GREENSTAR },
	{ "gloothspear", CONST_ANI_GLOOTHSPEAR },
	{ "huntingspear", CONST_ANI_HUNTINGSPEAR },
	{ "holy", CONST_ANI_HOLY },
	{ "infernalbolt", CONST_ANI_INFERNALBOLT },
	{ "ice", CONST_ANI_ICE },
	{ "largerock", CONST_ANI_LARGEROCK },
	{ "leafstar", CONST_ANI_LEAFSTAR },
	{ "onyxarrow", CONST_ANI_ONYXARROW },
	{ "redstar", CONST_ANI_REDSTAR },
	{ "royalspear", CONST_ANI_ROYALSPEAR },
	{ "spear", CONST_ANI_SPEAR },
	{ "sniperarrow", CONST_ANI_SNIPERARROW },
	{ "smallstone", CONST_ANI_SMALLSTONE },
	{ "smallice", CONST_ANI_SMALLICE },
	{ "smallholy", CONST_ANI_SMALLHOLY },
	{ "smallearth", CONST_ANI_SMALLEARTH },
	{ "snowball", CONST_ANI_SNOWBALL },
	{ "suddendeath", CONST_ANI_SUDDENDEATH },
	{ "shiverarrow", CONST_ANI_SHIVERARROW },
	{ "simplearrow", CONST_ANI_SIMPLEARROW },
	{ "poisonarrow", CONST_ANI_POISONARROW },
	{ "powerbolt", CONST_ANI_POWERBOLT },
	{ "poison", CONST_ANI_POISON },
	{ "prismaticbolt", CONST_ANI_PRISMATICBOLT },
	{ "piercingbolt", CONST_ANI_PIERCINGBOLT },
	{ "throwingstar", CONST_ANI_THROWINGSTAR },
	{ "vortexbolt", CONST_ANI_VORTEXBOLT },
	{ "throwingknife", CONST_ANI_THROWINGKNIFE },
	{ "tarsalarrow", CONST_ANI_TARSALARROW },
	{ "whirlwindsword", CONST_ANI_WHIRLWINDSWORD },
	{ "whirlwindaxe", CONST_ANI_WHIRLWINDAXE },
	{ "whirlwindclub", CONST_ANI_WHIRLWINDCLUB },
	{ "diamondarrow", CONST_ANI_DIAMONDARROW },
	{ "spectralbolt", CONST_ANI_SPECTRALBOLT },
	{ "royalstar", CONST_ANI_ROYALSTAR },
};

CombatTypeNames combatTypeNames = {
	{ COMBAT_DROWNDAMAGE, "drown" },
	{ COMBAT_DEATHDAMAGE, "death" },
	{ COMBAT_ENERGYDAMAGE, "energy" },
	{ COMBAT_EARTHDAMAGE, "earth" },
	{ COMBAT_FIREDAMAGE, "fire" },
	{ COMBAT_HEALING, "healing" },
	{ COMBAT_HOLYDAMAGE, "holy" },
	{ COMBAT_ICEDAMAGE, "ice" },
	{ COMBAT_UNDEFINEDDAMAGE, "undefined" },
	{ COMBAT_LIFEDRAIN, "lifedrain" },
	{ COMBAT_MANADRAIN, "manadrain" },
	{ COMBAT_PHYSICALDAMAGE, "physical" },
	{ COMBAT_AGONYDAMAGE, "agony" },
	{ COMBAT_NEUTRALDAMAGE, "neutral" },
};

AmmoTypeNames ammoTypeNames = {
	{ "arrow", AMMO_ARROW },
	{ "bolt", AMMO_BOLT },
	{ "poisonarrow", AMMO_ARROW },
	{ "burstarrow", AMMO_ARROW },
	{ "enchantedspear", AMMO_SPEAR },
	{ "etherealspear", AMMO_SPEAR },
	{ "eartharrow", AMMO_ARROW },
	{ "flasharrow", AMMO_ARROW },
	{ "flammingarrow", AMMO_ARROW },
	{ "huntingspear", AMMO_SPEAR },
	{ "infernalbolt", AMMO_BOLT },
	{ "largerock", AMMO_STONE },
	{ "onyxarrow", AMMO_ARROW },
	{ "powerbolt", AMMO_BOLT },
	{ "piercingbolt", AMMO_BOLT },
	{ "royalspear", AMMO_SPEAR },
	{ "snowball", AMMO_SNOWBALL },
	{ "smallstone", AMMO_STONE },
	{ "spear", AMMO_SPEAR },
	{ "sniperarrow", AMMO_ARROW },
	{ "shiverarrow", AMMO_ARROW },
	{ "throwingstar", AMMO_THROWINGSTAR },
	{ "throwingknife", AMMO_THROWINGKNIFE },
	{ "diamondarrow", AMMO_ARROW },
	{ "spectralbolt", AMMO_BOLT },

};

WeaponActionNames weaponActionNames = {
	{ "move", WEAPONACTION_MOVE },
	{ "removecharge", WEAPONACTION_REMOVECHARGE },
	{ "removecount", WEAPONACTION_REMOVECOUNT },
};

SkullNames skullNames = {
	{ "black", SKULL_BLACK },
	{ "green", SKULL_GREEN },
	{ "none", SKULL_NONE },
	{ "orange", SKULL_ORANGE },
	{ "red", SKULL_RED },
	{ "yellow", SKULL_YELLOW },
	{ "white", SKULL_WHITE },
};

const ImbuementTypeNames imbuementTypeNames = {
	{ "elemental damage", IMBUEMENT_ELEMENTAL_DAMAGE },
	{ "life leech", IMBUEMENT_LIFE_LEECH },
	{ "mana leech", IMBUEMENT_MANA_LEECH },
	{ "critical hit", IMBUEMENT_CRITICAL_HIT },
	{ "elemental protection death", IMBUEMENT_ELEMENTAL_PROTECTION_DEATH },
	{ "elemental protection earth", IMBUEMENT_ELEMENTAL_PROTECTION_EARTH },
	{ "elemental protection fire", IMBUEMENT_ELEMENTAL_PROTECTION_FIRE },
	{ "elemental protection ice", IMBUEMENT_ELEMENTAL_PROTECTION_ICE },
	{ "elemental protection energy", IMBUEMENT_ELEMENTAL_PROTECTION_ENERGY },
	{ "elemental protection holy", IMBUEMENT_ELEMENTAL_PROTECTION_HOLY },
	{ "increase speed", IMBUEMENT_INCREASE_SPEED },
	{ "skillboost axe", IMBUEMENT_SKILLBOOST_AXE },
	{ "skillboost sword", IMBUEMENT_SKILLBOOST_SWORD },
	{ "skillboost club", IMBUEMENT_SKILLBOOST_CLUB },
	{ "skillboost shielding", IMBUEMENT_SKILLBOOST_SHIELDING },
	{ "skillboost distance", IMBUEMENT_SKILLBOOST_DISTANCE },
	{ "skillboost magic level", IMBUEMENT_SKILLBOOST_MAGIC_LEVEL },
	{ "increase capacity", IMBUEMENT_INCREASE_CAPACITY }
};

/**
 * @Deprecated
 * It will be dropped with monsters. Use RespawnPeriod_t instead.
 */
SpawnTypeNames spawnTypeNames = {
	{ "all", RESPAWN_IN_ALL },
	{ "day", RESPAWN_IN_DAY },
	{ "dayandcave", RESPAWN_IN_DAY_CAVE },
	{ "night", RESPAWN_IN_NIGHT },
	{ "nightandcave", RESPAWN_IN_NIGHT_CAVE },
};

MagicEffectClasses getMagicEffect(const std::string &strValue) {
	auto magicEffect = magicEffectNames.find(strValue);
	if (magicEffect != magicEffectNames.end()) {
		return magicEffect->second;
	}
	return CONST_ME_NONE;
}

ShootType_t getShootType(const std::string &strValue) {
	auto shootType = shootTypeNames.find(strValue);
	if (shootType != shootTypeNames.end()) {
		return shootType->second;
	}
	return CONST_ANI_NONE;
}

Ammo_t getAmmoType(const std::string &strValue) {
	auto ammoType = ammoTypeNames.find(strValue);
	if (ammoType != ammoTypeNames.end()) {
		return ammoType->second;
	}
	return AMMO_NONE;
}

WeaponAction_t getWeaponAction(const std::string &strValue) {
	auto weaponAction = weaponActionNames.find(strValue);
	if (weaponAction != weaponActionNames.end()) {
		return weaponAction->second;
	}
	return WEAPONACTION_NONE;
}

Skulls_t getSkullType(const std::string &strValue) {
	auto skullType = skullNames.find(strValue);
	if (skullType != skullNames.end()) {
		return skullType->second;
	}
	return SKULL_NONE;
}

ImbuementTypes_t getImbuementType(const std::string &strValue) {
	auto imbuementType = imbuementTypeNames.find(strValue);
	if (imbuementType != imbuementTypeNames.end()) {
		return imbuementType->second;
	}
	return IMBUEMENT_NONE;
}

/**
 * @Deprecated
 * It will be dropped with monsters. Use RespawnPeriod_t instead.
 */
SpawnType_t getSpawnType(const std::string &strValue) {
	auto spawnType = spawnTypeNames.find(strValue);
	if (spawnType != spawnTypeNames.end()) {
		return spawnType->second;
	}
	return RESPAWN_IN_ALL;
}

std::string getSkillName(uint8_t skillid) {
	switch (skillid) {
		case SKILL_FIST:
			return "fist fighting";

		case SKILL_CLUB:
			return "club fighting";

		case SKILL_SWORD:
			return "sword fighting";

		case SKILL_AXE:
			return "axe fighting";

		case SKILL_DISTANCE:
			return "distance fighting";

		case SKILL_SHIELD:
			return "shielding";

		case SKILL_FISHING:
			return "fishing";

		case SKILL_CRITICAL_HIT_CHANCE:
			return "critical hit chance";

		case SKILL_CRITICAL_HIT_DAMAGE:
			return "critical extra damage";

		case SKILL_LIFE_LEECH_CHANCE:
			return "life leech chance";

		case SKILL_LIFE_LEECH_AMOUNT:
			return "life leech amount";

		case SKILL_MANA_LEECH_CHANCE:
			return "mana leech chance";

		case SKILL_MANA_LEECH_AMOUNT:
			return "mana leech amount";

		case SKILL_MAGLEVEL:
			return "magic level";

		case SKILL_LEVEL:
			return "level";

		default:
			return "unknown";
	}
}

uint32_t adlerChecksum(const uint8_t* data, size_t length) {
	if (length > NETWORKMESSAGE_MAXSIZE) {
		return 0;
	}

	const uint16_t adler = 65521;

	uint32_t a = 1, b = 0;

	while (length > 0) {
		size_t tmp = length > 5552 ? 5552 : length;
		length -= tmp;

		do {
			a += *data++;
			b += a;
		} while (--tmp);

		a %= adler;
		b %= adler;
	}

	return (b << 16) | a;
}

std::string ucfirst(std::string str) {
	for (char &i : str) {
		if (i != ' ') {
			i = toupper(i);
			break;
		}
	}
	return str;
}

std::string ucwords(std::string str) {
	size_t strLength = str.length();
	if (strLength == 0) {
		return str;
	}

	str[0] = toupper(str.front());
	for (size_t i = 1; i < strLength; ++i) {
		if (str[i - 1] == ' ') {
			str[i] = toupper(str[i]);
		}
	}

	return str;
}

bool booleanString(const std::string &str) {
	if (str.empty()) {
		return false;
	}

	char ch = tolower(str.front());
	return ch != 'f' && ch != 'n' && ch != '0';
}

std::string getWeaponName(WeaponType_t weaponType) {
	switch (weaponType) {
		case WEAPON_SWORD:
			return "sword";
		case WEAPON_CLUB:
			return "club";
		case WEAPON_AXE:
			return "axe";
		case WEAPON_DISTANCE:
			return "distance";
		case WEAPON_WAND:
			return "wand";
		case WEAPON_AMMO:
			return "ammunition";
		case WEAPON_MISSILE:
			return "missile";
		default:
			return std::string();
	}
}

std::string getCombatName(CombatType_t combatType) {
	auto combatName = combatTypeNames.find(combatType);
	if (combatName != combatTypeNames.end()) {
		return combatName->second;
	}
	return "unknown";
}

CombatType_t getCombatTypeByName(const std::string &combatname) {
	auto it = std::find_if(combatTypeNames.begin(), combatTypeNames.end(), [combatname](const std::pair<CombatType_t, std::string> &pair) {
		return pair.second == combatname;
	});

	return it != combatTypeNames.end() ? it->first : COMBAT_NONE;
}

size_t combatTypeToIndex(CombatType_t combatType) {
	auto enum_index_opt = magic_enum::enum_index(combatType);
	if (enum_index_opt.has_value() && enum_index_opt.value() < COMBAT_COUNT) {
		return enum_index_opt.value();
	} else {
		g_logger().error("[{}] Combat type {} is out of range", __FUNCTION__, fmt::underlying(combatType));
		// Uncomment for catch the function call with debug
		// throw std::out_of_range("Combat is out of range");
	}

	return COMBAT_NONE;
}

std::string combatTypeToName(CombatType_t combatType) {
	std::string_view name = magic_enum::enum_name(combatType);
	if (!name.empty() && combatType < COMBAT_COUNT) {
		return formatEnumName(name);
	} else {
		g_logger().error("[{}] Combat type {} is out of range", __FUNCTION__, fmt::underlying(combatType));
		// Uncomment for catch the function call with debug
		// throw std::out_of_range("Index is out of range");
	}

	return {};
}

CombatType_t indexToCombatType(size_t v) {
	return static_cast<CombatType_t>(v);
}

ItemAttribute_t stringToItemAttribute(const std::string &str) {
	if (str == "store") {
		return ItemAttribute_t::STORE;
	} else if (str == "aid") {
		return ItemAttribute_t::ACTIONID;
	} else if (str == "uid") {
		return ItemAttribute_t::UNIQUEID;
	} else if (str == "description") {
		return ItemAttribute_t::DESCRIPTION;
	} else if (str == "text") {
		return ItemAttribute_t::TEXT;
	} else if (str == "date") {
		return ItemAttribute_t::DATE;
	} else if (str == "writer") {
		return ItemAttribute_t::WRITER;
	} else if (str == "name") {
		return ItemAttribute_t::NAME;
	} else if (str == "article") {
		return ItemAttribute_t::ARTICLE;
	} else if (str == "pluralname") {
		return ItemAttribute_t::PLURALNAME;
	} else if (str == "weight") {
		return ItemAttribute_t::WEIGHT;
	} else if (str == "attack") {
		return ItemAttribute_t::ATTACK;
	} else if (str == "defense") {
		return ItemAttribute_t::DEFENSE;
	} else if (str == "extradefense") {
		return ItemAttribute_t::EXTRADEFENSE;
	} else if (str == "armor") {
		return ItemAttribute_t::ARMOR;
	} else if (str == "hitchance") {
		return ItemAttribute_t::HITCHANCE;
	} else if (str == "shootrange") {
		return ItemAttribute_t::SHOOTRANGE;
	} else if (str == "owner") {
		return ItemAttribute_t::OWNER;
	} else if (str == "duration") {
		return ItemAttribute_t::DURATION;
	} else if (str == "decaystate") {
		return ItemAttribute_t::DECAYSTATE;
	} else if (str == "corpseowner") {
		return ItemAttribute_t::CORPSEOWNER;
	} else if (str == "charges") {
		return ItemAttribute_t::CHARGES;
	} else if (str == "fluidtype") {
		return ItemAttribute_t::FLUIDTYPE;
	} else if (str == "doorid") {
		return ItemAttribute_t::DOORID;
	} else if (str == "timestamp") {
		return ItemAttribute_t::DURATION_TIMESTAMP;
	} else if (str == "amount") {
		return ItemAttribute_t::AMOUNT;
	} else if (str == "tier") {
		return ItemAttribute_t::TIER;
	} else if (str == "lootmessagesuffix") {
		return ItemAttribute_t::LOOTMESSAGE_SUFFIX;
	}

	g_logger().error("[{}] attribute type {} is not registered", __FUNCTION__, str);
	return ItemAttribute_t::NONE;
}

std::string getFirstLine(const std::string &str) {
	std::string firstLine;
	firstLine.reserve(str.length());
	for (const char c : str) {
		if (c == '\n') {
			break;
		}
		firstLine.push_back(c);
	}
	return firstLine;
}

const char* getReturnMessage(ReturnValue value) {
	switch (value) {
		case RETURNVALUE_NOERROR:
			return "No error.";

		case RETURNVALUE_REWARDCHESTISEMPTY:
			return "The chest is currently empty. You did not take part in any battles in the last seven days or already claimed your reward.";

		case RETURNVALUE_DESTINATIONOUTOFREACH:
			return "Destination is out of reach.";

		case RETURNVALUE_NOTMOVEABLE:
			return "You cannot move this object.";

		case RETURNVALUE_DROPTWOHANDEDITEM:
			return "Drop the double-handed object first.";

		case RETURNVALUE_BOTHHANDSNEEDTOBEFREE:
			return "Both hands need to be free.";

		case RETURNVALUE_CANNOTBEDRESSED:
			return "You cannot dress this object there.";

		case RETURNVALUE_PUTTHISOBJECTINYOURHAND:
			return "Put this object in your hand.";

		case RETURNVALUE_PUTTHISOBJECTINBOTHHANDS:
			return "Put this object in both hands.";

		case RETURNVALUE_CANONLYUSEONEWEAPON:
			return "You may only use one weapon.";

		case RETURNVALUE_TOOFARAWAY:
			return "Too far away.";

		case RETURNVALUE_FIRSTGODOWNSTAIRS:
			return "First go downstairs.";

		case RETURNVALUE_FIRSTGOUPSTAIRS:
			return "First go upstairs.";

		case RETURNVALUE_NOTENOUGHCAPACITY:
			return "This object is too heavy for you to carry.";

		case RETURNVALUE_CONTAINERNOTENOUGHROOM:
			return "You cannot put more objects in this container.";

		case RETURNVALUE_ONLYAMMOINQUIVER:
			return "This quiver only holds arrows and bolts.\nYou cannot put any other items in it.";

		case RETURNVALUE_CREATUREBLOCK:
		case RETURNVALUE_NEEDEXCHANGE:
		case RETURNVALUE_NOTENOUGHROOM:
			return "There is not enough room.";

		case RETURNVALUE_CANNOTPICKUP:
			return "You cannot take this object.";

		case RETURNVALUE_CANNOTTHROW:
			return "You cannot throw there.";

		case RETURNVALUE_THEREISNOWAY:
			return "There is no way.";

		case RETURNVALUE_THISISIMPOSSIBLE:
			return "This is impossible.";

		case RETURNVALUE_PLAYERISPZLOCKED:
			return "You can not enter a protection zone after attacking another player.";

		case RETURNVALUE_PLAYERISNOTINVITED:
			return "You are not invited.";

		case RETURNVALUE_CREATUREDOESNOTEXIST:
			return "Creature does not exist.";

		case RETURNVALUE_DEPOTISFULL:
			return "You cannot put more items in this depot.";

		case RETURNVALUE_CONTAINERISFULL:
			return "You cannot put more items in this container.";

		case RETURNVALUE_CANNOTUSETHISOBJECT:
			return "You cannot use this object.";

		case RETURNVALUE_PLAYERWITHTHISNAMEISNOTONLINE:
			return "A player with this name is not online.";

		case RETURNVALUE_NOTREQUIREDLEVELTOUSERUNE:
			return "You do not have the required magic level to use this rune.";

		case RETURNVALUE_YOUAREALREADYTRADING:
			return "You are already trading. Finish this trade first.";

		case RETURNVALUE_THISPLAYERISALREADYTRADING:
			return "This player is already trading.";

		case RETURNVALUE_YOUMAYNOTLOGOUTDURINGAFIGHT:
			return "You may not logout during or immediately after a fight!";

		case RETURNVALUE_DIRECTPLAYERSHOOT:
			return "You are not allowed to shoot directly on players.";

		case RETURNVALUE_NOTENOUGHLEVEL:
			return "You do not have enough level.";

		case RETURNVALUE_NOTENOUGHMAGICLEVEL:
			return "You do not have enough magic level.";

		case RETURNVALUE_NOTENOUGHMANA:
			return "You do not have enough mana.";

		case RETURNVALUE_NOTENOUGHSOUL:
			return "You do not have enough soul.";

		case RETURNVALUE_YOUAREEXHAUSTED:
			return "You are exhausted.";

		case RETURNVALUE_CANONLYUSETHISRUNEONCREATURES:
			return "You can only use this rune on creatures.";

		case RETURNVALUE_PLAYERISNOTREACHABLE:
			return "Player is not reachable.";

		case RETURNVALUE_CREATUREISNOTREACHABLE:
			return "Creature is not reachable.";

		case RETURNVALUE_ACTIONNOTPERMITTEDINPROTECTIONZONE:
			return "This action is not permitted in a protection zone.";

		case RETURNVALUE_YOUMAYNOTATTACKTHISPLAYER:
			return "You may not attack this player.";

		case RETURNVALUE_YOUMAYNOTATTACKTHISCREATURE:
			return "You may not attack this creature.";

		case RETURNVALUE_YOUMAYNOTATTACKAPERSONINPROTECTIONZONE:
			return "You may not attack a person in a protection zone.";

		case RETURNVALUE_YOUMAYNOTATTACKAPERSONWHILEINPROTECTIONZONE:
			return "You may not attack a person while you are in a protection zone.";

		case RETURNVALUE_YOUCANONLYUSEITONCREATURES:
			return "You can only use it on creatures.";

		case RETURNVALUE_TURNSECUREMODETOATTACKUNMARKEDPLAYERS:
			return "Turn secure mode off if you really want to attack unmarked players.";

		case RETURNVALUE_YOUNEEDPREMIUMACCOUNT:
			return "You need a premium account.";

		case RETURNVALUE_YOUNEEDTOLEARNTHISSPELL:
			return "You need to learn this spell first.";

		case RETURNVALUE_YOURVOCATIONCANNOTUSETHISSPELL:
			return "Your vocation cannot use this spell.";

		case RETURNVALUE_YOUNEEDAWEAPONTOUSETHISSPELL:
			return "You need to equip a weapon to use this spell.";

		case RETURNVALUE_PLAYERISPZLOCKEDLEAVEPVPZONE:
			return "You can not leave a pvp zone after attacking another player.";

		case RETURNVALUE_PLAYERISPZLOCKEDENTERPVPZONE:
			return "You can not enter a pvp zone after attacking another player.";

		case RETURNVALUE_ACTIONNOTPERMITTEDINANOPVPZONE:
			return "This action is not permitted in a non pvp zone.";

		case RETURNVALUE_YOUCANNOTLOGOUTHERE:
			return "You can not logout here.";

		case RETURNVALUE_YOUNEEDAMAGICITEMTOCASTSPELL:
			return "You need a magic item to cast this spell.";

		case RETURNVALUE_CANNOTCONJUREITEMHERE:
			return "You cannot conjure items here.";

		case RETURNVALUE_YOUNEEDTOSPLITYOURSPEARS:
			return "You need to split your spears first.";

		case RETURNVALUE_NAMEISTOOAMBIGUOUS:
			return "Player name is ambiguous.";

		case RETURNVALUE_CANONLYUSEONESHIELD:
			return "You may use only one shield.";

		case RETURNVALUE_NOPARTYMEMBERSINRANGE:
			return "No party members in range.";

		case RETURNVALUE_YOUARENOTTHEOWNER:
			return "You are not the owner.";

		case RETURNVALUE_YOUCANTOPENCORPSEADM:
			return "You can't open this corpse, because you are an Admin.";

		case RETURNVALUE_NOSUCHRAIDEXISTS:
			return "No such raid exists.";

		case RETURNVALUE_ANOTHERRAIDISALREADYEXECUTING:
			return "Another raid is already executing.";

		case RETURNVALUE_TRADEPLAYERFARAWAY:
			return "Trade player is too far away.";

		case RETURNVALUE_YOUDONTOWNTHISHOUSE:
			return "You don't own this house.";

		case RETURNVALUE_TRADEPLAYERALREADYOWNSAHOUSE:
			return "Trade player already owns a house.";

		case RETURNVALUE_TRADEPLAYERHIGHESTBIDDER:
			return "Trade player is currently the highest bidder of an auctioned house.";

		case RETURNVALUE_YOUCANNOTTRADETHISHOUSE:
			return "You can not trade this house.";

		case RETURNVALUE_YOUDONTHAVEREQUIREDPROFESSION:
			return "You don't have the required profession.";

		case RETURNVALUE_NOTENOUGHFISTLEVEL:
			return "You do not have enough fist level";

		case RETURNVALUE_NOTENOUGHCLUBLEVEL:
			return "You do not have enough club level";

		case RETURNVALUE_NOTENOUGHSWORDLEVEL:
			return "You do not have enough sword level";

		case RETURNVALUE_NOTENOUGHAXELEVEL:
			return "You do not have enough axe level";

		case RETURNVALUE_NOTENOUGHDISTANCELEVEL:
			return "You do not have enough distance level";

		case RETURNVALUE_NOTENOUGHSHIELDLEVEL:
			return "You do not have enough shielding level";

		case RETURNVALUE_NOTENOUGHFISHLEVEL:
			return "You do not have enough fishing level";

		case RETURNVALUE_NOTPOSSIBLE:
			return "Sorry, not possible.";

		case RETURNVALUE_REWARDCONTAINERISEMPTY:
			return "You already claimed your reward.";

		case RETURNVALUE_CONTACTADMINISTRATOR:
			return "An error has occurred, please contact your administrator.";

		// Any unhandled ReturnValue will go enter here
		default:
			return "Unknown error.";
	}
}

int64_t OTSYS_TIME() {
	return std::chrono::duration_cast<std::chrono::milliseconds>(std::chrono::system_clock::now().time_since_epoch()).count();
}

SpellGroup_t stringToSpellGroup(const std::string &value) {
	std::string tmpStr = asLowerCaseString(value);
	if (tmpStr == "attack" || tmpStr == "1") {
		return SPELLGROUP_ATTACK;
	} else if (tmpStr == "healing" || tmpStr == "2") {
		return SPELLGROUP_HEALING;
	} else if (tmpStr == "support" || tmpStr == "3") {
		return SPELLGROUP_SUPPORT;
	} else if (tmpStr == "special" || tmpStr == "4") {
		return SPELLGROUP_SPECIAL;
	} else if (tmpStr == "crippling" || tmpStr == "6") {
		return SPELLGROUP_CRIPPLING;
	} else if (tmpStr == "focus" || tmpStr == "7") {
		return SPELLGROUP_FOCUS;
	} else if (tmpStr == "ultimatestrikes" || tmpStr == "8") {
		return SPELLGROUP_ULTIMATESTRIKES;
	}

	return SPELLGROUP_NONE;
}

/**
 * @authors jlcvp, acmh
 * @details
 * capitalize the first letter of every word in source
 * @param source
 */
void capitalizeWords(std::string &source) {
	toLowerCaseString(source);
	uint8_t size = (uint8_t)source.size();
	for (uint8_t i = 0; i < size; i++) {
		if (i == 0) {
			source[i] = (char)toupper(source[i]);
		} else if (source[i - 1] == ' ' || source[i - 1] == '\'') {
			source[i] = (char)toupper(source[i]);
		}
	}
}

/**
 * @details
 * Prevents the console from closing so there is time to read the error information
 * Then can press any key to close
 */
void consoleHandlerExit() {
	g_logger().error("The program will close after pressing the enter key...");
	if (isatty(STDIN_FILENO)) {
		getchar();
	}
	return;
}

std::string validateNameHouse(const std::string &list) {
	std::string result;
	for (char c : list) {
		if (isalpha(c) || c == ' ' || c == '\'' || c == '!' || c == '\n'
			|| c == '?' || c == '#' || c == '@' || c == '*') {
			result += c;
		}
	}
	return result;
}

NameEval_t validateName(const std::string &name) {
	StringVector prohibitedWords = { "owner", "gamemaster", "hoster", "admin", "staff", "tibia", "account", "god", "anal", "ass", "fuck", "sex", "hitler", "pussy", "dick", "rape", "cm", "gm", "tutor", "counsellor", "god" };
	StringVector toks;
	std::regex regexValidChars("^[a-zA-Z' ]+$");

	std::stringstream ss(name);
	std::istream_iterator<std::string> begin(ss);
	std::istream_iterator<std::string> end;
	std::copy(begin, end, std::back_inserter(toks));

	if (name.length() < 3 || name.length() > 14) {
		return INVALID_LENGTH;
	}

	if (!std::regex_match(name, regexValidChars)) { // invalid chars in name
		return INVALID_CHARACTER;
	}

	for (std::string str : toks) {
		if (str.length() < 2) {
			return INVALID_TOKEN_LENGTH;
		} else if (std::find(prohibitedWords.begin(), prohibitedWords.end(), str) != prohibitedWords.end()) { // searching for prohibited words
			return INVALID_FORBIDDEN;
		}
	}

	return VALID;
}

bool isCaskItem(uint16_t itemId) {
	return (itemId >= ITEM_HEALTH_CASK_START && itemId <= ITEM_HEALTH_CASK_END) || (itemId >= ITEM_MANA_CASK_START && itemId <= ITEM_MANA_CASK_END) || (itemId >= ITEM_SPIRIT_CASK_START && itemId <= ITEM_SPIRIT_CASK_END);
}

std::string getObjectCategoryName(ObjectCategory_t category) {
	switch (category) {
		case OBJECTCATEGORY_ARMORS:
			return "Armors";
		case OBJECTCATEGORY_NECKLACES:
			return "Amulets";
		case OBJECTCATEGORY_BOOTS:
			return "Boots";
		case OBJECTCATEGORY_CONTAINERS:
			return "Containers";
		case OBJECTCATEGORY_DECORATION:
			return "Decoration";
		case OBJECTCATEGORY_FOOD:
			return "Food";
		case OBJECTCATEGORY_HELMETS:
			return "Helmets";
		case OBJECTCATEGORY_LEGS:
			return "Legs";
		case OBJECTCATEGORY_OTHERS:
			return "Others";
		case OBJECTCATEGORY_POTIONS:
			return "Potions";
		case OBJECTCATEGORY_RINGS:
			return "Rings";
		case OBJECTCATEGORY_RUNES:
			return "Runes";
		case OBJECTCATEGORY_SHIELDS:
			return "Shields";
		case OBJECTCATEGORY_TOOLS:
			return "Tools";
		case OBJECTCATEGORY_VALUABLES:
			return "Valuables";
		case OBJECTCATEGORY_AMMO:
			return "Weapons: Ammunition";
		case OBJECTCATEGORY_AXES:
			return "Weapons: Axes";
		case OBJECTCATEGORY_CLUBS:
			return "Weapons: Clubs";
		case OBJECTCATEGORY_DISTANCEWEAPONS:
			return "Weapons: Distance";
		case OBJECTCATEGORY_SWORDS:
			return "Weapons: Swords";
		case OBJECTCATEGORY_WANDS:
			return "Weapons: Wands";
		case OBJECTCATEGORY_PREMIUMSCROLLS:
			return "Premium Scrolls";
		case OBJECTCATEGORY_TIBIACOINS:
			return "Tibia Coins";
		case OBJECTCATEGORY_CREATUREPRODUCTS:
			return "Creature Products";
		case OBJECTCATEGORY_STASHRETRIEVE:
			return "Stash Retrieve";
		case OBJECTCATEGORY_GOLD:
			return "Gold";
		case OBJECTCATEGORY_DEFAULT:
			return "Unassigned Loot";
		default:
			return std::string();
	}
}

uint8_t forgeBonus(int32_t number) {
	// None
	if (number < 7400) {
		return 0;
	}
	// Dust not consumed
	else if (number >= 7400 && number < 9000) {
		return 1;
	}
	// Cores not consumed
	else if (number >= 9000 && number < 9500) {
		return 2;
	}
	// Gold not consumed
	else if (number >= 9500 && number < 9525) {
		return 3;
	}
	// Second item retained with decreased tier
	else if (number >= 9525 && number < 9550) {
		return 4;
	}
	// Second item retained with unchanged tier
	else if (number >= 9550 && number < 9950) {
		return 5;
	}
	// Second item retained with increased tier
	else if (number >= 9950 && number < 9975) {
		return 6;
	}
	// Gain two tiers
	else if (number >= 9975) {
		return 7;
	}

	return 0;
}

std::string formatPrice(std::string price, bool space /* = false*/) {
	std::ranges::reverse(price.begin(), price.end());
	price = std::regex_replace(price, std::regex("000"), "k");
	std::ranges::reverse(price.begin(), price.end());
	if (space) {
		price = std::regex_replace(price, std::regex("k"), " k", std::regex_constants::format_first_only);
	}

	return price;
}

<<<<<<< HEAD
std::vector<std::string> split(const std::string &str, char delimiter /* = ','*/) {
=======
std::string getPlayerSubjectPronoun(PlayerPronoun_t pronoun, PlayerSex_t sex, const std::string &name) {
	switch (pronoun) {
		case PLAYERPRONOUN_THEY:
			return "they";
		case PLAYERPRONOUN_SHE:
			return "she";
		case PLAYERPRONOUN_HE:
			return "he";
		case PLAYERPRONOUN_ZE:
			return "ze";
		case PLAYERPRONOUN_NAME:
			return name;
		default:
			return sex == PLAYERSEX_FEMALE ? "she" : "he";
	}
}

std::string getPlayerObjectPronoun(PlayerPronoun_t pronoun, PlayerSex_t sex, const std::string &name) {
	switch (pronoun) {
		case PLAYERPRONOUN_THEY:
			return "them";
		case PLAYERPRONOUN_SHE:
			return "her";
		case PLAYERPRONOUN_HE:
			return "him";
		case PLAYERPRONOUN_ZE:
			return "zir";
		case PLAYERPRONOUN_NAME:
			return name;
		default:
			return sex == PLAYERSEX_FEMALE ? "her" : "him";
	}
}

std::string getPlayerPossessivePronoun(PlayerPronoun_t pronoun, PlayerSex_t sex, const std::string &name) {
	switch (pronoun) {
		case PLAYERPRONOUN_THEY:
			return "their";
		case PLAYERPRONOUN_SHE:
			return "her";
		case PLAYERPRONOUN_HE:
			return "his";
		case PLAYERPRONOUN_ZE:
			return "zir";
		case PLAYERPRONOUN_NAME:
			return name + "'s";
		default:
			return sex == PLAYERSEX_FEMALE ? "her" : "his";
	}
}

std::string getPlayerReflexivePronoun(PlayerPronoun_t pronoun, PlayerSex_t sex, const std::string &name) {
	switch (pronoun) {
		case PLAYERPRONOUN_THEY:
			return "themself";
		case PLAYERPRONOUN_SHE:
			return "herself";
		case PLAYERPRONOUN_HE:
			return "himself";
		case PLAYERPRONOUN_ZE:
			return "zirself";
		case PLAYERPRONOUN_NAME:
			return name;
		default:
			return sex == PLAYERSEX_FEMALE ? "herself" : "himself";
	}
}

std::string getVerbForPronoun(PlayerPronoun_t pronoun, bool pastTense) {
	if (pronoun == PLAYERPRONOUN_THEY) {
		return pastTense ? "were" : "are";
	}
	return pastTense ? "was" : "is";
}

std::vector<std::string> split(const std::string &str) {
>>>>>>> b16bd637
	std::vector<std::string> tokens;
	std::string token;
	std::istringstream tokenStream(str);
	while (std::getline(tokenStream, token, delimiter)) {
		auto trimedToken = token;
		trimString(trimedToken);
		tokens.push_back(trimedToken);
	}
	return tokens;
}

std::string getFormattedTimeRemaining(uint32_t time) {
	time_t timeRemaining = time - getTimeNow();

	int days = static_cast<int>(std::floor(timeRemaining / 86400));

	std::stringstream output;
	if (days > 1) {
		output << days << " days";
		return output.str();
	}

	int hours = static_cast<int>(std::floor((timeRemaining % 86400) / 3600));
	int minutes = static_cast<int>(std::floor((timeRemaining % 3600) / 60));
	int seconds = static_cast<int>(timeRemaining % 60);

	if (hours == 0 && minutes == 0 && seconds > 0) {
		output << " less than 1 minute";
	} else {
		if (hours > 0) {
			output << hours << " hour" << (hours != 1 ? "s" : "");
		}
		if (minutes > 0) {
			output << (hours > 0 ? " and " : "") << minutes << " minute" << (minutes != 1 ? "s" : "");
		}
	}

	return output.str();
}

/**
 * @brief Formats a number to a string with commas
 * @param number The number to format
 * @return The formatted number
 */
std::string formatNumber(uint64_t number) {
	std::string formattedNumber = std::to_string(number);
	int pos = formattedNumber.length() - 3;
	while (pos > 0) {
		formattedNumber.insert(pos, ",");
		pos -= 3;
	}
	return formattedNumber;
}<|MERGE_RESOLUTION|>--- conflicted
+++ resolved
@@ -1660,9 +1660,6 @@
 	return price;
 }
 
-<<<<<<< HEAD
-std::vector<std::string> split(const std::string &str, char delimiter /* = ','*/) {
-=======
 std::string getPlayerSubjectPronoun(PlayerPronoun_t pronoun, PlayerSex_t sex, const std::string &name) {
 	switch (pronoun) {
 		case PLAYERPRONOUN_THEY:
@@ -1738,8 +1735,7 @@
 	return pastTense ? "was" : "is";
 }
 
-std::vector<std::string> split(const std::string &str) {
->>>>>>> b16bd637
+std::vector<std::string> split(const std::string &str, char delimiter /* = ','*/) {
 	std::vector<std::string> tokens;
 	std::string token;
 	std::istringstream tokenStream(str);
