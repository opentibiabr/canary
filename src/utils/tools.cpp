--- conflicted
+++ resolved
@@ -1066,7 +1066,6 @@
 }
 
 size_t combatTypeToIndex(CombatType_t combatType) {
-<<<<<<< HEAD
 	auto enum_index_opt = magic_enum::enum_index(combatType);
 	if (enum_index_opt.has_value() && enum_index_opt.value() < COMBAT_COUNT) {
 		return enum_index_opt.value();
@@ -1074,46 +1073,12 @@
 		spdlog::error("[{}] Combat type {} is out of range", __FUNCTION__, fmt::underlying(combatType));
 		// Uncomment for catch the function call with debug
 		// throw std::out_of_range("Combat is out of range");
-=======
-	switch (combatType) {
-		case COMBAT_PHYSICALDAMAGE:
-			return 0;
-		case COMBAT_ENERGYDAMAGE:
-			return 1;
-		case COMBAT_EARTHDAMAGE:
-			return 2;
-		case COMBAT_FIREDAMAGE:
-			return 3;
-		case COMBAT_UNDEFINEDDAMAGE:
-			return 4;
-		case COMBAT_LIFEDRAIN:
-			return 5;
-		case COMBAT_MANADRAIN:
-			return 6;
-		case COMBAT_HEALING:
-			return 7;
-		case COMBAT_DROWNDAMAGE:
-			return 8;
-		case COMBAT_ICEDAMAGE:
-			return 9;
-		case COMBAT_HOLYDAMAGE:
-			return 10;
-		case COMBAT_DEATHDAMAGE:
-			return 11;
-		case COMBAT_NEUTRALDAMAGE:
-			return 12;
-		default:
-			g_logger().error("Combat type {} is out of range", fmt::underlying(combatType));
-			// Uncomment for catch the function call with debug
-			// throw std::out_of_range("Combat is out of range");
->>>>>>> bb6eb688
 	}
 
 	return COMBAT_NONE;
 }
 
 std::string combatTypeToName(CombatType_t combatType) {
-<<<<<<< HEAD
 	std::string_view name = magic_enum::enum_name(combatType);
 	if (!name.empty() && combatType < COMBAT_COUNT) {
 		return formatEnumName(name);
@@ -1121,58 +1086,13 @@
 		spdlog::error("[{}] Combat type {} is out of range", __FUNCTION__, fmt::underlying(combatType));
 		// Uncomment for catch the function call with debug
 		// throw std::out_of_range("Index is out of range");
-=======
-	switch (combatType) {
-		case COMBAT_PHYSICALDAMAGE:
-			return "physical";
-		case COMBAT_ENERGYDAMAGE:
-			return "energy";
-		case COMBAT_EARTHDAMAGE:
-			return "earth";
-		case COMBAT_FIREDAMAGE:
-			return "fire";
-		case COMBAT_UNDEFINEDDAMAGE:
-			return "undefined";
-		case COMBAT_LIFEDRAIN:
-			return "life drain";
-		case COMBAT_MANADRAIN:
-			return "mana drain";
-		case COMBAT_HEALING:
-			return "healing";
-		case COMBAT_DROWNDAMAGE:
-			return "drown";
-		case COMBAT_ICEDAMAGE:
-			return "ice";
-		case COMBAT_HOLYDAMAGE:
-			return "holy";
-		case COMBAT_DEATHDAMAGE:
-			return "death";
-		default:
-			g_logger().error("Combat type {} is out of range", fmt::underlying(combatType));
-			// Uncomment for catch the function call with debug
-			// throw std::out_of_range("Combat is out of range");
->>>>>>> bb6eb688
 	}
 
 	return {};
 }
 
-<<<<<<< HEAD
-CombatType_t indexToCombatType(size_t index) {
-	auto enum_opt = magic_enum::enum_cast<CombatType_t>(index);
-	if (enum_opt.has_value() && enum_opt < COMBAT_COUNT) {
-		return enum_opt.value();
-	} else {
-		spdlog::error("[{}] Index {} is out of range", __FUNCTION__, index);
-		// Uncomment for catch the function call with debug
-		// throw std::out_of_range("Index is out of range");
-	}
-
-	return COMBAT_NONE;
-=======
 CombatType_t indexToCombatType(size_t v) {
 	return static_cast<CombatType_t>(v);
->>>>>>> bb6eb688
 }
 
 ItemAttribute_t stringToItemAttribute(const std::string &str) {
