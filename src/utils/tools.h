--- conflicted
+++ resolved
@@ -62,16 +62,13 @@
 
 std::string formatDate(time_t time);
 std::string formatDateShort(time_t time);
-<<<<<<< HEAD
+std::string formatTime(time_t time);
 /**
  * @brief Format the enum name by replacing underscores with spaces and converting to lowercase.
  * @param name The enum name to format.
  * @return A string with the formatted enum name.
  */
 std::string formatEnumName(std::string_view name);
-=======
-std::string formatTime(time_t time);
->>>>>>> bb6eb688
 std::time_t getTimeNow();
 std::time_t getTimeMsNow();
 std::string convertIPToString(uint32_t ip);
