--- conflicted
+++ resolved
@@ -346,13 +346,8 @@
 	TALKTYPE_MONSTER_SAY = 36,
 	TALKTYPE_MONSTER_YELL = 37,
 
-<<<<<<< HEAD
 	TALKTYPE_MONSTER_LAST_OLDPROTOCOL = 38, /* Dont forget about the CHANNEL_R2*/
-
-	TALKTYPE_CHANNEL_R2 = 0xFF, //#d
-=======
-	TALKTYPE_CHANNEL_R2 = 0xFF, // #d
->>>>>>> c18d0d56
+	TALKTYPE_CHANNEL_R2 = 0xFF // #d
 };
 
 enum MessageClasses : uint8_t {
@@ -395,7 +390,6 @@
 	MESSAGE_OFFLINE_TRAINING = 50, /* White message on the game window and in the console*/
 	MESSAGE_TRANSACTION = 51, /* White message on the game window and in the console*/
 	MESSAGE_POTION = 52, /* Orange creature say*/
-
 };
 
 enum Fluids_t : uint8_t {
