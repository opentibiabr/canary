/**
 * Canary - A free and open-source MMORPG server emulator
 * Copyright (©) 2019-2024 OpenTibiaBR <opentibiabr@outlook.com>
 * Repository: https://github.com/opentibiabr/canary
 * License: https://github.com/opentibiabr/canary/blob/main/LICENSE
 * Contributors: https://github.com/opentibiabr/canary/graphs/contributors
 * Website: https://docs.opentibiabr.com/
 */

#pragma once

<<<<<<< HEAD
// Enums
enum Icons_t {
	ICON_POISON = 1 << 0,
	ICON_BURN = 1 << 1,
	ICON_ENERGY = 1 << 2,
	ICON_DRUNK = 1 << 3,
	ICON_MANASHIELD = 1 << 4,
	ICON_PARALYZE = 1 << 5,
	ICON_HASTE = 1 << 6,
	ICON_SWORDS = 1 << 7,
	ICON_DROWNING = 1 << 8,
	ICON_FREEZING = 1 << 9,
	ICON_DAZZLED = 1 << 10,
	ICON_CURSED = 1 << 11,
	ICON_PARTY_BUFF = 1 << 12,
	ICON_REDSWORDS = 1 << 13,
	ICON_PIGEON = 1 << 14,
	ICON_BLEEDING = 1 << 15,
	ICON_LESSERHEX = 1 << 16,
	ICON_INTENSEHEX = 1 << 17,
	ICON_GREATERHEX = 1 << 18,
	ICON_ROOTED = 1 << 19,
	ICON_FEARED = 1 << 20,
	ICON_GOSHNARTAINT_1 = 1 << 21,
	ICON_GOSHNARTAINT_2 = 1 << 22,
	ICON_GOSHNARTAINT_3 = 1 << 23,
	ICON_GOSHNARTAINT_4 = 1 << 24,
	ICON_GOSHNARTAINT_5 = 1 << 25,
	ICON_NEWMANASHIELD = 1 << 26,
};

=======
>>>>>>> 193939c4
enum WieldInfo_t {
	WIELDINFO_NONE = 0,
	WIELDINFO_LEVEL = 1 << 0,
	WIELDINFO_MAGLV = 1 << 1,
	WIELDINFO_VOCREQ = 1 << 2,
	WIELDINFO_PREMIUM = 1 << 3,
};

enum SpawnType_t {
	RESPAWN_IN_ALL = 0,
	RESPAWN_IN_DAY = 1,
	RESPAWN_IN_NIGHT = 2,
	RESPAWN_IN_DAY_CAVE = 3,
	RESPAWN_IN_NIGHT_CAVE = 4,
};

enum Cipbia_Elementals_t : uint8_t {
	CIPBIA_ELEMENTAL_PHYSICAL = 0,
	CIPBIA_ELEMENTAL_FIRE = 1,
	CIPBIA_ELEMENTAL_EARTH = 2,
	CIPBIA_ELEMENTAL_ENERGY = 3,
	CIPBIA_ELEMENTAL_ICE = 4,
	CIPBIA_ELEMENTAL_HOLY = 5,
	CIPBIA_ELEMENTAL_DEATH = 6,
	CIPBIA_ELEMENTAL_HEALING = 7,
	CIPBIA_ELEMENTAL_DROWN = 8,
	CIPBIA_ELEMENTAL_LIFEDRAIN = 9,
	CIPBIA_ELEMENTAL_MANADRAIN = 10,
	CIPBIA_ELEMENTAL_AGONY = 11,
	CIPBIA_ELEMENTAL_UNDEFINED = 12,
};

enum MagicEffectClasses : uint16_t {
	CONST_ME_NONE,

	CONST_ME_DRAWBLOOD = 1,
	CONST_ME_LOSEENERGY = 2,
	CONST_ME_POFF = 3,
	CONST_ME_BLOCKHIT = 4,
	CONST_ME_EXPLOSIONAREA = 5,
	CONST_ME_EXPLOSIONHIT = 6,
	CONST_ME_FIREAREA = 7,
	CONST_ME_YELLOW_RINGS = 8,
	CONST_ME_GREEN_RINGS = 9,
	CONST_ME_HITAREA = 10,
	CONST_ME_TELEPORT = 11,
	CONST_ME_ENERGYHIT = 12,
	CONST_ME_MAGIC_BLUE = 13,
	CONST_ME_MAGIC_RED = 14,
	CONST_ME_MAGIC_GREEN = 15,
	CONST_ME_HITBYFIRE = 16,
	CONST_ME_HITBYPOISON = 17,
	CONST_ME_MORTAREA = 18,
	CONST_ME_SOUND_GREEN = 19,
	CONST_ME_SOUND_RED = 20,
	CONST_ME_POISONAREA = 21,
	CONST_ME_SOUND_YELLOW = 22,
	CONST_ME_SOUND_PURPLE = 23,
	CONST_ME_SOUND_BLUE = 24,
	CONST_ME_SOUND_WHITE = 25,
	CONST_ME_BUBBLES = 26,
	CONST_ME_CRAPS = 27,
	CONST_ME_GIFT_WRAPS = 28,
	CONST_ME_FIREWORK_YELLOW = 29,
	CONST_ME_FIREWORK_RED = 30,
	CONST_ME_FIREWORK_BLUE = 31,
	CONST_ME_STUN = 32,
	CONST_ME_SLEEP = 33,
	CONST_ME_WATERCREATURE = 34,
	CONST_ME_GROUNDSHAKER = 35,
	CONST_ME_HEARTS = 36,
	CONST_ME_FIREATTACK = 37,
	CONST_ME_ENERGYAREA = 38,
	CONST_ME_SMALLCLOUDS = 39,
	CONST_ME_HOLYDAMAGE = 40,
	CONST_ME_BIGCLOUDS = 41,
	CONST_ME_ICEAREA = 42,
	CONST_ME_ICETORNADO = 43,
	CONST_ME_ICEATTACK = 44,
	CONST_ME_STONES = 45,
	CONST_ME_SMALLPLANTS = 46,
	CONST_ME_CARNIPHILA = 47,
	CONST_ME_PURPLEENERGY = 48,
	CONST_ME_YELLOWENERGY = 49,
	CONST_ME_HOLYAREA = 50,
	CONST_ME_BIGPLANTS = 51,
	CONST_ME_CAKE = 52,
	CONST_ME_GIANTICE = 53,
	CONST_ME_WATERSPLASH = 54,
	CONST_ME_PLANTATTACK = 55,
	CONST_ME_TUTORIALARROW = 56,
	CONST_ME_TUTORIALSQUARE = 57,
	CONST_ME_MIRRORHORIZONTAL = 58,
	CONST_ME_MIRRORVERTICAL = 59,
	CONST_ME_SKULLHORIZONTAL = 60,
	CONST_ME_SKULLVERTICAL = 61,
	CONST_ME_ASSASSIN = 62,
	CONST_ME_STEPSHORIZONTAL = 63,
	CONST_ME_BLOODYSTEPS = 64,
	CONST_ME_STEPSVERTICAL = 65,
	CONST_ME_YALAHARIGHOST = 66,
	CONST_ME_BATS = 67,
	CONST_ME_SMOKE = 68,
	CONST_ME_INSECTS = 69,
	CONST_ME_DRAGONHEAD = 70,
	CONST_ME_ORCSHAMAN = 71,
	CONST_ME_ORCSHAMAN_FIRE = 72,
	CONST_ME_THUNDER = 73,
	CONST_ME_FERUMBRAS = 74,
	CONST_ME_CONFETTI_HORIZONTAL = 75,
	CONST_ME_CONFETTI_VERTICAL = 76,
	// 77-157 are empty
	CONST_ME_BLACKSMOKE = 158,
	// 159-166 are empty
	CONST_ME_REDSMOKE = 167,
	CONST_ME_YELLOWSMOKE = 168,
	CONST_ME_GREENSMOKE = 169,
	CONST_ME_PURPLESMOKE = 170,
	CONST_ME_EARLY_THUNDER = 171,
	CONST_ME_RAGIAZ_BONECAPSULE = 172,
	CONST_ME_CRITICAL_DAMAGE = 173,
	// 174 is empty
	CONST_ME_PLUNGING_FISH = 175,
	CONST_ME_BLUE_ENERGY_SPARK = 176,
	CONST_ME_ORANGE_ENERGY_SPARK = 177,
	CONST_ME_GREEN_ENERGY_SPARK = 178,
	CONST_ME_PINK_ENERGY_SPARK = 179,
	CONST_ME_WHITE_ENERGY_SPARK = 180,
	CONST_ME_YELLOW_ENERGY_SPARK = 181,
	CONST_ME_MAGIC_POWDER = 182,
	// 183 is empty
	CONST_ME_PIXIE_EXPLOSION = 184,
	CONST_ME_PIXIE_COMING = 185,
	CONST_ME_PIXIE_GOING = 186,
	// 187 is empty
	CONST_ME_STORM = 188,
	CONST_ME_STONE_STORM = 189,
	// 190 is empty
	CONST_ME_BLUE_GHOST = 191,
	// 192 is empty
	CONST_ME_PINK_VORTEX = 193,
	CONST_ME_TREASURE_MAP = 194,
	CONST_ME_PINK_BEAM = 195,
	CONST_ME_GREEN_FIREWORKS = 196,
	CONST_ME_ORANGE_FIREWORKS = 197,
	CONST_ME_PINK_FIREWORKS = 198,
	CONST_ME_BLUE_FIREWORKS = 199,
	// 200 is empty
	CONST_ME_SUPREME_CUBE = 201,
	CONST_ME_BLACK_BLOOD = 202,
	CONST_ME_PRISMATIC_SPARK = 203,
	CONST_ME_THAIAN = 204,
	CONST_ME_THAIAN_GHOST = 205,
	CONST_ME_GHOST_SMOKE = 206,
	// 207 is empty
	CONST_ME_WATER_BLOCK_FLOATING = 208,
	CONST_ME_WATER_BLOCK = 209,
	CONST_ME_ROOTS = 210,
	// 211-212 is empty
	CONST_ME_GHOSTLY_SCRATCH = 213,
	CONST_ME_GHOSTLY_BITE = 214,
	CONST_ME_BIG_SCRATCH = 215,
	CONST_ME_SLASH = 216,
	CONST_ME_BITE = 217,
	// 218 empty or debug
	CONST_ME_CHIVALRIOUS_CHALLENGE = 219,
	CONST_ME_DIVINE_DAZZLE = 220,
	CONST_ME_ELECTRICALSPARK = 221,
	CONST_ME_PURPLETELEPORT = 222,
	CONST_ME_REDTELEPORT = 223,
	CONST_ME_ORANGETELEPORT = 224,
	CONST_ME_GREYTELEPORT = 225,
	CONST_ME_LIGHTBLUETELEPORT = 226,
	// 227-229 are empty
	CONST_ME_FATAL = 230,
	CONST_ME_DODGE = 231,
	CONST_ME_HOURGLASS = 232,
	CONST_ME_DAZZLING = 233,
	CONST_ME_SPARKLING = 234,
	CONST_ME_FERUMBRAS_1 = 235,
	CONST_ME_GAZHARAGOTH = 236,
	CONST_ME_MAD_MAGE = 237,
	CONST_ME_HORESTIS = 238,
	CONST_ME_DEVOVORGA = 239,
	CONST_ME_FERUMBRAS_2 = 240,

	CONST_ME_WHITE_SMOKE = 241,
	CONST_ME_WHITE_SMOKES = 242,
	CONST_ME_WATER_DROP = 243,
	CONST_ME_AVATAR_APPEAR = 244,
	CONST_ME_DIVINE_GRENADE = 245, // Permanent
	CONST_ME_DIVINE_EMPOWERMENT = 246, // Permanent
	CONST_ME_WATER_FLOATING_THRASH = 247,

	CONST_ME_AGONY = 249,

	CONST_ME_LOOT_HIGHLIGHT = 252,

	CONST_ME_LAST
};

enum ShootType_t : uint8_t {
	CONST_ANI_NONE,

	CONST_ANI_SPEAR = 1,
	CONST_ANI_BOLT = 2,
	CONST_ANI_ARROW = 3,
	CONST_ANI_FIRE = 4,
	CONST_ANI_ENERGY = 5,
	CONST_ANI_POISONARROW = 6,
	CONST_ANI_BURSTARROW = 7,
	CONST_ANI_THROWINGSTAR = 8,
	CONST_ANI_THROWINGKNIFE = 9,
	CONST_ANI_SMALLSTONE = 10,
	CONST_ANI_DEATH = 11,
	CONST_ANI_LARGEROCK = 12,
	CONST_ANI_SNOWBALL = 13,
	CONST_ANI_POWERBOLT = 14,
	CONST_ANI_POISON = 15,
	CONST_ANI_INFERNALBOLT = 16,
	CONST_ANI_HUNTINGSPEAR = 17,
	CONST_ANI_ENCHANTEDSPEAR = 18,
	CONST_ANI_REDSTAR = 19,
	CONST_ANI_GREENSTAR = 20,
	CONST_ANI_ROYALSPEAR = 21,
	CONST_ANI_SNIPERARROW = 22,
	CONST_ANI_ONYXARROW = 23,
	CONST_ANI_PIERCINGBOLT = 24,
	CONST_ANI_WHIRLWINDSWORD = 25,
	CONST_ANI_WHIRLWINDAXE = 26,
	CONST_ANI_WHIRLWINDCLUB = 27,
	CONST_ANI_ETHEREALSPEAR = 28,
	CONST_ANI_ICE = 29,
	CONST_ANI_EARTH = 30,
	CONST_ANI_HOLY = 31,
	CONST_ANI_SUDDENDEATH = 32,
	CONST_ANI_FLASHARROW = 33,
	CONST_ANI_FLAMMINGARROW = 34,
	CONST_ANI_SHIVERARROW = 35,
	CONST_ANI_ENERGYBALL = 36,
	CONST_ANI_SMALLICE = 37,
	CONST_ANI_SMALLHOLY = 38,
	CONST_ANI_SMALLEARTH = 39,
	CONST_ANI_EARTHARROW = 40,
	CONST_ANI_EXPLOSION = 41,
	CONST_ANI_CAKE = 42,

	CONST_ANI_TARSALARROW = 44,
	CONST_ANI_VORTEXBOLT = 45,

	CONST_ANI_PRISMATICBOLT = 48,
	CONST_ANI_CRYSTALLINEARROW = 49,
	CONST_ANI_DRILLBOLT = 50,
	CONST_ANI_ENVENOMEDARROW = 51,

	CONST_ANI_GLOOTHSPEAR = 53,
	CONST_ANI_SIMPLEARROW = 54,

	CONST_ANI_LEAFSTAR = 56,
	CONST_ANI_DIAMONDARROW = 57,
	CONST_ANI_SPECTRALBOLT = 58,
	CONST_ANI_ROYALSTAR = 59,

	CONST_ANI_LAST = CONST_ANI_ROYALSTAR,

	// for internal use, don't send to client
	CONST_ANI_WEAPONTYPE = 0xFE, // 254
};

enum SpeakClasses : uint8_t {
	TALKTYPE_SAY = 1,
	TALKTYPE_WHISPER = 2,
	TALKTYPE_YELL = 3,
	TALKTYPE_PRIVATE_FROM = 4,
	TALKTYPE_PRIVATE_TO = 5,
	TALKTYPE_CHANNEL_MANAGER = 6,
	TALKTYPE_CHANNEL_Y = 7,
	TALKTYPE_CHANNEL_O = 8,
	TALKTYPE_SPELL_USE = 9,
	TALKTYPE_PRIVATE_NP = 10,
	TALKTYPE_NPC_UNKOWN = 11, /* no effect (?)*/
	TALKTYPE_PRIVATE_PN = 12,
	TALKTYPE_BROADCAST = 13,
	TALKTYPE_CHANNEL_R1 = 14, // red - #c text
	TALKTYPE_PRIVATE_RED_FROM = 15, //@name@text
	TALKTYPE_PRIVATE_RED_TO = 16, //@name@text
	TALKTYPE_MONSTER_SAY = 36,
	TALKTYPE_MONSTER_YELL = 37,

	TALKTYPE_MONSTER_LAST_OLDPROTOCOL = 38, /* Dont forget about the CHANNEL_R2*/
	TALKTYPE_CHANNEL_R2 = 0xFF // #d
};

enum MessageClasses : uint8_t {
	MESSAGE_NONE = 0, /* None */

	MESSAGE_GAMEMASTER_CONSOLE = 13,
	/* Red message in the console*/ /* TALKTYPE_BROADCAST */

	MESSAGE_LOGIN = 17, /* White message at the bottom of the game window and in the console*/
	MESSAGE_ADMINISTRATOR = 18, /* Red message in game window and in the console*/
	MESSAGE_EVENT_ADVANCE = 19, /* White message in game window and in the console*/
	MESSAGE_GAME_HIGHLIGHT = 20, /* Red message in game window and in the console*/
	MESSAGE_FAILURE = 21, /* White message at the bottom of the game window"*/
	MESSAGE_LOOK = 22, /* Green message in game window and in the console*/
	MESSAGE_DAMAGE_DEALT = 23, /* White message on the console*/
	MESSAGE_DAMAGE_RECEIVED = 24, /* White message on the console*/
	MESSAGE_HEALED = 25, /* White message on the console*/
	MESSAGE_EXPERIENCE = 26, /* White message on the console*/
	MESSAGE_DAMAGE_OTHERS = 27, /* White message on the console*/
	MESSAGE_HEALED_OTHERS = 28, /* White message on the console*/
	MESSAGE_EXPERIENCE_OTHERS = 29, /* White message on the console*/
	MESSAGE_STATUS = 30, /* White message at the bottom of the game window and in the console*/
	MESSAGE_LOOT = 31, /* White message on the game window and in the console*/
	MESSAGE_TRADE = 32, /* Green message in game window and in the console*/
	MESSAGE_GUILD = 33, /* White message in channel (+ channelId)*/
	MESSAGE_PARTY_MANAGEMENT = 34, /* Green message in game window and in the console*/
	MESSAGE_PARTY = 35, /* White message on the console*/

	MESSAGE_LAST_OLDPROTOCOL = 37, /* Last Message on old protocol*/

	MESSAGE_REPORT = 38, /* White message on the game window and in the console*/
	MESSAGE_HOTKEY_PRESSED = 39, /* Green message in game window and in the console*/
	MESSAGE_TUTORIAL_HINT = 40, /* no effect (?)*/
	MESSAGE_THANK_YOU = 41, /* no effect (?)*/
	MESSAGE_MARKET = 42, /* Popout a modal window with the message and a 'ok' button*/
	MESSAGE_MANA = 43, /* no effect (?)*/
	MESSAGE_BEYOND_LAST = 44, /* White message on the game window and in the console*/
	MESSAGE_ATTENTION = 48, /* White message on the console*/
	MESSAGE_BOOSTED_CREATURE = 49, /* White message on the game window and in the console*/
	MESSAGE_OFFLINE_TRAINING = 50, /* White message on the game window and in the console*/
	MESSAGE_TRANSACTION = 51, /* White message on the game window and in the console*/
	MESSAGE_POTION = 52, /* Orange creature say*/
};

enum Fluids_t : uint8_t {
	FLUID_NONE = 0, /* Blue */
	FLUID_WATER = 1, /* Blue */
	FLUID_WINE = 2, /* Purple */
	FLUID_BEER = 3, /* Brown */
	FLUID_MUD = 4, /* Brown */
	FLUID_BLOOD = 5, /* Red */
	FLUID_SLIME = 6, /* Green */
	FLUID_OIL = 7, /* Brown */
	FLUID_URINE = 8, /* Yellow */
	FLUID_MILK = 9, /* White */
	FLUID_MANA = 10, /* Purple */
	FLUID_LIFE = 11, /* Red */
	FLUID_LEMONADE = 12, /* Yellow */
	FLUID_RUM = 13, /* Brown */
	FLUID_FRUITJUICE = 14, /* Yellow */
	FLUID_COCONUTMILK = 15, /* White */
	FLUID_MEAD = 16, /* Brown */
	FLUID_TEA = 17, /* Brown */
	FLUID_INK = 18 /* Black */
	// 12.85 last fluid is 18, 19+ is a loop from 0 to 18 over and over again
};

enum SquareColor_t : uint8_t {
	SQ_COLOR_BLACK = 0,
};

enum TextColor_t : uint8_t {
	TEXTCOLOR_BLUE = 5,
	TEXTCOLOR_LIGHTGREEN = 30,
	TEXTCOLOR_LIGHTBLUE = 35,
	TEXTCOLOR_DARKBROWN = 78,
	TEXTCOLOR_DARKGREY = 86,
	TEXTCOLOR_MAYABLUE = 95,
	TEXTCOLOR_DARKRED = 108,
	TEXTCOLOR_NEUTRALDAMAGE = 109,
	TEXTCOLOR_LIGHTGREY = 129,
	TEXTCOLOR_SKYBLUE = 143,
	TEXTCOLOR_PURPLE = 154,
	TEXTCOLOR_ELECTRICPURPLE = 155,
	TEXTCOLOR_RED = 180,
	TEXTCOLOR_PASTELRED = 194,
	TEXTCOLOR_ORANGE = 198,
	TEXTCOLOR_LIGHTPURPLE = 199,
	TEXTCOLOR_YELLOW = 210,
	TEXTCOLOR_WHITE_EXP = 215,
	TEXTCOLOR_NONE = 255,
};

enum WeaponType_t : uint8_t {
	WEAPON_NONE,
	WEAPON_SWORD,
	WEAPON_CLUB,
	WEAPON_AXE,
	WEAPON_SHIELD,
	WEAPON_DISTANCE,
	WEAPON_WAND,
	WEAPON_AMMO,
	WEAPON_MISSILE,
};

enum Ammo_t : uint8_t {
	AMMO_NONE,
	AMMO_BOLT,
	AMMO_ARROW,
	AMMO_SPEAR,
	AMMO_THROWINGSTAR,
	AMMO_THROWINGKNIFE,
	AMMO_STONE,
	AMMO_SNOWBALL,
};

enum WeaponAction_t : uint8_t {
	WEAPONACTION_NONE,
	WEAPONACTION_REMOVECOUNT,
	WEAPONACTION_REMOVECHARGE,
	WEAPONACTION_MOVE,
};

enum PartyAnalyzerAction_t : uint8_t {
	PARTYANALYZERACTION_RESET = 0,
	PARTYANALYZERACTION_PRICETYPE = 1,
	PARTYANALYZERACTION_PRICEVALUE = 2,
};

enum Skulls_t : uint8_t {
	SKULL_NONE = 0,
	SKULL_YELLOW = 1,
	SKULL_GREEN = 2,
	SKULL_WHITE = 3,
	SKULL_RED = 4,
	SKULL_BLACK = 5,
	SKULL_ORANGE = 6,
};

enum PartyShields_t : uint8_t {
	SHIELD_NONE = 0,
	SHIELD_WHITEYELLOW = 1,
	SHIELD_WHITEBLUE = 2,
	SHIELD_BLUE = 3,
	SHIELD_YELLOW = 4,
	SHIELD_BLUE_SHAREDEXP = 5,
	SHIELD_YELLOW_SHAREDEXP = 6,
	SHIELD_BLUE_NOSHAREDEXP_BLINK = 7,
	SHIELD_YELLOW_NOSHAREDEXP_BLINK = 8,
	SHIELD_BLUE_NOSHAREDEXP = 9,
	SHIELD_YELLOW_NOSHAREDEXP = 10,
	SHIELD_GRAY = 11,
};

enum GuildEmblems_t : uint8_t {
	GUILDEMBLEM_NONE = 0,
	GUILDEMBLEM_ALLY = 1,
	GUILDEMBLEM_ENEMY = 2,
	GUILDEMBLEM_NEUTRAL = 3,
	GUILDEMBLEM_MEMBER = 4,
	GUILDEMBLEM_OTHER = 5,
};

enum NameEval_t : uint8_t {
	VALID,
	INVALID,
	INVALID_LENGTH,
	INVALID_TOKEN_LENGTH,
	INVALID_FORBIDDEN,
	INVALID_CHARACTER
};

enum ItemID_t : uint16_t {
	ITEM_BROWSEFIELD = 470, // for internal use
	ITEM_SUPPLY_STASH_INDEX = 1, // for internal use
	ITEM_DEPOT_NULL = 22796, // for internal use - Actual Item ID: 168
	ITEM_DECORATION_KIT = 23398, // For internal use (wrap item)
	ITEM_DOCUMENT_RO = 2834, // Read-only

	ITEM_GOLD_POUCH = 23721,

	ITEM_DEPOT_I = 22797,
	ITEM_DEPOT_II = 22798,
	ITEM_DEPOT_III = 22799,
	ITEM_DEPOT_IV = 22800,
	ITEM_DEPOT_V = 22801,
	ITEM_DEPOT_VI = 22802,
	ITEM_DEPOT_VII = 22803,
	ITEM_DEPOT_VIII = 22804,
	ITEM_DEPOT_IX = 22805,
	ITEM_DEPOT_X = 22806,
	ITEM_DEPOT_XI = 22807,
	ITEM_DEPOT_XII = 22808,
	ITEM_DEPOT_XIII = 22809,
	ITEM_DEPOT_XIV = 22810,
	ITEM_DEPOT_XV = 22811,
	ITEM_DEPOT_XVI = 22812,
	ITEM_DEPOT_XVII = 22813,
	ITEM_DEPOT_XVIII = 31915,
	ITEM_DEPOT_XIX = 39723,
	ITEM_DEPOT_XX = 39724,

	ITEM_FIREFIELD_PVP_FULL = 2118,
	ITEM_FIREFIELD_PVP_MEDIUM = 2119,
	ITEM_FIREFIELD_PVP_SMALL = 2120,
	ITEM_FIREFIELD_PERSISTENT_FULL = 2123,
	ITEM_FIREFIELD_PERSISTENT_MEDIUM = 2124,
	ITEM_FIREFIELD_PERSISTENT_SMALL = 2125,
	ITEM_FIREFIELD_NOPVP = 21465,

	ITEM_POISONFIELD_PVP = 105,
	ITEM_POISONFIELD_PERSISTENT = 2121,
	ITEM_POISONFIELD_NOPVP = 2134,

	ITEM_ENERGYFIELD_PVP = 2122,
	ITEM_ENERGYFIELD_PERSISTENT = 2126,
	ITEM_ENERGYFIELD_NOPVP = 2135,

	ITEM_MAGICWALL = 2128,
	ITEM_MAGICWALL_PERSISTENT = 2129,
	ITEM_MAGICWALL_SAFE = 10181,

	ITEM_WILDGROWTH = 2130,
	ITEM_WILDGROWTH_PERSISTENT = 3635,
	ITEM_WILDGROWTH_SAFE = 10182,

	ITEM_BAG = 2853,
	ITEM_SHOPPING_BAG = 21411,

	ITEM_GOLD_COIN = 3031,
	ITEM_PLATINUM_COIN = 3035,
	ITEM_CRYSTAL_COIN = 3043,
	ITEM_STORE_COIN = 22118,

	ITEM_MINOR_CRYSTALLINE_TOKENS = 16128,
	ITEM_MAJOR_CRYSTALLINE_TOKENS = 16129,

	ITEM_REWARD_CONTAINER = 19202,
	ITEM_REWARD_CHEST = 19250,

	ITEM_DEPOT = 3502,
	ITEM_LOCKER = 3497,
	ITEM_INBOX = 12902,
	ITEM_MARKET = 12903,
	ITEM_STORE_INBOX = 23396,
	ITEM_SUPPLY_STASH = 28750,

	ITEM_MALE_CORPSE = 4240,
	ITEM_FEMALE_CORPSE = 4247,

	ITEM_FULLSPLASH = 2886,
	ITEM_SMALLSPLASH = 2889,

	ITEM_PARCEL = 3503,
	ITEM_PARCEL_STAMPED = 3504,
	ITEM_LETTER = 3505,
	ITEM_LETTER_STAMPED = 3506,
	ITEM_LABEL = 3507,

	ITEM_AMULETOFLOSS = 3057,

	ITEM_EXERCISE_START = 28552,
	ITEM_EXERCISE_END = 28557,

	/** Casks and Kegs **/
	ITEM_HEALTH_CASK_START = 25879,
	ITEM_HEALTH_CASK_END = 25883,

	ITEM_MANA_CASK_START = 25889,
	ITEM_MANA_CASK_END = 25893,

	ITEM_SPIRIT_CASK_START = 25899,
	ITEM_SPIRIT_CASK_END = 25902,

	ITEM_KEG_START = 25903, // kegs ids are contiguous in item.otb
	ITEM_KEG_END = 25914,

	// Walkable sea
	ITEM_WALKABLE_SEA_START = 629,
	ITEM_WALKABLE_SEA_END = 634,

	ITEM_STONE_SKIN_AMULET = 3081,

	ITEM_OLD_DIAMOND_ARROW = 25757,
	ITEM_DIAMOND_ARROW = 35901,

	ITEM_FILLED_BATH_TUBE = 26077,

	ITEM_SWORD_RING = 3091,
	ITEM_SWORD_RING_ACTIVATED = 3094,

	ITEM_CLUB_RING = 3093,
	ITEM_CLUB_RING_ACTIVATED = 3096,

	ITEM_DWARVEN_RING = 3097,
	ITEM_DWARVEN_RING_ACTIVATED = 3099,

	ITEM_RING_HEALING = 3098,
	ITEM_RING_HEALING_ACTIVATED = 3100,

	ITEM_STEALTH_RING = 3049,
	ITEM_STEALTH_RING_ACTIVATED = 3086,

	ITEM_TIME_RING = 3053,
	ITEM_TIME_RING_ACTIVATED = 3090,

	ITEM_PAIR_SOFT_BOOTS = 6529,
	ITEM_PAIR_SOFT_BOOTS_ACTIVATED = 3549,

	ITEM_DEATH_RING = 6299,
	ITEM_DEATH_RING_ACTIVATED = 6300,

	ITEM_PRISMATIC_RING = 16114,
	ITEM_PRISMATIC_RING_ACTIVATED = 16264,

	HIRELING_LAMP = 29432,

	ITEM_FORGE_SLIVER = 37109,
	ITEM_FORGE_CORE = 37110,
	ITEM_EXALTATION_CHEST = 37561,
	ITEM_PODIUM_OF_RENOWN1 = 35973,
	ITEM_PODIUM_OF_RENOWN2 = 35974,
	ITEM_PODIUM_OF_VIGOUR = 38707,
	ITEM_PRIMAL_POD = 39176,
	ITEM_DIVINE_EMPOWERMENT = 40450,

	ITEM_BATHTUB_FILLED = 26077,
	ITEM_BATHTUB_FILLED_NOTMOVABLE = 26100,

	ITEM_NONE = 0
};

enum class PlayerFlags_t : uint8_t {
	CannotUseCombat,
	CannotAttackPlayer,
	CannotAttackMonster,
	CannotBeAttacked,
	CanConvinceAll,
	CanSummonAll,
	CanIllusionAll,
	CanSenseInvisibility,
	IgnoredByMonsters,
	NotGainInFight,
	HasInfiniteMana,
	HasInfiniteSoul,
	HasNoExhaustion,
	CannotUseSpells,
	CannotPickupItem,
	CanAlwaysLogin,
	CanBroadcast,
	CanEditHouses,
	CannotBeBanned,
	CannotBePushed,
	HasInfiniteCapacity,
	CanPushAllCreatures,
	CanTalkRedPrivate,
	CanTalkRedChannel,
	TalkOrangeHelpChannel,
	NotGainExperience,
	NotGainMana,
	NotGainHealth,
	NotGainSkill,
	SetMaxSpeed,
	SpecialVIP,
	NotGenerateLoot,
	CanTalkRedChannelAnonymous,
	IgnoreProtectionZone,
	IgnoreSpellCheck,
	IgnoreWeaponCheck,
	CannotBeMuted,
	IsAlwaysPremium,
	CanMapClickTeleport,
	IgnoredByNpcs,

	// Must always be the last
	FlagLast
};

enum BedItemPart_t : uint8_t {
	BED_NONE_PART,
	BED_PILLOW_PART,
	BED_BLANKET_PART,
};

enum class AttrSubId_t {
	None,
	TrainParty,
	ProtectParty,
	EnchantParty,
	JeanPierreMagic,
	JeanPierreMelee,
	JeanPierreDistance,
	JeanPierreDefense,
	JeanPierreFishing,
	BloodRageProtector,
	Sharpshooter,
};

enum Concoction_t : uint16_t {
	KooldownAid = 36723,
	StaminaExtension = 36725,
	StrikeEnhancement = 36724,
	CharmUpgrade = 36726,
	WealthDuplex = 36727,
	BestiaryBetterment = 36728,
	FireResilience = 36729,
	IceResilience = 36730,
	EarthResilience = 36731,
	EnergyResilience = 36732,
	HolyResilience = 36733,
	DeathResilience = 36734,
	PhysicalResilience = 36735,
	FireAmplification = 36736,
	IceAmplification = 36737,
	EarthAmplification = 36738,
	EnergyAmplification = 36739,
	HolyAmplification = 36740,
	DeathAmplification = 36741,
	PhysicalAmplification = 36742,
};

enum Screenshot_t : uint8_t {
	SCREENSHOT_TYPE_NONE = 0,
	SCREENSHOT_TYPE_ACHIEVEMENT = 1,
	SCREENSHOT_TYPE_BESTIARYENTRYCOMPLETED = 2,
	SCREENSHOT_TYPE_BESTIARYENTRYUNLOCKED = 3,
	SCREENSHOT_TYPE_BOSSDEFEATED = 4,
	SCREENSHOT_TYPE_DEATHPVE = 5,
	SCREENSHOT_TYPE_DEATHPVP = 6,
	SCREENSHOT_TYPE_LEVELUP = 7,
	SCREENSHOT_TYPE_PLAYERKILLASSIST = 8,
	SCREENSHOT_TYPE_PLAYERKILL = 9,
	SCREENSHOT_TYPE_PLAYERATTACKING = 10,
	SCREENSHOT_TYPE_TREASUREFOUND = 11,
	SCREENSHOT_TYPE_SKILLUP = 12
};<|MERGE_RESOLUTION|>--- conflicted
+++ resolved
@@ -9,40 +9,6 @@
 
 #pragma once
 
-<<<<<<< HEAD
-// Enums
-enum Icons_t {
-	ICON_POISON = 1 << 0,
-	ICON_BURN = 1 << 1,
-	ICON_ENERGY = 1 << 2,
-	ICON_DRUNK = 1 << 3,
-	ICON_MANASHIELD = 1 << 4,
-	ICON_PARALYZE = 1 << 5,
-	ICON_HASTE = 1 << 6,
-	ICON_SWORDS = 1 << 7,
-	ICON_DROWNING = 1 << 8,
-	ICON_FREEZING = 1 << 9,
-	ICON_DAZZLED = 1 << 10,
-	ICON_CURSED = 1 << 11,
-	ICON_PARTY_BUFF = 1 << 12,
-	ICON_REDSWORDS = 1 << 13,
-	ICON_PIGEON = 1 << 14,
-	ICON_BLEEDING = 1 << 15,
-	ICON_LESSERHEX = 1 << 16,
-	ICON_INTENSEHEX = 1 << 17,
-	ICON_GREATERHEX = 1 << 18,
-	ICON_ROOTED = 1 << 19,
-	ICON_FEARED = 1 << 20,
-	ICON_GOSHNARTAINT_1 = 1 << 21,
-	ICON_GOSHNARTAINT_2 = 1 << 22,
-	ICON_GOSHNARTAINT_3 = 1 << 23,
-	ICON_GOSHNARTAINT_4 = 1 << 24,
-	ICON_GOSHNARTAINT_5 = 1 << 25,
-	ICON_NEWMANASHIELD = 1 << 26,
-};
-
-=======
->>>>>>> 193939c4
 enum WieldInfo_t {
 	WIELDINFO_NONE = 0,
 	WIELDINFO_LEVEL = 1 << 0,
