--- conflicted
+++ resolved
@@ -520,19 +520,10 @@
 		expect(acc.load() == AccountErrors_t::Ok);
 		auto [players, error] = acc.getAccountPlayers();
 
-<<<<<<< HEAD
-		expect(
-			eq(error, enumToValue(AccountErrors_t::Ok)) and
-			eq(players.size(), 2) and
-			eq(players["Canary"].deletion, 1) and
-			eq(players["Canary2"].deletion, 2)
-		);
-=======
 		expect(eqEnum(error, AccountErrors_t::Ok));
 		expect(eq(players.size(), 2));
-		expect(eq(players["Canary"], 1));
-		expect(eq(players["Canary2"], 2));
->>>>>>> 93db96ca
+		expect(eq(players["Canary"].deletion, 1));
+		expect(eq(players["Canary2"].deletion, 2));
 	};
 
 	test("Account::authenticate password using sha1") = [&injectionFixture] {
