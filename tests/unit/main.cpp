--- conflicted
+++ resolved
@@ -8,27 +8,16 @@
 int main(int argc, char** argv) {
 	::testing::InitGoogleTest(&argc, argv);
 
-<<<<<<< HEAD
-int main() {
-	static const auto init = [] {
-		di::extension::injector<> injector {};
-		InMemoryLogger::install(injector);
-		DI::setTestContainer(&injector);
-=======
 	static di::extension::injector<> injector {};
 	InMemoryLogger::install(injector);
 	DI::setTestContainer(&injector);
->>>>>>> 86c5a7df
 
-		(void)g_logger();
-		auto &config = g_configManager();
-		config.setConfigFileLua("config.lua.dist");
-		config.load();
-		Item::items.loadFromXml();
-		(void)g_database();
-		return true;
-	}();
-	(void)init;
+	(void)g_logger();
+	auto &config = g_configManager();
+	config.setConfigFileLua("config.lua.dist");
+	config.load();
+	Item::items.loadFromXml();
+	(void)g_database();
 
 	return RUN_ALL_TESTS();
 }