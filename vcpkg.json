{
  "name": "canary",
  "version-string": "1.0.0",
  "dependencies": [
<<<<<<< HEAD
    "boost-asio",
    "boost-variant",
    "boost-filesystem",
    "boost-system",
=======
    "asio",
    "boost-algorithm",
    "boost-lexical-cast",
    "boost-iostreams",
    "boost-variant",
>>>>>>> 7eb2f352
    "pugixml",
    "spdlog",
    "curl",
    "jsoncpp",
    "protobuf",
    "parallel-hashmap",
    "magic-enum",
    "mio",
    {
      "name": "luajit",
      "platform": "!arm"
    },
    {
      "name": "libmariadb",
      "features": [ "mariadbclient" ]
    },
    {
      "name": "gmp",
      "platform": "linux"
    },
    {
      "name": "mpir",
      "platform": "windows"
    }
  ]
}<|MERGE_RESOLUTION|>--- conflicted
+++ resolved
@@ -2,18 +2,10 @@
   "name": "canary",
   "version-string": "1.0.0",
   "dependencies": [
-<<<<<<< HEAD
-    "boost-asio",
-    "boost-variant",
-    "boost-filesystem",
-    "boost-system",
-=======
     "asio",
     "boost-algorithm",
     "boost-lexical-cast",
-    "boost-iostreams",
     "boost-variant",
->>>>>>> 7eb2f352
     "pugixml",
     "spdlog",
     "curl",
