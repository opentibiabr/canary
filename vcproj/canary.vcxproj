--- conflicted
+++ resolved
@@ -66,11 +66,7 @@
     <ClInclude Include="..\src\io\fileloader.h" />
     <ClInclude Include="..\src\io\functions\iologindata_load_player.hpp" />
     <ClInclude Include="..\src\io\functions\iologindata_save_player.hpp" />
-<<<<<<< HEAD
-     <ClInclude Include="..\src\io\io_wheel.hpp" />
-=======
     <ClInclude Include="..\src\io\io_wheel.hpp" />
->>>>>>> a771c717
     <ClInclude Include="..\src\io\iobestiary.h" />
     <ClInclude Include="..\src\io\ioguild.h" />
     <ClInclude Include="..\src\io\iologindata.h" />
